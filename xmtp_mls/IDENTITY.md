--- conflicted
+++ resolved
@@ -53,11 +53,7 @@
    ```
    XMTP: Grant Messaging Access
 
-<<<<<<< HEAD
-   Current Time: <ISO 8601 date and time with local UTC offset>
-=======
    Current Time: <ISO 8601 date and time in UTC>
->>>>>>> ea5f9a62
    Account Address: <ethereum address>
    Installation ID: <hex(last_20_bytes(keccak256(Ed25519PublicKey)))>
    ```
