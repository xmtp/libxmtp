pub mod group_membership;
pub mod group_metadata;
pub mod group_mutable_metadata;
pub mod group_permissions;
pub mod intents;
pub mod members;
#[allow(dead_code)]
#[cfg(feature = "message-history")]
pub mod message_history;
pub(super) mod subscriptions;
pub(super) mod sync;
pub mod validated_commit;

use intents::SendMessageIntentData;
use openmls::{
    credentials::{BasicCredential, CredentialType},
    error::LibraryError,
    extensions::{
        Extension, ExtensionType, Extensions, Metadata, RequiredCapabilitiesExtension,
        UnknownExtension,
    },
    group::{
        CreateGroupContextExtProposalError, MlsGroupCreateConfig, MlsGroupJoinConfig,
        ProcessedWelcome,
    },
    messages::proposals::ProposalType,
    prelude::{
        BasicCredentialError, Capabilities, CredentialWithKey, Error as TlsCodecError, GroupId,
        MlsGroup as OpenMlsGroup, StagedWelcome, Welcome as MlsWelcome, WireFormatPolicy,
    },
};
use openmls_traits::OpenMlsProvider;
use prost::Message;
use thiserror::Error;
use tokio::sync::Mutex;

pub use self::group_permissions::PreconfiguredPolicies;
pub use self::intents::{AddressesOrInstallationIds, IntentError};
#[cfg(feature = "message-history")]
use self::message_history::MessageHistoryError;
use self::{
    group_membership::GroupMembership,
    group_metadata::extract_group_metadata,
    group_mutable_metadata::{GroupMutableMetadata, GroupMutableMetadataError, MetadataField},
    group_permissions::{
        extract_group_permissions, GroupMutablePermissions, GroupMutablePermissionsError,
    },
    intents::{
        AdminListActionType, PermissionPolicyOption, PermissionUpdateType,
        UpdateAdminListIntentData, UpdateMetadataIntentData, UpdatePermissionIntentData,
    },
    validated_commit::extract_group_membership,
};
use self::{
    group_metadata::{ConversationType, GroupMetadata, GroupMetadataError},
    group_permissions::PolicySet,
    validated_commit::CommitValidationError,
};
use std::{collections::HashSet, sync::Arc};
use xmtp_cryptography::signature::{sanitize_evm_addresses, AddressValidationError};
use xmtp_id::InboxId;
use xmtp_proto::xmtp::mls::{
    api::v1::{
        group_message::{Version as GroupMessageVersion, V1 as GroupMessageV1},
        GroupMessage,
    },
    message_contents::{
        plaintext_envelope::{Content, V1},
        PlaintextEnvelope,
    },
};

use crate::{
    api::WrappedApiError,
    client::{deserialize_welcome, ClientError, MessageProcessingError, XmtpMlsLocalContext},
    configuration::{
        CIPHERSUITE, GROUP_MEMBERSHIP_EXTENSION_ID, GROUP_PERMISSIONS_EXTENSION_ID, MAX_GROUP_SIZE,
        MAX_PAST_EPOCHS, MUTABLE_METADATA_EXTENSION_ID,
        SEND_MESSAGE_UPDATE_INSTALLATIONS_INTERVAL_NS,
    },
    hpke::{decrypt_welcome, HpkeError},
    identity::{parse_credential, Identity, IdentityError},
    identity_updates::{load_identity_updates, InstallationDiffError},
    retry::RetryableError,
    storage::{
        consent_record::{ConsentState, ConsentType, StoredConsentRecord},
        db_connection::DbConnection,
        group::{GroupMembershipState, Purpose, StoredGroup},
        group_intent::{IntentKind, NewGroupIntent},
        group_message::{DeliveryStatus, GroupMessageKind, StoredGroupMessage},
        sql_key_store,
    },
    utils::{id::calculate_message_id, time::now_ns},
    xmtp_openmls_provider::XmtpOpenMlsProvider,
    Client, Store, XmtpApi,
};

#[derive(Debug, Error)]
pub enum GroupError {
    #[error("group not found")]
    GroupNotFound,
    #[error("Max user limit exceeded.")]
    UserLimitExceeded,
    #[error("api error: {0}")]
    Api(#[from] xmtp_proto::api_client::Error),
    #[error("api error: {0}")]
    WrappedApi(#[from] WrappedApiError),
    #[error("invalid group membership")]
    InvalidGroupMembership,
    #[error("storage error: {0}")]
    Storage(#[from] crate::storage::StorageError),
    #[error("intent error: {0}")]
    Intent(#[from] IntentError),
    #[error("create message: {0}")]
    CreateMessage(#[from] openmls::prelude::CreateMessageError),
    #[error("TLS Codec error: {0}")]
    TlsError(#[from] TlsCodecError),
    #[error("SequenceId not found in local db")]
    MissingSequenceId,
    #[error("Addresses not found {0:?}")]
    AddressNotFound(Vec<String>),
    #[error("add members: {0}")]
    UpdateGroupMembership(
        #[from] openmls::prelude::UpdateGroupMembershipError<sql_key_store::SqlKeyStoreError>,
    ),
    #[error("group create: {0}")]
    GroupCreate(#[from] openmls::group::NewGroupError<sql_key_store::SqlKeyStoreError>),
    #[error("self update: {0}")]
    SelfUpdate(#[from] openmls::group::SelfUpdateError<sql_key_store::SqlKeyStoreError>),
    #[error("welcome error: {0}")]
    WelcomeError(#[from] openmls::prelude::WelcomeError<sql_key_store::SqlKeyStoreError>),
    #[error("Invalid extension {0}")]
    InvalidExtension(#[from] openmls::prelude::InvalidExtensionError),
    #[error("Invalid signature: {0}")]
    Signature(#[from] openmls::prelude::SignatureError),
    #[error("client: {0}")]
    Client(#[from] ClientError),
    #[error("receive error: {0}")]
    ReceiveError(#[from] MessageProcessingError),
    #[error("Receive errors: {0:?}")]
    ReceiveErrors(Vec<MessageProcessingError>),
    #[error("generic: {0}")]
    Generic(String),
    #[error("diesel error {0}")]
    Diesel(#[from] diesel::result::Error),
    #[error(transparent)]
    AddressValidation(#[from] AddressValidationError),
    #[error("Public Keys {0:?} are not valid ed25519 public keys")]
    InvalidPublicKeys(Vec<Vec<u8>>),
    #[error("Commit validation error {0}")]
    CommitValidation(#[from] CommitValidationError),
    #[error("Metadata error {0}")]
    GroupMetadata(#[from] GroupMetadataError),
    #[error("Mutable Metadata error {0}")]
    GroupMutableMetadata(#[from] GroupMutableMetadataError),
    #[error("Mutable Permissions error {0}")]
    GroupMutablePermissions(#[from] GroupMutablePermissionsError),
    #[error("Errors occurred during sync {0:?}")]
    Sync(Vec<GroupError>),
    #[error("Hpke error: {0}")]
    Hpke(#[from] HpkeError),
    #[error("identity error: {0}")]
    Identity(#[from] IdentityError),
    #[error("serialization error: {0}")]
    EncodeError(#[from] prost::EncodeError),
    #[error("create group context proposal error: {0}")]
    CreateGroupContextExtProposalError(
        #[from] CreateGroupContextExtProposalError<sql_key_store::SqlKeyStoreError>,
    ),
    #[error("Credential error")]
    CredentialError(#[from] BasicCredentialError),
    #[error("LeafNode error")]
    LeafNodeError(#[from] LibraryError),
    #[cfg(feature = "message-history")]
    #[error("Message History error: {0}")]
    MessageHistory(#[from] Box<MessageHistoryError>),
    #[error("Installation diff error: {0}")]
    InstallationDiff(#[from] InstallationDiffError),
    #[error("PSKs are not support")]
    NoPSKSupport,
    #[error("Metadata update must specify a metadata field")]
    InvalidPermissionUpdate,
    #[error("The intent publishing task was cancelled")]
    PublishCancelled,
    #[error("the publish failed to complete due to panic")]
    PublishPanicked,
    #[error("Missing metadata field {name}")]
    MissingMetadataField { name: String },
    #[error("Message was processed but is missing")]
    MissingMessage,
    #[error("sql key store error: {0}")]
    SqlKeyStore(#[from] sql_key_store::SqlKeyStoreError),
    #[error("No pending commit found")]
    MissingPendingCommit,
    #[error("Sync failed to wait for intent")]
    SyncFailedToWait,
}

impl RetryableError for GroupError {
    fn is_retryable(&self) -> bool {
        match self {
            Self::Api(api_error) => api_error.is_retryable(),
            Self::Client(client_error) => client_error.is_retryable(),
            Self::Diesel(diesel) => diesel.is_retryable(),
            Self::Storage(storage) => storage.is_retryable(),
            Self::ReceiveError(msg) => msg.is_retryable(),
            Self::Hpke(hpke) => hpke.is_retryable(),
            Self::Identity(identity) => identity.is_retryable(),
            Self::UpdateGroupMembership(update) => update.is_retryable(),
            Self::GroupCreate(group) => group.is_retryable(),
            Self::SelfUpdate(update) => update.is_retryable(),
            Self::WelcomeError(welcome) => welcome.is_retryable(),
            Self::InstallationDiff(diff) => diff.is_retryable(),
            Self::CreateGroupContextExtProposalError(create) => create.is_retryable(),
            _ => false,
        }
    }
}

#[derive(Debug)]
pub struct MlsGroup {
    pub group_id: Vec<u8>,
    pub created_at_ns: i64,
    context: Arc<XmtpMlsLocalContext>,
    mutex: Arc<Mutex<()>>,
}

#[derive(Default)]
pub struct GroupMetadataOptions {
    pub name: Option<String>,
    pub image_url_square: Option<String>,
    pub description: Option<String>,
    pub pinned_frame_url: Option<String>,
}

impl Clone for MlsGroup {
    fn clone(&self) -> Self {
        Self {
            context: self.context.clone(),
            group_id: self.group_id.clone(),
            created_at_ns: self.created_at_ns,
            mutex: self.mutex.clone(),
        }
    }
}

#[derive(Debug, Clone, PartialEq)]
pub enum UpdateAdminListType {
    Add,
    Remove,
    AddSuper,
    RemoveSuper,
}

impl MlsGroup {
    // Creates a new group instance. Does not validate that the group exists in the DB
    pub fn new(context: Arc<XmtpMlsLocalContext>, group_id: Vec<u8>, created_at_ns: i64) -> Self {
        let mut mutexes = context.mutexes.clone();
        Self {
            context,
            group_id: group_id.clone(),
            created_at_ns,
            mutex: mutexes.get_mutex(group_id),
        }
    }

    /// Instantiate a new [`XmtpOpenMlsProvider`] pulling a connection from the database.
    /// prefer to use an already-instantiated mls provider if possible.
    pub fn mls_provider(&self) -> Result<XmtpOpenMlsProvider, GroupError> {
        Ok(self.context.mls_provider()?)
    }

    // Load the stored MLS group from the OpenMLS provider's keystore
    #[tracing::instrument(level = "trace", skip_all)]
    pub(crate) fn load_mls_group(
        &self,
        provider: impl OpenMlsProvider,
    ) -> Result<OpenMlsGroup, GroupError> {
        let mls_group =
            OpenMlsGroup::load(provider.storage(), &GroupId::from_slice(&self.group_id))
                .map_err(|_| GroupError::GroupNotFound)?
                .ok_or(GroupError::GroupNotFound)?;

        Ok(mls_group)
    }

    // Create a new group and save it to the DB
    pub fn create_and_insert(
        context: Arc<XmtpMlsLocalContext>,
        membership_state: GroupMembershipState,
        permissions_policy_set: PolicySet,
        opts: GroupMetadataOptions,
    ) -> Result<Self, GroupError> {
        let conn = context.store().conn()?;
        let provider = XmtpOpenMlsProvider::new(conn);
        let protected_metadata =
            build_protected_metadata_extension(&context.identity, Purpose::Conversation)?;
        let mutable_metadata = build_mutable_metadata_extension_default(&context.identity, opts)?;
        let group_membership = build_starting_group_membership_extension(context.inbox_id(), 0);
        let mutable_permissions = build_mutable_permissions_extension(permissions_policy_set)?;
        let group_config = build_group_config(
            protected_metadata,
            mutable_metadata,
            group_membership,
            mutable_permissions,
        )?;

        let mls_group = OpenMlsGroup::new(
            &provider,
            &context.identity.installation_keys,
            &group_config,
            CredentialWithKey {
                credential: context.identity.credential(),
                signature_key: context.identity.installation_keys.to_public_vec().into(),
            },
        )?;

        let group_id = mls_group.group_id().to_vec();
        let stored_group = StoredGroup::new(
            group_id.clone(),
            now_ns(),
            membership_state,
            context.inbox_id(),
        );

        stored_group.store(provider.conn_ref())?;
        let new_group = Self::new(context.clone(), group_id, stored_group.created_at_ns);

        // Consent state defaults to allowed when the user creates the group
        new_group.update_consent_state(ConsentState::Allowed)?;
        Ok(new_group)
    }

    // Create a group from a decrypted and decoded welcome message
    // If the group already exists in the store, overwrite the MLS state and do not update the group entry
    async fn create_from_welcome<ApiClient: XmtpApi>(
        client: &Client<ApiClient>,
        provider: &XmtpOpenMlsProvider,
        welcome: MlsWelcome,
        added_by_inbox: String,
        welcome_id: i64,
    ) -> Result<Self, GroupError> {
        tracing::info!("Creating from welcome");
        let mls_welcome =
            StagedWelcome::new_from_welcome(provider, &build_group_join_config(), welcome, None)?;

        let mls_group = mls_welcome.into_group(provider)?;
        let group_id = mls_group.group_id().to_vec();
        let metadata = extract_group_metadata(&mls_group)?;
        let group_type = metadata.conversation_type;

        let to_store = match group_type {
            ConversationType::Group | ConversationType::Dm => StoredGroup::new_from_welcome(
                group_id.clone(),
                now_ns(),
                GroupMembershipState::Pending,
                added_by_inbox,
                welcome_id,
                Purpose::Conversation,
            ),
            ConversationType::Sync => StoredGroup::new_from_welcome(
                group_id.clone(),
                now_ns(),
                GroupMembershipState::Allowed,
                added_by_inbox,
                welcome_id,
                Purpose::Sync,
            ),
        };

        validate_initial_group_membership(client, provider.conn_ref(), &mls_group).await?;

        let stored_group = provider.conn_ref().insert_or_replace_group(to_store)?;

        Ok(Self::new(
            client.context.clone(),
            stored_group.id,
            stored_group.created_at_ns,
        ))
    }

    // Decrypt a welcome message using HPKE and then create and save a group from the stored message
    pub async fn create_from_encrypted_welcome<ApiClient: XmtpApi>(
        client: &Client<ApiClient>,
        provider: &XmtpOpenMlsProvider,
        hpke_public_key: &[u8],
        encrypted_welcome_bytes: Vec<u8>,
        welcome_id: i64,
    ) -> Result<Self, GroupError> {
        tracing::info!("Trying to decrypt welcome");
        let welcome_bytes = decrypt_welcome(provider, hpke_public_key, &encrypted_welcome_bytes)?;

        let welcome = deserialize_welcome(&welcome_bytes)?;

        let join_config = build_group_join_config();

        let processed_welcome =
            ProcessedWelcome::new_from_welcome(provider, &join_config, welcome.clone())?;
        let psks = processed_welcome.psks();
        if !psks.is_empty() {
            tracing::error!("No PSK support for welcome");
            return Err(GroupError::NoPSKSupport);
        }
        let staged_welcome = processed_welcome.into_staged_welcome(provider, None)?;

        let added_by_node = staged_welcome.welcome_sender()?;

        let added_by_credential = BasicCredential::try_from(added_by_node.credential().clone())?;
        let inbox_id = parse_credential(added_by_credential.identity())?;

        Self::create_from_welcome(client, provider, welcome, inbox_id, welcome_id).await
    }

    #[cfg(feature = "message-history")]
    pub(crate) fn create_and_insert_sync_group(
        context: Arc<XmtpMlsLocalContext>,
    ) -> Result<MlsGroup, GroupError> {
        let conn = context.store().conn()?;
        // let my_sequence_id = context.inbox_sequence_id(&conn)?;
        let provider = XmtpOpenMlsProvider::new(conn);
        let protected_metadata =
            build_protected_metadata_extension(&context.identity, Purpose::Sync)?;
        let mutable_metadata = build_mutable_metadata_extension_default(
            &context.identity,
            GroupMetadataOptions::default(),
        )?;
        let group_membership = build_starting_group_membership_extension(context.inbox_id(), 0);
        let mutable_permissions =
            build_mutable_permissions_extension(PreconfiguredPolicies::default().to_policy_set())?;
        let group_config = build_group_config(
            protected_metadata,
            mutable_metadata,
            group_membership,
            mutable_permissions,
        )?;
        let mls_group = OpenMlsGroup::new(
            &provider,
            &context.identity.installation_keys,
            &group_config,
            CredentialWithKey {
                credential: context.identity.credential(),
                signature_key: context.identity.installation_keys.to_public_vec().into(),
            },
        )?;

        let group_id = mls_group.group_id().to_vec();
        let stored_group =
            StoredGroup::new_sync_group(group_id.clone(), now_ns(), GroupMembershipState::Allowed);

        stored_group.store(provider.conn_ref())?;

        Ok(Self::new(
            context.clone(),
            stored_group.id,
            stored_group.created_at_ns,
        ))
    }

    /// Send a message on this users XMTP [`Client`].
    pub async fn send_message<ApiClient>(
        &self,
        message: &[u8],
        client: &Client<ApiClient>,
    ) -> Result<Vec<u8>, GroupError>
    where
        ApiClient: XmtpApi,
    {
        let update_interval_ns = Some(SEND_MESSAGE_UPDATE_INSTALLATIONS_INTERVAL_NS);
        let conn = self.context.store().conn()?;
        let provider = XmtpOpenMlsProvider::from(conn);
        self.maybe_update_installations(&provider, update_interval_ns, client)
            .await?;

        let message_id = self.prepare_message(message, provider.conn_ref(), |now| {
            Self::into_envelope(message, now)
        });

        self.sync_until_last_intent_resolved(&provider, client)
            .await?;

        // implicitly set group consent state to allowed
        self.update_consent_state(ConsentState::Allowed)?;

        message_id
    }

    /// Publish all unpublished messages
    pub async fn publish_messages<ApiClient>(
        &self,
        client: &Client<ApiClient>,
    ) -> Result<(), GroupError>
    where
        ApiClient: XmtpApi,
    {
        let conn = self.context.store().conn()?;
        let provider = XmtpOpenMlsProvider::from(conn);
        let update_interval_ns = Some(SEND_MESSAGE_UPDATE_INSTALLATIONS_INTERVAL_NS);
        self.maybe_update_installations(&provider, update_interval_ns, client)
            .await?;
        self.sync_until_last_intent_resolved(&provider, client)
            .await?;

        // implicitly set group consent state to allowed
        self.update_consent_state(ConsentState::Allowed)?;

        Ok(())
    }

    /// Update group installations
    pub async fn update_installations<ApiClient>(
        &self,
        client: &Client<ApiClient>,
    ) -> Result<(), GroupError>
    where
        ApiClient: XmtpApi,
    {
        let conn = self.context.store().conn()?;
        let provider = XmtpOpenMlsProvider::from(conn);
        self.maybe_update_installations(&provider, Some(0), client)
            .await?;
        Ok(())
    }

    /// Send a message, optimistically returning the ID of the message before the result of a message publish.
    pub fn send_message_optimistic(&self, message: &[u8]) -> Result<Vec<u8>, GroupError> {
        let conn = self.context.store().conn()?;
        let message_id =
            self.prepare_message(message, &conn, |now| Self::into_envelope(message, now))?;
        Ok(message_id)
    }

    /// Prepare a [`IntentKind::SendMessage`] intent, and [`StoredGroupMessage`] on this users XMTP [`Client`].
    ///
    /// # Arguments
    /// * message: UTF-8 or encoded message bytes
    /// * conn: Connection to SQLite database
    /// * envelope: closure that returns context-specific [`PlaintextEnvelope`]. Closure accepts
    ///     timestamp attached to intent & stored message.
    fn prepare_message<F>(
        &self,
        message: &[u8],
        conn: &DbConnection,
        envelope: F,
    ) -> Result<Vec<u8>, GroupError>
    where
        F: FnOnce(i64) -> PlaintextEnvelope,
    {
        let now = now_ns();
        let plain_envelope = envelope(now);
        let mut encoded_envelope = vec![];
        plain_envelope
            .encode(&mut encoded_envelope)
            .map_err(GroupError::EncodeError)?;

        let intent_data: Vec<u8> = SendMessageIntentData::new(encoded_envelope).into();
        let intent =
            NewGroupIntent::new(IntentKind::SendMessage, self.group_id.clone(), intent_data);
        intent.store(conn)?;

        // store this unpublished message locally before sending
        let message_id = calculate_message_id(&self.group_id, message, &now.to_string());
        let group_message = StoredGroupMessage {
            id: message_id.clone(),
            group_id: self.group_id.clone(),
            decrypted_message_bytes: message.to_vec(),
            sent_at_ns: now,
            kind: GroupMessageKind::Application,
            sender_installation_id: self.context.installation_public_key(),
            sender_inbox_id: self.context.inbox_id(),
            delivery_status: DeliveryStatus::Unpublished,
        };
        group_message.store(conn)?;

        Ok(message_id)
    }

    fn into_envelope(encoded_msg: &[u8], idempotency_key: i64) -> PlaintextEnvelope {
        PlaintextEnvelope {
            content: Some(Content::V1(V1 {
                content: encoded_msg.to_vec(),
                idempotency_key: idempotency_key.to_string(),
            })),
        }
    }

    // Query the database for stored messages. Optionally filtered by time, kind, delivery_status
    // and limit
    pub fn find_messages(
        &self,
        kind: Option<GroupMessageKind>,
        sent_before_ns: Option<i64>,
        sent_after_ns: Option<i64>,
        delivery_status: Option<DeliveryStatus>,
        limit: Option<i64>,
    ) -> Result<Vec<StoredGroupMessage>, GroupError> {
        let conn = self.context.store().conn()?;
        let messages = conn.get_group_messages(
            &self.group_id,
            sent_after_ns,
            sent_before_ns,
            kind,
            delivery_status,
            limit,
        )?;

        Ok(messages)
    }

    /**
     * Add members to the group by account address
     *
     * If any existing members have new installations that have not been added, the missing installations
     * will be added as part of this process as well.
     */
    #[tracing::instrument(level = "trace", skip_all)]
    pub async fn add_members<ApiClient>(
        &self,
        client: &Client<ApiClient>,
        account_addresses_to_add: Vec<String>,
    ) -> Result<(), GroupError>
    where
        ApiClient: XmtpApi,
    {
        let account_addresses = sanitize_evm_addresses(account_addresses_to_add)?;
        let inbox_id_map = client
            .api_client
            .get_inbox_ids(account_addresses.clone())
            .await?;
        // get current number of users in group
        let member_count = self.members(client).await?.len();
        if member_count + inbox_id_map.len() > MAX_GROUP_SIZE as usize {
            return Err(GroupError::UserLimitExceeded);
        }

        if inbox_id_map.len() != account_addresses.len() {
            let found_addresses: HashSet<&String> = inbox_id_map.keys().collect();
            let to_add_hashset = HashSet::from_iter(account_addresses.iter());
            let missing_addresses = found_addresses.difference(&to_add_hashset);
            return Err(GroupError::AddressNotFound(
                missing_addresses.into_iter().cloned().cloned().collect(),
            ));
        }

        self.add_members_by_inbox_id(client, inbox_id_map.into_values().collect())
            .await
    }

    #[tracing::instrument(level = "trace", skip_all)]
    pub async fn add_members_by_inbox_id<ApiClient: XmtpApi>(
        &self,
        client: &Client<ApiClient>,
        inbox_ids: Vec<String>,
    ) -> Result<(), GroupError> {
        let provider = client.mls_provider()?;
        let intent_data = self
            .get_membership_update_intent(client, &provider, inbox_ids, vec![])
            .await?;

        // TODO:nm this isn't the best test for whether the request is valid
        // If some existing group member has an update, this will return an intent with changes
        // when we really should return an error
        if intent_data.is_empty() {
            tracing::warn!("Member already added");
            return Ok(());
        }

        let intent = provider
            .conn_ref()
            .insert_group_intent(NewGroupIntent::new(
                IntentKind::UpdateGroupMembership,
                self.group_id.clone(),
                intent_data.into(),
            ))?;

        self.sync_until_intent_resolved(&provider, intent.id, client)
            .await
    }

    pub async fn remove_members<ApiClient: XmtpApi>(
        &self,
        client: &Client<ApiClient>,
        account_addresses_to_remove: Vec<InboxId>,
    ) -> Result<(), GroupError> {
        let account_addresses = sanitize_evm_addresses(account_addresses_to_remove)?;
        let inbox_id_map = client.api_client.get_inbox_ids(account_addresses).await?;

        self.remove_members_by_inbox_id(client, inbox_id_map.into_values().collect())
            .await
    }

    pub async fn remove_members_by_inbox_id<ApiClient: XmtpApi>(
        &self,
        client: &Client<ApiClient>,
        inbox_ids: Vec<InboxId>,
    ) -> Result<(), GroupError> {
        let provider = client.store().conn()?.into();

        let intent_data = self
            .get_membership_update_intent(client, &provider, vec![], inbox_ids)
            .await?;

        let intent = provider
            .conn_ref()
            .insert_group_intent(NewGroupIntent::new(
                IntentKind::UpdateGroupMembership,
                self.group_id.clone(),
                intent_data.into(),
            ))?;

        self.sync_until_intent_resolved(&provider, intent.id, client)
            .await
    }

    pub async fn update_group_name<ApiClient>(
        &self,
        client: &Client<ApiClient>,
        group_name: String,
    ) -> Result<(), GroupError>
    where
        ApiClient: XmtpApi,
    {
        let conn = self.context.store().conn()?;
        let intent_data: Vec<u8> =
            UpdateMetadataIntentData::new_update_group_name(group_name).into();
        let intent = conn.insert_group_intent(NewGroupIntent::new(
            IntentKind::MetadataUpdate,
            self.group_id.clone(),
            intent_data,
        ))?;

        self.sync_until_intent_resolved(&conn.into(), intent.id, client)
            .await
    }

    pub async fn update_permission_policy<ApiClient: XmtpApi>(
        &self,
        client: &Client<ApiClient>,
        permission_update_type: PermissionUpdateType,
        permission_policy: PermissionPolicyOption,
        metadata_field: Option<MetadataField>,
    ) -> Result<(), GroupError> {
        let conn = client.store().conn()?;

        if permission_update_type == PermissionUpdateType::UpdateMetadata
            && metadata_field.is_none()
        {
            return Err(GroupError::InvalidPermissionUpdate);
        }

        let intent_data: Vec<u8> = UpdatePermissionIntentData::new(
            permission_update_type,
            permission_policy,
            metadata_field.as_ref().map(|field| field.to_string()),
        )
        .into();

        let intent = conn.insert_group_intent(NewGroupIntent::new(
            IntentKind::UpdatePermission,
            self.group_id.clone(),
            intent_data,
        ))?;

        self.sync_until_intent_resolved(&conn.into(), intent.id, client)
            .await
    }

    pub fn group_name(&self, provider: impl OpenMlsProvider) -> Result<String, GroupError> {
        let mutable_metadata = self.mutable_metadata(provider)?;
        match mutable_metadata
            .attributes
            .get(&MetadataField::GroupName.to_string())
        {
            Some(group_name) => Ok(group_name.clone()),
            None => Err(GroupError::GroupMutableMetadata(
                GroupMutableMetadataError::MissingExtension,
            )),
        }
    }

    pub async fn update_group_description<ApiClient>(
        &self,
        client: &Client<ApiClient>,
        group_description: String,
    ) -> Result<(), GroupError>
    where
        ApiClient: XmtpApi,
    {
        let conn = self.context.store().conn()?;
        let intent_data: Vec<u8> =
            UpdateMetadataIntentData::new_update_group_description(group_description).into();
        let intent = conn.insert_group_intent(NewGroupIntent::new(
            IntentKind::MetadataUpdate,
            self.group_id.clone(),
            intent_data,
        ))?;

        self.sync_until_intent_resolved(&conn.into(), intent.id, client)
            .await
    }

    pub fn group_description(&self, provider: impl OpenMlsProvider) -> Result<String, GroupError> {
        let mutable_metadata = self.mutable_metadata(provider)?;
        match mutable_metadata
            .attributes
            .get(&MetadataField::Description.to_string())
        {
            Some(group_description) => Ok(group_description.clone()),
            None => Err(GroupError::GroupMutableMetadata(
                GroupMutableMetadataError::MissingExtension,
            )),
        }
    }

    pub async fn update_group_image_url_square<ApiClient>(
        &self,
        client: &Client<ApiClient>,
        group_image_url_square: String,
    ) -> Result<(), GroupError>
    where
        ApiClient: XmtpApi,
    {
        let conn = self.context.store().conn()?;
        let intent_data: Vec<u8> =
            UpdateMetadataIntentData::new_update_group_image_url_square(group_image_url_square)
                .into();
        let intent = conn.insert_group_intent(NewGroupIntent::new(
            IntentKind::MetadataUpdate,
            self.group_id.clone(),
            intent_data,
        ))?;

        self.sync_until_intent_resolved(&conn.into(), intent.id, client)
            .await
    }

    pub fn group_image_url_square(
        &self,
        provider: impl OpenMlsProvider,
    ) -> Result<String, GroupError> {
        let mutable_metadata = self.mutable_metadata(provider)?;
        match mutable_metadata
            .attributes
            .get(&MetadataField::GroupImageUrlSquare.to_string())
        {
            Some(group_image_url_square) => Ok(group_image_url_square.clone()),
            None => Err(GroupError::GroupMutableMetadata(
                GroupMutableMetadataError::MissingExtension,
            )),
        }
    }

    pub async fn update_group_pinned_frame_url<ApiClient>(
        &self,
        client: &Client<ApiClient>,
        pinned_frame_url: String,
    ) -> Result<(), GroupError>
    where
        ApiClient: XmtpApi,
    {
        let conn = self.context.store().conn()?;
        let intent_data: Vec<u8> =
            UpdateMetadataIntentData::new_update_group_pinned_frame_url(pinned_frame_url).into();
        let intent = conn.insert_group_intent(NewGroupIntent::new(
            IntentKind::MetadataUpdate,
            self.group_id.clone(),
            intent_data,
        ))?;

        self.sync_until_intent_resolved(&conn.into(), intent.id, client)
            .await
    }

    pub fn group_pinned_frame_url(
        &self,
        provider: impl OpenMlsProvider,
    ) -> Result<String, GroupError> {
        let mutable_metadata = self.mutable_metadata(provider)?;
        match mutable_metadata
            .attributes
            .get(&MetadataField::GroupPinnedFrameUrl.to_string())
        {
            Some(pinned_frame_url) => Ok(pinned_frame_url.clone()),
            None => Err(GroupError::GroupMutableMetadata(
                GroupMutableMetadataError::MissingExtension,
            )),
        }
    }

    pub fn admin_list(&self, provider: impl OpenMlsProvider) -> Result<Vec<String>, GroupError> {
        let mutable_metadata = self.mutable_metadata(provider)?;
        Ok(mutable_metadata.admin_list)
    }

    pub fn super_admin_list(
        &self,
        provider: impl OpenMlsProvider,
    ) -> Result<Vec<String>, GroupError> {
        let mutable_metadata = self.mutable_metadata(provider)?;
        Ok(mutable_metadata.super_admin_list)
    }

    pub fn is_admin(
        &self,
        inbox_id: String,
        provider: impl OpenMlsProvider,
    ) -> Result<bool, GroupError> {
        let mutable_metadata = self.mutable_metadata(provider)?;
        Ok(mutable_metadata.admin_list.contains(&inbox_id))
    }

    pub fn is_super_admin(
        &self,
        inbox_id: String,
        provider: impl OpenMlsProvider,
    ) -> Result<bool, GroupError> {
        let mutable_metadata = self.mutable_metadata(provider)?;
        Ok(mutable_metadata.super_admin_list.contains(&inbox_id))
    }

    pub async fn update_admin_list<ApiClient>(
        &self,
        client: &Client<ApiClient>,
        action_type: UpdateAdminListType,
        inbox_id: String,
    ) -> Result<(), GroupError>
    where
        ApiClient: XmtpApi,
    {
        let conn = self.context.store().conn()?;
        let intent_action_type = match action_type {
            UpdateAdminListType::Add => AdminListActionType::Add,
            UpdateAdminListType::Remove => AdminListActionType::Remove,
            UpdateAdminListType::AddSuper => AdminListActionType::AddSuper,
            UpdateAdminListType::RemoveSuper => AdminListActionType::RemoveSuper,
        };
        let intent_data: Vec<u8> =
            UpdateAdminListIntentData::new(intent_action_type, inbox_id).into();
        let intent = conn.insert_group_intent(NewGroupIntent::new(
            IntentKind::UpdateAdminList,
            self.group_id.clone(),
            intent_data,
        ))?;

        self.sync_until_intent_resolved(&conn.into(), intent.id, client)
            .await
    }

    /// Find the `inbox_id` of the group member who added the member to the group
    pub fn added_by_inbox_id(&self) -> Result<String, GroupError> {
        let conn = self.context.store().conn()?;
        conn.find_group(self.group_id.clone())
            .map_err(GroupError::from)
            .and_then(|fetch_result| {
                fetch_result
                    .map(|group| group.added_by_inbox_id.clone())
                    .ok_or_else(|| GroupError::GroupNotFound)
            })
    }

    /// Find the `consent_state` of the group
    pub fn consent_state(&self) -> Result<ConsentState, GroupError> {
        let conn = self.context.store().conn()?;
        let record =
            conn.get_consent_record(hex::encode(self.group_id.clone()), ConsentType::GroupId)?;

        match record {
            Some(rec) => Ok(rec.state),
            None => Ok(ConsentState::Unknown),
        }
    }

    pub fn update_consent_state(&self, state: ConsentState) -> Result<(), GroupError> {
        let conn = self.context.store().conn()?;
        conn.insert_or_replace_consent_records(vec![StoredConsentRecord::new(
            ConsentType::GroupId,
            state,
            hex::encode(self.group_id.clone()),
        )])?;

        Ok(())
    }

    // Update this installation's leaf key in the group by creating a key update commit
    pub async fn key_update<ApiClient>(&self, client: &Client<ApiClient>) -> Result<(), GroupError>
    where
        ApiClient: XmtpApi,
    {
        let conn = self.context.store().conn()?;
        let intent = conn.insert_group_intent(NewGroupIntent::new(
            IntentKind::KeyUpdate,
            self.group_id.clone(),
            vec![],
        ))?;

        self.sync_until_intent_resolved(&conn.into(), intent.id, client)
            .await
    }

    pub fn is_active(&self, provider: impl OpenMlsProvider) -> Result<bool, GroupError> {
        let mls_group = self.load_mls_group(provider)?;
        Ok(mls_group.is_active())
    }

    pub fn metadata(&self, provider: impl OpenMlsProvider) -> Result<GroupMetadata, GroupError> {
        let mls_group = self.load_mls_group(provider)?;
        Ok(extract_group_metadata(&mls_group)?)
    }

    pub fn mutable_metadata(
        &self,
        provider: impl OpenMlsProvider,
    ) -> Result<GroupMutableMetadata, GroupError> {
        let mls_group = &self.load_mls_group(provider)?;

        Ok(mls_group.try_into()?)
    }

    pub fn permissions(&self) -> Result<GroupMutablePermissions, GroupError> {
        let conn = self.context.store().conn()?;
        let provider = XmtpOpenMlsProvider::new(conn);
        let mls_group = self.load_mls_group(&provider)?;

        Ok(extract_group_permissions(&mls_group)?)
    }
}

fn extract_message_v1(message: GroupMessage) -> Result<GroupMessageV1, MessageProcessingError> {
    match message.version {
        Some(GroupMessageVersion::V1(value)) => Ok(value),
        _ => Err(MessageProcessingError::InvalidPayload),
    }
}

pub fn extract_group_id(message: &GroupMessage) -> Result<Vec<u8>, MessageProcessingError> {
    match &message.version {
        Some(GroupMessageVersion::V1(value)) => Ok(value.group_id.clone()),
        _ => Err(MessageProcessingError::InvalidPayload),
    }
}

fn build_protected_metadata_extension(
    identity: &Identity,
    group_purpose: Purpose,
) -> Result<Extension, GroupError> {
    let group_type = match group_purpose {
        Purpose::Conversation => ConversationType::Group,
        Purpose::Sync => ConversationType::Sync,
    };
    let metadata = GroupMetadata::new(group_type, identity.inbox_id().clone());
    let protected_metadata = Metadata::new(metadata.try_into()?);

    Ok(Extension::ImmutableMetadata(protected_metadata))
}

fn build_mutable_permissions_extension(policies: PolicySet) -> Result<Extension, GroupError> {
    let permissions: Vec<u8> = GroupMutablePermissions::new(policies).try_into()?;
    let unknown_gc_extension = UnknownExtension(permissions);

    Ok(Extension::Unknown(
        GROUP_PERMISSIONS_EXTENSION_ID,
        unknown_gc_extension,
    ))
}

pub fn build_mutable_metadata_extension_default(
    identity: &Identity,
    opts: GroupMetadataOptions,
) -> Result<Extension, GroupError> {
    let mutable_metadata: Vec<u8> =
        GroupMutableMetadata::new_default(identity.inbox_id.clone(), opts).try_into()?;
    let unknown_gc_extension = UnknownExtension(mutable_metadata);

    Ok(Extension::Unknown(
        MUTABLE_METADATA_EXTENSION_ID,
        unknown_gc_extension,
    ))
}

#[tracing::instrument(level = "trace", skip_all)]
pub fn build_extensions_for_metadata_update(
    group: &OpenMlsGroup,
    field_name: String,
    field_value: String,
) -> Result<Extensions, GroupError> {
    let existing_metadata: GroupMutableMetadata = group.try_into()?;
    let mut attributes = existing_metadata.attributes.clone();
    attributes.insert(field_name, field_value);
    let new_mutable_metadata: Vec<u8> = GroupMutableMetadata::new(
        attributes,
        existing_metadata.admin_list,
        existing_metadata.super_admin_list,
    )
    .try_into()?;
    let unknown_gc_extension = UnknownExtension(new_mutable_metadata);
    let extension = Extension::Unknown(MUTABLE_METADATA_EXTENSION_ID, unknown_gc_extension);
    let mut extensions = group.extensions().clone();
    extensions.add_or_replace(extension);
    Ok(extensions)
}

#[tracing::instrument(level = "trace", skip_all)]
pub fn build_extensions_for_permissions_update(
    group: &OpenMlsGroup,
    update_permissions_intent: UpdatePermissionIntentData,
) -> Result<Extensions, GroupError> {
    let existing_permissions: GroupMutablePermissions = group.try_into()?;
    let existing_policy_set = existing_permissions.policies.clone();
    let new_policy_set = match update_permissions_intent.update_type {
        PermissionUpdateType::AddMember => PolicySet::new(
            update_permissions_intent.policy_option.into(),
            existing_policy_set.remove_member_policy,
            existing_policy_set.update_metadata_policy,
            existing_policy_set.add_admin_policy,
            existing_policy_set.remove_admin_policy,
            existing_policy_set.update_permissions_policy,
        ),
        PermissionUpdateType::RemoveMember => PolicySet::new(
            existing_policy_set.add_member_policy,
            update_permissions_intent.policy_option.into(),
            existing_policy_set.update_metadata_policy,
            existing_policy_set.add_admin_policy,
            existing_policy_set.remove_admin_policy,
            existing_policy_set.update_permissions_policy,
        ),
        PermissionUpdateType::AddAdmin => PolicySet::new(
            existing_policy_set.add_member_policy,
            existing_policy_set.remove_member_policy,
            existing_policy_set.update_metadata_policy,
            update_permissions_intent.policy_option.into(),
            existing_policy_set.remove_admin_policy,
            existing_policy_set.update_permissions_policy,
        ),
        PermissionUpdateType::RemoveAdmin => PolicySet::new(
            existing_policy_set.add_member_policy,
            existing_policy_set.remove_member_policy,
            existing_policy_set.update_metadata_policy,
            existing_policy_set.add_admin_policy,
            update_permissions_intent.policy_option.into(),
            existing_policy_set.update_permissions_policy,
        ),
        PermissionUpdateType::UpdateMetadata => {
            let mut metadata_policy = existing_policy_set.update_metadata_policy.clone();
            metadata_policy.insert(
                update_permissions_intent.metadata_field_name.ok_or(
                    GroupError::MissingMetadataField {
                        name: "metadata_field_name".into(),
                    },
                )?,
                update_permissions_intent.policy_option.into(),
            );
            PolicySet::new(
                existing_policy_set.add_member_policy,
                existing_policy_set.remove_member_policy,
                metadata_policy,
                existing_policy_set.add_admin_policy,
                existing_policy_set.remove_admin_policy,
                existing_policy_set.update_permissions_policy,
            )
        }
    };
    let new_group_permissions: Vec<u8> = GroupMutablePermissions::new(new_policy_set).try_into()?;
    let unknown_gc_extension = UnknownExtension(new_group_permissions);
    let extension = Extension::Unknown(GROUP_PERMISSIONS_EXTENSION_ID, unknown_gc_extension);
    let mut extensions = group.extensions().clone();
    extensions.add_or_replace(extension);
    Ok(extensions)
}

#[tracing::instrument(level = "trace", skip_all)]
pub fn build_extensions_for_admin_lists_update(
    group: &OpenMlsGroup,
    admin_lists_update: UpdateAdminListIntentData,
) -> Result<Extensions, GroupError> {
    let existing_metadata: GroupMutableMetadata = group.try_into()?;
    let attributes = existing_metadata.attributes.clone();
    let mut admin_list = existing_metadata.admin_list;
    let mut super_admin_list = existing_metadata.super_admin_list;
    match admin_lists_update.action_type {
        AdminListActionType::Add => {
            if !admin_list.contains(&admin_lists_update.inbox_id) {
                admin_list.push(admin_lists_update.inbox_id);
            }
        }
        AdminListActionType::Remove => admin_list.retain(|x| x != &admin_lists_update.inbox_id),
        AdminListActionType::AddSuper => {
            if !super_admin_list.contains(&admin_lists_update.inbox_id) {
                super_admin_list.push(admin_lists_update.inbox_id);
            }
        }
        AdminListActionType::RemoveSuper => {
            super_admin_list.retain(|x| x != &admin_lists_update.inbox_id)
        }
    }
    let new_mutable_metadata: Vec<u8> =
        GroupMutableMetadata::new(attributes, admin_list, super_admin_list).try_into()?;
    let unknown_gc_extension = UnknownExtension(new_mutable_metadata);
    let extension = Extension::Unknown(MUTABLE_METADATA_EXTENSION_ID, unknown_gc_extension);
    let mut extensions = group.extensions().clone();
    extensions.add_or_replace(extension);
    Ok(extensions)
}

pub fn build_starting_group_membership_extension(inbox_id: String, sequence_id: u64) -> Extension {
    let mut group_membership = GroupMembership::new();
    group_membership.add(inbox_id, sequence_id);
    build_group_membership_extension(&group_membership)
}

pub fn build_group_membership_extension(group_membership: &GroupMembership) -> Extension {
    let unknown_gc_extension = UnknownExtension(group_membership.into());

    Extension::Unknown(GROUP_MEMBERSHIP_EXTENSION_ID, unknown_gc_extension)
}

fn build_group_config(
    protected_metadata_extension: Extension,
    mutable_metadata_extension: Extension,
    group_membership_extension: Extension,
    mutable_permission_extension: Extension,
) -> Result<MlsGroupCreateConfig, GroupError> {
    let required_extension_types = &[
        ExtensionType::Unknown(GROUP_MEMBERSHIP_EXTENSION_ID),
        ExtensionType::Unknown(MUTABLE_METADATA_EXTENSION_ID),
        ExtensionType::Unknown(GROUP_PERMISSIONS_EXTENSION_ID),
        ExtensionType::ImmutableMetadata,
        ExtensionType::LastResort,
        ExtensionType::ApplicationId,
    ];

    let required_proposal_types = &[ProposalType::GroupContextExtensions];

    let capabilities = Capabilities::new(
        None,
        None,
        Some(required_extension_types),
        Some(required_proposal_types),
        None,
    );
    let credentials = &[CredentialType::Basic];

    let required_capabilities =
        Extension::RequiredCapabilities(RequiredCapabilitiesExtension::new(
            required_extension_types,
            required_proposal_types,
            credentials,
        ));

    let extensions = Extensions::from_vec(vec![
        protected_metadata_extension,
        mutable_metadata_extension,
        group_membership_extension,
        mutable_permission_extension,
        required_capabilities,
    ])?;

    Ok(MlsGroupCreateConfig::builder()
        .with_group_context_extensions(extensions)?
        .capabilities(capabilities)
        .ciphersuite(CIPHERSUITE)
        .wire_format_policy(WireFormatPolicy::default())
        .max_past_epochs(MAX_PAST_EPOCHS)
        .use_ratchet_tree_extension(true)
        .build())
}

async fn validate_initial_group_membership<ApiClient: XmtpApi>(
    client: &Client<ApiClient>,
    conn: &DbConnection,
    mls_group: &OpenMlsGroup,
) -> Result<(), GroupError> {
    tracing::info!("Validating initial group membership");
    let membership = extract_group_membership(mls_group.extensions())?;
    let needs_update = client.filter_inbox_ids_needing_updates(conn, membership.to_filters())?;
    if !needs_update.is_empty() {
        load_identity_updates(&client.api_client, conn, needs_update).await?;
    }

    let mut expected_installation_ids = HashSet::<Vec<u8>>::new();

    let futures: Vec<_> = membership
        .members
        .into_iter()
        .map(|(inbox_id, sequence_id)| {
            client.get_association_state(conn, inbox_id, Some(sequence_id as i64))
        })
        .collect();

    let results = futures::future::try_join_all(futures).await?;

    for association_state in results {
        expected_installation_ids.extend(association_state.installation_ids());
    }

    let actual_installation_ids: HashSet<Vec<u8>> = mls_group
        .members()
        .map(|member| member.signature_key)
        .collect();

    if expected_installation_ids != actual_installation_ids {
        return Err(GroupError::InvalidGroupMembership);
    }

    tracing::info!("Group membership validated");
    Ok(())
}

fn build_group_join_config() -> MlsGroupJoinConfig {
    MlsGroupJoinConfig::builder()
        .wire_format_policy(WireFormatPolicy::default())
        .max_past_epochs(MAX_PAST_EPOCHS)
        .use_ratchet_tree_extension(true)
        .build()
}

#[cfg(test)]
pub(crate) mod tests {
    #[cfg(target_arch = "wasm32")]
    wasm_bindgen_test::wasm_bindgen_test_configure!(run_in_dedicated_worker);

    use diesel::connection::SimpleConnection;
    use futures::future::join_all;
    use openmls::prelude::{tls_codec::Serialize, Member, MlsGroup as OpenMlsGroup};
    use prost::Message;
    use std::sync::Arc;
    use xmtp_cryptography::utils::generate_local_wallet;
    use xmtp_proto::xmtp::mls::message_contents::EncodedContent;

    use crate::{
        assert_err, assert_logged,
        builder::ClientBuilder,
        client::MessageProcessingError,
        codecs::{group_updated::GroupUpdatedCodec, ContentCodec},
        groups::{
            build_group_membership_extension,
            group_membership::GroupMembership,
            group_metadata::{ConversationType, GroupMetadata},
            group_mutable_metadata::MetadataField,
            intents::{PermissionPolicyOption, PermissionUpdateType},
            members::{GroupMember, PermissionLevel},
            DeliveryStatus, GroupError, GroupMetadataOptions, PreconfiguredPolicies,
            UpdateAdminListType,
        },
        storage::{
            consent_record::ConsentState,
            group_intent::{IntentKind, IntentState, NewGroupIntent},
            group_message::{GroupMessageKind, StoredGroupMessage},
        },
        xmtp_openmls_provider::XmtpOpenMlsProvider,
        Client, InboxOwner, StreamHandle as _, XmtpApi,
    };

    use super::{
        intents::{Installation, SendWelcomesAction},
        MlsGroup,
    };

    async fn receive_group_invite<ApiClient>(client: &Client<ApiClient>) -> MlsGroup
    where
        ApiClient: XmtpApi,
    {
        client.sync_welcomes().await.unwrap();
        let mut groups = client.find_groups(None, None, None, None).unwrap();

        groups.remove(0)
    }

    async fn get_latest_message<ApiClient>(
        group: &MlsGroup,
        client: &Client<ApiClient>,
    ) -> StoredGroupMessage
    where
        ApiClient: XmtpApi,
    {
        group.sync(client).await.unwrap();
        let mut messages = group.find_messages(None, None, None, None, None).unwrap();
        messages.pop().unwrap()
    }

    // Adds a member to the group without the usual validations on group membership
    // Used for testing adversarial scenarios
    async fn force_add_member<ApiClient: XmtpApi>(
        sender_client: &Client<ApiClient>,
        new_member_client: &Client<ApiClient>,
        sender_group: &MlsGroup,
        sender_mls_group: &mut OpenMlsGroup,
        sender_provider: &XmtpOpenMlsProvider,
    ) {
        let new_member_provider = new_member_client.mls_provider().unwrap();

        let key_package = new_member_client
            .identity()
            .new_key_package(&new_member_provider)
            .unwrap();
        let hpke_init_key = key_package.hpke_init_key().as_slice().to_vec();
        let (commit, welcome, _) = sender_mls_group
            .add_members(
                sender_provider,
                &sender_client.identity().installation_keys,
                &[key_package],
            )
            .unwrap();
        let serialized_commit = commit.tls_serialize_detached().unwrap();
        let serialized_welcome = welcome.tls_serialize_detached().unwrap();
        let send_welcomes_action = SendWelcomesAction::new(
            vec![Installation {
                installation_key: new_member_client.installation_public_key(),
                hpke_public_key: hpke_init_key,
            }],
            serialized_welcome,
        );
        sender_client
            .api_client
            .send_group_messages(vec![serialized_commit.as_slice()])
            .await
            .unwrap();
        sender_group
            .send_welcomes(send_welcomes_action, sender_client)
            .await
            .unwrap();
    }

    #[cfg_attr(target_arch = "wasm32", wasm_bindgen_test::wasm_bindgen_test)]
    #[cfg_attr(not(target_arch = "wasm32"), tokio::test(flavor = "current_thread"))]
    async fn test_send_message() {
        let wallet = generate_local_wallet();
        let client = ClientBuilder::new_test_client(&wallet).await;
        let group = client
            .create_group(None, GroupMetadataOptions::default())
            .expect("create group");
        group
            .send_message(b"hello", &client)
            .await
            .expect("send message");

        let messages = client
            .api_client
            .query_group_messages(group.group_id, None)
            .await
            .expect("read topic");
        assert_eq!(messages.len(), 2);
    }

    #[cfg_attr(target_arch = "wasm32", wasm_bindgen_test::wasm_bindgen_test)]
    #[cfg_attr(not(target_arch = "wasm32"), tokio::test(flavor = "current_thread"))]
    async fn test_receive_self_message() {
        let wallet = generate_local_wallet();
        let client = ClientBuilder::new_test_client(&wallet).await;
        let group = client
            .create_group(None, GroupMetadataOptions::default())
            .expect("create group");
        let msg = b"hello";
        group
            .send_message(msg, &client)
            .await
            .expect("send message");

        group
            .receive(&client.store().conn().unwrap().into(), &client)
            .await
            .unwrap();
        // Check for messages
        let messages = group.find_messages(None, None, None, None, None).unwrap();
        assert_eq!(messages.len(), 1);
        assert_eq!(messages.first().unwrap().decrypted_message_bytes, msg);
    }

    #[cfg_attr(target_arch = "wasm32", wasm_bindgen_test::wasm_bindgen_test)]
    #[cfg_attr(not(target_arch = "wasm32"), tokio::test(flavor = "current_thread"))]
    async fn test_receive_message_from_other() {
        let alix = ClientBuilder::new_test_client(&generate_local_wallet()).await;
        let bo = ClientBuilder::new_test_client(&generate_local_wallet()).await;
        let alix_group = alix
            .create_group(None, GroupMetadataOptions::default())
            .expect("create group");
        alix_group
            .add_members_by_inbox_id(&alix, vec![bo.inbox_id()])
            .await
            .unwrap();
        let alix_message = b"hello from alix";
        alix_group
            .send_message(alix_message, &alix)
            .await
            .expect("send message");

        let bo_group = receive_group_invite(&bo).await;
        let message = get_latest_message(&bo_group, &bo).await;
        assert_eq!(message.decrypted_message_bytes, alix_message);

        let bo_message = b"hello from bo";
        bo_group
            .send_message(bo_message, &bo)
            .await
            .expect("send message");

        let message = get_latest_message(&alix_group, &alix).await;
        assert_eq!(message.decrypted_message_bytes, bo_message);
    }

    // Test members function from non group creator
    #[cfg_attr(target_arch = "wasm32", wasm_bindgen_test::wasm_bindgen_test)]
    #[cfg_attr(not(target_arch = "wasm32"), tokio::test(flavor = "current_thread"))]
    async fn test_members_func_from_non_creator() {
        let amal = ClientBuilder::new_test_client(&generate_local_wallet()).await;
        let bola = ClientBuilder::new_test_client(&generate_local_wallet()).await;

        let amal_group = amal
            .create_group(None, GroupMetadataOptions::default())
            .unwrap();
        amal_group
            .add_members_by_inbox_id(&amal, vec![bola.inbox_id()])
            .await
            .unwrap();

        // Get bola's version of the same group
        let bola_groups = bola.sync_welcomes().await.unwrap();
        let bola_group = bola_groups.first().unwrap();

        // Call sync for both
        amal_group.sync(&amal).await.unwrap();
        bola_group.sync(&bola).await.unwrap();

        // Verify bola can see the group name
        let bola_group_name = bola_group
            .group_name(bola_group.mls_provider().unwrap())
            .unwrap();
        assert_eq!(bola_group_name, "");

        // Check if both clients can see the members correctly
        let amal_members: Vec<GroupMember> = amal_group.members(&amal).await.unwrap();
        let bola_members: Vec<GroupMember> = bola_group.members(&bola).await.unwrap();

        assert_eq!(amal_members.len(), 2);
        assert_eq!(bola_members.len(), 2);

        for member in &amal_members {
            if member.inbox_id == amal.inbox_id() {
                assert_eq!(
                    member.permission_level,
                    PermissionLevel::SuperAdmin,
                    "Amal should be a super admin"
                );
            } else if member.inbox_id == bola.inbox_id() {
                assert_eq!(
                    member.permission_level,
                    PermissionLevel::Member,
                    "Bola should be a member"
                );
            }
        }
    }

    // Amal and Bola will both try and add Charlie from the same epoch.
    // The group should resolve to a consistent state
    #[cfg_attr(target_arch = "wasm32", wasm_bindgen_test::wasm_bindgen_test)]
    #[cfg_attr(not(target_arch = "wasm32"), tokio::test(flavor = "current_thread"))]
    async fn test_add_member_conflict() {
        let amal = ClientBuilder::new_test_client(&generate_local_wallet()).await;
        let bola = ClientBuilder::new_test_client(&generate_local_wallet()).await;
        let charlie = ClientBuilder::new_test_client(&generate_local_wallet()).await;

        let amal_group = amal
            .create_group(None, GroupMetadataOptions::default())
            .unwrap();
        // Add bola
        amal_group
            .add_members_by_inbox_id(&amal, vec![bola.inbox_id()])
            .await
            .unwrap();

        // Get bola's version of the same group
        let bola_groups = bola.sync_welcomes().await.unwrap();
        let bola_group = bola_groups.first().unwrap();
        bola_group.sync(&bola).await.unwrap();

        tracing::info!("Adding charlie from amal");
        // Have amal and bola both invite charlie.
        amal_group
            .add_members_by_inbox_id(&amal, vec![charlie.inbox_id()])
            .await
            .expect("failed to add charlie");
        tracing::info!("Adding charlie from bola");
        bola_group
            .add_members_by_inbox_id(&bola, vec![charlie.inbox_id()])
            .await
            .expect("bola's add should succeed in a no-op");

        amal_group
            .receive(&amal.store().conn().unwrap().into(), &amal)
            .await
            .expect_err("expected error");

        // Check Amal's MLS group state.
        let amal_db = XmtpOpenMlsProvider::from(amal.context.store().conn().unwrap());
        let amal_mls_group = amal_group.load_mls_group(&amal_db).unwrap();
        let amal_members: Vec<Member> = amal_mls_group.members().collect();
        assert_eq!(amal_members.len(), 3);

        // Check Bola's MLS group state.
        let bola_db = XmtpOpenMlsProvider::from(bola.context.store().conn().unwrap());
        let bola_mls_group = bola_group.load_mls_group(&bola_db).unwrap();
        let bola_members: Vec<Member> = bola_mls_group.members().collect();
        assert_eq!(bola_members.len(), 3);

        let amal_uncommitted_intents = amal_db
            .conn_ref()
            .find_group_intents(
                amal_group.group_id.clone(),
                Some(vec![
                    IntentState::ToPublish,
                    IntentState::Published,
                    IntentState::Error,
                ]),
                None,
            )
            .unwrap();
        assert_eq!(amal_uncommitted_intents.len(), 0);

        let bola_failed_intents = bola_db
            .conn_ref()
            .find_group_intents(
                bola_group.group_id.clone(),
                Some(vec![IntentState::Error]),
                None,
            )
            .unwrap();
        // Bola's attempted add should be deleted, since it will have been a no-op on the second try
        assert_eq!(bola_failed_intents.len(), 0);

        // Make sure sending and receiving both worked
        amal_group
            .send_message("hello from amal".as_bytes(), &amal)
            .await
            .unwrap();
        bola_group
            .send_message("hello from bola".as_bytes(), &bola)
            .await
            .unwrap();

        let bola_messages = bola_group
            .find_messages(None, None, None, None, None)
            .unwrap();
        let matching_message = bola_messages
            .iter()
            .find(|m| m.decrypted_message_bytes == "hello from amal".as_bytes());
        tracing::info!("found message: {:?}", bola_messages);
        assert!(matching_message.is_some());
    }

<<<<<<< HEAD
    // #[cfg_attr(target_arch = "wasm32", wasm_bindgen_test::wasm_bindgen_test)]
    #[cfg_attr(
        not(target_arch = "wasm32"),
        tokio::test(flavor = "multi_thread", worker_threads = 1)
    )]
    #[tracing_test::traced_test]
    async fn test_create_from_welcome_validation() {
        if cfg!(target_arch = "wasm32") {
            let _ = tracing_log::LogTracer::init_with_filter(log::LevelFilter::Debug);
        }
        let alix = ClientBuilder::new_test_client(&generate_local_wallet()).await;
        let bo = ClientBuilder::new_test_client(&generate_local_wallet()).await;

        let alix_group: MlsGroup = alix
            .create_group(None, GroupMetadataOptions::default())
            .unwrap();
        let provider = alix.mls_provider().unwrap();
        // Doctor the group membership
        let mut mls_group = alix_group.load_mls_group(&provider).unwrap();
        let mut existing_extensions = mls_group.extensions().clone();
        let mut group_membership = GroupMembership::new();
        group_membership.add("foo".to_string(), 1);
        existing_extensions.add_or_replace(build_group_membership_extension(&group_membership));
        mls_group
            .update_group_context_extensions(
                &provider,
                existing_extensions.clone(),
                &alix.identity().installation_keys,
            )
            .unwrap();
        mls_group.merge_pending_commit(&provider).unwrap();

        // Now add bo to the group
        force_add_member(&alix, &bo, &alix_group, &mut mls_group, &provider).await;

        // Bo should not be able to actually read this group
        bo.sync_welcomes().await.unwrap();
        let groups = bo.find_groups(None, None, None, None).unwrap();
        assert_eq!(groups.len(), 0);
        assert_logged!("failed to create group from welcome", 1);
=======
    #[test]
    fn test_create_from_welcome_validation() {
        crate::traced_test(|| async {
            let alix = ClientBuilder::new_test_client(&generate_local_wallet()).await;
            let bo = ClientBuilder::new_test_client(&generate_local_wallet()).await;

            let alix_group: MlsGroup = alix
                .create_group(None, GroupMetadataOptions::default())
                .unwrap();
            let provider = alix.mls_provider().unwrap();
            // Doctor the group membership
            let mut mls_group = alix_group.load_mls_group(&provider).unwrap();
            let mut existing_extensions = mls_group.extensions().clone();
            let mut group_membership = GroupMembership::new();
            group_membership.add("foo".to_string(), 1);
            existing_extensions.add_or_replace(build_group_membership_extension(&group_membership));
            mls_group
                .update_group_context_extensions(
                    &provider,
                    existing_extensions.clone(),
                    &alix.identity().installation_keys,
                )
                .unwrap();
            mls_group.merge_pending_commit(&provider).unwrap();

            // Now add bo to the group
            force_add_member(&alix, &bo, &alix_group, &mut mls_group, &provider).await;

            // Bo should not be able to actually read this group
            bo.sync_welcomes().await.unwrap();
            let groups = bo.find_groups(None, None, None, None).unwrap();
            assert_eq!(groups.len(), 0);
            assert_logged!("failed to create group from welcome", 1);
        });
>>>>>>> 92e7b713
    }

    #[cfg_attr(target_arch = "wasm32", wasm_bindgen_test::wasm_bindgen_test)]
    #[cfg_attr(not(target_arch = "wasm32"), tokio::test(flavor = "current_thread"))]
    async fn test_add_inbox() {
        let client = ClientBuilder::new_test_client(&generate_local_wallet()).await;
        let client_2 = ClientBuilder::new_test_client(&generate_local_wallet()).await;
        let group = client
            .create_group(None, GroupMetadataOptions::default())
            .expect("create group");

        group
            .add_members_by_inbox_id(&client, vec![client_2.inbox_id()])
            .await
            .unwrap();

        let group_id = group.group_id;

        let messages = client
            .api_client
            .query_group_messages(group_id, None)
            .await
            .unwrap();

        assert_eq!(messages.len(), 1);
    }

    #[cfg_attr(target_arch = "wasm32", wasm_bindgen_test::wasm_bindgen_test)]
    #[cfg_attr(not(target_arch = "wasm32"), tokio::test(flavor = "current_thread"))]
    async fn test_add_invalid_member() {
        let client = ClientBuilder::new_test_client(&generate_local_wallet()).await;
        let group = client
            .create_group(None, GroupMetadataOptions::default())
            .expect("create group");

        let result = group
            .add_members_by_inbox_id(&client, vec!["1234".to_string()])
            .await;

        assert!(result.is_err());
    }

    #[cfg_attr(target_arch = "wasm32", wasm_bindgen_test::wasm_bindgen_test)]
    #[cfg_attr(not(target_arch = "wasm32"), tokio::test(flavor = "current_thread"))]
    async fn test_add_unregistered_member() {
        let amal = ClientBuilder::new_test_client(&generate_local_wallet()).await;
        let unconnected_wallet_address = generate_local_wallet().get_address();
        let group = amal
            .create_group(None, GroupMetadataOptions::default())
            .unwrap();
        let result = group
            .add_members(&amal, vec![unconnected_wallet_address])
            .await;

        assert!(result.is_err());
    }

    #[cfg_attr(target_arch = "wasm32", wasm_bindgen_test::wasm_bindgen_test)]
    #[cfg_attr(not(target_arch = "wasm32"), tokio::test(flavor = "current_thread"))]
    async fn test_remove_inbox() {
        let client_1 = ClientBuilder::new_test_client(&generate_local_wallet()).await;
        // Add another client onto the network
        let client_2 = ClientBuilder::new_test_client(&generate_local_wallet()).await;

        let group = client_1
            .create_group(None, GroupMetadataOptions::default())
            .expect("create group");
        group
            .add_members_by_inbox_id(&client_1, vec![client_2.inbox_id()])
            .await
            .expect("group create failure");

        let messages_with_add = group.find_messages(None, None, None, None, None).unwrap();
        assert_eq!(messages_with_add.len(), 1);

        // Try and add another member without merging the pending commit
        group
            .remove_members_by_inbox_id(&client_1, vec![client_2.inbox_id()])
            .await
            .expect("group remove members failure");

        let messages_with_remove = group.find_messages(None, None, None, None, None).unwrap();
        assert_eq!(messages_with_remove.len(), 2);

        // We are expecting 1 message on the group topic, not 2, because the second one should have
        // failed
        let group_id = group.group_id;
        let messages = client_1
            .api_client
            .query_group_messages(group_id, None)
            .await
            .expect("read topic");

        assert_eq!(messages.len(), 2);
    }

    #[cfg_attr(target_arch = "wasm32", wasm_bindgen_test::wasm_bindgen_test)]
    #[cfg_attr(not(target_arch = "wasm32"), tokio::test(flavor = "current_thread"))]
    async fn test_key_update() {
        let client = ClientBuilder::new_test_client(&generate_local_wallet()).await;
        let bola_client = ClientBuilder::new_test_client(&generate_local_wallet()).await;

        let group = client
            .create_group(None, GroupMetadataOptions::default())
            .expect("create group");
        group
            .add_members_by_inbox_id(&client, vec![bola_client.inbox_id()])
            .await
            .unwrap();

        group.key_update(&client).await.unwrap();

        let messages = client
            .api_client
            .query_group_messages(group.group_id.clone(), None)
            .await
            .unwrap();
        assert_eq!(messages.len(), 2);

        let provider: XmtpOpenMlsProvider = client.context.store().conn().unwrap().into();
        let mls_group = group.load_mls_group(&provider).unwrap();
        let pending_commit = mls_group.pending_commit();
        assert!(pending_commit.is_none());

        group
            .send_message(b"hello", &client)
            .await
            .expect("send message");

        bola_client.sync_welcomes().await.unwrap();
        let bola_groups = bola_client.find_groups(None, None, None, None).unwrap();
        let bola_group = bola_groups.first().unwrap();
        bola_group.sync(&bola_client).await.unwrap();
        let bola_messages = bola_group
            .find_messages(None, None, None, None, None)
            .unwrap();
        assert_eq!(bola_messages.len(), 1);
    }

    #[cfg_attr(target_arch = "wasm32", wasm_bindgen_test::wasm_bindgen_test)]
    #[cfg_attr(not(target_arch = "wasm32"), tokio::test(flavor = "current_thread"))]
    async fn test_post_commit() {
        let client = ClientBuilder::new_test_client(&generate_local_wallet()).await;
        let client_2 = ClientBuilder::new_test_client(&generate_local_wallet()).await;
        let group = client
            .create_group(None, GroupMetadataOptions::default())
            .expect("create group");

        group
            .add_members_by_inbox_id(&client, vec![client_2.inbox_id()])
            .await
            .unwrap();

        // Check if the welcome was actually sent
        let welcome_messages = client
            .api_client
            .query_welcome_messages(client_2.installation_public_key(), None)
            .await
            .unwrap();

        assert_eq!(welcome_messages.len(), 1);
    }

    #[cfg_attr(target_arch = "wasm32", wasm_bindgen_test::wasm_bindgen_test)]
    #[cfg_attr(not(target_arch = "wasm32"), tokio::test(flavor = "current_thread"))]
    async fn test_remove_by_account_address() {
        let amal = ClientBuilder::new_test_client(&generate_local_wallet()).await;
        let bola_wallet = &generate_local_wallet();
        let bola = ClientBuilder::new_test_client(bola_wallet).await;
        let charlie_wallet = &generate_local_wallet();
        let _charlie = ClientBuilder::new_test_client(charlie_wallet).await;

        let group = amal
            .create_group(None, GroupMetadataOptions::default())
            .unwrap();
        group
            .add_members(
                &amal,
                vec![bola_wallet.get_address(), charlie_wallet.get_address()],
            )
            .await
            .unwrap();
        tracing::info!("created the group with 2 additional members");
        assert_eq!(group.members(&bola).await.unwrap().len(), 3);
        let messages = group.find_messages(None, None, None, None, None).unwrap();
        assert_eq!(messages.len(), 1);
        assert_eq!(messages[0].kind, GroupMessageKind::MembershipChange);
        let encoded_content =
            EncodedContent::decode(messages[0].decrypted_message_bytes.as_slice()).unwrap();
        let group_update = GroupUpdatedCodec::decode(encoded_content).unwrap();
        assert_eq!(group_update.added_inboxes.len(), 2);
        assert_eq!(group_update.removed_inboxes.len(), 0);

        group
            .remove_members(&amal, vec![bola_wallet.get_address()])
            .await
            .unwrap();
        assert_eq!(group.members(&bola).await.unwrap().len(), 2);
        tracing::info!("removed bola");
        let messages = group.find_messages(None, None, None, None, None).unwrap();
        assert_eq!(messages.len(), 2);
        assert_eq!(messages[1].kind, GroupMessageKind::MembershipChange);
        let encoded_content =
            EncodedContent::decode(messages[1].decrypted_message_bytes.as_slice()).unwrap();
        let group_update = GroupUpdatedCodec::decode(encoded_content).unwrap();
        assert_eq!(group_update.added_inboxes.len(), 0);
        assert_eq!(group_update.removed_inboxes.len(), 1);

        let bola_group = receive_group_invite(&bola).await;
        bola_group.sync(&bola).await.unwrap();
        assert!(!bola_group
            .is_active(bola_group.mls_provider().unwrap())
            .unwrap())
    }

    #[cfg_attr(target_arch = "wasm32", wasm_bindgen_test::wasm_bindgen_test)]
    #[cfg_attr(not(target_arch = "wasm32"), tokio::test(flavor = "current_thread"))]
    async fn test_removed_members_cannot_send_message_to_others() {
        let amal = ClientBuilder::new_test_client(&generate_local_wallet()).await;
        let bola_wallet = &generate_local_wallet();
        let bola = ClientBuilder::new_test_client(bola_wallet).await;
        let charlie_wallet = &generate_local_wallet();
        let charlie = ClientBuilder::new_test_client(charlie_wallet).await;

        let group = amal
            .create_group(None, GroupMetadataOptions::default())
            .unwrap();
        group
            .add_members(
                &amal,
                vec![bola_wallet.get_address(), charlie_wallet.get_address()],
            )
            .await
            .unwrap();
        assert_eq!(group.members(&bola).await.unwrap().len(), 3);

        group
            .remove_members(&amal, vec![bola_wallet.get_address()])
            .await
            .unwrap();
        assert_eq!(group.members(&bola).await.unwrap().len(), 2);
        assert!(group
            .members(&bola)
            .await
            .unwrap()
            .iter()
            .all(|m| m.inbox_id != bola.inbox_id()));
        assert!(group
            .members(&bola)
            .await
            .unwrap()
            .iter()
            .any(|m| m.inbox_id == charlie.inbox_id()));

        group.sync(&amal).await.expect("sync failed");

        let message_text = b"hello";
        group
            .send_message(message_text, &bola)
            .await
            .expect_err("expected send_message to fail");

        group.sync(&bola).await.expect("sync failed");
        group.sync(&amal).await.expect("sync failed");

        let amal_messages = group
            .find_messages(Some(GroupMessageKind::Application), None, None, None, None)
            .unwrap()
            .into_iter()
            .collect::<Vec<StoredGroupMessage>>();

        let message = amal_messages.first().unwrap();

        // FIXME:st this is passing ONLY because the message IS being sent to the group
        assert_eq!(message_text, &message.decrypted_message_bytes[..]);
        assert_eq!(amal_messages.len(), 1);
    }

    #[cfg_attr(target_arch = "wasm32", wasm_bindgen_test::wasm_bindgen_test)]
    #[cfg_attr(not(target_arch = "wasm32"), tokio::test(flavor = "current_thread"))]
    async fn test_add_missing_installations() {
        // Setup for test
        let amal_wallet = generate_local_wallet();
        let amal = ClientBuilder::new_test_client(&amal_wallet).await;
        let bola = ClientBuilder::new_test_client(&generate_local_wallet()).await;

        let group = amal
            .create_group(None, GroupMetadataOptions::default())
            .unwrap();
        group
            .add_members_by_inbox_id(&amal, vec![bola.inbox_id()])
            .await
            .unwrap();

        assert_eq!(group.members(&amal).await.unwrap().len(), 2);

        let provider: XmtpOpenMlsProvider = amal.context.store().conn().unwrap().into();
        // Finished with setup

        // add a second installation for amal using the same wallet
        let _amal_2nd = ClientBuilder::new_test_client(&amal_wallet).await;

        // test if adding the new installation(s) worked
        let new_installations_were_added = group.add_missing_installations(&provider, &amal).await;
        assert!(new_installations_were_added.is_ok());

        group.sync(&amal).await.unwrap();
        let mls_group = group.load_mls_group(&provider).unwrap();
        let num_members = mls_group.members().collect::<Vec<_>>().len();
        assert_eq!(num_members, 3);
    }

    #[cfg_attr(target_arch = "wasm32", wasm_bindgen_test::wasm_bindgen_test)]
    #[cfg_attr(
        not(target_arch = "wasm32"),
        tokio::test(flavor = "multi_thread", worker_threads = 10)
    )]
    async fn test_self_resolve_epoch_mismatch() {
        let amal = ClientBuilder::new_test_client(&generate_local_wallet()).await;
        let bola = ClientBuilder::new_test_client(&generate_local_wallet()).await;
        let charlie = ClientBuilder::new_test_client(&generate_local_wallet()).await;
        let dave_wallet = generate_local_wallet();
        let dave = ClientBuilder::new_test_client(&dave_wallet).await;
        let amal_group = amal
            .create_group(None, GroupMetadataOptions::default())
            .unwrap();
        // Add bola to the group
        amal_group
            .add_members_by_inbox_id(&amal, vec![bola.inbox_id()])
            .await
            .unwrap();

        let bola_group = receive_group_invite(&bola).await;
        bola_group.sync(&bola).await.unwrap();
        // Both Amal and Bola are up to date on the group state. Now each of them want to add someone else
        amal_group
            .add_members_by_inbox_id(&amal, vec![charlie.inbox_id()])
            .await
            .unwrap();

        bola_group
            .add_members_by_inbox_id(&bola, vec![dave.inbox_id()])
            .await
            .unwrap();

        // Send a message to the group, now that everyone is invited
        amal_group.sync(&amal).await.unwrap();
        amal_group.send_message(b"hello", &amal).await.unwrap();

        let charlie_group = receive_group_invite(&charlie).await;
        let dave_group = receive_group_invite(&dave).await;

        let (amal_latest_message, bola_latest_message, charlie_latest_message, dave_latest_message) = tokio::join!(
            get_latest_message(&amal_group, &amal),
            get_latest_message(&bola_group, &bola),
            get_latest_message(&charlie_group, &charlie),
            get_latest_message(&dave_group, &dave)
        );

        let expected_latest_message = b"hello".to_vec();
        assert!(expected_latest_message.eq(&amal_latest_message.decrypted_message_bytes));
        assert!(expected_latest_message.eq(&bola_latest_message.decrypted_message_bytes));
        assert!(expected_latest_message.eq(&charlie_latest_message.decrypted_message_bytes));
        assert!(expected_latest_message.eq(&dave_latest_message.decrypted_message_bytes));
    }

    #[cfg_attr(target_arch = "wasm32", wasm_bindgen_test::wasm_bindgen_test)]
    #[cfg_attr(not(target_arch = "wasm32"), tokio::test(flavor = "current_thread"))]
    async fn test_group_permissions() {
        let amal = ClientBuilder::new_test_client(&generate_local_wallet()).await;
        let bola = ClientBuilder::new_test_client(&generate_local_wallet()).await;
        let charlie = ClientBuilder::new_test_client(&generate_local_wallet()).await;

        let amal_group = amal
            .create_group(
                Some(PreconfiguredPolicies::AdminsOnly.to_policy_set()),
                GroupMetadataOptions::default(),
            )
            .unwrap();
        // Add bola to the group
        amal_group
            .add_members_by_inbox_id(&amal, vec![bola.inbox_id()])
            .await
            .unwrap();

        let bola_group = receive_group_invite(&bola).await;
        bola_group.sync(&bola).await.unwrap();
        assert!(bola_group
            .add_members_by_inbox_id(&bola, vec![charlie.inbox_id()])
            .await
            .is_err(),);
    }

    #[cfg_attr(target_arch = "wasm32", wasm_bindgen_test::wasm_bindgen_test)]
    #[cfg_attr(not(target_arch = "wasm32"), tokio::test(flavor = "current_thread"))]
    async fn test_group_options() {
        let amal = ClientBuilder::new_test_client(&generate_local_wallet()).await;

        let amal_group = amal
            .create_group(
                None,
                GroupMetadataOptions {
                    name: Some("Group Name".to_string()),
                    image_url_square: Some("url".to_string()),
                    description: Some("group description".to_string()),
                    pinned_frame_url: Some("pinned frame".to_string()),
                },
            )
            .unwrap();

        let binding = amal_group
            .mutable_metadata(amal_group.mls_provider().unwrap())
            .expect("msg");
        let amal_group_name: &String = binding
            .attributes
            .get(&MetadataField::GroupName.to_string())
            .unwrap();
        let amal_group_image_url: &String = binding
            .attributes
            .get(&MetadataField::GroupImageUrlSquare.to_string())
            .unwrap();
        let amal_group_description: &String = binding
            .attributes
            .get(&MetadataField::Description.to_string())
            .unwrap();
        let amal_group_pinned_frame_url: &String = binding
            .attributes
            .get(&MetadataField::GroupPinnedFrameUrl.to_string())
            .unwrap();

        assert_eq!(amal_group_name, "Group Name");
        assert_eq!(amal_group_image_url, "url");
        assert_eq!(amal_group_description, "group description");
        assert_eq!(amal_group_pinned_frame_url, "pinned frame");
    }

    #[cfg_attr(target_arch = "wasm32", wasm_bindgen_test::wasm_bindgen_test)]
    #[cfg_attr(not(target_arch = "wasm32"), tokio::test(flavor = "current_thread"))]
    #[ignore]
    async fn test_max_limit_add() {
        let amal = ClientBuilder::new_test_client(&generate_local_wallet()).await;
        let amal_group = amal
            .create_group(
                Some(PreconfiguredPolicies::AdminsOnly.to_policy_set()),
                GroupMetadataOptions::default(),
            )
            .unwrap();
        let mut clients = Vec::new();
        for _ in 0..249 {
            let wallet = generate_local_wallet();
            ClientBuilder::new_test_client(&wallet).await;
            clients.push(wallet.get_address());
        }
        amal_group.add_members(&amal, clients).await.unwrap();
        let bola_wallet = generate_local_wallet();
        ClientBuilder::new_test_client(&bola_wallet).await;
        assert!(amal_group
            .add_members_by_inbox_id(&amal, vec![bola_wallet.get_address()])
            .await
            .is_err(),);
    }

    #[cfg_attr(target_arch = "wasm32", wasm_bindgen_test::wasm_bindgen_test)]
    #[cfg_attr(not(target_arch = "wasm32"), tokio::test(flavor = "current_thread"))]
    async fn test_group_mutable_data() {
        let amal = ClientBuilder::new_test_client(&generate_local_wallet()).await;
        let bola = ClientBuilder::new_test_client(&generate_local_wallet()).await;

        // Create a group and verify it has the default group name
        let policy_set = Some(PreconfiguredPolicies::AdminsOnly.to_policy_set());
        let amal_group: MlsGroup = amal
            .create_group(policy_set, GroupMetadataOptions::default())
            .unwrap();
        amal_group.sync(&amal).await.unwrap();

        let group_mutable_metadata = amal_group
            .mutable_metadata(amal_group.mls_provider().unwrap())
            .unwrap();
        assert!(group_mutable_metadata.attributes.len().eq(&4));
        assert!(group_mutable_metadata
            .attributes
            .get(&MetadataField::GroupName.to_string())
            .unwrap()
            .eq(""));

        // Add bola to the group
        amal_group
            .add_members_by_inbox_id(&amal, vec![bola.inbox_id()])
            .await
            .unwrap();
        bola.sync_welcomes().await.unwrap();
        let bola_groups = bola.find_groups(None, None, None, None).unwrap();
        assert_eq!(bola_groups.len(), 1);
        let bola_group = bola_groups.first().unwrap();
        bola_group.sync(&bola).await.unwrap();
        let group_mutable_metadata = bola_group
            .mutable_metadata(bola_group.mls_provider().unwrap())
            .unwrap();
        assert!(group_mutable_metadata
            .attributes
            .get(&MetadataField::GroupName.to_string())
            .unwrap()
            .eq(""));

        // Update group name
        amal_group
            .update_group_name(&amal, "New Group Name 1".to_string())
            .await
            .unwrap();

        amal_group
            .send_message("hello".as_bytes(), &amal)
            .await
            .unwrap();

        // Verify amal group sees update
        amal_group.sync(&amal).await.unwrap();
        let binding = amal_group
            .mutable_metadata(amal_group.mls_provider().unwrap())
            .expect("msg");
        let amal_group_name: &String = binding
            .attributes
            .get(&MetadataField::GroupName.to_string())
            .unwrap();
        assert_eq!(amal_group_name, "New Group Name 1");

        // Verify bola group sees update
        bola_group.sync(&bola).await.unwrap();
        let binding = bola_group
            .mutable_metadata(bola_group.mls_provider().unwrap())
            .expect("msg");
        let bola_group_name: &String = binding
            .attributes
            .get(&MetadataField::GroupName.to_string())
            .unwrap();
        assert_eq!(bola_group_name, "New Group Name 1");

        // Verify that bola can not update the group name since they are not the creator
        bola_group
            .update_group_name(&bola, "New Group Name 2".to_string())
            .await
            .expect_err("expected err");

        // Verify bola group does not see an update
        bola_group.sync(&bola).await.unwrap();
        let binding = bola_group
            .mutable_metadata(bola_group.mls_provider().unwrap())
            .expect("msg");
        let bola_group_name: &String = binding
            .attributes
            .get(&MetadataField::GroupName.to_string())
            .unwrap();
        assert_eq!(bola_group_name, "New Group Name 1");
    }

    #[cfg_attr(target_arch = "wasm32", wasm_bindgen_test::wasm_bindgen_test)]
    #[cfg_attr(not(target_arch = "wasm32"), tokio::test(flavor = "current_thread"))]
    async fn test_update_group_image_url_square() {
        let amal = ClientBuilder::new_test_client(&generate_local_wallet()).await;

        // Create a group and verify it has the default group name
        let policy_set = Some(PreconfiguredPolicies::AdminsOnly.to_policy_set());
        let amal_group: MlsGroup = amal
            .create_group(policy_set, GroupMetadataOptions::default())
            .unwrap();
        amal_group.sync(&amal).await.unwrap();

        let group_mutable_metadata = amal_group
            .mutable_metadata(amal_group.mls_provider().unwrap())
            .unwrap();
        assert!(group_mutable_metadata
            .attributes
            .get(&MetadataField::GroupImageUrlSquare.to_string())
            .unwrap()
            .eq(""));

        // Update group name
        amal_group
            .update_group_image_url_square(&amal, "a url".to_string())
            .await
            .unwrap();

        // Verify amal group sees update
        amal_group.sync(&amal).await.unwrap();
        let binding = amal_group
            .mutable_metadata(amal_group.mls_provider().unwrap())
            .expect("msg");
        let amal_group_image_url: &String = binding
            .attributes
            .get(&MetadataField::GroupImageUrlSquare.to_string())
            .unwrap();
        assert_eq!(amal_group_image_url, "a url");
    }

    #[cfg_attr(target_arch = "wasm32", wasm_bindgen_test::wasm_bindgen_test)]
    #[cfg_attr(not(target_arch = "wasm32"), tokio::test(flavor = "current_thread"))]
    async fn test_update_group_pinned_frame_url() {
        let amal = ClientBuilder::new_test_client(&generate_local_wallet()).await;

        // Create a group and verify it has the default group name
        let policy_set = Some(PreconfiguredPolicies::AdminsOnly.to_policy_set());
        let amal_group: MlsGroup = amal
            .create_group(policy_set, GroupMetadataOptions::default())
            .unwrap();
        amal_group.sync(&amal).await.unwrap();

        let group_mutable_metadata = amal_group
            .mutable_metadata(amal_group.mls_provider().unwrap())
            .unwrap();
        assert!(group_mutable_metadata
            .attributes
            .get(&MetadataField::GroupPinnedFrameUrl.to_string())
            .unwrap()
            .eq(""));

        // Update group name
        amal_group
            .update_group_pinned_frame_url(&amal, "a frame url".to_string())
            .await
            .unwrap();

        // Verify amal group sees update
        amal_group.sync(&amal).await.unwrap();
        let binding = amal_group
            .mutable_metadata(amal_group.mls_provider().unwrap())
            .expect("msg");
        let amal_group_pinned_frame_url: &String = binding
            .attributes
            .get(&MetadataField::GroupPinnedFrameUrl.to_string())
            .unwrap();
        assert_eq!(amal_group_pinned_frame_url, "a frame url");
    }

    #[cfg_attr(target_arch = "wasm32", wasm_bindgen_test::wasm_bindgen_test)]
    #[cfg_attr(not(target_arch = "wasm32"), tokio::test(flavor = "current_thread"))]
    async fn test_group_mutable_data_group_permissions() {
        let amal = ClientBuilder::new_test_client(&generate_local_wallet()).await;
        let bola_wallet = generate_local_wallet();
        let bola = ClientBuilder::new_test_client(&bola_wallet).await;

        // Create a group and verify it has the default group name
        let policy_set = Some(PreconfiguredPolicies::AllMembers.to_policy_set());
        let amal_group: MlsGroup = amal
            .create_group(policy_set, GroupMetadataOptions::default())
            .unwrap();
        amal_group.sync(&amal).await.unwrap();

        let group_mutable_metadata = amal_group
            .mutable_metadata(amal_group.mls_provider().unwrap())
            .unwrap();
        assert!(group_mutable_metadata
            .attributes
            .get(&MetadataField::GroupName.to_string())
            .unwrap()
            .eq(""));

        // Add bola to the group
        amal_group
            .add_members(&amal, vec![bola_wallet.get_address()])
            .await
            .unwrap();
        bola.sync_welcomes().await.unwrap();
        let bola_groups = bola.find_groups(None, None, None, None).unwrap();
        assert_eq!(bola_groups.len(), 1);
        let bola_group = bola_groups.first().unwrap();
        bola_group.sync(&bola).await.unwrap();
        let group_mutable_metadata = bola_group
            .mutable_metadata(bola_group.mls_provider().unwrap())
            .unwrap();
        assert!(group_mutable_metadata
            .attributes
            .get(&MetadataField::GroupName.to_string())
            .unwrap()
            .eq(""));

        // Update group name
        amal_group
            .update_group_name(&amal, "New Group Name 1".to_string())
            .await
            .unwrap();

        // Verify amal group sees update
        amal_group.sync(&amal).await.unwrap();
        let binding = amal_group
            .mutable_metadata(amal_group.mls_provider().unwrap())
            .unwrap();
        let amal_group_name: &String = binding
            .attributes
            .get(&MetadataField::GroupName.to_string())
            .unwrap();
        assert_eq!(amal_group_name, "New Group Name 1");

        // Verify bola group sees update
        bola_group.sync(&bola).await.unwrap();
        let binding = bola_group
            .mutable_metadata(bola_group.mls_provider().unwrap())
            .expect("msg");
        let bola_group_name: &String = binding
            .attributes
            .get(&MetadataField::GroupName.to_string())
            .unwrap();
        assert_eq!(bola_group_name, "New Group Name 1");

        // Verify that bola CAN update the group name since everyone is admin for this group
        bola_group
            .update_group_name(&bola, "New Group Name 2".to_string())
            .await
            .expect("non creator failed to udpate group name");

        // Verify amal group sees an update
        amal_group.sync(&amal).await.unwrap();
        let binding = amal_group
            .mutable_metadata(amal_group.mls_provider().unwrap())
            .expect("msg");
        let amal_group_name: &String = binding
            .attributes
            .get(&MetadataField::GroupName.to_string())
            .unwrap();
        assert_eq!(amal_group_name, "New Group Name 2");
    }

    #[cfg_attr(target_arch = "wasm32", wasm_bindgen_test::wasm_bindgen_test)]
    #[cfg_attr(not(target_arch = "wasm32"), tokio::test(flavor = "current_thread"))]
    async fn test_group_admin_list_update() {
        let amal = ClientBuilder::new_test_client(&generate_local_wallet()).await;
        let bola_wallet = generate_local_wallet();
        let bola = ClientBuilder::new_test_client(&bola_wallet).await;
        let caro = ClientBuilder::new_test_client(&generate_local_wallet()).await;
        let charlie = ClientBuilder::new_test_client(&generate_local_wallet()).await;

        let policy_set = Some(PreconfiguredPolicies::AdminsOnly.to_policy_set());
        let amal_group = amal
            .create_group(policy_set, GroupMetadataOptions::default())
            .unwrap();
        amal_group.sync(&amal).await.unwrap();

        // Add bola to the group
        amal_group
            .add_members(&amal, vec![bola_wallet.get_address()])
            .await
            .unwrap();
        bola.sync_welcomes().await.unwrap();
        let bola_groups = bola.find_groups(None, None, None, None).unwrap();
        assert_eq!(bola_groups.len(), 1);
        let bola_group = bola_groups.first().unwrap();
        bola_group.sync(&bola).await.unwrap();

        // Verify Amal is the only admin and super admin
        let provider = amal_group.mls_provider().unwrap();
        let admin_list = amal_group.admin_list(&provider).unwrap();
        let super_admin_list = amal_group.super_admin_list(&provider).unwrap();
        drop(provider); // allow connection to be cleaned
        assert_eq!(admin_list.len(), 0);
        assert_eq!(super_admin_list.len(), 1);
        assert!(super_admin_list.contains(&amal.inbox_id()));

        // Verify that bola can not add caro because they are not an admin
        bola.sync_welcomes().await.unwrap();
        let bola_groups = bola.find_groups(None, None, None, None).unwrap();
        assert_eq!(bola_groups.len(), 1);
        let bola_group: &MlsGroup = bola_groups.first().unwrap();
        bola_group.sync(&bola).await.unwrap();
        bola_group
            .add_members_by_inbox_id(&bola, vec![caro.inbox_id()])
            .await
            .expect_err("expected err");

        // Add bola as an admin
        amal_group
            .update_admin_list(&amal, UpdateAdminListType::Add, bola.inbox_id())
            .await
            .unwrap();
        amal_group.sync(&amal).await.unwrap();
        bola_group.sync(&bola).await.unwrap();
        assert_eq!(
            bola_group
                .admin_list(bola_group.mls_provider().unwrap())
                .unwrap()
                .len(),
            1
        );
        assert!(bola_group
            .admin_list(bola_group.mls_provider().unwrap())
            .unwrap()
            .contains(&bola.inbox_id()));

        // Verify that bola can now add caro because they are an admin
        bola_group
            .add_members_by_inbox_id(&bola, vec![caro.inbox_id()])
            .await
            .unwrap();

        bola_group.sync(&bola).await.unwrap();

        // Verify that bola can not remove amal as a super admin, because
        // Remove admin is super admin only permissions
        bola_group
            .update_admin_list(&bola, UpdateAdminListType::RemoveSuper, amal.inbox_id())
            .await
            .expect_err("expected err");

        // Now amal removes bola as an admin
        amal_group
            .update_admin_list(&amal, UpdateAdminListType::Remove, bola.inbox_id())
            .await
            .unwrap();
        amal_group.sync(&amal).await.unwrap();
        bola_group.sync(&bola).await.unwrap();
        assert_eq!(
            bola_group
                .admin_list(bola_group.mls_provider().unwrap())
                .unwrap()
                .len(),
            0
        );
        assert!(!bola_group
            .admin_list(bola_group.mls_provider().unwrap())
            .unwrap()
            .contains(&bola.inbox_id()));

        // Verify that bola can not add charlie because they are not an admin
        bola.sync_welcomes().await.unwrap();
        let bola_groups = bola.find_groups(None, None, None, None).unwrap();
        assert_eq!(bola_groups.len(), 1);
        let bola_group: &MlsGroup = bola_groups.first().unwrap();
        bola_group.sync(&bola).await.unwrap();
        bola_group
            .add_members_by_inbox_id(&bola, vec![charlie.inbox_id()])
            .await
            .expect_err("expected err");
    }

    #[cfg_attr(target_arch = "wasm32", wasm_bindgen_test::wasm_bindgen_test)]
    #[cfg_attr(not(target_arch = "wasm32"), tokio::test(flavor = "current_thread"))]
    async fn test_group_super_admin_list_update() {
        let amal = ClientBuilder::new_test_client(&generate_local_wallet()).await;
        let bola = ClientBuilder::new_test_client(&generate_local_wallet()).await;
        let caro = ClientBuilder::new_test_client(&generate_local_wallet()).await;

        let policy_set = Some(PreconfiguredPolicies::AdminsOnly.to_policy_set());
        let amal_group = amal
            .create_group(policy_set, GroupMetadataOptions::default())
            .unwrap();
        amal_group.sync(&amal).await.unwrap();

        // Add bola to the group
        amal_group
            .add_members_by_inbox_id(&amal, vec![bola.inbox_id()])
            .await
            .unwrap();
        bola.sync_welcomes().await.unwrap();
        let bola_groups = bola.find_groups(None, None, None, None).unwrap();
        assert_eq!(bola_groups.len(), 1);
        let bola_group = bola_groups.first().unwrap();
        bola_group.sync(&bola).await.unwrap();

        // Verify Amal is the only super admin
        let provider = amal_group.mls_provider().unwrap();
        let admin_list = amal_group.admin_list(&provider).unwrap();
        let super_admin_list = amal_group.super_admin_list(&provider).unwrap();
        drop(provider); // allow connection to be re-added to pool
        assert_eq!(admin_list.len(), 0);
        assert_eq!(super_admin_list.len(), 1);
        assert!(super_admin_list.contains(&amal.inbox_id()));

        // Verify that bola can not add caro as an admin because they are not a super admin
        bola.sync_welcomes().await.unwrap();
        let bola_groups = bola.find_groups(None, None, None, None).unwrap();
        assert_eq!(bola_groups.len(), 1);
        let bola_group: &MlsGroup = bola_groups.first().unwrap();
        bola_group.sync(&bola).await.unwrap();
        bola_group
            .update_admin_list(&bola, UpdateAdminListType::Add, caro.inbox_id())
            .await
            .expect_err("expected err");

        // Add bola as a super admin
        amal_group
            .update_admin_list(&amal, UpdateAdminListType::AddSuper, bola.inbox_id())
            .await
            .unwrap();
        amal_group.sync(&amal).await.unwrap();
        bola_group.sync(&bola).await.unwrap();
        let provider = bola_group.mls_provider().unwrap();
        assert_eq!(bola_group.super_admin_list(&provider).unwrap().len(), 2);
        assert!(bola_group
            .super_admin_list(&provider)
            .unwrap()
            .contains(&bola.inbox_id()));
        drop(provider); // allow connection to be re-added to pool

        // Verify that bola can now add caro as an admin
        bola_group
            .update_admin_list(&bola, UpdateAdminListType::Add, caro.inbox_id())
            .await
            .unwrap();
        bola_group.sync(&bola).await.unwrap();
        let provider = bola_group.mls_provider().unwrap();
        assert_eq!(bola_group.admin_list(&provider).unwrap().len(), 1);
        assert!(bola_group
            .admin_list(&provider)
            .unwrap()
            .contains(&caro.inbox_id()));
        drop(provider); // allow connection to be re-added to pool

        // Verify that no one can remove a super admin from a group
        amal_group
            .remove_members(&amal, vec![bola.inbox_id()])
            .await
            .expect_err("expected err");

        // Verify that bola can now remove themself as a super admin
        bola_group
            .update_admin_list(&bola, UpdateAdminListType::RemoveSuper, bola.inbox_id())
            .await
            .unwrap();
        bola_group.sync(&bola).await.unwrap();
        let provider = bola_group.mls_provider().unwrap();
        assert_eq!(bola_group.super_admin_list(&provider).unwrap().len(), 1);
        assert!(!bola_group
            .super_admin_list(&provider)
            .unwrap()
            .contains(&bola.inbox_id()));
        drop(provider); // allow connection to be re-added to pool

        // Verify that amal can NOT remove themself as a super admin because they are the only remaining
        amal_group
            .update_admin_list(&amal, UpdateAdminListType::RemoveSuper, amal.inbox_id())
            .await
            .expect_err("expected err");
    }

    #[cfg_attr(target_arch = "wasm32", wasm_bindgen_test::wasm_bindgen_test)]
    #[cfg_attr(not(target_arch = "wasm32"), tokio::test(flavor = "current_thread"))]
    async fn test_group_members_permission_level_update() {
        let amal = ClientBuilder::new_test_client(&generate_local_wallet()).await;
        let bola = ClientBuilder::new_test_client(&generate_local_wallet()).await;
        let caro = ClientBuilder::new_test_client(&generate_local_wallet()).await;

        let policy_set = Some(PreconfiguredPolicies::AdminsOnly.to_policy_set());
        let amal_group = amal
            .create_group(policy_set, GroupMetadataOptions::default())
            .unwrap();
        amal_group.sync(&amal).await.unwrap();

        // Add Bola and Caro to the group
        amal_group
            .add_members_by_inbox_id(&amal, vec![bola.inbox_id(), caro.inbox_id()])
            .await
            .unwrap();
        amal_group.sync(&amal).await.unwrap();

        // Initial checks for group members
        let initial_members = amal_group.members(&amal).await.unwrap();
        let mut count_member = 0;
        let mut count_admin = 0;
        let mut count_super_admin = 0;

        for member in &initial_members {
            match member.permission_level {
                PermissionLevel::Member => count_member += 1,
                PermissionLevel::Admin => count_admin += 1,
                PermissionLevel::SuperAdmin => count_super_admin += 1,
            }
        }

        assert_eq!(
            count_super_admin, 1,
            "Only Amal should be super admin initially"
        );
        assert_eq!(count_admin, 0, "no members are admin only");
        assert_eq!(count_member, 2, "two members have no admin status");

        // Add Bola as an admin
        amal_group
            .update_admin_list(&amal, UpdateAdminListType::Add, bola.inbox_id())
            .await
            .unwrap();
        amal_group.sync(&amal).await.unwrap();

        // Check after adding Bola as an admin
        let members = amal_group.members(&amal).await.unwrap();
        let mut count_member = 0;
        let mut count_admin = 0;
        let mut count_super_admin = 0;

        for member in &members {
            match member.permission_level {
                PermissionLevel::Member => count_member += 1,
                PermissionLevel::Admin => count_admin += 1,
                PermissionLevel::SuperAdmin => count_super_admin += 1,
            }
        }

        assert_eq!(
            count_super_admin, 1,
            "Only Amal should be super admin initially"
        );
        assert_eq!(count_admin, 1, "bola is admin");
        assert_eq!(count_member, 1, "caro has no admin status");

        // Add Caro as a super admin
        amal_group
            .update_admin_list(&amal, UpdateAdminListType::AddSuper, caro.inbox_id())
            .await
            .unwrap();
        amal_group.sync(&amal).await.unwrap();

        // Check after adding Caro as a super admin
        let members = amal_group.members(&amal).await.unwrap();
        let mut count_member = 0;
        let mut count_admin = 0;
        let mut count_super_admin = 0;

        for member in &members {
            match member.permission_level {
                PermissionLevel::Member => count_member += 1,
                PermissionLevel::Admin => count_admin += 1,
                PermissionLevel::SuperAdmin => count_super_admin += 1,
            }
        }

        assert_eq!(
            count_super_admin, 2,
            "Amal and Caro should be super admin initially"
        );
        assert_eq!(count_admin, 1, "bola is admin");
        assert_eq!(count_member, 0, "no members have no admin status");
    }

    #[cfg_attr(target_arch = "wasm32", wasm_bindgen_test::wasm_bindgen_test)]
    #[cfg_attr(not(target_arch = "wasm32"), tokio::test(flavor = "current_thread"))]
    async fn test_staged_welcome() {
        // Create Clients
        let amal = ClientBuilder::new_test_client(&generate_local_wallet()).await;
        let bola = ClientBuilder::new_test_client(&generate_local_wallet()).await;

        // Amal creates a group
        let amal_group = amal
            .create_group(None, GroupMetadataOptions::default())
            .unwrap();

        // Amal adds Bola to the group
        amal_group
            .add_members_by_inbox_id(&amal, vec![bola.inbox_id()])
            .await
            .unwrap();

        // Bola syncs groups - this will decrypt the Welcome, identify who added Bola
        // and then store that value on the group and insert into the database
        let bola_groups = bola.sync_welcomes().await.unwrap();

        // Bola gets the group id. This will be needed to fetch the group from
        // the database.
        let bola_group = bola_groups.first().unwrap();
        let bola_group_id = bola_group.group_id.clone();

        // Bola fetches group from the database
        let bola_fetched_group = bola.group(bola_group_id).unwrap();

        // Check Bola's group for the added_by_inbox_id of the inviter
        let added_by_inbox = bola_fetched_group.added_by_inbox_id().unwrap();

        // Verify the welcome host_credential is equal to Amal's
        assert_eq!(
            amal.inbox_id(),
            added_by_inbox,
            "The Inviter and added_by_address do not match!"
        );
    }

    #[cfg_attr(target_arch = "wasm32", wasm_bindgen_test::wasm_bindgen_test)]
    #[cfg_attr(not(target_arch = "wasm32"), tokio::test(flavor = "current_thread"))]
    async fn test_can_read_group_creator_inbox_id() {
        let amal = ClientBuilder::new_test_client(&generate_local_wallet()).await;
        let policy_set = Some(PreconfiguredPolicies::AllMembers.to_policy_set());
        let amal_group = amal
            .create_group(policy_set, GroupMetadataOptions::default())
            .unwrap();
        amal_group.sync(&amal).await.unwrap();

        let mutable_metadata = amal_group
            .mutable_metadata(amal_group.mls_provider().unwrap())
            .unwrap();
        assert_eq!(mutable_metadata.super_admin_list.len(), 1);
        assert_eq!(mutable_metadata.super_admin_list[0], amal.inbox_id());

        let protected_metadata: GroupMetadata = amal_group
            .metadata(amal_group.mls_provider().unwrap())
            .unwrap();
        assert_eq!(
            protected_metadata.conversation_type,
            ConversationType::Group
        );

        assert_eq!(protected_metadata.creator_inbox_id, amal.inbox_id());
    }

    #[cfg_attr(target_arch = "wasm32", wasm_bindgen_test::wasm_bindgen_test)]
    #[cfg_attr(not(target_arch = "wasm32"), tokio::test(flavor = "current_thread"))]
    async fn test_can_update_gce_after_failed_commit() {
        // Step 1: Amal creates a group
        let amal = ClientBuilder::new_test_client(&generate_local_wallet()).await;
        let policy_set = Some(PreconfiguredPolicies::AllMembers.to_policy_set());
        let amal_group = amal
            .create_group(policy_set, GroupMetadataOptions::default())
            .unwrap();
        amal_group.sync(&amal).await.unwrap();

        // Step 2:  Amal adds Bola to the group
        let bola = ClientBuilder::new_test_client(&generate_local_wallet()).await;
        amal_group
            .add_members_by_inbox_id(&amal, vec![bola.inbox_id()])
            .await
            .unwrap();

        // Step 3: Verify that Bola can update the group name, and amal sees the update
        bola.sync_welcomes().await.unwrap();
        let bola_groups = bola.find_groups(None, None, None, None).unwrap();
        let bola_group: &MlsGroup = bola_groups.first().unwrap();
        bola_group.sync(&bola).await.unwrap();
        bola_group
            .update_group_name(&bola, "Name Update 1".to_string())
            .await
            .unwrap();
        amal_group.sync(&amal).await.unwrap();
        let name = amal_group
            .group_name(amal_group.mls_provider().unwrap())
            .unwrap();
        assert_eq!(name, "Name Update 1");

        // Step 4:  Bola attempts an action that they do not have permissions for like add admin, fails as expected
        let result = bola_group
            .update_admin_list(&bola, UpdateAdminListType::Add, bola.inbox_id())
            .await;
        if let Err(e) = &result {
            eprintln!("Error updating admin list: {:?}", e);
        }
        // Step 5: Now have Bola attempt to update the group name again
        bola_group
            .update_group_name(&bola, "Name Update 2".to_string())
            .await
            .unwrap();

        // Step 6: Verify that both clients can sync without error and that the group name has been updated
        amal_group.sync(&amal).await.unwrap();
        bola_group.sync(&bola).await.unwrap();
        let binding = amal_group
            .mutable_metadata(amal_group.mls_provider().unwrap())
            .expect("msg");
        let amal_group_name: &String = binding
            .attributes
            .get(&MetadataField::GroupName.to_string())
            .unwrap();
        assert_eq!(amal_group_name, "Name Update 2");
        let binding = bola_group
            .mutable_metadata(bola_group.mls_provider().unwrap())
            .expect("msg");
        let bola_group_name: &String = binding
            .attributes
            .get(&MetadataField::GroupName.to_string())
            .unwrap();
        assert_eq!(bola_group_name, "Name Update 2");
    }

    #[cfg_attr(target_arch = "wasm32", wasm_bindgen_test::wasm_bindgen_test)]
    #[cfg_attr(not(target_arch = "wasm32"), tokio::test(flavor = "current_thread"))]
    async fn test_can_update_permissions_after_group_creation() {
        let amal = ClientBuilder::new_test_client(&generate_local_wallet()).await;
        let policy_set = Some(PreconfiguredPolicies::AdminsOnly.to_policy_set());
        let amal_group: MlsGroup = amal
            .create_group(policy_set, GroupMetadataOptions::default())
            .unwrap();

        // Step 2:  Amal adds Bola to the group
        let bola = ClientBuilder::new_test_client(&generate_local_wallet()).await;
        amal_group
            .add_members_by_inbox_id(&amal, vec![bola.inbox_id()])
            .await
            .unwrap();

        // Step 3: Bola attemps to add Caro, but fails because group is admin only
        let caro = ClientBuilder::new_test_client(&generate_local_wallet()).await;
        bola.sync_welcomes().await.unwrap();
        let bola_groups = bola.find_groups(None, None, None, None).unwrap();
        let bola_group: &MlsGroup = bola_groups.first().unwrap();
        bola_group.sync(&bola).await.unwrap();
        let result = bola_group
            .add_members_by_inbox_id(&bola, vec![caro.inbox_id()])
            .await;
        if let Err(e) = &result {
            eprintln!("Error adding member: {:?}", e);
        } else {
            panic!("Expected error adding member");
        }

        // Step 4: Bola attempts to update permissions but fails because they are not a super admin
        let result = bola_group
            .update_permission_policy(
                &bola,
                PermissionUpdateType::AddMember,
                PermissionPolicyOption::Allow,
                None,
            )
            .await;
        if let Err(e) = &result {
            eprintln!("Error updating permissions: {:?}", e);
        } else {
            panic!("Expected error updating permissions");
        }

        // Step 5: Amal updates group permissions so that all members can add
        amal_group
            .update_permission_policy(
                &amal,
                PermissionUpdateType::AddMember,
                PermissionPolicyOption::Allow,
                None,
            )
            .await
            .unwrap();

        // Step 6: Bola can now add Caro to the group
        bola_group
            .add_members_by_inbox_id(&bola, vec![caro.inbox_id()])
            .await
            .unwrap();
        bola_group.sync(&bola).await.unwrap();
        let members = bola_group.members(&bola).await.unwrap();
        assert_eq!(members.len(), 3);
    }

    #[cfg_attr(target_arch = "wasm32", wasm_bindgen_test::wasm_bindgen_test)]
    #[cfg_attr(not(target_arch = "wasm32"), tokio::test(flavor = "multi_thread"))]
    async fn test_optimistic_send() {
        let amal = Arc::new(ClientBuilder::new_test_client(&generate_local_wallet()).await);
        let bola_wallet = generate_local_wallet();
        let bola = Arc::new(ClientBuilder::new_test_client(&bola_wallet).await);
        let amal_group = amal
            .create_group(None, GroupMetadataOptions::default())
            .unwrap();
        amal_group.sync(&amal).await.unwrap();
        // Add bola to the group
        amal_group
            .add_members(&amal, vec![bola_wallet.get_address()])
            .await
            .unwrap();
        let bola_group = receive_group_invite(&bola).await;

        let ids = vec![
            amal_group.send_message_optimistic(b"test one").unwrap(),
            amal_group.send_message_optimistic(b"test two").unwrap(),
            amal_group.send_message_optimistic(b"test three").unwrap(),
            amal_group.send_message_optimistic(b"test four").unwrap(),
        ];

        let messages = amal_group
            .find_messages(Some(GroupMessageKind::Application), None, None, None, None)
            .unwrap()
            .into_iter()
            .collect::<Vec<StoredGroupMessage>>();

        let text = messages
            .iter()
            .cloned()
            .map(|m| String::from_utf8_lossy(&m.decrypted_message_bytes).to_string())
            .collect::<Vec<String>>();
        assert_eq!(
            ids,
            messages
                .iter()
                .cloned()
                .map(|m| m.id)
                .collect::<Vec<Vec<u8>>>()
        );
        assert_eq!(
            text,
            vec![
                "test one".to_string(),
                "test two".to_string(),
                "test three".to_string(),
                "test four".to_string(),
            ]
        );

        let delivery = messages
            .iter()
            .cloned()
            .map(|m| m.delivery_status)
            .collect::<Vec<DeliveryStatus>>();
        assert_eq!(
            delivery,
            vec![
                DeliveryStatus::Unpublished,
                DeliveryStatus::Unpublished,
                DeliveryStatus::Unpublished,
                DeliveryStatus::Unpublished,
            ]
        );

        amal_group.publish_messages(&amal).await.unwrap();
        bola_group.sync(&bola).await.unwrap();

        let messages = bola_group
            .find_messages(None, None, None, None, None)
            .unwrap();
        let delivery = messages
            .iter()
            .cloned()
            .map(|m| m.delivery_status)
            .collect::<Vec<DeliveryStatus>>();
        assert_eq!(
            delivery,
            vec![
                DeliveryStatus::Published,
                DeliveryStatus::Published,
                DeliveryStatus::Published,
                DeliveryStatus::Published,
            ]
        );
    }

    #[cfg_attr(target_arch = "wasm32", wasm_bindgen_test::wasm_bindgen_test)]
    #[cfg_attr(not(target_arch = "wasm32"), tokio::test(flavor = "multi_thread"))]
    // #[cfg(not(target_arch = "wasm32"))]
    async fn process_messages_abort_on_retryable_error() {
        let alix = ClientBuilder::new_test_client(&generate_local_wallet()).await;
        let bo = ClientBuilder::new_test_client(&generate_local_wallet()).await;

        let alix_group = alix
            .create_group(None, GroupMetadataOptions::default())
            .unwrap();

        alix_group
            .add_members_by_inbox_id(&alix, vec![bo.inbox_id()])
            .await
            .unwrap();

        // Create two commits
        alix_group
            .update_group_name(&alix, "foo".to_string())
            .await
            .unwrap();
        alix_group
            .update_group_name(&alix, "bar".to_string())
            .await
            .unwrap();

        let bo_group = receive_group_invite(&bo).await;
        // Get the group messages before we lock the DB, simulating an error that happens
        // in the middle of a sync instead of the beginning
        let bo_messages = bo
            .query_group_messages(&bo_group.group_id, &bo.store().conn().unwrap())
            .await
            .unwrap();

        let conn_1: XmtpOpenMlsProvider = bo.store().conn().unwrap().into();
        let conn_2 = bo.store().conn().unwrap();
        conn_2
            .raw_query(|c| {
                c.batch_execute("BEGIN EXCLUSIVE").unwrap();
                Ok::<_, diesel::result::Error>(())
            })
            .unwrap();

        let process_result = bo_group.process_messages(bo_messages, &conn_1, &bo).await;
        if let Some(GroupError::ReceiveErrors(errors)) = process_result.err() {
            assert_eq!(errors.len(), 1);
            assert!(errors
                .first()
                .unwrap()
                .to_string()
                .contains("database is locked"));
        } else {
            panic!("Expected error")
        }
    }

    #[cfg_attr(target_arch = "wasm32", wasm_bindgen_test::wasm_bindgen_test)]
    #[cfg_attr(
        not(target_arch = "wasm32"),
        tokio::test(flavor = "multi_thread", worker_threads = 5)
    )]
    async fn test_parallel_syncs() {
        let wallet = generate_local_wallet();
        let alix1 = Arc::new(ClientBuilder::new_test_client(&wallet).await);
        let alix1_group = alix1
            .create_group(None, GroupMetadataOptions::default())
            .unwrap();

        let alix2 = ClientBuilder::new_test_client(&wallet).await;

        let sync_tasks: Vec<_> = (0..10)
            .map(|_| {
                let group_clone = alix1_group.clone();
                let client_clone = alix1.clone();
                // Each of these syncs is going to trigger the client to invite alix2 to the group
                // because of the race
                crate::spawn(None, async move { group_clone.sync(&client_clone).await }).join()
            })
            .collect();

        let results = join_all(sync_tasks).await;

        // Check if any of the syncs failed
        for result in results.into_iter() {
            assert!(result.is_ok(), "Sync error {:?}", result.err());
        }

        // Make sure that only one welcome was sent
        let alix2_welcomes = alix1
            .api_client
            .query_welcome_messages(alix2.installation_public_key(), None)
            .await
            .unwrap();
        assert_eq!(alix2_welcomes.len(), 1);

        // Make sure that only one group message was sent
        let group_messages = alix1
            .api_client
            .query_group_messages(alix1_group.group_id.clone(), None)
            .await
            .unwrap();
        assert_eq!(group_messages.len(), 1);

        let alix2_group = receive_group_invite(&alix2).await;

        // Send a message from alix1
        alix1_group
            .send_message("hi from alix1".as_bytes(), &alix1)
            .await
            .unwrap();
        // Send a message from alix2
        alix2_group
            .send_message("hi from alix2".as_bytes(), &alix2)
            .await
            .unwrap();

        // Sync both clients
        alix1_group.sync(&alix1).await.unwrap();
        alix2_group.sync(&alix2).await.unwrap();

        let alix1_messages = alix1_group
            .find_messages(None, None, None, None, None)
            .unwrap();
        let alix2_messages = alix2_group
            .find_messages(None, None, None, None, None)
            .unwrap();
        assert_eq!(alix1_messages.len(), alix2_messages.len());

        assert!(alix1_messages
            .iter()
            .any(|m| m.decrypted_message_bytes == "hi from alix2".as_bytes()));
        assert!(alix2_messages
            .iter()
            .any(|m| m.decrypted_message_bytes == "hi from alix1".as_bytes()));
    }

    // Create a membership update intent, but don't sync it yet
    async fn create_membership_update_no_sync<ApiClient>(
        group: &MlsGroup,
        provider: &XmtpOpenMlsProvider,
        client: &Client<ApiClient>,
    ) where
        ApiClient: XmtpApi,
    {
        let intent_data = group
            .get_membership_update_intent(client, provider, vec![], vec![])
            .await
            .unwrap();

        // If there is nothing to do, stop here
        if intent_data.is_empty() {
            return;
        }

        let conn = provider.conn_ref();
        conn.insert_group_intent(NewGroupIntent::new(
            IntentKind::UpdateGroupMembership,
            group.group_id.clone(),
            intent_data.into(),
        ))
        .unwrap();
    }

    /**
     * This test case simulates situations where adding missing
     * installations gets interrupted before the sync part happens
     *
     * We need to be safe even in situations where there are multiple
     * intents that do the same thing, leading to conflicts
     */
    #[cfg_attr(target_arch = "wasm32", wasm_bindgen_test::wasm_bindgen_test)]
    #[cfg_attr(
        not(target_arch = "wasm32"),
        tokio::test(flavor = "multi_thread", worker_threads = 5)
    )]
    async fn add_missing_installs_reentrancy() {
        let wallet = generate_local_wallet();
        let alix1 = ClientBuilder::new_test_client(&wallet).await;
        let alix1_group = alix1
            .create_group(None, GroupMetadataOptions::default())
            .unwrap();

        let alix1_provider = alix1.mls_provider().unwrap();

        let alix2 = ClientBuilder::new_test_client(&wallet).await;

        // We are going to run add_missing_installations TWICE
        // which will create two intents to add the installations
        create_membership_update_no_sync(&alix1_group, &alix1_provider, &alix1).await;
        create_membership_update_no_sync(&alix1_group, &alix1_provider, &alix1).await;

        // Now I am going to run publish intents multiple times
        alix1_group
            .publish_intents(&alix1_provider, &alix1)
            .await
            .expect("Expect publish to be OK");
        alix1_group
            .publish_intents(&alix1_provider, &alix1)
            .await
            .expect("Expected publish to be OK");

        // Now I am going to sync twice
        alix1_group
            .sync_with_conn(&alix1_provider, &alix1)
            .await
            .unwrap();
        alix1_group
            .sync_with_conn(&alix1_provider, &alix1)
            .await
            .unwrap();

        // Make sure that only one welcome was sent
        let alix2_welcomes = alix1
            .api_client
            .query_welcome_messages(alix2.installation_public_key(), None)
            .await
            .unwrap();
        assert_eq!(alix2_welcomes.len(), 1);

        // We expect two group messages to have been sent,
        // but only the first is valid
        let group_messages = alix1
            .api_client
            .query_group_messages(alix1_group.group_id.clone(), None)
            .await
            .unwrap();
        assert_eq!(group_messages.len(), 2);

        let alix2_group = receive_group_invite(&alix2).await;

        // Send a message from alix1
        alix1_group
            .send_message("hi from alix1".as_bytes(), &alix1)
            .await
            .unwrap();
        // Send a message from alix2
        alix2_group
            .send_message("hi from alix2".as_bytes(), &alix2)
            .await
            .unwrap();

        // Sync both clients
        alix1_group.sync(&alix1).await.unwrap();
        alix2_group.sync(&alix2).await.unwrap();

        let alix1_messages = alix1_group
            .find_messages(None, None, None, None, None)
            .unwrap();
        let alix2_messages = alix2_group
            .find_messages(None, None, None, None, None)
            .unwrap();
        assert_eq!(alix1_messages.len(), alix2_messages.len());

        assert!(alix1_messages
            .iter()
            .any(|m| m.decrypted_message_bytes == "hi from alix2".as_bytes()));
        assert!(alix2_messages
            .iter()
            .any(|m| m.decrypted_message_bytes == "hi from alix1".as_bytes()));
    }

    #[cfg_attr(target_arch = "wasm32", wasm_bindgen_test::wasm_bindgen_test)]
    #[cfg_attr(
        not(target_arch = "wasm32"),
        tokio::test(flavor = "multi_thread", worker_threads = 5)
    )]
    async fn respect_allow_epoch_increment() {
        let wallet = generate_local_wallet();
        let client = ClientBuilder::new_test_client(&wallet).await;

        let group = client
            .create_group(None, GroupMetadataOptions::default())
            .unwrap();

        let _client_2 = ClientBuilder::new_test_client(&wallet).await;

        // Sync the group to get the message adding client_2 published to the network
        group.sync(&client).await.unwrap();

        // Retrieve the envelope for the commit from the network
        let messages = client
            .api_client
            .query_group_messages(group.group_id.clone(), None)
            .await
            .unwrap();

        let first_envelope = messages.first().unwrap();

        let Some(xmtp_proto::xmtp::mls::api::v1::group_message::Version::V1(first_message)) =
            first_envelope.clone().version
        else {
            panic!("wrong message format")
        };
        let provider = client.mls_provider().unwrap();
        let mut openmls_group = group.load_mls_group(&provider).unwrap();
        let process_result = group
            .process_message(
                &client,
                &mut openmls_group,
                &provider,
                &first_message,
                false,
            )
            .await;

        assert_err!(
            process_result,
            MessageProcessingError::EpochIncrementNotAllowed
        );
    }

    #[cfg_attr(target_arch = "wasm32", wasm_bindgen_test::wasm_bindgen_test)]
    #[cfg_attr(not(target_arch = "wasm32"), tokio::test)]
    async fn test_get_and_set_consent() {
        let alix = ClientBuilder::new_test_client(&generate_local_wallet()).await;
        let bola = ClientBuilder::new_test_client(&generate_local_wallet()).await;
        let caro = ClientBuilder::new_test_client(&generate_local_wallet()).await;
        let alix_group = alix
            .create_group(None, GroupMetadataOptions::default())
            .unwrap();

        // group consent state should be allowed if user created it
        assert_eq!(alix_group.consent_state().unwrap(), ConsentState::Allowed);

        alix_group
            .update_consent_state(ConsentState::Denied)
            .unwrap();
        assert_eq!(alix_group.consent_state().unwrap(), ConsentState::Denied);

        alix_group
            .add_members_by_inbox_id(&alix, vec![bola.inbox_id()])
            .await
            .unwrap();

        bola.sync_welcomes().await.unwrap();
        let bola_groups = bola.find_groups(None, None, None, None).unwrap();
        let bola_group = bola_groups.first().unwrap();
        // group consent state should default to unknown for users who did not create the group
        assert_eq!(bola_group.consent_state().unwrap(), ConsentState::Unknown);

        bola_group
            .send_message("hi from bola".as_bytes(), &bola)
            .await
            .unwrap();

        // group consent state should be allowed if user sends a message to the group
        assert_eq!(bola_group.consent_state().unwrap(), ConsentState::Allowed);

        alix_group
            .add_members_by_inbox_id(&alix, vec![caro.inbox_id()])
            .await
            .unwrap();

        caro.sync_welcomes().await.unwrap();
        let caro_groups = caro.find_groups(None, None, None, None).unwrap();
        let caro_group = caro_groups.first().unwrap();

        caro_group
            .send_message_optimistic("hi from caro".as_bytes())
            .unwrap();

        caro_group.publish_messages(&caro).await.unwrap();

        // group consent state should be allowed if user publishes a message to the group
        assert_eq!(caro_group.consent_state().unwrap(), ConsentState::Allowed);
    }
}<|MERGE_RESOLUTION|>--- conflicted
+++ resolved
@@ -1319,20 +1319,18 @@
 
     use diesel::connection::SimpleConnection;
     use futures::future::join_all;
-    use openmls::prelude::{tls_codec::Serialize, Member, MlsGroup as OpenMlsGroup};
+    use openmls::prelude::Member;
     use prost::Message;
     use std::sync::Arc;
     use xmtp_cryptography::utils::generate_local_wallet;
     use xmtp_proto::xmtp::mls::message_contents::EncodedContent;
 
     use crate::{
-        assert_err, assert_logged,
+        assert_err,
         builder::ClientBuilder,
         client::MessageProcessingError,
         codecs::{group_updated::GroupUpdatedCodec, ContentCodec},
         groups::{
-            build_group_membership_extension,
-            group_membership::GroupMembership,
             group_metadata::{ConversationType, GroupMetadata},
             group_mutable_metadata::MetadataField,
             intents::{PermissionPolicyOption, PermissionUpdateType},
@@ -1349,10 +1347,7 @@
         Client, InboxOwner, StreamHandle as _, XmtpApi,
     };
 
-    use super::{
-        intents::{Installation, SendWelcomesAction},
-        MlsGroup,
-    };
+    use super::MlsGroup;
 
     async fn receive_group_invite<ApiClient>(client: &Client<ApiClient>) -> MlsGroup
     where
@@ -1378,13 +1373,16 @@
 
     // Adds a member to the group without the usual validations on group membership
     // Used for testing adversarial scenarios
+    #[cfg(not(target_arch = "wasm32"))]
     async fn force_add_member<ApiClient: XmtpApi>(
         sender_client: &Client<ApiClient>,
         new_member_client: &Client<ApiClient>,
         sender_group: &MlsGroup,
-        sender_mls_group: &mut OpenMlsGroup,
+        sender_mls_group: &mut openmls::prelude::MlsGroup,
         sender_provider: &XmtpOpenMlsProvider,
     ) {
+        use super::intents::{Installation, SendWelcomesAction};
+        use openmls::prelude::tls_codec::Serialize;
         let new_member_provider = new_member_client.mls_provider().unwrap();
 
         let key_package = new_member_client
@@ -1646,51 +1644,12 @@
         assert!(matching_message.is_some());
     }
 
-<<<<<<< HEAD
-    // #[cfg_attr(target_arch = "wasm32", wasm_bindgen_test::wasm_bindgen_test)]
-    #[cfg_attr(
-        not(target_arch = "wasm32"),
-        tokio::test(flavor = "multi_thread", worker_threads = 1)
-    )]
-    #[tracing_test::traced_test]
-    async fn test_create_from_welcome_validation() {
-        if cfg!(target_arch = "wasm32") {
-            let _ = tracing_log::LogTracer::init_with_filter(log::LevelFilter::Debug);
-        }
-        let alix = ClientBuilder::new_test_client(&generate_local_wallet()).await;
-        let bo = ClientBuilder::new_test_client(&generate_local_wallet()).await;
-
-        let alix_group: MlsGroup = alix
-            .create_group(None, GroupMetadataOptions::default())
-            .unwrap();
-        let provider = alix.mls_provider().unwrap();
-        // Doctor the group membership
-        let mut mls_group = alix_group.load_mls_group(&provider).unwrap();
-        let mut existing_extensions = mls_group.extensions().clone();
-        let mut group_membership = GroupMembership::new();
-        group_membership.add("foo".to_string(), 1);
-        existing_extensions.add_or_replace(build_group_membership_extension(&group_membership));
-        mls_group
-            .update_group_context_extensions(
-                &provider,
-                existing_extensions.clone(),
-                &alix.identity().installation_keys,
-            )
-            .unwrap();
-        mls_group.merge_pending_commit(&provider).unwrap();
-
-        // Now add bo to the group
-        force_add_member(&alix, &bo, &alix_group, &mut mls_group, &provider).await;
-
-        // Bo should not be able to actually read this group
-        bo.sync_welcomes().await.unwrap();
-        let groups = bo.find_groups(None, None, None, None).unwrap();
-        assert_eq!(groups.len(), 0);
-        assert_logged!("failed to create group from welcome", 1);
-=======
-    #[test]
+    #[cfg_attr(not(target_arch = "wasm32"), test)]
+    #[cfg(not(target_arch = "wasm32"))]
     fn test_create_from_welcome_validation() {
-        crate::traced_test(|| async {
+        use crate::groups::{build_group_membership_extension, group_membership::GroupMembership};
+        use crate::{assert_logged, utils::test::traced_test};
+        traced_test(|| async {
             let alix = ClientBuilder::new_test_client(&generate_local_wallet()).await;
             let bo = ClientBuilder::new_test_client(&generate_local_wallet()).await;
 
@@ -1722,7 +1681,6 @@
             assert_eq!(groups.len(), 0);
             assert_logged!("failed to create group from welcome", 1);
         });
->>>>>>> 92e7b713
     }
 
     #[cfg_attr(target_arch = "wasm32", wasm_bindgen_test::wasm_bindgen_test)]
