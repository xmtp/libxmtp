pub mod device_sync;
pub mod group_membership;
pub mod group_metadata;
pub mod group_mutable_metadata;
pub mod group_permissions;
pub mod intents;
pub mod members;
pub mod scoped_client;

mod disappearing_messages;
pub(super) mod mls_ext;
pub(super) mod mls_sync;
pub(super) mod subscriptions;
pub mod validated_commit;

use self::device_sync::DeviceSyncError;
pub use self::group_permissions::PreconfiguredPolicies;
use self::scoped_client::ScopedGroupClient;
use self::{
    group_membership::GroupMembership,
    group_metadata::{extract_group_metadata, DmMembers},
    group_mutable_metadata::{GroupMutableMetadata, GroupMutableMetadataError, MetadataField},
    group_permissions::{
        extract_group_permissions, GroupMutablePermissions, GroupMutablePermissionsError,
    },
    intents::{
        AdminListActionType, PermissionPolicyOption, PermissionUpdateType,
        UpdateAdminListIntentData, UpdateMetadataIntentData, UpdatePermissionIntentData,
    },
    validated_commit::extract_group_membership,
};
use self::{
    group_metadata::{GroupMetadata, GroupMetadataError},
    group_permissions::PolicySet,
    intents::IntentError,
    validated_commit::CommitValidationError,
};
use crate::groups::group_mutable_metadata::{
    extract_group_mutable_metadata, MessageDisappearingSettings,
};
use crate::storage::{
    group::DmIdExt,
    group_message::{ContentType, StoredGroupMessageWithReactions},
    refresh_state::EntityKind,
    NotFound, ProviderTransactions, StorageError,
};
use crate::{
    api::WrappedApiError,
    client::{ClientError, XmtpMlsLocalContext},
    configuration::{
        CIPHERSUITE, GROUP_MEMBERSHIP_EXTENSION_ID, GROUP_PERMISSIONS_EXTENSION_ID, MAX_GROUP_SIZE,
        MAX_PAST_EPOCHS, MUTABLE_METADATA_EXTENSION_ID,
        SEND_MESSAGE_UPDATE_INSTALLATIONS_INTERVAL_NS,
    },
    hpke::HpkeError,
    identity::IdentityError,
    identity_updates::{load_identity_updates, InstallationDiffError},
    intents::ProcessIntentError,
    storage::xmtp_openmls_provider::XmtpOpenMlsProvider,
    storage::{
        consent_record::{ConsentState, ConsentType, StoredConsentRecord},
        db_connection::DbConnection,
        group::{ConversationType, GroupMembershipState, StoredGroup},
        group_intent::IntentKind,
        group_message::{DeliveryStatus, GroupMessageKind, MsgQueryArgs, StoredGroupMessage},
        sql_key_store,
    },
    subscriptions::{LocalEventError, LocalEvents},
    utils::id::calculate_message_id,
    Store, MLS_COMMIT_LOCK,
};
use device_sync::preference_sync::UserPreferenceUpdate;
use intents::SendMessageIntentData;
use mls_ext::DecryptedWelcome;
use mls_sync::GroupMessageProcessingError;
use openmls::{
    credentials::CredentialType,
    error::LibraryError,
    extensions::{
        Extension, ExtensionType, Extensions, Metadata, RequiredCapabilitiesExtension,
        UnknownExtension,
    },
    group::{CreateGroupContextExtProposalError, MlsGroupCreateConfig},
    messages::proposals::ProposalType,
    prelude::{
        BasicCredentialError, Capabilities, CredentialWithKey, Error as TlsCodecError, GroupId,
        MlsGroup as OpenMlsGroup, StagedWelcome, WireFormatPolicy,
    },
};
use openmls_traits::OpenMlsProvider;
use prost::Message;
use std::future::Future;
use std::{collections::HashSet, sync::Arc};
use thiserror::Error;
use tokio::sync::Mutex;
use xmtp_common::retry::RetryableError;
use xmtp_common::time::now_ns;
use xmtp_content_types::reaction::{LegacyReaction, ReactionCodec};
use xmtp_cryptography::signature::{sanitize_evm_addresses, AddressValidationError};
use xmtp_id::{InboxId, InboxIdRef};
use xmtp_proto::xmtp::mls::{
    api::v1::welcome_message,
    message_contents::{
        content_types::ReactionV2,
        plaintext_envelope::{Content, V1},
        EncodedContent, PlaintextEnvelope,
    },
};

<<<<<<< HEAD
use crate::groups::group_mutable_metadata::MessageDisappearingSettings;
use crate::groups::intents::UpdateGroupMembershipResult;
use xmtp_common::retry::RetryableError;
=======
use crate::groups::intents::UpdateGroupMembershipResult;
>>>>>>> 60529c76

const MAX_GROUP_DESCRIPTION_LENGTH: usize = 1000;
const MAX_GROUP_NAME_LENGTH: usize = 100;
const MAX_GROUP_IMAGE_URL_LENGTH: usize = 2048;

#[derive(Debug, Error)]
pub enum GroupError {
    #[error(transparent)]
    NotFound(#[from] NotFound),
    #[error("Max user limit exceeded.")]
    UserLimitExceeded,
    #[error("api error: {0}")]
    Api(#[from] xmtp_proto::Error),
    #[error("api error: {0}")]
    WrappedApi(#[from] WrappedApiError),
    #[error("invalid group membership")]
    InvalidGroupMembership,
    #[error("storage error: {0}")]
    Storage(#[from] crate::storage::StorageError),
    #[error("intent error: {0}")]
    Intent(#[from] IntentError),
    #[error("create message: {0}")]
    CreateMessage(#[from] openmls::prelude::CreateMessageError),
    #[error("TLS Codec error: {0}")]
    TlsError(#[from] TlsCodecError),
    #[error("SequenceId not found in local db")]
    MissingSequenceId,
    #[error("Addresses not found {0:?}")]
    AddressNotFound(Vec<String>),
    #[error("add members: {0}")]
    UpdateGroupMembership(
        #[from] openmls::prelude::UpdateGroupMembershipError<sql_key_store::SqlKeyStoreError>,
    ),
    #[error("group create: {0}")]
    GroupCreate(#[from] openmls::group::NewGroupError<sql_key_store::SqlKeyStoreError>),
    #[error("self update: {0}")]
    SelfUpdate(#[from] openmls::group::SelfUpdateError<sql_key_store::SqlKeyStoreError>),
    #[error("welcome error: {0}")]
    WelcomeError(#[from] openmls::prelude::WelcomeError<sql_key_store::SqlKeyStoreError>),
    #[error("Invalid extension {0}")]
    InvalidExtension(#[from] openmls::prelude::InvalidExtensionError),
    #[error("Invalid signature: {0}")]
    Signature(#[from] openmls::prelude::SignatureError),
    #[error("client: {0}")]
    Client(#[from] ClientError),
    #[error("receive error: {0}")]
    ReceiveError(#[from] GroupMessageProcessingError),
    #[error("Receive errors: {0:?}")]
    ReceiveErrors(Vec<GroupMessageProcessingError>),
    #[error("generic: {0}")]
    Generic(String),
    #[error("diesel error {0}")]
    Diesel(#[from] diesel::result::Error),
    #[error(transparent)]
    AddressValidation(#[from] AddressValidationError),
    #[error(transparent)]
    LocalEvent(#[from] LocalEventError),
    #[error("Public Keys {0:?} are not valid ed25519 public keys")]
    InvalidPublicKeys(Vec<Vec<u8>>),
    #[error("Commit validation error {0}")]
    CommitValidation(#[from] CommitValidationError),
    #[error("Metadata error {0}")]
    GroupMetadata(#[from] GroupMetadataError),
    #[error("Mutable Metadata error {0}")]
    GroupMutableMetadata(#[from] GroupMutableMetadataError),
    #[error("Mutable Permissions error {0}")]
    GroupMutablePermissions(#[from] GroupMutablePermissionsError),
    #[error("Errors occurred during sync {0:?}")]
    Sync(Vec<GroupError>),
    #[error("Hpke error: {0}")]
    Hpke(#[from] HpkeError),
    #[error("identity error: {0}")]
    Identity(#[from] IdentityError),
    #[error("serialization error: {0}")]
    EncodeError(#[from] prost::EncodeError),
    #[error("create group context proposal error: {0}")]
    CreateGroupContextExtProposalError(
        #[from] CreateGroupContextExtProposalError<sql_key_store::SqlKeyStoreError>,
    ),
    #[error("Credential error")]
    CredentialError(#[from] BasicCredentialError),
    #[error("LeafNode error")]
    LeafNodeError(#[from] LibraryError),

    #[error("Message History error: {0}")]
    MessageHistory(#[from] Box<DeviceSyncError>),
    #[error("Installation diff error: {0}")]
    InstallationDiff(#[from] InstallationDiffError),
    #[error("PSKs are not support")]
    NoPSKSupport,
    #[error("Metadata update must specify a metadata field")]
    InvalidPermissionUpdate,
    #[error("dm requires target inbox_id")]
    InvalidDmMissingInboxId,
    #[error("Missing metadata field {name}")]
    MissingMetadataField { name: String },
    #[error("sql key store error: {0}")]
    SqlKeyStore(#[from] sql_key_store::SqlKeyStoreError),
    #[error("Sync failed to wait for intent")]
    SyncFailedToWait,
    #[error("cannot change metadata of DM")]
    DmGroupMetadataForbidden,
    #[error("Missing pending commit")]
    MissingPendingCommit,
    #[error("Intent not committed")]
    IntentNotCommitted,
    #[error(transparent)]
    ProcessIntent(#[from] ProcessIntentError),
    #[error("Failed to load lock")]
    LockUnavailable,
    #[error("Failed to acquire semaphore lock")]
    LockFailedToAcquire,
    #[error("Exceeded max characters for this field. Must be under: {length}")]
    TooManyCharacters { length: usize },
}

impl RetryableError for GroupError {
    fn is_retryable(&self) -> bool {
        match self {
            Self::Api(api_error) => api_error.is_retryable(),
            Self::ReceiveErrors(errors) => errors.iter().any(|e| e.is_retryable()),
            Self::Client(client_error) => client_error.is_retryable(),
            Self::Diesel(diesel) => diesel.is_retryable(),
            Self::Storage(storage) => storage.is_retryable(),
            Self::ReceiveError(msg) => msg.is_retryable(),
            Self::Hpke(hpke) => hpke.is_retryable(),
            Self::Identity(identity) => identity.is_retryable(),
            Self::UpdateGroupMembership(update) => update.is_retryable(),
            Self::GroupCreate(group) => group.is_retryable(),
            Self::SelfUpdate(update) => update.is_retryable(),
            Self::WelcomeError(welcome) => welcome.is_retryable(),
            Self::SqlKeyStore(sql) => sql.is_retryable(),
            Self::Sync(errs) => errs.iter().any(|e| e.is_retryable()),
            Self::InstallationDiff(diff) => diff.is_retryable(),
            Self::CreateGroupContextExtProposalError(create) => create.is_retryable(),
            Self::CommitValidation(err) => err.is_retryable(),
            Self::WrappedApi(err) => err.is_retryable(),
            Self::MessageHistory(err) => err.is_retryable(),
            Self::ProcessIntent(err) => err.is_retryable(),
            Self::LocalEvent(err) => err.is_retryable(),
            Self::LockUnavailable => true,
            Self::LockFailedToAcquire => true,
            Self::SyncFailedToWait => true,
            Self::NotFound(_)
            | Self::GroupMetadata(_)
            | Self::GroupMutableMetadata(_)
            | Self::GroupMutablePermissions(_)
            | Self::UserLimitExceeded
            | Self::InvalidGroupMembership
            | Self::Intent(_)
            | Self::CreateMessage(_)
            | Self::TlsError(_)
            | Self::IntentNotCommitted
            | Self::Generic(_)
            | Self::InvalidDmMissingInboxId
            | Self::MissingSequenceId
            | Self::AddressNotFound(_)
            | Self::InvalidExtension(_)
            | Self::MissingMetadataField { .. }
            | Self::DmGroupMetadataForbidden
            | Self::Signature(_)
            | Self::LeafNodeError(_)
            | Self::NoPSKSupport
            | Self::MissingPendingCommit
            | Self::InvalidPermissionUpdate
            | Self::AddressValidation(_)
            | Self::InvalidPublicKeys(_)
            | Self::CredentialError(_)
            | Self::EncodeError(_)
            | Self::TooManyCharacters { .. } => false,
        }
    }
}

pub struct MlsGroup<C> {
    pub group_id: Vec<u8>,
    pub created_at_ns: i64,
    pub client: Arc<C>,
    mutex: Arc<Mutex<()>>,
}

pub struct ConversationListItem<C> {
    pub group: MlsGroup<C>,
    pub last_message: Option<StoredGroupMessage>,
}

#[derive(Default, Clone)]
pub struct GroupMetadataOptions {
    pub name: Option<String>,
    pub image_url_square: Option<String>,
    pub description: Option<String>,
    pub message_disappearing_settings: Option<MessageDisappearingSettings>,
}

#[derive(Default, Clone)]
pub struct DMMetadataOptions {
    pub message_disappearing_settings: Option<MessageDisappearingSettings>,
}

impl<C> Clone for MlsGroup<C> {
    fn clone(&self) -> Self {
        Self {
            group_id: self.group_id.clone(),
            created_at_ns: self.created_at_ns,
            client: self.client.clone(),
            mutex: self.mutex.clone(),
        }
    }
}

pub struct HmacKey {
    pub key: [u8; 42],
    // # of 30 day periods since unix epoch
    pub epoch: i64,
}

#[derive(Debug, Clone, PartialEq)]
pub enum UpdateAdminListType {
    Add,
    Remove,
    AddSuper,
    RemoveSuper,
}

/// Fields extracted from content of a message that should be stored in the DB
pub struct QueryableContentFields {
    pub content_type: ContentType,
    pub version_major: i32,
    pub version_minor: i32,
    pub authority_id: String,
    pub reference_id: Option<Vec<u8>>,
}

impl Default for QueryableContentFields {
    fn default() -> Self {
        Self {
            content_type: ContentType::Unknown, // Or whatever the appropriate default is
            version_major: 0,
            version_minor: 0,
            authority_id: String::new(),
            reference_id: None,
        }
    }
}

impl TryFrom<EncodedContent> for QueryableContentFields {
    type Error = prost::DecodeError;

    fn try_from(content: EncodedContent) -> Result<Self, Self::Error> {
        let content_type_id = content.r#type.unwrap_or_default();
        let reference_id = match (
            content_type_id.type_id.as_str(),
            content_type_id.version_major,
        ) {
            (ReactionCodec::TYPE_ID, major) if major >= 2 => {
                ReactionV2::decode(content.content.as_slice())
                    .ok()
                    .and_then(|reaction| hex::decode(reaction.reference).ok())
            }
            (ReactionCodec::TYPE_ID, _) => LegacyReaction::decode(&content.content)
                .and_then(|legacy_reaction| hex::decode(legacy_reaction.reference).ok()),
            _ => None,
        };

        Ok(QueryableContentFields {
            content_type: content_type_id.type_id.into(),
            version_major: content_type_id.version_major as i32,
            version_minor: content_type_id.version_minor as i32,
            authority_id: content_type_id.authority_id.to_string(),
            reference_id,
        })
    }
}

/// Represents a group, which can contain anywhere from 1 to MAX_GROUP_SIZE inboxes.
///
/// This is a wrapper around OpenMLS's `MlsGroup` that handles our application-level configuration
/// and validations.
impl<ScopedClient: ScopedGroupClient> MlsGroup<ScopedClient> {
    // Creates a new group instance. Does not validate that the group exists in the DB
    pub fn new(client: ScopedClient, group_id: Vec<u8>, created_at_ns: i64) -> Self {
        Self::new_from_arc(Arc::new(client), group_id, created_at_ns)
    }

    /// Creates a new group instance. Validate that the group exists in the DB before constructing
    /// the group.
    ///
    /// # Returns
    ///
    /// Returns the Group and the stored group information as a tuple.
    pub fn new_validated(
        client: ScopedClient,
        group_id: Vec<u8>,
        provider: &XmtpOpenMlsProvider,
    ) -> Result<(Self, StoredGroup), GroupError> {
        if let Some(group) = provider.conn_ref().find_group(&group_id)? {
            Ok((
                Self::new_from_arc(Arc::new(client), group_id, group.created_at_ns),
                group,
            ))
        } else {
            tracing::error!("Failed to validate existence of group");
            Err(NotFound::GroupById(group_id).into())
        }
    }

    pub(crate) fn new_from_arc(
        client: Arc<ScopedClient>,
        group_id: Vec<u8>,
        created_at_ns: i64,
    ) -> Self {
        let mut mutexes = client.context().mutexes.clone();
        Self {
            group_id: group_id.clone(),
            created_at_ns,
            mutex: mutexes.get_mutex(group_id),
            client,
        }
    }

    pub(self) fn context(&self) -> Arc<XmtpMlsLocalContext> {
        self.client.context()
    }

    /// Instantiate a new [`XmtpOpenMlsProvider`] pulling a connection from the database.
    /// prefer to use an already-instantiated mls provider if possible.
    pub fn mls_provider(&self) -> Result<XmtpOpenMlsProvider, StorageError> {
        self.context().mls_provider()
    }

    // Load the stored OpenMLS group from the OpenMLS provider's keystore
    #[tracing::instrument(level = "trace", skip_all)]
    pub(crate) fn load_mls_group_with_lock<F, R>(
        &self,
        provider: impl OpenMlsProvider,
        operation: F,
    ) -> Result<R, GroupError>
    where
        F: FnOnce(OpenMlsGroup) -> Result<R, GroupError>,
    {
        // Get the group ID for locking
        let group_id = self.group_id.clone();

        // Acquire the lock synchronously using blocking_lock
        let _lock = MLS_COMMIT_LOCK.get_lock_sync(group_id.clone());
        // Load the MLS group
        let mls_group =
            OpenMlsGroup::load(provider.storage(), &GroupId::from_slice(&self.group_id))
                .map_err(|_| NotFound::MlsGroup)?
                .ok_or(NotFound::MlsGroup)?;

        // Perform the operation with the MLS group
        operation(mls_group)
    }

    // Load the stored OpenMLS group from the OpenMLS provider's keystore
    #[tracing::instrument(level = "trace", skip_all)]
    pub(crate) async fn load_mls_group_with_lock_async<F, E, R, Fut>(
        &self,
        provider: &XmtpOpenMlsProvider,
        operation: F,
    ) -> Result<R, E>
    where
        F: FnOnce(OpenMlsGroup) -> Fut,
        Fut: Future<Output = Result<R, E>>,
        E: From<GroupMessageProcessingError> + From<crate::StorageError>,
    {
        // Get the group ID for locking
        let group_id = self.group_id.clone();

        // Acquire the lock asynchronously
        let _lock = MLS_COMMIT_LOCK.get_lock_async(group_id.clone()).await;

        // Load the MLS group
        let mls_group =
            OpenMlsGroup::load(provider.storage(), &GroupId::from_slice(&self.group_id))
                .map_err(crate::StorageError::from)?
                .ok_or(StorageError::from(NotFound::GroupById(
                    self.group_id.to_vec(),
                )))?;

        // Perform the operation with the MLS group
        operation(mls_group).await.map_err(Into::into)
    }

    // Create a new group and save it to the DB
    pub(crate) fn create_and_insert(
        client: Arc<ScopedClient>,
        provider: &XmtpOpenMlsProvider,
        membership_state: GroupMembershipState,
        permissions_policy_set: PolicySet,
        opts: GroupMetadataOptions,
    ) -> Result<Self, GroupError> {
        let context = client.context();
        let creator_inbox_id = context.inbox_id();
        let protected_metadata =
            build_protected_metadata_extension(creator_inbox_id, ConversationType::Group)?;
        let mutable_metadata =
            build_mutable_metadata_extension_default(creator_inbox_id, opts.clone())?;
        let group_membership = build_starting_group_membership_extension(creator_inbox_id, 0);
        let mutable_permissions = build_mutable_permissions_extension(permissions_policy_set)?;
        let group_config = build_group_config(
            protected_metadata,
            mutable_metadata,
            group_membership,
            mutable_permissions,
        )?;

        let mls_group = OpenMlsGroup::new(
            provider,
            &context.identity.installation_keys,
            &group_config,
            CredentialWithKey {
                credential: context.identity.credential(),
                signature_key: context.identity.installation_keys.public_slice().into(),
            },
        )?;

        let group_id = mls_group.group_id().to_vec();
        let stored_group = StoredGroup::new(
            group_id.clone(),
            now_ns(),
            membership_state,
            context.inbox_id().to_string(),
            None,
            opts.message_disappearing_settings,
        );

        stored_group.store(provider.conn_ref())?;
        let new_group = Self::new_from_arc(client.clone(), group_id, stored_group.created_at_ns);

        // Consent state defaults to allowed when the user creates the group
        new_group.update_consent_state(ConsentState::Allowed)?;
        Ok(new_group)
    }

    // Create a new DM and save it to the DB
    pub(crate) fn create_dm_and_insert(
        provider: &XmtpOpenMlsProvider,
        client: Arc<ScopedClient>,
        membership_state: GroupMembershipState,
        dm_target_inbox_id: InboxId,
        opts: DMMetadataOptions,
    ) -> Result<Self, GroupError> {
        let context = client.context();
        let protected_metadata =
            build_dm_protected_metadata_extension(context.inbox_id(), dm_target_inbox_id.clone())?;
        let mutable_metadata = build_dm_mutable_metadata_extension_default(
            context.inbox_id(),
            &dm_target_inbox_id,
            opts.clone(),
        )?;
        let group_membership = build_starting_group_membership_extension(context.inbox_id(), 0);
        let mutable_permissions = PolicySet::new_dm();
        let mutable_permission_extension =
            build_mutable_permissions_extension(mutable_permissions)?;
        let group_config = build_group_config(
            protected_metadata,
            mutable_metadata,
            group_membership,
            mutable_permission_extension,
        )?;

        let mls_group = OpenMlsGroup::new(
            &provider,
            &context.identity.installation_keys,
            &group_config,
            CredentialWithKey {
                credential: context.identity.credential(),
                signature_key: context.identity.installation_keys.public_slice().into(),
            },
        )?;

        let group_id = mls_group.group_id().to_vec();

        let stored_group = StoredGroup::new(
            group_id.clone(),
            now_ns(),
            membership_state,
            context.inbox_id().to_string(),
            Some(DmMembers {
                member_one_inbox_id: dm_target_inbox_id,
                member_two_inbox_id: client.inbox_id().to_string(),
            }),
            opts.message_disappearing_settings,
        );

        stored_group.store(provider.conn_ref())?;
        let new_group = Self::new_from_arc(client.clone(), group_id, stored_group.created_at_ns);
        // Consent state defaults to allowed when the user creates the group
        new_group.update_consent_state(ConsentState::Allowed)?;
        Ok(new_group)
    }

    // Create a group from a decrypted and decoded welcome message
    // If the group already exists in the store, overwrite the MLS state and do not update the group entry
    pub(super) async fn create_from_welcome(
        client: &ScopedClient,
        provider: &XmtpOpenMlsProvider,
        welcome: &welcome_message::V1,
    ) -> Result<Self, GroupError>
    where
        ScopedClient: Clone,
    {
        // Check if this welcome was already processed. Return the existing group if so.
        if provider
            .conn_ref()
            .get_last_cursor_for_id(client.installation_id(), EntityKind::Welcome)?
            >= welcome.id as i64
        {
            let group = provider
                .conn_ref()
                .find_group_by_welcome_id(welcome.id as i64)?
                .ok_or(GroupError::NotFound(NotFound::GroupByWelcome(
                    welcome.id as i64,
                )))?;
            let group = Self::new(client.clone(), group.id, group.created_at_ns);

            return Ok(group);
        };

        let mut decrypted_welcome = None;
        let result = provider.transaction(|provider| {
            let result = DecryptedWelcome::from_encrypted_bytes(
                provider,
                &welcome.hpke_public_key,
                &welcome.data,
            );
            decrypted_welcome = Some(result);
            Err(StorageError::IntentionalRollback)
        });
        let Err(StorageError::IntentionalRollback) = result else {
            return Err(result?);
        };

        let DecryptedWelcome { staged_welcome, .. } = decrypted_welcome.expect("Set to some")?;

        // Ensure that the list of members in the group's MLS tree matches the list of inboxes specified
        // in the `GroupMembership` extension.
        validate_initial_group_membership(client, provider.conn_ref(), &staged_welcome).await?;

        provider.transaction(|provider| {
            let decrypted_welcome = DecryptedWelcome::from_encrypted_bytes(
                provider,
                &welcome.hpke_public_key,
                &welcome.data,
            )?;
            let DecryptedWelcome {
                staged_welcome,
                added_by_inbox_id,
                ..
            } = decrypted_welcome;

            let is_updated = provider.conn_ref().update_cursor(
                client.context().installation_public_key(),
                EntityKind::Welcome,
                welcome.id as i64,
            )?;
            if !is_updated {
                return Err(ProcessIntentError::AlreadyProcessed(welcome.id).into());
            }

            let mls_group = staged_welcome.into_group(provider)?;
            let group_id = mls_group.group_id().to_vec();
            let metadata = extract_group_metadata(&mls_group)?;
            let dm_members = metadata.dm_members;
            let conversation_type = metadata.conversation_type;
            let mutable_metadata = extract_group_mutable_metadata(&mls_group).ok();
            let disappearing_settings = mutable_metadata.and_then(|metadata| {
                Self::conversation_message_disappearing_settings_from_extensions(metadata).ok()
            });

            let to_store = match conversation_type {
                ConversationType::Group => StoredGroup::new_from_welcome(
                    group_id.clone(),
                    now_ns(),
                    GroupMembershipState::Pending,
                    added_by_inbox_id,
                    welcome.id as i64,
                    conversation_type,
                    dm_members,
                    disappearing_settings,
                ),
                ConversationType::Dm => {
                    validate_dm_group(client, &mls_group, &added_by_inbox_id)?;
                    StoredGroup::new_from_welcome(
                        group_id.clone(),
                        now_ns(),
                        GroupMembershipState::Pending,
                        added_by_inbox_id,
                        welcome.id as i64,
                        conversation_type,
                        dm_members,
                        disappearing_settings,
                    )
                }
                ConversationType::Sync => StoredGroup::new_from_welcome(
                    group_id.clone(),
                    now_ns(),
                    GroupMembershipState::Allowed,
                    added_by_inbox_id,
                    welcome.id as i64,
                    conversation_type,
                    dm_members,
                    disappearing_settings,
                ),
            };

            // Insert or replace the group in the database.
            // Replacement can happen in the case that the user has been removed from and subsequently re-added to the group.
            let stored_group = provider.conn_ref().insert_or_replace_group(to_store)?;

            Ok(Self::new(
                client.clone(),
                stored_group.id,
                stored_group.created_at_ns,
            ))
        })
    }

    pub(crate) fn create_and_insert_sync_group(
        client: Arc<ScopedClient>,
        provider: &XmtpOpenMlsProvider,
    ) -> Result<MlsGroup<ScopedClient>, GroupError> {
        let context = client.context();
        let creator_inbox_id = context.inbox_id();

        let protected_metadata =
            build_protected_metadata_extension(creator_inbox_id, ConversationType::Sync)?;
        let mutable_metadata = build_mutable_metadata_extension_default(
            creator_inbox_id,
            GroupMetadataOptions::default(),
        )?;
        let group_membership = build_starting_group_membership_extension(creator_inbox_id, 0);
        let mutable_permissions =
            build_mutable_permissions_extension(PreconfiguredPolicies::default().to_policy_set())?;
        let group_config = build_group_config(
            protected_metadata,
            mutable_metadata,
            group_membership,
            mutable_permissions,
        )?;
        let mls_group = OpenMlsGroup::new(
            &provider,
            &context.identity.installation_keys,
            &group_config,
            CredentialWithKey {
                credential: context.identity.credential(),
                signature_key: context.identity.installation_keys.public_slice().into(),
            },
        )?;

        let group_id = mls_group.group_id().to_vec();
        let stored_group =
            StoredGroup::new_sync_group(group_id.clone(), now_ns(), GroupMembershipState::Allowed);

        stored_group.store(provider.conn_ref())?;

        Ok(Self::new_from_arc(
            client,
            stored_group.id,
            stored_group.created_at_ns,
        ))
    }

    /// Send a message on this users XMTP [`Client`].
    pub async fn send_message(&self, message: &[u8]) -> Result<Vec<u8>, GroupError> {
        let provider = self.mls_provider()?;
        self.send_message_with_provider(message, &provider).await
    }

    /// Send a message with the given [`XmtpOpenMlsProvider`]
    pub async fn send_message_with_provider(
        &self,
        message: &[u8],
        provider: &XmtpOpenMlsProvider,
    ) -> Result<Vec<u8>, GroupError> {
        let update_interval_ns = Some(SEND_MESSAGE_UPDATE_INSTALLATIONS_INTERVAL_NS);
        self.maybe_update_installations(provider, update_interval_ns)
            .await?;

        let message_id =
            self.prepare_message(message, provider, |now| Self::into_envelope(message, now))?;

        self.sync_until_last_intent_resolved(provider).await?;
        // implicitly set group consent state to allowed
        self.update_consent_state(ConsentState::Allowed)?;

        Ok(message_id)
    }

    /// Publish all unpublished messages. This happens by calling `sync_until_last_intent_resolved`
    /// which publishes all pending intents and reads them back from the network.
    pub async fn publish_messages(&self) -> Result<(), GroupError> {
        let conn = self.context().store().conn()?;
        let provider = XmtpOpenMlsProvider::from(conn);
        let update_interval_ns = Some(SEND_MESSAGE_UPDATE_INSTALLATIONS_INTERVAL_NS);
        self.maybe_update_installations(&provider, update_interval_ns)
            .await?;
        self.sync_until_last_intent_resolved(&provider).await?;

        // implicitly set group consent state to allowed
        self.update_consent_state(ConsentState::Allowed)?;

        Ok(())
    }

    /// Checks the network to see if any group members have identity updates that would cause installations
    /// to be added or removed from the group.
    ///
    /// If so, adds/removes those group members
    pub async fn update_installations(&self) -> Result<(), GroupError> {
        let provider = self.client.mls_provider()?;
        self.maybe_update_installations(&provider, Some(0)).await?;
        Ok(())
    }

    /// Send a message, optimistically returning the ID of the message before the result of a message publish.
    pub fn send_message_optimistic(&self, message: &[u8]) -> Result<Vec<u8>, GroupError> {
        let provider = self.mls_provider()?;
        let message_id =
            self.prepare_message(message, &provider, |now| Self::into_envelope(message, now))?;
        Ok(message_id)
    }

    /// Helper function to extract queryable content fields from a message
    fn extract_queryable_content_fields(message: &[u8]) -> QueryableContentFields {
        // Return early with default if decoding fails or type is missing
        EncodedContent::decode(message)
            .inspect_err(|_| {
                tracing::debug!("No queryable content fields, msg not formatted as encoded content")
            })
            .and_then(|content| {
                QueryableContentFields::try_from(content).inspect_err(|e| {
                    tracing::debug!(
                        "Failed to convert EncodedContent to QueryableContentFields: {}",
                        e
                    )
                })
            })
            .unwrap_or_default()
    }

    /// Prepare a [`IntentKind::SendMessage`] intent, and [`StoredGroupMessage`] on this users XMTP [`Client`].
    ///
    /// # Arguments
    /// * message: UTF-8 or encoded message bytes
    /// * conn: Connection to SQLite database
    /// * envelope: closure that returns context-specific [`PlaintextEnvelope`]. Closure accepts
    ///     timestamp attached to intent & stored message.
    fn prepare_message<F>(
        &self,
        message: &[u8],
        provider: &XmtpOpenMlsProvider,
        envelope: F,
    ) -> Result<Vec<u8>, GroupError>
    where
        F: FnOnce(i64) -> PlaintextEnvelope,
    {
        let now = now_ns();
        let plain_envelope = envelope(now);
        let mut encoded_envelope = vec![];
        plain_envelope
            .encode(&mut encoded_envelope)
            .map_err(GroupError::EncodeError)?;

        let intent_data: Vec<u8> = SendMessageIntentData::new(encoded_envelope).into();
        self.queue_intent(provider, IntentKind::SendMessage, intent_data)?;

        // store this unpublished message locally before sending
        let message_id = calculate_message_id(&self.group_id, message, &now.to_string());
        let queryable_content_fields = Self::extract_queryable_content_fields(message);
        let group_message = StoredGroupMessage {
            id: message_id.clone(),
            group_id: self.group_id.clone(),
            decrypted_message_bytes: message.to_vec(),
            sent_at_ns: now,
            kind: GroupMessageKind::Application,
            sender_installation_id: self.context().installation_public_key().into(),
            sender_inbox_id: self.context().inbox_id().to_string(),
            delivery_status: DeliveryStatus::Unpublished,
            content_type: queryable_content_fields.content_type,
            version_major: queryable_content_fields.version_major,
            version_minor: queryable_content_fields.version_minor,
            authority_id: queryable_content_fields.authority_id,
            reference_id: queryable_content_fields.reference_id,
        };
        group_message.store(provider.conn_ref())?;

        Ok(message_id)
    }

    fn into_envelope(encoded_msg: &[u8], idempotency_key: i64) -> PlaintextEnvelope {
        PlaintextEnvelope {
            content: Some(Content::V1(V1 {
                content: encoded_msg.to_vec(),
                idempotency_key: idempotency_key.to_string(),
            })),
        }
    }

    /// Query the database for stored messages. Optionally filtered by time, kind, delivery_status
    /// and limit
    pub fn find_messages(
        &self,
        args: &MsgQueryArgs,
    ) -> Result<Vec<StoredGroupMessage>, GroupError> {
        let conn = self.context().store().conn()?;
        let messages = conn.get_group_messages(&self.group_id, args)?;
        Ok(messages)
    }

    /// Query the database for stored messages. Optionally filtered by time, kind, delivery_status
    /// and limit
    pub fn find_messages_with_reactions(
        &self,
        args: &MsgQueryArgs,
    ) -> Result<Vec<StoredGroupMessageWithReactions>, GroupError> {
        let conn = self.context().store().conn()?;
        let messages = conn.get_group_messages_with_reactions(&self.group_id, args)?;
        Ok(messages)
    }

    ///
    /// Add members to the group by account address
    ///
    /// If any existing members have new installations that have not been added or removed, the
    /// group membership will be updated to include those changes as well.
    /// # Returns
    /// - `Ok(UpdateGroupMembershipResult)`: Contains details about the membership changes, including:
    ///   - `added_members`: list of added installations
    ///   - `removed_members`: A list of installations that were removed.
    ///   - `members_with_errors`: A list of members that encountered errors during the update.
    /// - `Err(GroupError)`: If the operation fails due to an error.
    #[tracing::instrument(level = "trace", skip_all)]
    pub async fn add_members(
        &self,
        account_addresses_to_add: &[String],
    ) -> Result<UpdateGroupMembershipResult, GroupError> {
        let account_addresses = sanitize_evm_addresses(account_addresses_to_add)?;
        let inbox_id_map = self
            .client
            .api()
            .get_inbox_ids(account_addresses.clone())
            .await?;
        let provider = self.mls_provider()?;
        // get current number of users in group
        let member_count = self.members_with_provider(&provider).await?.len();
        if member_count + inbox_id_map.len() > MAX_GROUP_SIZE {
            return Err(GroupError::UserLimitExceeded);
        }

        if inbox_id_map.len() != account_addresses.len() {
            let found_addresses: HashSet<&String> = inbox_id_map.keys().collect();
            let to_add_hashset = HashSet::from_iter(account_addresses.iter());
            let missing_addresses = found_addresses.difference(&to_add_hashset);
            return Err(GroupError::AddressNotFound(
                missing_addresses.into_iter().cloned().cloned().collect(),
            ));
        }

        self.add_members_by_inbox_id_with_provider(
            &provider,
            &inbox_id_map.into_values().collect::<Vec<_>>(),
        )
        .await
    }

    #[tracing::instrument(level = "trace", skip_all)]
    pub async fn add_members_by_inbox_id<S: AsRef<str>>(
        &self,
        inbox_ids: &[S],
    ) -> Result<UpdateGroupMembershipResult, GroupError> {
        let provider = self.client.mls_provider()?;
        self.add_members_by_inbox_id_with_provider(&provider, inbox_ids)
            .await
    }

    #[tracing::instrument(level = "trace", skip_all)]
    pub async fn add_members_by_inbox_id_with_provider<S: AsRef<str>>(
        &self,
        provider: &XmtpOpenMlsProvider,
        inbox_ids: &[S],
    ) -> Result<UpdateGroupMembershipResult, GroupError> {
        let ids = inbox_ids.iter().map(AsRef::as_ref).collect::<Vec<&str>>();
        let intent_data = self
            .get_membership_update_intent(provider, ids.as_slice(), &[])
            .await?;

        // TODO:nm this isn't the best test for whether the request is valid
        // If some existing group member has an update, this will return an intent with changes
        // when we really should return an error
        let ok_result = Ok(UpdateGroupMembershipResult::from(intent_data.clone()));

        if intent_data.is_empty() {
            tracing::warn!("Member already added");
            return ok_result;
        }

        let intent = self.queue_intent(
            provider,
            IntentKind::UpdateGroupMembership,
            intent_data.into(),
        )?;

        self.sync_until_intent_resolved(provider, intent.id).await?;
        ok_result
    }

    /// Removes members from the group by their account addresses.
    ///
    /// # Arguments
    /// * `client` - The XMTP client.
    /// * `account_addresses_to_remove` - A vector of account addresses to remove from the group.
    ///
    /// # Returns
    /// A `Result` indicating success or failure of the operation.
    pub async fn remove_members(
        &self,
        account_addresses_to_remove: &[InboxId],
    ) -> Result<(), GroupError> {
        let account_addresses = sanitize_evm_addresses(account_addresses_to_remove)?;
        let inbox_id_map = self.client.api().get_inbox_ids(account_addresses).await?;

        let ids = inbox_id_map
            .values()
            .map(AsRef::as_ref)
            .collect::<Vec<&str>>();
        self.remove_members_by_inbox_id(ids.as_slice()).await
    }

    /// Removes members from the group by their inbox IDs.
    ///
    /// # Arguments
    /// * `client` - The XMTP client.
    /// * `inbox_ids` - A vector of inbox IDs to remove from the group.
    ///
    /// # Returns
    /// A `Result` indicating success or failure of the operation.
    pub async fn remove_members_by_inbox_id(
        &self,
        inbox_ids: &[InboxIdRef<'_>],
    ) -> Result<(), GroupError> {
        let provider = self.client.store().conn()?.into();

        let intent_data = self
            .get_membership_update_intent(&provider, &[], inbox_ids)
            .await?;

        let intent = self.queue_intent(
            &provider,
            IntentKind::UpdateGroupMembership,
            intent_data.into(),
        )?;

        self.sync_until_intent_resolved(&provider, intent.id).await
    }

    /// Updates the name of the group. Will error if the user does not have the appropriate permissions
    /// to perform these updates.
    pub async fn update_group_name(&self, group_name: String) -> Result<(), GroupError> {
        if group_name.len() > MAX_GROUP_NAME_LENGTH {
            return Err(GroupError::TooManyCharacters {
                length: MAX_GROUP_NAME_LENGTH,
            });
        }
        let provider = self.client.mls_provider()?;
        if self.metadata(&provider).await?.conversation_type == ConversationType::Dm {
            return Err(GroupError::DmGroupMetadataForbidden);
        }
        let intent_data: Vec<u8> =
            UpdateMetadataIntentData::new_update_group_name(group_name).into();
        let intent = self.queue_intent(&provider, IntentKind::MetadataUpdate, intent_data)?;

        self.sync_until_intent_resolved(&provider, intent.id).await
    }

    /// Updates the permission policy of the group. This requires super admin permissions.
    pub async fn update_permission_policy(
        &self,
        permission_update_type: PermissionUpdateType,
        permission_policy: PermissionPolicyOption,
        metadata_field: Option<MetadataField>,
    ) -> Result<(), GroupError> {
        let provider = self.client.mls_provider()?;
        if self.metadata(&provider).await?.conversation_type == ConversationType::Dm {
            return Err(GroupError::DmGroupMetadataForbidden);
        }
        if permission_update_type == PermissionUpdateType::UpdateMetadata
            && metadata_field.is_none()
        {
            return Err(GroupError::InvalidPermissionUpdate);
        }

        let intent_data: Vec<u8> = UpdatePermissionIntentData::new(
            permission_update_type,
            permission_policy,
            metadata_field.as_ref().map(|field| field.to_string()),
        )
        .into();

        let intent = self.queue_intent(&provider, IntentKind::UpdatePermission, intent_data)?;

        self.sync_until_intent_resolved(&provider, intent.id).await
    }

    /// Retrieves the group name from the group's mutable metadata extension.
    pub fn group_name(&self, provider: &XmtpOpenMlsProvider) -> Result<String, GroupError> {
        let mutable_metadata = self.mutable_metadata(provider)?;
        match mutable_metadata
            .attributes
            .get(&MetadataField::GroupName.to_string())
        {
            Some(group_name) => Ok(group_name.clone()),
            None => Err(GroupError::GroupMutableMetadata(
                GroupMutableMetadataError::MissingExtension,
            )),
        }
    }

    /// Updates the description of the group.
    pub async fn update_group_description(
        &self,
        group_description: String,
    ) -> Result<(), GroupError> {
        if group_description.len() > MAX_GROUP_DESCRIPTION_LENGTH {
            return Err(GroupError::TooManyCharacters {
                length: MAX_GROUP_DESCRIPTION_LENGTH,
            });
        }

        let provider = self.client.mls_provider()?;
        if self.metadata(&provider).await?.conversation_type == ConversationType::Dm {
            return Err(GroupError::DmGroupMetadataForbidden);
        }
        let intent_data: Vec<u8> =
            UpdateMetadataIntentData::new_update_group_description(group_description).into();
        let intent = self.queue_intent(&provider, IntentKind::MetadataUpdate, intent_data)?;

        self.sync_until_intent_resolved(&provider, intent.id).await
    }

    pub fn group_description(&self, provider: &XmtpOpenMlsProvider) -> Result<String, GroupError> {
        let mutable_metadata = self.mutable_metadata(provider)?;
        match mutable_metadata
            .attributes
            .get(&MetadataField::Description.to_string())
        {
            Some(group_description) => Ok(group_description.clone()),
            None => Err(GroupError::GroupMutableMetadata(
                GroupMutableMetadataError::MissingExtension,
            )),
        }
    }

    /// Updates the image URL (square) of the group.
    pub async fn update_group_image_url_square(
        &self,
        group_image_url_square: String,
    ) -> Result<(), GroupError> {
        if group_image_url_square.len() > MAX_GROUP_IMAGE_URL_LENGTH {
            return Err(GroupError::TooManyCharacters {
                length: MAX_GROUP_IMAGE_URL_LENGTH,
            });
        }

        let provider = self.client.mls_provider()?;
        if self.metadata(&provider).await?.conversation_type == ConversationType::Dm {
            return Err(GroupError::DmGroupMetadataForbidden);
        }
        let intent_data: Vec<u8> =
            UpdateMetadataIntentData::new_update_group_image_url_square(group_image_url_square)
                .into();
        let intent = self.queue_intent(&provider, IntentKind::MetadataUpdate, intent_data)?;

        self.sync_until_intent_resolved(&provider, intent.id).await
    }

    /// Retrieves the image URL (square) of the group from the group's mutable metadata extension.
    pub fn group_image_url_square(
        &self,
        provider: &XmtpOpenMlsProvider,
    ) -> Result<String, GroupError> {
        let mutable_metadata = self.mutable_metadata(provider)?;
        match mutable_metadata
            .attributes
            .get(&MetadataField::GroupImageUrlSquare.to_string())
        {
            Some(group_image_url_square) => Ok(group_image_url_square.clone()),
            None => Err(GroupError::GroupMutableMetadata(
                GroupMutableMetadataError::MissingExtension,
            )),
        }
    }

    pub async fn update_conversation_message_disappearing_settings(
        &self,
        settings: MessageDisappearingSettings,
    ) -> Result<(), GroupError> {
        let provider = self.client.mls_provider()?;

        self.update_conversation_message_disappear_from_ns(&provider, settings.from_ns)
            .await?;
        self.update_conversation_message_disappear_in_ns(&provider, settings.in_ns)
            .await
    }

    pub async fn remove_conversation_message_disappearing_settings(
        &self,
    ) -> Result<(), GroupError> {
        self.update_conversation_message_disappearing_settings(
            MessageDisappearingSettings::default(),
        )
        .await
    }

    async fn update_conversation_message_disappear_from_ns(
        &self,
        provider: &XmtpOpenMlsProvider,
        expire_from_ms: i64,
    ) -> Result<(), GroupError> {
        let intent_data: Vec<u8> =
            UpdateMetadataIntentData::new_update_conversation_message_disappear_from_ns(
                expire_from_ms,
            )
            .into();
        let intent = self.queue_intent(provider, IntentKind::MetadataUpdate, intent_data)?;
        self.sync_until_intent_resolved(provider, intent.id).await
    }

    async fn update_conversation_message_disappear_in_ns(
        &self,
        provider: &XmtpOpenMlsProvider,
        expire_in_ms: i64,
    ) -> Result<(), GroupError> {
        let intent_data: Vec<u8> =
            UpdateMetadataIntentData::new_update_conversation_message_disappear_in_ns(expire_in_ms)
                .into();
        let intent = self.queue_intent(provider, IntentKind::MetadataUpdate, intent_data)?;
        self.sync_until_intent_resolved(provider, intent.id).await
    }

    pub fn conversation_message_disappearing_settings(
        &self,
        provider: &XmtpOpenMlsProvider,
    ) -> Result<MessageDisappearingSettings, GroupError> {
        Self::conversation_message_disappearing_settings_from_extensions(
            self.mutable_metadata(provider)?,
        )
    }

    pub fn conversation_message_disappearing_settings_from_extensions(
        mutable_metadata: GroupMutableMetadata,
    ) -> Result<MessageDisappearingSettings, GroupError> {
        let disappear_from_ns = mutable_metadata
            .attributes
            .get(&MetadataField::MessageDisappearFromNS.to_string());
        let disappear_in_ns = mutable_metadata
            .attributes
            .get(&MetadataField::MessageDisappearInNS.to_string());

        if let (Some(Ok(message_disappear_from_ns)), Some(Ok(message_disappear_in_ns))) = (
            disappear_from_ns.map(|s| s.parse::<i64>()),
            disappear_in_ns.map(|s| s.parse::<i64>()),
        ) {
            Ok(MessageDisappearingSettings::new(
                message_disappear_from_ns,
                message_disappear_in_ns,
            ))
        } else {
            Err(GroupError::GroupMetadata(
                GroupMetadataError::MissingExtension,
            ))
        }
    }

    /// Retrieves the admin list of the group from the group's mutable metadata extension.
    pub fn admin_list(&self, provider: &XmtpOpenMlsProvider) -> Result<Vec<String>, GroupError> {
        let mutable_metadata = self.mutable_metadata(provider)?;
        Ok(mutable_metadata.admin_list)
    }

    /// Retrieves the super admin list of the group from the group's mutable metadata extension.
    pub fn super_admin_list(
        &self,
        provider: &XmtpOpenMlsProvider,
    ) -> Result<Vec<String>, GroupError> {
        let mutable_metadata = self.mutable_metadata(provider)?;
        Ok(mutable_metadata.super_admin_list)
    }

    /// Checks if the given inbox ID is an admin of the group at the most recently synced epoch.
    pub fn is_admin(
        &self,
        inbox_id: String,
        provider: &XmtpOpenMlsProvider,
    ) -> Result<bool, GroupError> {
        let mutable_metadata = self.mutable_metadata(provider)?;
        Ok(mutable_metadata.admin_list.contains(&inbox_id))
    }

    /// Checks if the given inbox ID is a super admin of the group at the most recently synced epoch.
    pub fn is_super_admin(
        &self,
        inbox_id: String,
        provider: &XmtpOpenMlsProvider,
    ) -> Result<bool, GroupError> {
        let mutable_metadata = self.mutable_metadata(provider)?;
        Ok(mutable_metadata.super_admin_list.contains(&inbox_id))
    }

    /// Retrieves the conversation type of the group from the group's metadata extension.
    pub async fn conversation_type(
        &self,
        provider: &XmtpOpenMlsProvider,
    ) -> Result<ConversationType, GroupError> {
        let metadata = self.metadata(provider).await?;
        Ok(metadata.conversation_type)
    }

    /// Updates the admin list of the group and syncs the changes to the network.
    pub async fn update_admin_list(
        &self,
        action_type: UpdateAdminListType,
        inbox_id: String,
    ) -> Result<(), GroupError> {
        let provider = self.client.mls_provider()?;
        if self.metadata(&provider).await?.conversation_type == ConversationType::Dm {
            return Err(GroupError::DmGroupMetadataForbidden);
        }
        let intent_action_type = match action_type {
            UpdateAdminListType::Add => AdminListActionType::Add,
            UpdateAdminListType::Remove => AdminListActionType::Remove,
            UpdateAdminListType::AddSuper => AdminListActionType::AddSuper,
            UpdateAdminListType::RemoveSuper => AdminListActionType::RemoveSuper,
        };
        let intent_data: Vec<u8> =
            UpdateAdminListIntentData::new(intent_action_type, inbox_id).into();
        let intent = self.queue_intent(&provider, IntentKind::UpdateAdminList, intent_data)?;

        self.sync_until_intent_resolved(&provider, intent.id).await
    }

    /// Find the `inbox_id` of the group member who added the member to the group
    pub fn added_by_inbox_id(&self) -> Result<String, GroupError> {
        let conn = self.context().store().conn()?;
        let group = conn
            .find_group(&self.group_id)?
            .ok_or_else(|| NotFound::GroupById(self.group_id.clone()))?;
        Ok(group.added_by_inbox_id)
    }

    /// Find the `inbox_id` of the group member who is the peer of this dm
    pub fn dm_inbox_id(&self) -> Result<String, GroupError> {
        let conn = self.context().store().conn()?;
        let group = conn
            .find_group(&self.group_id)?
            .ok_or_else(|| NotFound::GroupById(self.group_id.clone()))?;
        let inbox_id = self.client.inbox_id();
        let dm_id = &group
            .dm_id
            .ok_or_else(|| NotFound::GroupById(self.group_id.clone()))?;
        Ok(dm_id.other_inbox_id(inbox_id))
    }

    /// Find the `consent_state` of the group
    pub fn consent_state(&self) -> Result<ConsentState, GroupError> {
        let conn = self.context().store().conn()?;
        let record = conn.get_consent_record(
            hex::encode(self.group_id.clone()),
            ConsentType::ConversationId,
        )?;

        match record {
            Some(rec) => Ok(rec.state),
            None => Ok(ConsentState::Unknown),
        }
    }

    pub fn update_consent_state(&self, state: ConsentState) -> Result<(), GroupError> {
        let conn = self.context().store().conn()?;

        let consent_record = StoredConsentRecord::new(
            ConsentType::ConversationId,
            state,
            hex::encode(self.group_id.clone()),
        );
        let new_records: Vec<_> = conn
            .insert_or_replace_consent_records(&[consent_record.clone()])?
            .into_iter()
            .map(UserPreferenceUpdate::ConsentUpdate)
            .collect();

        if !new_records.is_empty() && self.client.history_sync_url().is_some() {
            // Dispatch an update event so it can be synced across devices
            let _ = self
                .client
                .local_events()
                .send(LocalEvents::OutgoingPreferenceUpdates(new_records));
        }

        Ok(())
    }

    /// Get the current epoch number of the group.
    pub async fn epoch(&self, provider: &XmtpOpenMlsProvider) -> Result<u64, GroupError> {
        self.load_mls_group_with_lock_async(provider, |mls_group| {
            futures::future::ready(Ok(mls_group.epoch().as_u64()))
        })
        .await
    }

    /// Update this installation's leaf key in the group by creating a key update commit
    pub async fn key_update(&self) -> Result<(), GroupError> {
        let provider = self.client.mls_provider()?;
        let intent = self.queue_intent(&provider, IntentKind::KeyUpdate, vec![])?;
        self.sync_until_intent_resolved(&provider, intent.id).await
    }

    /// Checks if the current user is active in the group.
    ///
    /// If the current user has been kicked out of the group, `is_active` will return `false`
    pub fn is_active(&self, provider: &XmtpOpenMlsProvider) -> Result<bool, GroupError> {
        self.load_mls_group_with_lock(provider, |mls_group| Ok(mls_group.is_active()))
    }

    /// Get the `GroupMetadata` of the group.
    pub async fn metadata(
        &self,
        provider: &XmtpOpenMlsProvider,
    ) -> Result<GroupMetadata, GroupError> {
        self.load_mls_group_with_lock_async(provider, |mls_group| {
            futures::future::ready(extract_group_metadata(&mls_group).map_err(Into::into))
        })
        .await
    }

    /// Get the `GroupMutableMetadata` of the group.
    pub fn mutable_metadata(
        &self,
        provider: &XmtpOpenMlsProvider,
    ) -> Result<GroupMutableMetadata, GroupError> {
        self.load_mls_group_with_lock(provider, |mls_group| {
            Ok(GroupMutableMetadata::try_from(&mls_group)?)
        })
    }

    pub fn permissions(&self) -> Result<GroupMutablePermissions, GroupError> {
        let provider = self.mls_provider()?;

        self.load_mls_group_with_lock(&provider, |mls_group| {
            Ok(extract_group_permissions(&mls_group)?)
        })
    }

    /// Used for testing that dm group validation works as expected.
    ///
    /// See the `test_validate_dm_group` test function for more details.
    #[cfg(test)]
    pub fn create_test_dm_group(
        client: Arc<ScopedClient>,
        dm_target_inbox_id: InboxId,
        custom_protected_metadata: Option<Extension>,
        custom_mutable_metadata: Option<Extension>,
        custom_group_membership: Option<Extension>,
        custom_mutable_permissions: Option<PolicySet>,
        opts: DMMetadataOptions,
    ) -> Result<Self, GroupError> {
        let context = client.context();
        let conn = context.store().conn()?;
        let provider = XmtpOpenMlsProvider::new(conn);

        let protected_metadata = custom_protected_metadata.unwrap_or_else(|| {
            build_dm_protected_metadata_extension(context.inbox_id(), dm_target_inbox_id.clone())
                .unwrap()
        });
        let mutable_metadata = custom_mutable_metadata.unwrap_or_else(|| {
            build_dm_mutable_metadata_extension_default(
                context.inbox_id(),
                &dm_target_inbox_id,
                opts,
            )
            .unwrap()
        });
        let group_membership = custom_group_membership
            .unwrap_or_else(|| build_starting_group_membership_extension(context.inbox_id(), 0));
        let mutable_permissions = custom_mutable_permissions.unwrap_or_else(PolicySet::new_dm);
        let mutable_permission_extension =
            build_mutable_permissions_extension(mutable_permissions)?;

        let group_config = build_group_config(
            protected_metadata,
            mutable_metadata,
            group_membership,
            mutable_permission_extension,
        )?;

        let mls_group = OpenMlsGroup::new(
            &provider,
            &context.identity.installation_keys,
            &group_config,
            CredentialWithKey {
                credential: context.identity.credential(),
                signature_key: context.identity.installation_keys.public_slice().into(),
            },
        )?;

        let group_id = mls_group.group_id().to_vec();
        let stored_group = StoredGroup::new(
            group_id.clone(),
            now_ns(),
            GroupMembershipState::Allowed, // Use Allowed as default for tests
            context.inbox_id().to_string(),
            Some(DmMembers {
                member_one_inbox_id: client.inbox_id().to_string(),
                member_two_inbox_id: dm_target_inbox_id,
            }),
            None,
        );

        stored_group.store(provider.conn_ref())?;
        Ok(Self::new_from_arc(
            client,
            group_id,
            stored_group.created_at_ns,
        ))
    }
}

fn build_protected_metadata_extension(
    creator_inbox_id: &str,
    conversation_type: ConversationType,
) -> Result<Extension, GroupError> {
    let metadata = GroupMetadata::new(conversation_type, creator_inbox_id.to_string(), None);
    let protected_metadata = Metadata::new(metadata.try_into()?);

    Ok(Extension::ImmutableMetadata(protected_metadata))
}

fn build_dm_protected_metadata_extension(
    creator_inbox_id: &str,
    dm_inbox_id: InboxId,
) -> Result<Extension, GroupError> {
    let dm_members = Some(DmMembers {
        member_one_inbox_id: creator_inbox_id.to_string(),
        member_two_inbox_id: dm_inbox_id,
    });

    let metadata = GroupMetadata::new(
        ConversationType::Dm,
        creator_inbox_id.to_string(),
        dm_members,
    );
    let protected_metadata = Metadata::new(metadata.try_into()?);

    Ok(Extension::ImmutableMetadata(protected_metadata))
}

fn build_mutable_permissions_extension(policies: PolicySet) -> Result<Extension, GroupError> {
    let permissions: Vec<u8> = GroupMutablePermissions::new(policies).try_into()?;
    let unknown_gc_extension = UnknownExtension(permissions);

    Ok(Extension::Unknown(
        GROUP_PERMISSIONS_EXTENSION_ID,
        unknown_gc_extension,
    ))
}

pub fn build_mutable_metadata_extension_default(
    creator_inbox_id: &str,
    opts: GroupMetadataOptions,
) -> Result<Extension, GroupError> {
    let mutable_metadata: Vec<u8> =
        GroupMutableMetadata::new_default(creator_inbox_id.to_string(), opts).try_into()?;
    let unknown_gc_extension = UnknownExtension(mutable_metadata);

    Ok(Extension::Unknown(
        MUTABLE_METADATA_EXTENSION_ID,
        unknown_gc_extension,
    ))
}

pub fn build_dm_mutable_metadata_extension_default(
    creator_inbox_id: &str,
    dm_target_inbox_id: &str,
    opts: DMMetadataOptions,
) -> Result<Extension, GroupError> {
    let mutable_metadata: Vec<u8> = GroupMutableMetadata::new_dm_default(
        creator_inbox_id.to_string(),
        dm_target_inbox_id,
        opts,
    )
    .try_into()?;
    let unknown_gc_extension = UnknownExtension(mutable_metadata);

    Ok(Extension::Unknown(
        MUTABLE_METADATA_EXTENSION_ID,
        unknown_gc_extension,
    ))
}

#[tracing::instrument(level = "trace", skip_all)]
pub fn build_extensions_for_metadata_update(
    group: &OpenMlsGroup,
    field_name: String,
    field_value: String,
) -> Result<Extensions, GroupError> {
    let existing_metadata: GroupMutableMetadata = group.try_into()?;
    let mut attributes = existing_metadata.attributes.clone();
    attributes.insert(field_name, field_value);
    let new_mutable_metadata: Vec<u8> = GroupMutableMetadata::new(
        attributes,
        existing_metadata.admin_list,
        existing_metadata.super_admin_list,
    )
    .try_into()?;
    let unknown_gc_extension = UnknownExtension(new_mutable_metadata);
    let extension = Extension::Unknown(MUTABLE_METADATA_EXTENSION_ID, unknown_gc_extension);
    let mut extensions = group.extensions().clone();
    extensions.add_or_replace(extension);
    Ok(extensions)
}

#[tracing::instrument(level = "trace", skip_all)]
pub fn build_extensions_for_permissions_update(
    group: &OpenMlsGroup,
    update_permissions_intent: UpdatePermissionIntentData,
) -> Result<Extensions, GroupError> {
    let existing_permissions: GroupMutablePermissions = group.try_into()?;
    let existing_policy_set = existing_permissions.policies.clone();
    let new_policy_set = match update_permissions_intent.update_type {
        PermissionUpdateType::AddMember => PolicySet::new(
            update_permissions_intent.policy_option.into(),
            existing_policy_set.remove_member_policy,
            existing_policy_set.update_metadata_policy,
            existing_policy_set.add_admin_policy,
            existing_policy_set.remove_admin_policy,
            existing_policy_set.update_permissions_policy,
        ),
        PermissionUpdateType::RemoveMember => PolicySet::new(
            existing_policy_set.add_member_policy,
            update_permissions_intent.policy_option.into(),
            existing_policy_set.update_metadata_policy,
            existing_policy_set.add_admin_policy,
            existing_policy_set.remove_admin_policy,
            existing_policy_set.update_permissions_policy,
        ),
        PermissionUpdateType::AddAdmin => PolicySet::new(
            existing_policy_set.add_member_policy,
            existing_policy_set.remove_member_policy,
            existing_policy_set.update_metadata_policy,
            update_permissions_intent.policy_option.into(),
            existing_policy_set.remove_admin_policy,
            existing_policy_set.update_permissions_policy,
        ),
        PermissionUpdateType::RemoveAdmin => PolicySet::new(
            existing_policy_set.add_member_policy,
            existing_policy_set.remove_member_policy,
            existing_policy_set.update_metadata_policy,
            existing_policy_set.add_admin_policy,
            update_permissions_intent.policy_option.into(),
            existing_policy_set.update_permissions_policy,
        ),
        PermissionUpdateType::UpdateMetadata => {
            let mut metadata_policy = existing_policy_set.update_metadata_policy.clone();
            metadata_policy.insert(
                update_permissions_intent.metadata_field_name.ok_or(
                    GroupError::MissingMetadataField {
                        name: "metadata_field_name".into(),
                    },
                )?,
                update_permissions_intent.policy_option.into(),
            );
            PolicySet::new(
                existing_policy_set.add_member_policy,
                existing_policy_set.remove_member_policy,
                metadata_policy,
                existing_policy_set.add_admin_policy,
                existing_policy_set.remove_admin_policy,
                existing_policy_set.update_permissions_policy,
            )
        }
    };
    let new_group_permissions: Vec<u8> = GroupMutablePermissions::new(new_policy_set).try_into()?;
    let unknown_gc_extension = UnknownExtension(new_group_permissions);
    let extension = Extension::Unknown(GROUP_PERMISSIONS_EXTENSION_ID, unknown_gc_extension);
    let mut extensions = group.extensions().clone();
    extensions.add_or_replace(extension);
    Ok(extensions)
}

#[tracing::instrument(level = "trace", skip_all)]
pub fn build_extensions_for_admin_lists_update(
    group: &OpenMlsGroup,
    admin_lists_update: UpdateAdminListIntentData,
) -> Result<Extensions, GroupError> {
    let existing_metadata: GroupMutableMetadata = group.try_into()?;
    let attributes = existing_metadata.attributes.clone();
    let mut admin_list = existing_metadata.admin_list;
    let mut super_admin_list = existing_metadata.super_admin_list;
    match admin_lists_update.action_type {
        AdminListActionType::Add => {
            if !admin_list.contains(&admin_lists_update.inbox_id) {
                admin_list.push(admin_lists_update.inbox_id);
            }
        }
        AdminListActionType::Remove => admin_list.retain(|x| x != &admin_lists_update.inbox_id),
        AdminListActionType::AddSuper => {
            if !super_admin_list.contains(&admin_lists_update.inbox_id) {
                super_admin_list.push(admin_lists_update.inbox_id);
            }
        }
        AdminListActionType::RemoveSuper => {
            super_admin_list.retain(|x| x != &admin_lists_update.inbox_id)
        }
    }
    let new_mutable_metadata: Vec<u8> =
        GroupMutableMetadata::new(attributes, admin_list, super_admin_list).try_into()?;
    let unknown_gc_extension = UnknownExtension(new_mutable_metadata);
    let extension = Extension::Unknown(MUTABLE_METADATA_EXTENSION_ID, unknown_gc_extension);
    let mut extensions = group.extensions().clone();
    extensions.add_or_replace(extension);
    Ok(extensions)
}

pub fn build_starting_group_membership_extension(inbox_id: &str, sequence_id: u64) -> Extension {
    let mut group_membership = GroupMembership::new();
    group_membership.add(inbox_id.to_string(), sequence_id);
    build_group_membership_extension(&group_membership)
}

pub fn build_group_membership_extension(group_membership: &GroupMembership) -> Extension {
    let unknown_gc_extension = UnknownExtension(group_membership.into());

    Extension::Unknown(GROUP_MEMBERSHIP_EXTENSION_ID, unknown_gc_extension)
}

fn build_group_config(
    protected_metadata_extension: Extension,
    mutable_metadata_extension: Extension,
    group_membership_extension: Extension,
    mutable_permission_extension: Extension,
) -> Result<MlsGroupCreateConfig, GroupError> {
    let required_extension_types = &[
        ExtensionType::Unknown(GROUP_MEMBERSHIP_EXTENSION_ID),
        ExtensionType::Unknown(MUTABLE_METADATA_EXTENSION_ID),
        ExtensionType::Unknown(GROUP_PERMISSIONS_EXTENSION_ID),
        ExtensionType::ImmutableMetadata,
        ExtensionType::LastResort,
        ExtensionType::ApplicationId,
    ];

    let required_proposal_types = &[ProposalType::GroupContextExtensions];

    let capabilities = Capabilities::new(
        None,
        None,
        Some(required_extension_types),
        Some(required_proposal_types),
        None,
    );
    let credentials = &[CredentialType::Basic];

    let required_capabilities =
        Extension::RequiredCapabilities(RequiredCapabilitiesExtension::new(
            required_extension_types,
            required_proposal_types,
            credentials,
        ));

    let extensions = Extensions::from_vec(vec![
        protected_metadata_extension,
        mutable_metadata_extension,
        group_membership_extension,
        mutable_permission_extension,
        required_capabilities,
    ])?;

    Ok(MlsGroupCreateConfig::builder()
        .with_group_context_extensions(extensions)?
        .capabilities(capabilities)
        .ciphersuite(CIPHERSUITE)
        .wire_format_policy(WireFormatPolicy::default())
        .max_past_epochs(MAX_PAST_EPOCHS)
        .use_ratchet_tree_extension(true)
        .build())
}

/**
 * Ensures that the membership in the MLS tree matches the inboxes specified in the `GroupMembership` extension.
 */
async fn validate_initial_group_membership(
    client: impl ScopedGroupClient,
    conn: &DbConnection,
    staged_welcome: &StagedWelcome,
) -> Result<(), GroupError> {
    tracing::info!("Validating initial group membership");
    let extensions = staged_welcome.public_group().group_context().extensions();
    let membership = extract_group_membership(extensions)?;
    let needs_update = conn.filter_inbox_ids_needing_updates(membership.to_filters().as_slice())?;
    if !needs_update.is_empty() {
        let ids = needs_update.iter().map(AsRef::as_ref).collect::<Vec<_>>();
        load_identity_updates(client.api(), conn, ids.as_slice()).await?;
    }

    let mut expected_installation_ids = HashSet::<Vec<u8>>::new();

    let futures: Vec<_> = membership
        .members
        .iter()
        .map(|(inbox_id, sequence_id)| {
            client.get_association_state(conn, inbox_id, Some(*sequence_id as i64))
        })
        .collect();

    let results = futures::future::try_join_all(futures).await?;

    for association_state in results {
        expected_installation_ids.extend(association_state.installation_ids());
    }

    let actual_installation_ids: HashSet<Vec<u8>> = staged_welcome
        .public_group()
        .members()
        .map(|member| member.signature_key)
        .collect();

    if expected_installation_ids != actual_installation_ids {
        return Err(GroupError::InvalidGroupMembership);
    }

    tracing::info!("Group membership validated");

    Ok(())
}

fn validate_dm_group(
    client: impl ScopedGroupClient,
    mls_group: &OpenMlsGroup,
    added_by_inbox: &str,
) -> Result<(), GroupError> {
    // Validate dm specific immutable metadata
    let metadata = extract_group_metadata(mls_group)?;

    // 1) Check if the conversation type is DM
    if metadata.conversation_type != ConversationType::Dm {
        return Err(GroupError::Generic(
            "Invalid conversation type for DM group".to_string(),
        ));
    }

    // 2) If `dm_members` is not set, return an error immediately
    let dm_members = match &metadata.dm_members {
        Some(dm) => dm,
        None => {
            return Err(GroupError::Generic(
                "DM group must have DmMembers set".to_string(),
            ));
        }
    };

    // 3) If the inbox that added this group is our inbox, make sure that
    //    one of the `dm_members` is our inbox id
    if added_by_inbox == client.inbox_id() {
        if !(dm_members.member_one_inbox_id == client.inbox_id()
            || dm_members.member_two_inbox_id == client.inbox_id())
        {
            return Err(GroupError::Generic(
                "DM group must have our inbox as one of the dm members".to_string(),
            ));
        }
        return Ok(());
    }

    // 4) Otherwise, make sure one of the `dm_members` is ours, and the other is `added_by_inbox`
    let is_expected_pair = (dm_members.member_one_inbox_id == added_by_inbox
        && dm_members.member_two_inbox_id == client.inbox_id())
        || (dm_members.member_one_inbox_id == client.inbox_id()
            && dm_members.member_two_inbox_id == added_by_inbox);

    if !is_expected_pair {
        return Err(GroupError::Generic(
            "DM members do not match expected inboxes".to_string(),
        ));
    }

    // Validate mutable metadata
    let mutable_metadata: GroupMutableMetadata = mls_group.try_into()?;

    // Check if the admin list and super admin list are empty
    if !mutable_metadata.admin_list.is_empty() || !mutable_metadata.super_admin_list.is_empty() {
        return Err(GroupError::Generic(
            "DM group must have empty admin and super admin lists".to_string(),
        ));
    }

    // Validate permissions so no one adds us to a dm that they can unexpectedly add another member to
    // Note: we don't validate mutable metadata permissions, because they don't affect group membership
    let permissions = extract_group_permissions(mls_group)?;
    let expected_permissions = GroupMutablePermissions::new(PolicySet::new_dm());

    if permissions.policies.add_member_policy != expected_permissions.policies.add_member_policy
        && permissions.policies.remove_member_policy
            != expected_permissions.policies.remove_member_policy
        && permissions.policies.add_admin_policy != expected_permissions.policies.add_admin_policy
        && permissions.policies.remove_admin_policy
            != expected_permissions.policies.remove_admin_policy
        && permissions.policies.update_permissions_policy
            != expected_permissions.policies.update_permissions_policy
    {
        return Err(GroupError::Generic(
            "Invalid permissions for DM group".to_string(),
        ));
    }

    Ok(())
}

#[cfg(test)]
pub(crate) mod tests {
    #[cfg(target_arch = "wasm32")]
    wasm_bindgen_test::wasm_bindgen_test_configure!(run_in_dedicated_worker);

    use diesel::connection::SimpleConnection;
    use diesel::RunQueryDsl;
    use futures::future::join_all;
    use prost::Message;
    use std::sync::Arc;
    use wasm_bindgen_test::wasm_bindgen_test;
    use xmtp_common::assert_err;
    use xmtp_common::time::now_ns;
    use xmtp_content_types::{group_updated::GroupUpdatedCodec, ContentCodec};
    use xmtp_cryptography::utils::generate_local_wallet;
    use xmtp_proto::xmtp::mls::api::v1::group_message::Version;
    use xmtp_proto::xmtp::mls::message_contents::EncodedContent;

    use super::{group_permissions::PolicySet, DMMetadataOptions, MlsGroup};
    use crate::groups::group_mutable_metadata::MessageDisappearingSettings;
    use crate::groups::{
        MAX_GROUP_DESCRIPTION_LENGTH, MAX_GROUP_IMAGE_URL_LENGTH, MAX_GROUP_NAME_LENGTH,
    };
    use crate::storage::group::StoredGroup;
    use crate::storage::schema::groups;
    use crate::{
        builder::ClientBuilder,
        groups::{
            build_dm_protected_metadata_extension, build_mutable_metadata_extension_default,
            build_protected_metadata_extension,
            group_metadata::GroupMetadata,
            group_mutable_metadata::MetadataField,
            intents::{PermissionPolicyOption, PermissionUpdateType},
            members::{GroupMember, PermissionLevel},
            mls_sync::GroupMessageProcessingError,
            validate_dm_group, DeliveryStatus, GroupError, GroupMetadataOptions,
            PreconfiguredPolicies, UpdateAdminListType,
        },
        storage::{
            consent_record::ConsentState,
            group::{ConversationType, GroupQueryArgs},
            group_intent::{IntentKind, IntentState},
            group_message::{GroupMessageKind, MsgQueryArgs, StoredGroupMessage},
            xmtp_openmls_provider::XmtpOpenMlsProvider,
        },
        utils::test::FullXmtpClient,
        InboxOwner, StreamHandle as _,
    };

    async fn receive_group_invite(client: &FullXmtpClient) -> MlsGroup<FullXmtpClient> {
        client
            .sync_welcomes(&client.mls_provider().unwrap())
            .await
            .unwrap();
        let mut groups = client.find_groups(GroupQueryArgs::default()).unwrap();

        groups.remove(0)
    }

    async fn get_latest_message(group: &MlsGroup<FullXmtpClient>) -> StoredGroupMessage {
        group.sync().await.unwrap();
        let mut messages = group.find_messages(&MsgQueryArgs::default()).unwrap();
        messages.pop().unwrap()
    }

    // Adds a member to the group without the usual validations on group membership
    // Used for testing adversarial scenarios
    #[cfg(not(target_arch = "wasm32"))]
    async fn force_add_member(
        sender_client: &FullXmtpClient,
        new_member_client: &FullXmtpClient,
        sender_group: &MlsGroup<FullXmtpClient>,
        sender_mls_group: &mut openmls::prelude::MlsGroup,
        sender_provider: &XmtpOpenMlsProvider,
    ) {
        use super::intents::{Installation, SendWelcomesAction};
        use openmls::prelude::tls_codec::Serialize;
        let new_member_provider = new_member_client.mls_provider().unwrap();

        let key_package = new_member_client
            .identity()
            .new_key_package(&new_member_provider)
            .unwrap();
        let hpke_init_key = key_package.hpke_init_key().as_slice().to_vec();
        let (commit, welcome, _) = sender_mls_group
            .add_members(
                sender_provider,
                &sender_client.identity().installation_keys,
                &[key_package],
            )
            .unwrap();
        let serialized_commit = commit.tls_serialize_detached().unwrap();
        let serialized_welcome = welcome.tls_serialize_detached().unwrap();
        let send_welcomes_action = SendWelcomesAction::new(
            vec![Installation {
                installation_key: new_member_client.installation_public_key().into(),
                hpke_public_key: hpke_init_key,
            }],
            serialized_welcome,
        );
        let messages = sender_group
            .prepare_group_messages(vec![serialized_commit.as_slice()])
            .unwrap();
        sender_client
            .api_client
            .send_group_messages(messages)
            .await
            .unwrap();
        sender_group
            .send_welcomes(send_welcomes_action)
            .await
            .unwrap();
    }

    #[wasm_bindgen_test(unsupported = tokio::test(flavor = "current_thread"))]
    async fn test_send_message() {
        let wallet = generate_local_wallet();
        let client = ClientBuilder::new_test_client(&wallet).await;
        let group = client
            .create_group(None, GroupMetadataOptions::default())
            .expect("create group");
        group.send_message(b"hello").await.expect("send message");

        let messages = client
            .api_client
            .query_group_messages(group.group_id, None)
            .await
            .expect("read topic");
        assert_eq!(messages.len(), 2);
    }

    #[wasm_bindgen_test(unsupported = tokio::test(flavor = "current_thread"))]
    async fn test_receive_self_message() {
        let wallet = generate_local_wallet();
        let client = ClientBuilder::new_test_client(&wallet).await;
        let group = client
            .create_group(None, GroupMetadataOptions::default())
            .expect("create group");
        let msg = b"hello";
        group.send_message(msg).await.expect("send message");

        group
            .receive(&client.store().conn().unwrap().into())
            .await
            .unwrap();
        // Check for messages
        let messages = group.find_messages(&MsgQueryArgs::default()).unwrap();
        assert_eq!(messages.len(), 1);
        assert_eq!(messages.first().unwrap().decrypted_message_bytes, msg);
    }

    #[cfg_attr(target_arch = "wasm32", wasm_bindgen_test::wasm_bindgen_test)]
    #[cfg_attr(not(target_arch = "wasm32"), tokio::test(flavor = "current_thread"))]
    async fn test_receive_message_from_other() {
        let alix = ClientBuilder::new_test_client(&generate_local_wallet()).await;
        let bo = ClientBuilder::new_test_client(&generate_local_wallet()).await;
        let alix_group = alix
            .create_group(None, GroupMetadataOptions::default())
            .expect("create group");
        alix_group
            .add_members_by_inbox_id(&[bo.inbox_id()])
            .await
            .unwrap();
        let alix_message = b"hello from alix";
        alix_group
            .send_message(alix_message)
            .await
            .expect("send message");

        let bo_group = receive_group_invite(&bo).await;
        let message = get_latest_message(&bo_group).await;
        assert_eq!(message.decrypted_message_bytes, alix_message);

        let bo_message = b"hello from bo";
        bo_group
            .send_message(bo_message)
            .await
            .expect("send message");

        let message = get_latest_message(&alix_group).await;
        assert_eq!(message.decrypted_message_bytes, bo_message);
    }

    // Test members function from non group creator
    #[wasm_bindgen_test(unsupported = tokio::test(flavor = "current_thread"))]
    async fn test_members_func_from_non_creator() {
        let amal = ClientBuilder::new_test_client(&generate_local_wallet()).await;
        let bola = ClientBuilder::new_test_client(&generate_local_wallet()).await;

        let amal_group = amal
            .create_group(None, GroupMetadataOptions::default())
            .unwrap();
        amal_group
            .add_members_by_inbox_id(&[bola.inbox_id()])
            .await
            .unwrap();

        // Get bola's version of the same group
        let bola_groups = bola
            .sync_welcomes(&bola.mls_provider().unwrap())
            .await
            .unwrap();
        let bola_group = bola_groups.first().unwrap();

        // Call sync for both
        amal_group.sync().await.unwrap();
        bola_group.sync().await.unwrap();

        // Verify bola can see the group name
        let bola_group_name = bola_group
            .group_name(&bola_group.mls_provider().unwrap())
            .unwrap();
        assert_eq!(bola_group_name, "");

        // Check if both clients can see the members correctly
        let amal_members: Vec<GroupMember> = amal_group.members().await.unwrap();
        let bola_members: Vec<GroupMember> = bola_group.members().await.unwrap();

        assert_eq!(amal_members.len(), 2);
        assert_eq!(bola_members.len(), 2);

        for member in &amal_members {
            if member.inbox_id == amal.inbox_id() {
                assert_eq!(
                    member.permission_level,
                    PermissionLevel::SuperAdmin,
                    "Amal should be a super admin"
                );
            } else if member.inbox_id == bola.inbox_id() {
                assert_eq!(
                    member.permission_level,
                    PermissionLevel::Member,
                    "Bola should be a member"
                );
            }
        }
    }

    // Amal and Bola will both try and add Charlie from the same epoch.
    // The group should resolve to a consistent state
    #[wasm_bindgen_test(unsupported = tokio::test(flavor = "current_thread"))]
    async fn test_add_member_conflict() {
        let amal = ClientBuilder::new_test_client(&generate_local_wallet()).await;
        let bola = ClientBuilder::new_test_client(&generate_local_wallet()).await;
        let charlie = ClientBuilder::new_test_client(&generate_local_wallet()).await;

        let amal_group = amal
            .create_group(None, GroupMetadataOptions::default())
            .unwrap();
        // Add bola
        amal_group
            .add_members_by_inbox_id(&[bola.inbox_id()])
            .await
            .unwrap();

        // Get bola's version of the same group
        let bola_groups = bola
            .sync_welcomes(&bola.mls_provider().unwrap())
            .await
            .unwrap();
        let bola_group = bola_groups.first().unwrap();
        bola_group.sync().await.unwrap();

        tracing::info!("Adding charlie from amal");
        // Have amal and bola both invite charlie.
        amal_group
            .add_members_by_inbox_id(&[charlie.inbox_id()])
            .await
            .expect("failed to add charlie");
        tracing::info!("Adding charlie from bola");
        bola_group
            .add_members_by_inbox_id(&[charlie.inbox_id()])
            .await
            .expect("bola's add should succeed in a no-op");

        amal_group
            .receive(&amal.store().conn().unwrap().into())
            .await
            .expect_err("expected error");

        // Check Amal's MLS group state.
        let amal_db = XmtpOpenMlsProvider::from(amal.context.store().conn().unwrap());
        let amal_members_len = amal_group
            .load_mls_group_with_lock(&amal_db, |mls_group| Ok(mls_group.members().count()))
            .unwrap();

        assert_eq!(amal_members_len, 3);

        // Check Bola's MLS group state.
        let bola_db = XmtpOpenMlsProvider::from(bola.context.store().conn().unwrap());
        let bola_members_len = bola_group
            .load_mls_group_with_lock(&bola_db, |mls_group| Ok(mls_group.members().count()))
            .unwrap();

        assert_eq!(bola_members_len, 3);

        let amal_uncommitted_intents = amal_db
            .conn_ref()
            .find_group_intents(
                amal_group.group_id.clone(),
                Some(vec![
                    IntentState::ToPublish,
                    IntentState::Published,
                    IntentState::Error,
                ]),
                None,
            )
            .unwrap();
        assert_eq!(amal_uncommitted_intents.len(), 0);

        let bola_failed_intents = bola_db
            .conn_ref()
            .find_group_intents(
                bola_group.group_id.clone(),
                Some(vec![IntentState::Error]),
                None,
            )
            .unwrap();
        // Bola's attempted add should be deleted, since it will have been a no-op on the second try
        assert_eq!(bola_failed_intents.len(), 0);

        // Make sure sending and receiving both worked
        amal_group
            .send_message("hello from amal".as_bytes())
            .await
            .unwrap();
        bola_group
            .send_message("hello from bola".as_bytes())
            .await
            .unwrap();

        let bola_messages = bola_group.find_messages(&MsgQueryArgs::default()).unwrap();
        let matching_message = bola_messages
            .iter()
            .find(|m| m.decrypted_message_bytes == "hello from amal".as_bytes());
        tracing::info!("found message: {:?}", bola_messages);
        assert!(matching_message.is_some());
    }

    #[cfg_attr(not(target_arch = "wasm32"), test)]
    #[cfg(not(target_arch = "wasm32"))]
    fn test_create_from_welcome_validation() {
        use crate::groups::{build_group_membership_extension, group_membership::GroupMembership};
        use xmtp_common::assert_logged;
        xmtp_common::traced_test!(async {
            tracing::info!("TEST");
            let alix = ClientBuilder::new_test_client(&generate_local_wallet()).await;
            let bo = ClientBuilder::new_test_client(&generate_local_wallet()).await;

            let alix_group = alix
                .create_group(None, GroupMetadataOptions::default())
                .unwrap();
            let provider = alix.mls_provider().unwrap();
            // Doctor the group membership
            let mut mls_group = alix_group
                .load_mls_group_with_lock(&provider, |mut mls_group| {
                    let mut existing_extensions = mls_group.extensions().clone();
                    let mut group_membership = GroupMembership::new();
                    group_membership.add("deadbeef".to_string(), 1);
                    existing_extensions
                        .add_or_replace(build_group_membership_extension(&group_membership));

                    mls_group
                        .update_group_context_extensions(
                            &provider,
                            existing_extensions.clone(),
                            &alix.identity().installation_keys,
                        )
                        .unwrap();
                    mls_group.merge_pending_commit(&provider).unwrap();

                    Ok(mls_group) // Return the updated group if necessary
                })
                .unwrap();

            // Now add bo to the group
            force_add_member(&alix, &bo, &alix_group, &mut mls_group, &provider).await;

            // Bo should not be able to actually read this group
            bo.sync_welcomes(&bo.mls_provider().unwrap()).await.unwrap();
            let groups = bo.find_groups(GroupQueryArgs::default()).unwrap();
            assert_eq!(groups.len(), 0);
            assert_logged!("failed to create group from welcome", 1);
        });
    }

    #[wasm_bindgen_test(unsupported = tokio::test(flavor = "current_thread"))]
    async fn test_dm_stitching() {
        let alix_wallet = generate_local_wallet();
        let alix = ClientBuilder::new_test_client(&alix_wallet).await;
        let alix_provider = alix.mls_provider().unwrap();
        let alix_conn = alix_provider.conn_ref();

        let bo_wallet = generate_local_wallet();
        let bo = ClientBuilder::new_test_client(&bo_wallet).await;

        let bo_dm = bo
            .find_or_create_dm_by_inbox_id(
                alix.inbox_id().to_string(),
                DMMetadataOptions::default(),
            )
            .await
            .unwrap();
        let alix_dm = alix
            .find_or_create_dm_by_inbox_id(bo.inbox_id().to_string(), DMMetadataOptions::default())
            .await
            .unwrap();

        bo_dm.send_message(b"Hello there").await.unwrap();
        alix_dm
            .send_message(b"No, let's use this dm")
            .await
            .unwrap();

        alix.sync_all_welcomes_and_groups(&alix_provider, None)
            .await
            .unwrap();

        // The dm shows up
        let alix_groups = alix_conn
            .raw_query_read(|conn| groups::table.load::<StoredGroup>(conn))
            .unwrap();
        assert_eq!(alix_groups.len(), 2);
        // They should have the same ID
        assert_eq!(alix_groups[0].dm_id, alix_groups[1].dm_id);

        // The dm is filtered out up
        let mut alix_filtered_groups = alix_conn.find_groups(GroupQueryArgs::default()).unwrap();
        assert_eq!(alix_filtered_groups.len(), 1);

        let dm_group = alix_filtered_groups.pop().unwrap();

        let now = now_ns();
        let ten_seconds = 10_000_000_000;
        assert!(
            ((now - ten_seconds)..(now + ten_seconds)).contains(&dm_group.last_message_ns.unwrap()),
            "last_message_ns {} was not within one second of current time {}",
            dm_group.last_message_ns.unwrap(),
            now
        );

        let dm_group = alix.group(dm_group.id).unwrap();
        let alix_msgs = dm_group
            .find_messages(&MsgQueryArgs {
                kind: Some(GroupMessageKind::Application),
                ..Default::default()
            })
            .unwrap();

        assert_eq!(alix_msgs.len(), 2);

        let msg = String::from_utf8_lossy(&alix_msgs[0].decrypted_message_bytes);
        assert_eq!(msg, "Hello there");

        let msg = String::from_utf8_lossy(&alix_msgs[1].decrypted_message_bytes);
        assert_eq!(msg, "No, let's use this dm");
    }

    #[wasm_bindgen_test(unsupported = tokio::test(flavor = "current_thread"))]
    async fn test_add_inbox() {
        let client = ClientBuilder::new_test_client(&generate_local_wallet()).await;
        let client_2 = ClientBuilder::new_test_client(&generate_local_wallet()).await;
        let group = client
            .create_group(None, GroupMetadataOptions::default())
            .expect("create group");

        group
            .add_members_by_inbox_id(&[client_2.inbox_id()])
            .await
            .unwrap();

        let group_id = group.group_id;

        let messages = client
            .api_client
            .query_group_messages(group_id, None)
            .await
            .unwrap();

        assert_eq!(messages.len(), 1);
    }

    #[wasm_bindgen_test(unsupported = tokio::test(flavor = "current_thread"))]
    async fn test_add_invalid_member() {
        let client = ClientBuilder::new_test_client(&generate_local_wallet()).await;
        let group = client
            .create_group(None, GroupMetadataOptions::default())
            .expect("create group");

        let result = group.add_members_by_inbox_id(&["1234".to_string()]).await;

        assert!(result.is_err());
    }

    #[wasm_bindgen_test(unsupported = tokio::test(flavor = "current_thread"))]
    async fn test_add_unregistered_member() {
        let amal = ClientBuilder::new_test_client(&generate_local_wallet()).await;
        let unconnected_wallet_address = generate_local_wallet().get_address();
        let group = amal
            .create_group(None, GroupMetadataOptions::default())
            .unwrap();
        let result = group.add_members(&[unconnected_wallet_address]).await;

        assert!(result.is_err());
    }

    #[wasm_bindgen_test(unsupported = tokio::test(flavor = "current_thread"))]
    async fn test_remove_inbox() {
        let client_1 = ClientBuilder::new_test_client(&generate_local_wallet()).await;
        // Add another client onto the network
        let client_2 = ClientBuilder::new_test_client(&generate_local_wallet()).await;

        let group = client_1
            .create_group(None, GroupMetadataOptions::default())
            .expect("create group");
        group
            .add_members_by_inbox_id(&[client_2.inbox_id()])
            .await
            .expect("group create failure");

        let messages_with_add = group.find_messages(&MsgQueryArgs::default()).unwrap();
        assert_eq!(messages_with_add.len(), 1);

        // Try and add another member without merging the pending commit
        group
            .remove_members_by_inbox_id(&[client_2.inbox_id()])
            .await
            .expect("group remove members failure");

        let messages_with_remove = group.find_messages(&MsgQueryArgs::default()).unwrap();
        assert_eq!(messages_with_remove.len(), 2);

        // We are expecting 1 message on the group topic, not 2, because the second one should have
        // failed
        let group_id = group.group_id;
        let messages = client_1
            .api_client
            .query_group_messages(group_id, None)
            .await
            .expect("read topic");

        assert_eq!(messages.len(), 2);
    }

    #[wasm_bindgen_test(unsupported = tokio::test(flavor = "current_thread"))]
    async fn test_key_update() {
        let client = ClientBuilder::new_test_client(&generate_local_wallet()).await;
        let bola_client = ClientBuilder::new_test_client(&generate_local_wallet()).await;

        let group = client
            .create_group(None, GroupMetadataOptions::default())
            .expect("create group");
        group
            .add_members_by_inbox_id(&[bola_client.inbox_id()])
            .await
            .unwrap();

        group.key_update().await.unwrap();

        let messages = client
            .api_client
            .query_group_messages(group.group_id.clone(), None)
            .await
            .unwrap();
        assert_eq!(messages.len(), 2);

        let provider: XmtpOpenMlsProvider = client.context.store().conn().unwrap().into();
        let pending_commit_is_none = group
            .load_mls_group_with_lock(&provider, |mls_group| {
                Ok(mls_group.pending_commit().is_none())
            })
            .unwrap();

        assert!(pending_commit_is_none);

        group.send_message(b"hello").await.expect("send message");

        bola_client
            .sync_welcomes(&bola_client.mls_provider().unwrap())
            .await
            .unwrap();
        let bola_groups = bola_client.find_groups(GroupQueryArgs::default()).unwrap();
        let bola_group = bola_groups.first().unwrap();
        bola_group.sync().await.unwrap();
        let bola_messages = bola_group.find_messages(&MsgQueryArgs::default()).unwrap();
        assert_eq!(bola_messages.len(), 1);
    }

    #[wasm_bindgen_test(unsupported = tokio::test(flavor = "current_thread"))]
    async fn test_post_commit() {
        let client = ClientBuilder::new_test_client(&generate_local_wallet()).await;
        let client_2 = ClientBuilder::new_test_client(&generate_local_wallet()).await;
        let group = client
            .create_group(None, GroupMetadataOptions::default())
            .expect("create group");

        group
            .add_members_by_inbox_id(&[client_2.inbox_id()])
            .await
            .unwrap();

        // Check if the welcome was actually sent
        let welcome_messages = client
            .api_client
            .query_welcome_messages(client_2.installation_public_key(), None)
            .await
            .unwrap();

        assert_eq!(welcome_messages.len(), 1);
    }

    #[wasm_bindgen_test(unsupported = tokio::test(flavor = "current_thread"))]
    async fn test_remove_by_account_address() {
        let amal = ClientBuilder::new_test_client(&generate_local_wallet()).await;
        let bola_wallet = &generate_local_wallet();
        let bola = ClientBuilder::new_test_client(bola_wallet).await;
        let charlie_wallet = &generate_local_wallet();
        let _charlie = ClientBuilder::new_test_client(charlie_wallet).await;

        let group = amal
            .create_group(None, GroupMetadataOptions::default())
            .unwrap();
        group
            .add_members(&[bola_wallet.get_address(), charlie_wallet.get_address()])
            .await
            .unwrap();
        tracing::info!("created the group with 2 additional members");
        assert_eq!(group.members().await.unwrap().len(), 3);
        let messages = group.find_messages(&MsgQueryArgs::default()).unwrap();
        assert_eq!(messages.len(), 1);
        assert_eq!(messages[0].kind, GroupMessageKind::MembershipChange);
        let encoded_content =
            EncodedContent::decode(messages[0].decrypted_message_bytes.as_slice()).unwrap();
        let group_update = GroupUpdatedCodec::decode(encoded_content).unwrap();
        assert_eq!(group_update.added_inboxes.len(), 2);
        assert_eq!(group_update.removed_inboxes.len(), 0);

        group
            .remove_members(&[bola_wallet.get_address()])
            .await
            .unwrap();
        assert_eq!(group.members().await.unwrap().len(), 2);
        tracing::info!("removed bola");
        let messages = group.find_messages(&MsgQueryArgs::default()).unwrap();
        assert_eq!(messages.len(), 2);
        assert_eq!(messages[1].kind, GroupMessageKind::MembershipChange);
        let encoded_content =
            EncodedContent::decode(messages[1].decrypted_message_bytes.as_slice()).unwrap();
        let group_update = GroupUpdatedCodec::decode(encoded_content).unwrap();
        assert_eq!(group_update.added_inboxes.len(), 0);
        assert_eq!(group_update.removed_inboxes.len(), 1);

        let bola_group = receive_group_invite(&bola).await;
        bola_group.sync().await.unwrap();
        assert!(!bola_group
            .is_active(&bola_group.mls_provider().unwrap())
            .unwrap())
    }

    #[wasm_bindgen_test(unsupported = tokio::test(flavor = "current_thread"))]
    async fn test_removed_members_cannot_send_message_to_others() {
        let amal = ClientBuilder::new_test_client(&generate_local_wallet()).await;
        let bola_wallet = &generate_local_wallet();
        let bola = ClientBuilder::new_test_client(bola_wallet).await;
        let charlie_wallet = &generate_local_wallet();
        let charlie = ClientBuilder::new_test_client(charlie_wallet).await;

        let amal_group = amal
            .create_group(None, GroupMetadataOptions::default())
            .unwrap();
        amal_group
            .add_members(&[bola_wallet.get_address(), charlie_wallet.get_address()])
            .await
            .unwrap();
        assert_eq!(amal_group.members().await.unwrap().len(), 3);

        amal_group
            .remove_members(&[bola_wallet.get_address()])
            .await
            .unwrap();
        assert_eq!(amal_group.members().await.unwrap().len(), 2);
        assert!(amal_group
            .members()
            .await
            .unwrap()
            .iter()
            .all(|m| m.inbox_id != bola.inbox_id()));
        assert!(amal_group
            .members()
            .await
            .unwrap()
            .iter()
            .any(|m| m.inbox_id == charlie.inbox_id()));

        amal_group.sync().await.expect("sync failed");

        let message_text = b"hello";

        let bola_group = MlsGroup::<FullXmtpClient>::new(
            bola.clone(),
            amal_group.group_id.clone(),
            amal_group.created_at_ns,
        );
        bola_group
            .send_message(message_text)
            .await
            .expect_err("expected send_message to fail");

        amal_group.sync().await.expect("sync failed");
        amal_group.sync().await.expect("sync failed");

        let amal_messages = amal_group
            .find_messages(&MsgQueryArgs {
                kind: Some(GroupMessageKind::Application),
                ..Default::default()
            })
            .unwrap()
            .into_iter()
            .collect::<Vec<StoredGroupMessage>>();

        assert!(amal_messages.is_empty());
    }

    #[wasm_bindgen_test(unsupported = tokio::test(flavor = "current_thread"))]
    async fn test_add_missing_installations() {
        // Setup for test
        let amal_wallet = generate_local_wallet();
        let bola_wallet = generate_local_wallet();
        let amal = ClientBuilder::new_test_client(&amal_wallet).await;
        let bola = ClientBuilder::new_test_client(&bola_wallet).await;
        let charlie = ClientBuilder::new_test_client(&bola_wallet).await;
        let dave = ClientBuilder::new_test_client(&generate_local_wallet()).await;

        let group = amal
            .create_group(None, GroupMetadataOptions::default())
            .unwrap();
        group
            .add_members_by_inbox_id(&[bola.inbox_id(), charlie.inbox_id(), dave.inbox_id()])
            .await
            .unwrap();

        assert_eq!(group.members().await.unwrap().len(), 2);
        assert_eq!(group.members().await.unwrap().len(), 2);
<<<<<<< HEAD
=======
        assert_eq!(group.members().await.unwrap().len(), 2);
>>>>>>> 60529c76

        let provider: XmtpOpenMlsProvider = amal.context.store().conn().unwrap().into();
        // Finished with setup

        // add a second installation for amal using the same wallet
        let _amal_2nd = ClientBuilder::new_test_client(&amal_wallet).await;

        // test if adding the new installation(s) worked
        let new_installations_were_added = group.add_missing_installations(&provider).await;
        assert!(new_installations_were_added.is_ok());

        group.sync().await.unwrap();
        let num_members = group
            .load_mls_group_with_lock(&provider, |mls_group| {
                Ok(mls_group.members().collect::<Vec<_>>().len())
            })
            .unwrap();

        assert_eq!(num_members, 3);
    }

    #[wasm_bindgen_test(unsupported = tokio::test(flavor = "multi_thread", worker_threads = 10))]
    async fn test_self_resolve_epoch_mismatch() {
        let amal = ClientBuilder::new_test_client(&generate_local_wallet()).await;
        let bola = ClientBuilder::new_test_client(&generate_local_wallet()).await;
        let charlie = ClientBuilder::new_test_client(&generate_local_wallet()).await;
        let dave_wallet = generate_local_wallet();
        let dave = ClientBuilder::new_test_client(&dave_wallet).await;
        let amal_group = amal
            .create_group(None, GroupMetadataOptions::default())
            .unwrap();
        // Add bola to the group
        amal_group
            .add_members_by_inbox_id(&[bola.inbox_id()])
            .await
            .unwrap();

        let bola_group = receive_group_invite(&bola).await;
        bola_group.sync().await.unwrap();
        // Both Amal and Bola are up to date on the group state. Now each of them want to add someone else
        amal_group
            .add_members_by_inbox_id(&[charlie.inbox_id()])
            .await
            .unwrap();

        bola_group
            .add_members_by_inbox_id(&[dave.inbox_id()])
            .await
            .unwrap();

        // Send a message to the group, now that everyone is invited
        amal_group.sync().await.unwrap();
        amal_group.send_message(b"hello").await.unwrap();

        let charlie_group = receive_group_invite(&charlie).await;
        let dave_group = receive_group_invite(&dave).await;

        let (amal_latest_message, bola_latest_message, charlie_latest_message, dave_latest_message) = tokio::join!(
            get_latest_message(&amal_group),
            get_latest_message(&bola_group),
            get_latest_message(&charlie_group),
            get_latest_message(&dave_group)
        );

        let expected_latest_message = b"hello".to_vec();
        assert!(expected_latest_message.eq(&amal_latest_message.decrypted_message_bytes));
        assert!(expected_latest_message.eq(&bola_latest_message.decrypted_message_bytes));
        assert!(expected_latest_message.eq(&charlie_latest_message.decrypted_message_bytes));
        assert!(expected_latest_message.eq(&dave_latest_message.decrypted_message_bytes));
    }

    #[wasm_bindgen_test(unsupported = tokio::test(flavor = "current_thread"))]
    async fn test_group_permissions() {
        let amal = ClientBuilder::new_test_client(&generate_local_wallet()).await;
        let bola = ClientBuilder::new_test_client(&generate_local_wallet()).await;
        let charlie = ClientBuilder::new_test_client(&generate_local_wallet()).await;

        let amal_group = amal
            .create_group(
                Some(PreconfiguredPolicies::AdminsOnly.to_policy_set()),
                GroupMetadataOptions::default(),
            )
            .unwrap();
        // Add bola to the group
        amal_group
            .add_members_by_inbox_id(&[bola.inbox_id()])
            .await
            .unwrap();

        let bola_group = receive_group_invite(&bola).await;
        bola_group.sync().await.unwrap();
        assert!(bola_group
            .add_members_by_inbox_id(&[charlie.inbox_id()])
            .await
            .is_err(),);
    }

    #[wasm_bindgen_test(unsupported = tokio::test(flavor = "current_thread"))]
    async fn test_group_options() {
        let expected_group_message_disappearing_settings =
            MessageDisappearingSettings::new(100, 200);

        let amal = ClientBuilder::new_test_client(&generate_local_wallet()).await;

        let amal_group = amal
            .create_group(
                None,
                GroupMetadataOptions {
                    name: Some("Group Name".to_string()),
                    image_url_square: Some("url".to_string()),
                    description: Some("group description".to_string()),
                    message_disappearing_settings: Some(
                        expected_group_message_disappearing_settings.clone(),
                    ),
                },
            )
            .unwrap();

        let binding = amal_group
            .mutable_metadata(&amal_group.mls_provider().unwrap())
            .expect("msg");
        let amal_group_name: &String = binding
            .attributes
            .get(&MetadataField::GroupName.to_string())
            .unwrap();
        let amal_group_image_url: &String = binding
            .attributes
            .get(&MetadataField::GroupImageUrlSquare.to_string())
            .unwrap();
        let amal_group_description: &String = binding
            .attributes
            .get(&MetadataField::Description.to_string())
            .unwrap();
        let amal_group_message_disappear_from_ns = binding
            .attributes
            .get(&MetadataField::MessageDisappearFromNS.to_string())
            .unwrap();
        let amal_group_message_disappear_in_ns = binding
            .attributes
            .get(&MetadataField::MessageDisappearInNS.to_string())
            .unwrap();
        assert_eq!(amal_group_name, "Group Name");
        assert_eq!(amal_group_image_url, "url");
        assert_eq!(amal_group_description, "group description");
        assert_eq!(
            amal_group_message_disappear_from_ns.clone(),
            expected_group_message_disappearing_settings
                .from_ns
                .to_string()
        );
        assert_eq!(
            amal_group_message_disappear_in_ns.clone(),
            expected_group_message_disappearing_settings
                .in_ns
                .to_string()
        );
    }

    #[wasm_bindgen_test(unsupported = tokio::test(flavor = "current_thread"))]
    #[ignore]
    async fn test_max_limit_add() {
        let amal = ClientBuilder::new_test_client(&generate_local_wallet()).await;
        let amal_group = amal
            .create_group(
                Some(PreconfiguredPolicies::AdminsOnly.to_policy_set()),
                GroupMetadataOptions::default(),
            )
            .unwrap();
        let mut clients = Vec::new();
        for _ in 0..249 {
            let wallet = generate_local_wallet();
            ClientBuilder::new_test_client(&wallet).await;
            clients.push(wallet.get_address());
        }
        amal_group.add_members(&clients).await.unwrap();
        let bola_wallet = generate_local_wallet();
        ClientBuilder::new_test_client(&bola_wallet).await;
        assert!(amal_group
            .add_members_by_inbox_id(&[bola_wallet.get_address()])
            .await
            .is_err(),);
    }

    #[wasm_bindgen_test(unsupported = tokio::test(flavor = "current_thread"))]
    async fn test_group_mutable_data() {
        let amal = ClientBuilder::new_test_client(&generate_local_wallet()).await;
        let bola = ClientBuilder::new_test_client(&generate_local_wallet()).await;

        // Create a group and verify it has the default group name
        let policy_set = Some(PreconfiguredPolicies::AdminsOnly.to_policy_set());
        let amal_group = amal
            .create_group(policy_set, GroupMetadataOptions::default())
            .unwrap();
        amal_group.sync().await.unwrap();

        let group_mutable_metadata = amal_group
            .mutable_metadata(&amal_group.mls_provider().unwrap())
            .unwrap();
        assert!(group_mutable_metadata.attributes.len().eq(&3));
        assert!(group_mutable_metadata
            .attributes
            .get(&MetadataField::GroupName.to_string())
            .unwrap()
            .is_empty());

        // Add bola to the group
        amal_group
            .add_members_by_inbox_id(&[bola.inbox_id()])
            .await
            .unwrap();
        bola.sync_welcomes(&bola.mls_provider().unwrap())
            .await
            .unwrap();

        let bola_groups = bola.find_groups(GroupQueryArgs::default()).unwrap();
        assert_eq!(bola_groups.len(), 1);
        let bola_group = bola_groups.first().unwrap();
        bola_group.sync().await.unwrap();
        let group_mutable_metadata = bola_group
            .mutable_metadata(&bola_group.mls_provider().unwrap())
            .unwrap();
        assert!(group_mutable_metadata
            .attributes
            .get(&MetadataField::GroupName.to_string())
            .unwrap()
            .is_empty());

        // Update group name
        amal_group
            .update_group_name("New Group Name 1".to_string())
            .await
            .unwrap();

        amal_group.send_message("hello".as_bytes()).await.unwrap();

        // Verify amal group sees update
        amal_group.sync().await.unwrap();
        let binding = amal_group
            .mutable_metadata(&amal_group.mls_provider().unwrap())
            .expect("msg");
        let amal_group_name: &String = binding
            .attributes
            .get(&MetadataField::GroupName.to_string())
            .unwrap();
        assert_eq!(amal_group_name, "New Group Name 1");

        // Verify bola group sees update
        bola_group.sync().await.unwrap();
        let binding = bola_group
            .mutable_metadata(&bola_group.mls_provider().unwrap())
            .expect("msg");
        let bola_group_name: &String = binding
            .attributes
            .get(&MetadataField::GroupName.to_string())
            .unwrap();
        assert_eq!(bola_group_name, "New Group Name 1");

        // Verify that bola can not update the group name since they are not the creator
        bola_group
            .update_group_name("New Group Name 2".to_string())
            .await
            .expect_err("expected err");

        // Verify bola group does not see an update
        bola_group.sync().await.unwrap();
        let binding = bola_group
            .mutable_metadata(&bola_group.mls_provider().unwrap())
            .expect("msg");
        let bola_group_name: &String = binding
            .attributes
            .get(&MetadataField::GroupName.to_string())
            .unwrap();
        assert_eq!(bola_group_name, "New Group Name 1");
    }

    #[wasm_bindgen_test(unsupported = tokio::test(flavor = "current_thread"))]
    async fn test_update_policies_empty_group() {
        let amal = ClientBuilder::new_test_client(&generate_local_wallet()).await;
        let bola_wallet = generate_local_wallet();
        let _bola = ClientBuilder::new_test_client(&bola_wallet).await;

        // Create a group with amal and bola
        let policy_set = Some(PreconfiguredPolicies::AdminsOnly.to_policy_set());
        let amal_group = amal
            .create_group_with_members(
                &[bola_wallet.get_address()],
                policy_set,
                GroupMetadataOptions::default(),
            )
            .await
            .unwrap();

        // Verify we can update the group name without syncing first
        amal_group
            .update_group_name("New Group Name 1".to_string())
            .await
            .unwrap();

        // Verify the name is updated
        amal_group.sync().await.unwrap();
        let group_mutable_metadata = amal_group
            .mutable_metadata(&amal_group.mls_provider().unwrap())
            .unwrap();
        let group_name_1 = group_mutable_metadata
            .attributes
            .get(&MetadataField::GroupName.to_string())
            .unwrap();
        assert_eq!(group_name_1, "New Group Name 1");

        // Create a group with just amal
        let policy_set_2 = Some(PreconfiguredPolicies::AdminsOnly.to_policy_set());
        let amal_group_2 = amal
            .create_group(policy_set_2, GroupMetadataOptions::default())
            .unwrap();

        // Verify empty group fails to update metadata before syncing
        amal_group_2
            .update_group_name("New Group Name 2".to_string())
            .await
            .expect_err("Should fail to update group name before first sync");

        // Sync the group
        amal_group_2.sync().await.unwrap();

        //Verify we can now update the group name
        amal_group_2
            .update_group_name("New Group Name 2".to_string())
            .await
            .unwrap();

        // Verify the name is updated
        amal_group_2.sync().await.unwrap();
        let group_mutable_metadata = amal_group_2
            .mutable_metadata(&amal_group_2.mls_provider().unwrap())
            .unwrap();
        let group_name_2 = group_mutable_metadata
            .attributes
            .get(&MetadataField::GroupName.to_string())
            .unwrap();
        assert_eq!(group_name_2, "New Group Name 2");
    }

    #[wasm_bindgen_test(unsupported = tokio::test(flavor = "current_thread"))]
    async fn test_update_group_image_url_square() {
        let amal = ClientBuilder::new_test_client(&generate_local_wallet()).await;

        // Create a group and verify it has the default group name
        let policy_set = Some(PreconfiguredPolicies::AdminsOnly.to_policy_set());
        let amal_group = amal
            .create_group(policy_set, GroupMetadataOptions::default())
            .unwrap();
        amal_group.sync().await.unwrap();

        let group_mutable_metadata = amal_group
            .mutable_metadata(&amal_group.mls_provider().unwrap())
            .unwrap();
        assert!(group_mutable_metadata
            .attributes
            .get(&MetadataField::GroupImageUrlSquare.to_string())
            .unwrap()
            .is_empty());

        // Update group name
        amal_group
            .update_group_image_url_square("a url".to_string())
            .await
            .unwrap();

        // Verify amal group sees update
        amal_group.sync().await.unwrap();
        let binding = amal_group
            .mutable_metadata(&amal_group.mls_provider().unwrap())
            .expect("msg");
        let amal_group_image_url: &String = binding
            .attributes
            .get(&MetadataField::GroupImageUrlSquare.to_string())
            .unwrap();
        assert_eq!(amal_group_image_url, "a url");
    }

    #[wasm_bindgen_test(unsupported = tokio::test(flavor = "current_thread"))]
    async fn test_update_group_message_expiration_settings() {
        let amal = ClientBuilder::new_test_client(&generate_local_wallet()).await;

        // Create a group and verify it has the default group name
        let policy_set = Some(PreconfiguredPolicies::AdminsOnly.to_policy_set());
        let amal_group = amal
            .create_group(policy_set, GroupMetadataOptions::default())
            .unwrap();
        amal_group.sync().await.unwrap();

        let group_mutable_metadata = amal_group
            .mutable_metadata(&amal_group.mls_provider().unwrap())
            .unwrap();
        assert_eq!(
            group_mutable_metadata
                .attributes
                .get(&MetadataField::MessageDisappearInNS.to_string()),
            None
        );
        assert_eq!(
            group_mutable_metadata
                .attributes
                .get(&MetadataField::MessageDisappearFromNS.to_string()),
            None
        );

        // Update group name
        let expected_group_message_expiration_settings = MessageDisappearingSettings::new(100, 200);

        amal_group
            .update_conversation_message_disappearing_settings(
                expected_group_message_expiration_settings.clone(),
            )
            .await
            .unwrap();

        // Verify amal group sees update
        amal_group.sync().await.unwrap();
        let binding = amal_group
            .mutable_metadata(&amal_group.mls_provider().unwrap())
            .expect("msg");
        let amal_message_expiration_from_ms: &String = binding
            .attributes
            .get(&MetadataField::MessageDisappearFromNS.to_string())
            .unwrap();
        let amal_message_disappear_in_ns: &String = binding
            .attributes
            .get(&MetadataField::MessageDisappearInNS.to_string())
            .unwrap();
        assert_eq!(
            amal_message_expiration_from_ms.clone(),
            expected_group_message_expiration_settings
                .from_ns
                .to_string()
        );
        assert_eq!(
            amal_message_disappear_in_ns.clone(),
            expected_group_message_expiration_settings.in_ns.to_string()
        );
    }

    #[wasm_bindgen_test(unsupported = tokio::test(flavor = "current_thread"))]
    async fn test_group_mutable_data_group_permissions() {
        let amal = ClientBuilder::new_test_client(&generate_local_wallet()).await;
        let bola_wallet = generate_local_wallet();
        let bola = ClientBuilder::new_test_client(&bola_wallet).await;

        // Create a group and verify it has the default group name
        let policy_set = Some(PreconfiguredPolicies::Default.to_policy_set());
        let amal_group = amal
            .create_group(policy_set, GroupMetadataOptions::default())
            .unwrap();
        amal_group.sync().await.unwrap();

        let group_mutable_metadata = amal_group
            .mutable_metadata(&amal_group.mls_provider().unwrap())
            .unwrap();
        assert!(group_mutable_metadata
            .attributes
            .get(&MetadataField::GroupName.to_string())
            .unwrap()
            .is_empty());

        // Add bola to the group
        amal_group
            .add_members(&[bola_wallet.get_address()])
            .await
            .unwrap();
        bola.sync_welcomes(&bola.mls_provider().unwrap())
            .await
            .unwrap();
        let bola_groups = bola.find_groups(GroupQueryArgs::default()).unwrap();
        assert_eq!(bola_groups.len(), 1);
        let bola_group = bola_groups.first().unwrap();
        bola_group.sync().await.unwrap();
        let group_mutable_metadata = bola_group
            .mutable_metadata(&bola_group.mls_provider().unwrap())
            .unwrap();
        assert!(group_mutable_metadata
            .attributes
            .get(&MetadataField::GroupName.to_string())
            .unwrap()
            .is_empty());

        // Update group name
        amal_group
            .update_group_name("New Group Name 1".to_string())
            .await
            .unwrap();

        // Verify amal group sees update
        amal_group.sync().await.unwrap();
        let binding = amal_group
            .mutable_metadata(&amal_group.mls_provider().unwrap())
            .unwrap();
        let amal_group_name: &String = binding
            .attributes
            .get(&MetadataField::GroupName.to_string())
            .unwrap();
        assert_eq!(amal_group_name, "New Group Name 1");

        // Verify bola group sees update
        bola_group.sync().await.unwrap();
        let binding = bola_group
            .mutable_metadata(&bola_group.mls_provider().unwrap())
            .expect("msg");
        let bola_group_name: &String = binding
            .attributes
            .get(&MetadataField::GroupName.to_string())
            .unwrap();
        assert_eq!(bola_group_name, "New Group Name 1");

        // Verify that bola CAN update the group name since everyone is admin for this group
        bola_group
            .update_group_name("New Group Name 2".to_string())
            .await
            .expect("non creator failed to udpate group name");

        // Verify amal group sees an update
        amal_group.sync().await.unwrap();
        let binding = amal_group
            .mutable_metadata(&amal_group.mls_provider().unwrap())
            .expect("msg");
        let amal_group_name: &String = binding
            .attributes
            .get(&MetadataField::GroupName.to_string())
            .unwrap();
        assert_eq!(amal_group_name, "New Group Name 2");
    }

    #[wasm_bindgen_test(unsupported = tokio::test(flavor = "current_thread"))]
    async fn test_group_admin_list_update() {
        let amal = ClientBuilder::new_test_client(&generate_local_wallet()).await;
        let bola_wallet = generate_local_wallet();
        let bola = ClientBuilder::new_test_client(&bola_wallet).await;
        let caro = ClientBuilder::new_test_client(&generate_local_wallet()).await;
        let charlie = ClientBuilder::new_test_client(&generate_local_wallet()).await;

        let policy_set = Some(PreconfiguredPolicies::AdminsOnly.to_policy_set());
        let amal_group = amal
            .create_group(policy_set, GroupMetadataOptions::default())
            .unwrap();
        amal_group.sync().await.unwrap();

        // Add bola to the group
        amal_group
            .add_members(&[bola_wallet.get_address()])
            .await
            .unwrap();
        bola.sync_welcomes(&bola.mls_provider().unwrap())
            .await
            .unwrap();
        let bola_groups = bola.find_groups(GroupQueryArgs::default()).unwrap();
        assert_eq!(bola_groups.len(), 1);
        let bola_group = bola_groups.first().unwrap();
        bola_group.sync().await.unwrap();

        // Verify Amal is the only admin and super admin
        let provider = amal_group.mls_provider().unwrap();
        let admin_list = amal_group.admin_list(&provider).unwrap();
        let super_admin_list = amal_group.super_admin_list(&provider).unwrap();
        drop(provider); // allow connection to be cleaned
        assert_eq!(admin_list.len(), 0);
        assert_eq!(super_admin_list.len(), 1);
        assert!(super_admin_list.contains(&amal.inbox_id().to_string()));

        // Verify that bola can not add caro because they are not an admin
        bola.sync_welcomes(&bola.mls_provider().unwrap())
            .await
            .unwrap();
        let bola_groups = bola.find_groups(GroupQueryArgs::default()).unwrap();
        assert_eq!(bola_groups.len(), 1);
        let bola_group: &MlsGroup<_> = bola_groups.first().unwrap();
        bola_group.sync().await.unwrap();
        bola_group
            .add_members_by_inbox_id(&[caro.inbox_id()])
            .await
            .expect_err("expected err");

        // Add bola as an admin
        amal_group
            .update_admin_list(UpdateAdminListType::Add, bola.inbox_id().to_string())
            .await
            .unwrap();
        amal_group.sync().await.unwrap();
        bola_group.sync().await.unwrap();
        assert_eq!(
            bola_group
                .admin_list(&bola_group.mls_provider().unwrap())
                .unwrap()
                .len(),
            1
        );
        assert!(bola_group
            .admin_list(&bola_group.mls_provider().unwrap())
            .unwrap()
            .contains(&bola.inbox_id().to_string()));

        // Verify that bola can now add caro because they are an admin
        bola_group
            .add_members_by_inbox_id(&[caro.inbox_id()])
            .await
            .unwrap();

        bola_group.sync().await.unwrap();

        // Verify that bola can not remove amal as a super admin, because
        // Remove admin is super admin only permissions
        bola_group
            .update_admin_list(
                UpdateAdminListType::RemoveSuper,
                amal.inbox_id().to_string(),
            )
            .await
            .expect_err("expected err");

        // Now amal removes bola as an admin
        amal_group
            .update_admin_list(UpdateAdminListType::Remove, bola.inbox_id().to_string())
            .await
            .unwrap();
        amal_group.sync().await.unwrap();
        bola_group.sync().await.unwrap();
        assert_eq!(
            bola_group
                .admin_list(&bola_group.mls_provider().unwrap())
                .unwrap()
                .len(),
            0
        );
        assert!(!bola_group
            .admin_list(&bola_group.mls_provider().unwrap())
            .unwrap()
            .contains(&bola.inbox_id().to_string()));

        // Verify that bola can not add charlie because they are not an admin
        bola.sync_welcomes(&bola.mls_provider().unwrap())
            .await
            .unwrap();
        let bola_groups = bola.find_groups(GroupQueryArgs::default()).unwrap();
        assert_eq!(bola_groups.len(), 1);
        let bola_group: &MlsGroup<_> = bola_groups.first().unwrap();
        bola_group.sync().await.unwrap();
        bola_group
            .add_members_by_inbox_id(&[charlie.inbox_id()])
            .await
            .expect_err("expected err");
    }

    #[wasm_bindgen_test(unsupported = tokio::test(flavor = "current_thread"))]
    async fn test_group_super_admin_list_update() {
        let amal = ClientBuilder::new_test_client(&generate_local_wallet()).await;
        let bola = ClientBuilder::new_test_client(&generate_local_wallet()).await;
        let caro = ClientBuilder::new_test_client(&generate_local_wallet()).await;

        let policy_set = Some(PreconfiguredPolicies::AdminsOnly.to_policy_set());
        let amal_group = amal
            .create_group(policy_set, GroupMetadataOptions::default())
            .unwrap();
        amal_group.sync().await.unwrap();

        // Add bola to the group
        amal_group
            .add_members_by_inbox_id(&[bola.inbox_id()])
            .await
            .unwrap();
        bola.sync_welcomes(&bola.mls_provider().unwrap())
            .await
            .unwrap();
        let bola_groups = bola.find_groups(GroupQueryArgs::default()).unwrap();
        assert_eq!(bola_groups.len(), 1);
        let bola_group = bola_groups.first().unwrap();
        bola_group.sync().await.unwrap();

        // Verify Amal is the only super admin
        let provider = amal_group.mls_provider().unwrap();
        let admin_list = amal_group.admin_list(&provider).unwrap();
        let super_admin_list = amal_group.super_admin_list(&provider).unwrap();
        drop(provider); // allow connection to be re-added to pool
        assert_eq!(admin_list.len(), 0);
        assert_eq!(super_admin_list.len(), 1);
        assert!(super_admin_list.contains(&amal.inbox_id().to_string()));

        // Verify that bola can not add caro as an admin because they are not a super admin
        bola.sync_welcomes(&bola.mls_provider().unwrap())
            .await
            .unwrap();
        let bola_groups = bola.find_groups(GroupQueryArgs::default()).unwrap();

        assert_eq!(bola_groups.len(), 1);
        let bola_group: &MlsGroup<_> = bola_groups.first().unwrap();
        bola_group.sync().await.unwrap();
        bola_group
            .update_admin_list(UpdateAdminListType::Add, caro.inbox_id().to_string())
            .await
            .expect_err("expected err");

        // Add bola as a super admin
        amal_group
            .update_admin_list(UpdateAdminListType::AddSuper, bola.inbox_id().to_string())
            .await
            .unwrap();
        amal_group.sync().await.unwrap();
        bola_group.sync().await.unwrap();
        let provider = bola_group.mls_provider().unwrap();
        assert_eq!(bola_group.super_admin_list(&provider).unwrap().len(), 2);
        assert!(bola_group
            .super_admin_list(&provider)
            .unwrap()
            .contains(&bola.inbox_id().to_string()));
        drop(provider); // allow connection to be re-added to pool

        // Verify that bola can now add caro as an admin
        bola_group
            .update_admin_list(UpdateAdminListType::Add, caro.inbox_id().to_string())
            .await
            .unwrap();
        bola_group.sync().await.unwrap();
        let provider = bola_group.mls_provider().unwrap();
        assert_eq!(bola_group.admin_list(&provider).unwrap().len(), 1);
        assert!(bola_group
            .admin_list(&provider)
            .unwrap()
            .contains(&caro.inbox_id().to_string()));
        drop(provider); // allow connection to be re-added to pool

        // Verify that no one can remove a super admin from a group
        amal_group
            .remove_members(&[bola.inbox_id().to_string()])
            .await
            .expect_err("expected err");

        // Verify that bola can now remove themself as a super admin
        bola_group
            .update_admin_list(
                UpdateAdminListType::RemoveSuper,
                bola.inbox_id().to_string(),
            )
            .await
            .unwrap();
        bola_group.sync().await.unwrap();
        let provider = bola_group.mls_provider().unwrap();
        assert_eq!(bola_group.super_admin_list(&provider).unwrap().len(), 1);
        assert!(!bola_group
            .super_admin_list(&provider)
            .unwrap()
            .contains(&bola.inbox_id().to_string()));
        drop(provider); // allow connection to be re-added to pool

        // Verify that amal can NOT remove themself as a super admin because they are the only remaining
        amal_group
            .update_admin_list(
                UpdateAdminListType::RemoveSuper,
                amal.inbox_id().to_string(),
            )
            .await
            .expect_err("expected err");
    }

    #[wasm_bindgen_test(unsupported = tokio::test(flavor = "current_thread"))]
    async fn test_group_members_permission_level_update() {
        let amal = ClientBuilder::new_test_client(&generate_local_wallet()).await;
        let bola = ClientBuilder::new_test_client(&generate_local_wallet()).await;
        let caro = ClientBuilder::new_test_client(&generate_local_wallet()).await;

        let policy_set = Some(PreconfiguredPolicies::AdminsOnly.to_policy_set());
        let amal_group = amal
            .create_group(policy_set, GroupMetadataOptions::default())
            .unwrap();
        amal_group.sync().await.unwrap();

        // Add Bola and Caro to the group
        amal_group
            .add_members_by_inbox_id(&[bola.inbox_id(), caro.inbox_id()])
            .await
            .unwrap();
        amal_group.sync().await.unwrap();

        // Initial checks for group members
        let initial_members = amal_group.members().await.unwrap();
        let mut count_member = 0;
        let mut count_admin = 0;
        let mut count_super_admin = 0;

        for member in &initial_members {
            match member.permission_level {
                PermissionLevel::Member => count_member += 1,
                PermissionLevel::Admin => count_admin += 1,
                PermissionLevel::SuperAdmin => count_super_admin += 1,
            }
        }

        assert_eq!(
            count_super_admin, 1,
            "Only Amal should be super admin initially"
        );
        assert_eq!(count_admin, 0, "no members are admin only");
        assert_eq!(count_member, 2, "two members have no admin status");

        // Add Bola as an admin
        amal_group
            .update_admin_list(UpdateAdminListType::Add, bola.inbox_id().to_string())
            .await
            .unwrap();
        amal_group.sync().await.unwrap();

        // Check after adding Bola as an admin
        let members = amal_group.members().await.unwrap();
        let mut count_member = 0;
        let mut count_admin = 0;
        let mut count_super_admin = 0;

        for member in &members {
            match member.permission_level {
                PermissionLevel::Member => count_member += 1,
                PermissionLevel::Admin => count_admin += 1,
                PermissionLevel::SuperAdmin => count_super_admin += 1,
            }
        }

        assert_eq!(
            count_super_admin, 1,
            "Only Amal should be super admin initially"
        );
        assert_eq!(count_admin, 1, "bola is admin");
        assert_eq!(count_member, 1, "caro has no admin status");

        // Add Caro as a super admin
        amal_group
            .update_admin_list(UpdateAdminListType::AddSuper, caro.inbox_id().to_string())
            .await
            .unwrap();
        amal_group.sync().await.unwrap();

        // Check after adding Caro as a super admin
        let members = amal_group.members().await.unwrap();
        let mut count_member = 0;
        let mut count_admin = 0;
        let mut count_super_admin = 0;

        for member in &members {
            match member.permission_level {
                PermissionLevel::Member => count_member += 1,
                PermissionLevel::Admin => count_admin += 1,
                PermissionLevel::SuperAdmin => count_super_admin += 1,
            }
        }

        assert_eq!(
            count_super_admin, 2,
            "Amal and Caro should be super admin initially"
        );
        assert_eq!(count_admin, 1, "bola is admin");
        assert_eq!(count_member, 0, "no members have no admin status");
    }

    #[wasm_bindgen_test(unsupported = tokio::test(flavor = "current_thread"))]
    async fn test_staged_welcome() {
        // Create Clients
        let amal = ClientBuilder::new_test_client(&generate_local_wallet()).await;
        let bola = ClientBuilder::new_test_client(&generate_local_wallet()).await;

        // Amal creates a group
        let amal_group = amal
            .create_group(None, GroupMetadataOptions::default())
            .unwrap();

        // Amal adds Bola to the group
        amal_group
            .add_members_by_inbox_id(&[bola.inbox_id()])
            .await
            .unwrap();

        // Bola syncs groups - this will decrypt the Welcome, identify who added Bola
        // and then store that value on the group and insert into the database
        let bola_groups = bola
            .sync_welcomes(&bola.mls_provider().unwrap())
            .await
            .unwrap();

        // Bola gets the group id. This will be needed to fetch the group from
        // the database.
        let bola_group = bola_groups.first().unwrap();
        let bola_group_id = bola_group.group_id.clone();

        // Bola fetches group from the database
        let bola_fetched_group = bola.group(bola_group_id).unwrap();

        // Check Bola's group for the added_by_inbox_id of the inviter
        let added_by_inbox = bola_fetched_group.added_by_inbox_id().unwrap();

        // Verify the welcome host_credential is equal to Amal's
        assert_eq!(
            amal.inbox_id(),
            added_by_inbox,
            "The Inviter and added_by_address do not match!"
        );
    }

    #[wasm_bindgen_test(unsupported = tokio::test(flavor = "current_thread"))]
    async fn test_can_read_group_creator_inbox_id() {
        let amal = ClientBuilder::new_test_client(&generate_local_wallet()).await;
        let policy_set = Some(PreconfiguredPolicies::Default.to_policy_set());
        let amal_group = amal
            .create_group(policy_set, GroupMetadataOptions::default())
            .unwrap();
        amal_group.sync().await.unwrap();

        let mutable_metadata = amal_group
            .mutable_metadata(&amal_group.mls_provider().unwrap())
            .unwrap();
        assert_eq!(mutable_metadata.super_admin_list.len(), 1);
        assert_eq!(mutable_metadata.super_admin_list[0], amal.inbox_id());

        let protected_metadata: GroupMetadata = amal_group
            .metadata(&amal_group.mls_provider().unwrap())
            .await
            .unwrap();
        assert_eq!(
            protected_metadata.conversation_type,
            ConversationType::Group
        );

        assert_eq!(protected_metadata.creator_inbox_id, amal.inbox_id());
    }

    #[wasm_bindgen_test(unsupported = tokio::test(flavor = "current_thread"))]
    async fn test_can_update_gce_after_failed_commit() {
        // Step 1: Amal creates a group
        let amal = ClientBuilder::new_test_client(&generate_local_wallet()).await;
        let policy_set = Some(PreconfiguredPolicies::Default.to_policy_set());
        let amal_group = amal
            .create_group(policy_set, GroupMetadataOptions::default())
            .unwrap();
        amal_group.sync().await.unwrap();

        // Step 2:  Amal adds Bola to the group
        let bola = ClientBuilder::new_test_client(&generate_local_wallet()).await;
        amal_group
            .add_members_by_inbox_id(&[bola.inbox_id()])
            .await
            .unwrap();

        // Step 3: Verify that Bola can update the group name, and amal sees the update
        bola.sync_welcomes(&bola.mls_provider().unwrap())
            .await
            .unwrap();
        let bola_groups = bola.find_groups(GroupQueryArgs::default()).unwrap();
        let bola_group: &MlsGroup<_> = bola_groups.first().unwrap();
        bola_group.sync().await.unwrap();
        bola_group
            .update_group_name("Name Update 1".to_string())
            .await
            .unwrap();
        amal_group.sync().await.unwrap();
        let name = amal_group
            .group_name(&amal_group.mls_provider().unwrap())
            .unwrap();
        assert_eq!(name, "Name Update 1");

        // Step 4:  Bola attempts an action that they do not have permissions for like add admin, fails as expected
        let result = bola_group
            .update_admin_list(UpdateAdminListType::Add, bola.inbox_id().to_string())
            .await;
        if let Err(e) = &result {
            eprintln!("Error updating admin list: {:?}", e);
        }
        // Step 5: Now have Bola attempt to update the group name again
        bola_group
            .update_group_name("Name Update 2".to_string())
            .await
            .unwrap();

        // Step 6: Verify that both clients can sync without error and that the group name has been updated
        amal_group.sync().await.unwrap();
        bola_group.sync().await.unwrap();
        let binding = amal_group
            .mutable_metadata(&amal_group.mls_provider().unwrap())
            .expect("msg");
        let amal_group_name: &String = binding
            .attributes
            .get(&MetadataField::GroupName.to_string())
            .unwrap();
        assert_eq!(amal_group_name, "Name Update 2");
        let binding = bola_group
            .mutable_metadata(&bola_group.mls_provider().unwrap())
            .expect("msg");
        let bola_group_name: &String = binding
            .attributes
            .get(&MetadataField::GroupName.to_string())
            .unwrap();
        assert_eq!(bola_group_name, "Name Update 2");
    }

    #[wasm_bindgen_test(unsupported = tokio::test(flavor = "current_thread"))]
    async fn test_can_update_permissions_after_group_creation() {
        let amal = ClientBuilder::new_test_client(&generate_local_wallet()).await;
        let policy_set = Some(PreconfiguredPolicies::AdminsOnly.to_policy_set());
        let amal_group: MlsGroup<_> = amal
            .create_group(policy_set, GroupMetadataOptions::default())
            .unwrap();

        // Step 2:  Amal adds Bola to the group
        let bola = ClientBuilder::new_test_client(&generate_local_wallet()).await;
        amal_group
            .add_members_by_inbox_id(&[bola.inbox_id()])
            .await
            .unwrap();

        // Step 3: Bola attemps to add Caro, but fails because group is admin only
        let caro = ClientBuilder::new_test_client(&generate_local_wallet()).await;
        bola.sync_welcomes(&bola.mls_provider().unwrap())
            .await
            .unwrap();
        let bola_groups = bola.find_groups(GroupQueryArgs::default()).unwrap();

        let bola_group: &MlsGroup<_> = bola_groups.first().unwrap();
        bola_group.sync().await.unwrap();
        let result = bola_group.add_members_by_inbox_id(&[caro.inbox_id()]).await;
        if let Err(e) = &result {
            eprintln!("Error adding member: {:?}", e);
        } else {
            panic!("Expected error adding member");
        }

        // Step 4: Bola attempts to update permissions but fails because they are not a super admin
        let result = bola_group
            .update_permission_policy(
                PermissionUpdateType::AddMember,
                PermissionPolicyOption::Allow,
                None,
            )
            .await;
        if let Err(e) = &result {
            eprintln!("Error updating permissions: {:?}", e);
        } else {
            panic!("Expected error updating permissions");
        }

        // Step 5: Amal updates group permissions so that all members can add
        amal_group
            .update_permission_policy(
                PermissionUpdateType::AddMember,
                PermissionPolicyOption::Allow,
                None,
            )
            .await
            .unwrap();

        // Step 6: Bola can now add Caro to the group
        bola_group
            .add_members_by_inbox_id(&[caro.inbox_id()])
            .await
            .unwrap();
        bola_group.sync().await.unwrap();
        let members = bola_group.members().await.unwrap();
        assert_eq!(members.len(), 3);
    }

    #[wasm_bindgen_test(unsupported = tokio::test(flavor = "current_thread"))]
    async fn test_optimistic_send() {
        let amal = Arc::new(ClientBuilder::new_test_client(&generate_local_wallet()).await);
        let bola_wallet = generate_local_wallet();
        let bola = Arc::new(ClientBuilder::new_test_client(&bola_wallet).await);
        let amal_group = amal
            .create_group(None, GroupMetadataOptions::default())
            .unwrap();
        amal_group.sync().await.unwrap();
        // Add bola to the group
        amal_group
            .add_members(&[bola_wallet.get_address()])
            .await
            .unwrap();
        let bola_group = receive_group_invite(&bola).await;

        let ids = vec![
            amal_group.send_message_optimistic(b"test one").unwrap(),
            amal_group.send_message_optimistic(b"test two").unwrap(),
            amal_group.send_message_optimistic(b"test three").unwrap(),
            amal_group.send_message_optimistic(b"test four").unwrap(),
        ];

        let messages = amal_group
            .find_messages(&MsgQueryArgs {
                kind: Some(GroupMessageKind::Application),
                ..Default::default()
            })
            .unwrap()
            .into_iter()
            .collect::<Vec<StoredGroupMessage>>();

        let text = messages
            .iter()
            .cloned()
            .map(|m| String::from_utf8_lossy(&m.decrypted_message_bytes).to_string())
            .collect::<Vec<String>>();
        assert_eq!(
            ids,
            messages
                .iter()
                .cloned()
                .map(|m| m.id)
                .collect::<Vec<Vec<u8>>>()
        );
        assert_eq!(
            text,
            vec![
                "test one".to_string(),
                "test two".to_string(),
                "test three".to_string(),
                "test four".to_string(),
            ]
        );

        let delivery = messages
            .iter()
            .cloned()
            .map(|m| m.delivery_status)
            .collect::<Vec<DeliveryStatus>>();
        assert_eq!(
            delivery,
            vec![
                DeliveryStatus::Unpublished,
                DeliveryStatus::Unpublished,
                DeliveryStatus::Unpublished,
                DeliveryStatus::Unpublished,
            ]
        );

        amal_group.publish_messages().await.unwrap();
        bola_group.sync().await.unwrap();

        let messages = bola_group.find_messages(&MsgQueryArgs::default()).unwrap();
        let delivery = messages
            .iter()
            .cloned()
            .map(|m| m.delivery_status)
            .collect::<Vec<DeliveryStatus>>();
        assert_eq!(
            delivery,
            vec![
                DeliveryStatus::Published,
                DeliveryStatus::Published,
                DeliveryStatus::Published,
                DeliveryStatus::Published,
            ]
        );
    }

    #[wasm_bindgen_test(unsupported = tokio::test(flavor = "current_thread"))]
    async fn test_dm_creation() {
        let amal = ClientBuilder::new_test_client(&generate_local_wallet()).await;
        let bola = ClientBuilder::new_test_client(&generate_local_wallet()).await;
        let caro = ClientBuilder::new_test_client(&generate_local_wallet()).await;

        // Amal creates a dm group targetting bola
        let amal_dm = amal
            .find_or_create_dm_by_inbox_id(
                bola.inbox_id().to_string(),
                DMMetadataOptions::default(),
            )
            .await
            .unwrap();

        // Amal can not add caro to the dm group
        let result = amal_dm.add_members_by_inbox_id(&[caro.inbox_id()]).await;
        assert!(result.is_err());

        // Bola is already a member
        let result = amal_dm
            .add_members_by_inbox_id(&[bola.inbox_id(), caro.inbox_id()])
            .await;
        assert!(result.is_err());
        amal_dm.sync().await.unwrap();
        let members = amal_dm.members().await.unwrap();
        assert_eq!(members.len(), 2);

        // Bola can message amal
        let _ = bola.sync_welcomes(&bola.mls_provider().unwrap()).await;
        let bola_groups = bola.find_groups(GroupQueryArgs::default()).unwrap();

        let bola_dm: &MlsGroup<_> = bola_groups.first().unwrap();
        bola_dm.send_message(b"test one").await.unwrap();

        // Amal sync and reads message
        amal_dm.sync().await.unwrap();
        let messages = amal_dm.find_messages(&MsgQueryArgs::default()).unwrap();
        assert_eq!(messages.len(), 2);
        let message = messages.last().unwrap();
        assert_eq!(message.decrypted_message_bytes, b"test one");

        // Amal can not remove bola
        let result = amal_dm.remove_members_by_inbox_id(&[bola.inbox_id()]).await;
        assert!(result.is_err());
        amal_dm.sync().await.unwrap();
        let members = amal_dm.members().await.unwrap();
        assert_eq!(members.len(), 2);

        // Neither Amal nor Bola is an admin or super admin
        amal_dm.sync().await.unwrap();
        bola_dm.sync().await.unwrap();
        let is_amal_admin = amal_dm
            .is_admin(amal.inbox_id().to_string(), &amal.mls_provider().unwrap())
            .unwrap();
        let is_bola_admin = amal_dm
            .is_admin(bola.inbox_id().to_string(), &bola.mls_provider().unwrap())
            .unwrap();
        let is_amal_super_admin = amal_dm
            .is_super_admin(amal.inbox_id().to_string(), &amal.mls_provider().unwrap())
            .unwrap();
        let is_bola_super_admin = amal_dm
            .is_super_admin(bola.inbox_id().to_string(), &bola.mls_provider().unwrap())
            .unwrap();
        assert!(!is_amal_admin);
        assert!(!is_bola_admin);
        assert!(!is_amal_super_admin);
        assert!(!is_bola_super_admin);
    }

    #[wasm_bindgen_test(unsupported = tokio::test(flavor = "current_thread"))]
    async fn process_messages_abort_on_retryable_error() {
        let alix = ClientBuilder::new_test_client(&generate_local_wallet()).await;
        let bo = ClientBuilder::new_test_client(&generate_local_wallet()).await;

        let alix_group = alix
            .create_group(None, GroupMetadataOptions::default())
            .unwrap();

        alix_group
            .add_members_by_inbox_id(&[bo.inbox_id()])
            .await
            .unwrap();

        // Create two commits
        alix_group
            .update_group_name("foo".to_string())
            .await
            .unwrap();
        alix_group
            .update_group_name("bar".to_string())
            .await
            .unwrap();

        let bo_group = receive_group_invite(&bo).await;
        // Get the group messages before we lock the DB, simulating an error that happens
        // in the middle of a sync instead of the beginning
        let bo_messages = bo
            .query_group_messages(&bo_group.group_id, &bo.store().conn().unwrap())
            .await
            .unwrap();

        let conn_1: XmtpOpenMlsProvider = bo.store().conn().unwrap().into();
        let conn_2 = bo.store().conn().unwrap();
        conn_2
            .raw_query_write(|c| {
                c.batch_execute("BEGIN EXCLUSIVE").unwrap();
                Ok::<_, diesel::result::Error>(())
            })
            .unwrap();

        let process_result = bo_group.process_messages(bo_messages, &conn_1).await;
        if let Some(GroupError::ReceiveErrors(errors)) = process_result.err() {
            assert_eq!(errors.len(), 1);
            assert!(errors.iter().any(|err| err
                .to_string()
                .contains("cannot start a transaction within a transaction")));
        } else {
            panic!("Expected error")
        }
    }

    #[wasm_bindgen_test(unsupported = tokio::test(flavor = "current_thread"))]
    async fn skip_already_processed_messages() {
        let alix = ClientBuilder::new_test_client(&generate_local_wallet()).await;

        let bo_wallet = generate_local_wallet();
        let bo_client = ClientBuilder::new_test_client(&bo_wallet).await;

        let alix_group = alix
            .create_group(None, GroupMetadataOptions::default())
            .unwrap();

        alix_group
            .add_members_by_inbox_id(&[bo_client.inbox_id()])
            .await
            .unwrap();

        let alix_message = vec![1];
        alix_group.send_message(&alix_message).await.unwrap();
        bo_client
            .sync_welcomes(&bo_client.mls_provider().unwrap())
            .await
            .unwrap();
        let bo_groups = bo_client.find_groups(GroupQueryArgs::default()).unwrap();
        let bo_group = bo_groups.first().unwrap();

        let mut bo_messages_from_api = bo_client
            .query_group_messages(&bo_group.group_id, &bo_client.store().conn().unwrap())
            .await
            .unwrap();

        // override the messages to contain already processed messaged
        for msg in &mut bo_messages_from_api {
            if let Some(Version::V1(ref mut v1)) = msg.version {
                v1.id = 0;
            }
        }

        let process_result = bo_group
            .process_messages(bo_messages_from_api, &bo_client.mls_provider().unwrap())
            .await;
        let Some(GroupError::ReceiveErrors(errors)) = process_result.err() else {
            panic!("Expected error")
        };

        assert_eq!(errors.len(), 2);
        assert!(errors
            .iter()
            .any(|err| err.to_string().contains("already processed")));
    }

    #[wasm_bindgen_test(unsupported = tokio::test(flavor = "multi_thread", worker_threads = 5))]
    async fn test_parallel_syncs() {
        let wallet = generate_local_wallet();
        let alix1 = Arc::new(ClientBuilder::new_test_client(&wallet).await);
        let alix1_group = alix1
            .create_group(None, GroupMetadataOptions::default())
            .unwrap();

        let alix2 = ClientBuilder::new_test_client(&wallet).await;

        let sync_tasks: Vec<_> = (0..10)
            .map(|_| {
                let group_clone = alix1_group.clone();
                // Each of these syncs is going to trigger the client to invite alix2 to the group
                // because of the race
                crate::spawn(None, async move { group_clone.sync().await }).join()
            })
            .collect();

        let results = join_all(sync_tasks).await;

        // Check if any of the syncs failed
        for result in results.into_iter() {
            assert!(result.is_ok(), "Sync error {:?}", result.err());
        }

        // Make sure that only one welcome was sent
        let alix2_welcomes = alix1
            .api_client
            .query_welcome_messages(alix2.installation_public_key(), None)
            .await
            .unwrap();
        assert_eq!(alix2_welcomes.len(), 1);

        // Make sure that only one group message was sent
        let group_messages = alix1
            .api_client
            .query_group_messages(alix1_group.group_id.clone(), None)
            .await
            .unwrap();
        assert_eq!(group_messages.len(), 1);

        let alix2_group = receive_group_invite(&alix2).await;

        // Send a message from alix1
        alix1_group
            .send_message("hi from alix1".as_bytes())
            .await
            .unwrap();
        // Send a message from alix2
        alix2_group
            .send_message("hi from alix2".as_bytes())
            .await
            .unwrap();

        // Sync both clients
        alix1_group.sync().await.unwrap();
        alix2_group.sync().await.unwrap();

        let alix1_messages = alix1_group.find_messages(&MsgQueryArgs::default()).unwrap();
        let alix2_messages = alix2_group.find_messages(&MsgQueryArgs::default()).unwrap();
        assert_eq!(alix1_messages.len(), alix2_messages.len());

        assert!(alix1_messages
            .iter()
            .any(|m| m.decrypted_message_bytes == "hi from alix2".as_bytes()));
        assert!(alix2_messages
            .iter()
            .any(|m| m.decrypted_message_bytes == "hi from alix1".as_bytes()));
    }

    // Create a membership update intent, but don't sync it yet
    async fn create_membership_update_no_sync(
        group: &MlsGroup<FullXmtpClient>,
        provider: &XmtpOpenMlsProvider,
    ) {
        let intent_data = group
            .get_membership_update_intent(provider, &[], &[])
            .await
            .unwrap();

        // If there is nothing to do, stop here
        if intent_data.is_empty() {
            return;
        }

        group
            .queue_intent(
                provider,
                IntentKind::UpdateGroupMembership,
                intent_data.into(),
            )
            .unwrap();
    }

    /**
     * This test case simulates situations where adding missing
     * installations gets interrupted before the sync part happens
     *
     * We need to be safe even in situations where there are multiple
     * intents that do the same thing, leading to conflicts
     */
    #[wasm_bindgen_test(unsupported = tokio::test(flavor = "multi_thread", worker_threads = 5))]
    async fn add_missing_installs_reentrancy() {
        let wallet = generate_local_wallet();
        let alix1 = ClientBuilder::new_test_client(&wallet).await;
        let alix1_group = alix1
            .create_group(None, GroupMetadataOptions::default())
            .unwrap();

        let alix1_provider = alix1.mls_provider().unwrap();

        let alix2 = ClientBuilder::new_test_client(&wallet).await;

        // We are going to run add_missing_installations TWICE
        // which will create two intents to add the installations
        create_membership_update_no_sync(&alix1_group, &alix1_provider).await;
        create_membership_update_no_sync(&alix1_group, &alix1_provider).await;

        // Now I am going to run publish intents multiple times
        alix1_group
            .publish_intents(&alix1_provider)
            .await
            .expect("Expect publish to be OK");
        alix1_group
            .publish_intents(&alix1_provider)
            .await
            .expect("Expected publish to be OK");

        // Now I am going to sync twice
        alix1_group.sync_with_conn(&alix1_provider).await.unwrap();
        alix1_group.sync_with_conn(&alix1_provider).await.unwrap();

        // Make sure that only one welcome was sent
        let alix2_welcomes = alix1
            .api_client
            .query_welcome_messages(alix2.installation_public_key(), None)
            .await
            .unwrap();
        assert_eq!(alix2_welcomes.len(), 1);

        // We expect two group messages to have been sent,
        // but only the first is valid
        let group_messages = alix1
            .api_client
            .query_group_messages(alix1_group.group_id.clone(), None)
            .await
            .unwrap();
        assert_eq!(group_messages.len(), 2);

        let alix2_group = receive_group_invite(&alix2).await;

        // Send a message from alix1
        alix1_group
            .send_message("hi from alix1".as_bytes())
            .await
            .unwrap();
        // Send a message from alix2
        alix2_group
            .send_message("hi from alix2".as_bytes())
            .await
            .unwrap();

        // Sync both clients
        alix1_group.sync().await.unwrap();
        alix2_group.sync().await.unwrap();

        let alix1_messages = alix1_group.find_messages(&MsgQueryArgs::default()).unwrap();
        let alix2_messages = alix2_group.find_messages(&MsgQueryArgs::default()).unwrap();
        assert_eq!(alix1_messages.len(), alix2_messages.len());

        assert!(alix1_messages
            .iter()
            .any(|m| m.decrypted_message_bytes == "hi from alix2".as_bytes()));
        assert!(alix2_messages
            .iter()
            .any(|m| m.decrypted_message_bytes == "hi from alix1".as_bytes()));
    }

    #[wasm_bindgen_test(unsupported = tokio::test(flavor = "multi_thread", worker_threads = 5))]
    async fn respect_allow_epoch_increment() {
        let wallet = generate_local_wallet();
        let client = ClientBuilder::new_test_client(&wallet).await;

        let group = client
            .create_group(None, GroupMetadataOptions::default())
            .unwrap();

        let _client_2 = ClientBuilder::new_test_client(&wallet).await;

        // Sync the group to get the message adding client_2 published to the network
        group.sync().await.unwrap();

        // Retrieve the envelope for the commit from the network
        let messages = client
            .api_client
            .query_group_messages(group.group_id.clone(), None)
            .await
            .unwrap();

        let first_envelope = messages.first().unwrap();

        let Some(xmtp_proto::xmtp::mls::api::v1::group_message::Version::V1(first_message)) =
            first_envelope.clone().version
        else {
            panic!("wrong message format")
        };
        let provider = client.mls_provider().unwrap();
        let process_result = group
            .process_message(&provider, &first_message, false)
            .await;

        assert_err!(
            process_result,
            GroupMessageProcessingError::EpochIncrementNotAllowed
        );
    }

    #[wasm_bindgen_test(unsupported = tokio::test)]
    async fn test_get_and_set_consent() {
        let alix = ClientBuilder::new_test_client(&generate_local_wallet()).await;
        let bola = ClientBuilder::new_test_client(&generate_local_wallet()).await;
        let caro = ClientBuilder::new_test_client(&generate_local_wallet()).await;
        let alix_group = alix
            .create_group(None, GroupMetadataOptions::default())
            .unwrap();

        // group consent state should be allowed if user created it
        assert_eq!(alix_group.consent_state().unwrap(), ConsentState::Allowed);

        alix_group
            .update_consent_state(ConsentState::Denied)
            .unwrap();
        assert_eq!(alix_group.consent_state().unwrap(), ConsentState::Denied);

        alix_group
            .add_members_by_inbox_id(&[bola.inbox_id()])
            .await
            .unwrap();

        bola.sync_welcomes(&bola.mls_provider().unwrap())
            .await
            .unwrap();
        let bola_groups = bola.find_groups(GroupQueryArgs::default()).unwrap();
        let bola_group = bola_groups.first().unwrap();
        // group consent state should default to unknown for users who did not create the group
        assert_eq!(bola_group.consent_state().unwrap(), ConsentState::Unknown);

        bola_group
            .send_message("hi from bola".as_bytes())
            .await
            .unwrap();

        // group consent state should be allowed if user sends a message to the group
        assert_eq!(bola_group.consent_state().unwrap(), ConsentState::Allowed);

        alix_group
            .add_members_by_inbox_id(&[caro.inbox_id()])
            .await
            .unwrap();

        caro.sync_welcomes(&caro.mls_provider().unwrap())
            .await
            .unwrap();
        let caro_groups = caro.find_groups(GroupQueryArgs::default()).unwrap();
        let caro_group = caro_groups.first().unwrap();

        caro_group
            .send_message_optimistic("hi from caro".as_bytes())
            .unwrap();

        caro_group.publish_messages().await.unwrap();

        // group consent state should be allowed if user publishes a message to the group
        assert_eq!(caro_group.consent_state().unwrap(), ConsentState::Allowed);
    }

    #[wasm_bindgen_test(unsupported = tokio::test)]
    // TODO(rich): Generalize the test once fixed - test messages that are 0, 1, 2, 3, 4, 5 epochs behind
    async fn test_max_past_epochs() {
        // Create group with two members
        let bo_wallet = generate_local_wallet();
        let alix = ClientBuilder::new_test_client(&generate_local_wallet()).await;
        let bo = ClientBuilder::new_test_client(&bo_wallet).await;
        let alix_group = alix
            .create_group_with_members(
                &[bo_wallet.get_address()],
                None,
                GroupMetadataOptions::default(),
            )
            .await
            .unwrap();

        bo.sync_welcomes(&bo.mls_provider().unwrap()).await.unwrap();
        let bo_groups = bo.find_groups(GroupQueryArgs::default()).unwrap();
        let bo_group = bo_groups.first().unwrap();

        // Both members see the same amount of messages to start
        alix_group.send_message("alix 1".as_bytes()).await.unwrap();
        bo_group.send_message("bo 1".as_bytes()).await.unwrap();
        alix_group.sync().await.unwrap();
        bo_group.sync().await.unwrap();

        let alix_messages = alix_group
            .find_messages(&MsgQueryArgs {
                kind: Some(GroupMessageKind::Application),
                ..Default::default()
            })
            .unwrap();
        let bo_messages = bo_group
            .find_messages(&MsgQueryArgs {
                kind: Some(GroupMessageKind::Application),
                ..Default::default()
            })
            .unwrap();

        assert_eq!(alix_messages.len(), 2);
        assert_eq!(bo_messages.len(), 2);

        // Alix moves the group forward by 1 epoch
        alix_group
            .update_group_name("new name".to_string())
            .await
            .unwrap();

        // Bo sends a message while 1 epoch behind
        bo_group.send_message("bo 2".as_bytes()).await.unwrap();

        // If max_past_epochs is working, Alix should be able to decrypt Bo's message
        alix_group.sync().await.unwrap();
        bo_group.sync().await.unwrap();

        let alix_messages = alix_group
            .find_messages(&MsgQueryArgs {
                kind: Some(GroupMessageKind::Application),
                ..Default::default()
            })
            .unwrap();
        let bo_messages = bo_group
            .find_messages(&MsgQueryArgs {
                kind: Some(GroupMessageKind::Application),
                ..Default::default()
            })
            .unwrap();
        assert_eq!(bo_messages.len(), 3);
        assert_eq!(alix_messages.len(), 3); // Fails here, 2 != 3
    }

    #[wasm_bindgen_test(unsupported = tokio::test)]
    async fn test_validate_dm_group() {
        let client = ClientBuilder::new_test_client(&generate_local_wallet()).await;
        let added_by_inbox = "added_by_inbox_id";
        let creator_inbox_id = client.context.identity.inbox_id();
        let dm_target_inbox_id = added_by_inbox.to_string();

        // Test case 1: Valid DM group
        let valid_dm_group = MlsGroup::<FullXmtpClient>::create_test_dm_group(
            client.clone().into(),
            dm_target_inbox_id.clone(),
            None,
            None,
            None,
            None,
            DMMetadataOptions::default(),
        )
        .unwrap();
        assert!(valid_dm_group
            .load_mls_group_with_lock(client.mls_provider().unwrap(), |mls_group| {
                validate_dm_group(&client, &mls_group, added_by_inbox)
            })
            .is_ok());

        // Test case 2: Invalid conversation type
        let invalid_protected_metadata =
            build_protected_metadata_extension(creator_inbox_id, ConversationType::Group).unwrap();
        let invalid_type_group = MlsGroup::<FullXmtpClient>::create_test_dm_group(
            client.clone().into(),
            dm_target_inbox_id.clone(),
            Some(invalid_protected_metadata),
            None,
            None,
            None,
            DMMetadataOptions::default(),
        )
        .unwrap();
        assert!(matches!(
            invalid_type_group.load_mls_group_with_lock(client.mls_provider().unwrap(), |mls_group|
                validate_dm_group(&client, &mls_group, added_by_inbox)
            ),
            Err(GroupError::Generic(msg)) if msg.contains("Invalid conversation type")
        ));
        // Test case 3: Missing DmMembers
        // This case is not easily testable with the current structure, as DmMembers are set in the protected metadata

        // Test case 4: Mismatched DM members
        let mismatched_dm_members =
            build_dm_protected_metadata_extension(creator_inbox_id, "wrong_inbox_id".to_string())
                .unwrap();
        let mismatched_dm_members_group = MlsGroup::<FullXmtpClient>::create_test_dm_group(
            client.clone().into(),
            dm_target_inbox_id.clone(),
            Some(mismatched_dm_members),
            None,
            None,
            None,
            DMMetadataOptions::default(),
        )
        .unwrap();
        assert!(matches!(
            mismatched_dm_members_group.load_mls_group_with_lock(client.mls_provider().unwrap(), |mls_group|
                validate_dm_group(&client, &mls_group, added_by_inbox)
            ),
            Err(GroupError::Generic(msg)) if msg.contains("DM members do not match expected inboxes")
        ));

        // Test case 5: Non-empty admin list
        let non_empty_admin_list = build_mutable_metadata_extension_default(
            creator_inbox_id,
            GroupMetadataOptions::default(),
        )
        .unwrap();
        let non_empty_admin_list_group = MlsGroup::<FullXmtpClient>::create_test_dm_group(
            client.clone().into(),
            dm_target_inbox_id.clone(),
            None,
            Some(non_empty_admin_list),
            None,
            None,
            DMMetadataOptions::default(),
        )
        .unwrap();
        assert!(matches!(
            non_empty_admin_list_group.load_mls_group_with_lock(client.mls_provider().unwrap(), |mls_group|
                validate_dm_group(&client, &mls_group, added_by_inbox)
            ),
            Err(GroupError::Generic(msg)) if msg.contains("DM group must have empty admin and super admin lists")
        ));

        // Test case 6: Non-empty super admin list
        // Similar to test case 5, but with super_admin_list

        // Test case 7: Invalid permissions
        let invalid_permissions = PolicySet::default();
        let invalid_permissions_group = MlsGroup::<FullXmtpClient>::create_test_dm_group(
            client.clone().into(),
            dm_target_inbox_id.clone(),
            None,
            None,
            None,
            Some(invalid_permissions),
            DMMetadataOptions::default(),
        )
        .unwrap();
        assert!(matches!(
            invalid_permissions_group.load_mls_group_with_lock(client.mls_provider().unwrap(), |mls_group|
                validate_dm_group(&client, &mls_group, added_by_inbox)
            ),
            Err(GroupError::Generic(msg)) if msg.contains("Invalid permissions for DM group")
        ));
    }

    #[wasm_bindgen_test(unsupported = tokio::test(flavor = "current_thread"))]
    async fn test_respects_character_limits_for_group_metadata() {
        let amal = ClientBuilder::new_test_client(&generate_local_wallet()).await;

        let policy_set = Some(PreconfiguredPolicies::AdminsOnly.to_policy_set());
        let amal_group = amal
            .create_group(policy_set, GroupMetadataOptions::default())
            .unwrap();
        amal_group.sync().await.unwrap();

        let overlong_name = "a".repeat(MAX_GROUP_NAME_LENGTH + 1);
        let overlong_description = "b".repeat(MAX_GROUP_DESCRIPTION_LENGTH + 1);
        let overlong_image_url =
            "http://example.com/".to_string() + &"c".repeat(MAX_GROUP_IMAGE_URL_LENGTH);

        // Verify that updating the name with an excessive length fails
        let result = amal_group.update_group_name(overlong_name).await;
        assert!(
            matches!(result, Err(GroupError::TooManyCharacters { length }) if length == MAX_GROUP_NAME_LENGTH)
        );

        // Verify that updating the description with an excessive length fails
        let result = amal_group
            .update_group_description(overlong_description)
            .await;
        assert!(
            matches!(result, Err(GroupError::TooManyCharacters { length }) if length == MAX_GROUP_DESCRIPTION_LENGTH)
        );

        // Verify that updating the image URL with an excessive length fails
        let result = amal_group
            .update_group_image_url_square(overlong_image_url)
            .await;
        assert!(
            matches!(result, Err(GroupError::TooManyCharacters { length }) if length == MAX_GROUP_IMAGE_URL_LENGTH)
        );

        // Verify updates with valid lengths are successful
        let valid_name = "Valid Group Name".to_string();
        let valid_description = "Valid group description within limit.".to_string();
        let valid_image_url = "http://example.com/image.png".to_string();

        amal_group
            .update_group_name(valid_name.clone())
            .await
            .unwrap();
        amal_group
            .update_group_description(valid_description.clone())
            .await
            .unwrap();
        amal_group
            .update_group_image_url_square(valid_image_url.clone())
            .await
            .unwrap();

        // Sync and verify stored values
        amal_group.sync().await.unwrap();

        let provider = amal_group.mls_provider().unwrap();
        let metadata = amal_group.mutable_metadata(&provider).unwrap();

        assert_eq!(
            metadata
                .attributes
                .get(&MetadataField::GroupName.to_string())
                .unwrap(),
            &valid_name
        );
        assert_eq!(
            metadata
                .attributes
                .get(&MetadataField::Description.to_string())
                .unwrap(),
            &valid_description
        );
        assert_eq!(
            metadata
                .attributes
                .get(&MetadataField::GroupImageUrlSquare.to_string())
                .unwrap(),
            &valid_image_url
        );
    }
}<|MERGE_RESOLUTION|>--- conflicted
+++ resolved
@@ -107,13 +107,9 @@
     },
 };
 
-<<<<<<< HEAD
 use crate::groups::group_mutable_metadata::MessageDisappearingSettings;
 use crate::groups::intents::UpdateGroupMembershipResult;
 use xmtp_common::retry::RetryableError;
-=======
-use crate::groups::intents::UpdateGroupMembershipResult;
->>>>>>> 60529c76
 
 const MAX_GROUP_DESCRIPTION_LENGTH: usize = 1000;
 const MAX_GROUP_NAME_LENGTH: usize = 100;
@@ -2675,10 +2671,8 @@
 
         assert_eq!(group.members().await.unwrap().len(), 2);
         assert_eq!(group.members().await.unwrap().len(), 2);
-<<<<<<< HEAD
-=======
         assert_eq!(group.members().await.unwrap().len(), 2);
->>>>>>> 60529c76
+        assert_eq!(group.members().await.unwrap().len(), 2);
 
         let provider: XmtpOpenMlsProvider = amal.context.store().conn().unwrap().into();
         // Finished with setup
