pub mod group_membership;
pub mod group_metadata;
pub mod group_mutable_metadata;
pub mod group_permissions;
pub mod intents;
pub mod members;
#[allow(dead_code)]
#[cfg(feature = "message-history")]
pub mod message_history;
pub(super) mod subscriptions;
pub(super) mod sync;
pub mod validated_commit;

use intents::SendMessageIntentData;
use openmls::{
    credentials::{BasicCredential, CredentialType},
    error::LibraryError,
    extensions::{
        Extension, ExtensionType, Extensions, Metadata, RequiredCapabilitiesExtension,
        UnknownExtension,
    },
    group::{
        CreateGroupContextExtProposalError, MlsGroupCreateConfig, MlsGroupJoinConfig,
        ProcessedWelcome,
    },
    messages::proposals::ProposalType,
    prelude::{
        BasicCredentialError, Capabilities, CredentialWithKey, Error as TlsCodecError, GroupId,
        MlsGroup as OpenMlsGroup, StagedWelcome, Welcome as MlsWelcome, WireFormatPolicy,
    },
};
use openmls_traits::OpenMlsProvider;
use prost::Message;
use thiserror::Error;
use tokio::sync::Mutex;

pub use self::group_permissions::PreconfiguredPolicies;
pub use self::intents::{AddressesOrInstallationIds, IntentError};
#[cfg(feature = "message-history")]
use self::message_history::MessageHistoryError;
use self::{
    group_membership::GroupMembership,
    group_metadata::{extract_group_metadata, DmMembers},
    group_mutable_metadata::{GroupMutableMetadata, GroupMutableMetadataError, MetadataField},
    group_permissions::{
        extract_group_permissions, GroupMutablePermissions, GroupMutablePermissionsError,
    },
    intents::{
        AdminListActionType, PermissionPolicyOption, PermissionUpdateType,
        UpdateAdminListIntentData, UpdateMetadataIntentData, UpdatePermissionIntentData,
    },
    validated_commit::extract_group_membership,
};
use self::{
    group_metadata::{ConversationType, GroupMetadata, GroupMetadataError},
    group_permissions::PolicySet,
    validated_commit::CommitValidationError,
};
use std::{collections::HashSet, sync::Arc};
use xmtp_cryptography::signature::{sanitize_evm_addresses, AddressValidationError};
use xmtp_id::InboxId;
use xmtp_proto::xmtp::mls::{
    api::v1::{
        group_message::{Version as GroupMessageVersion, V1 as GroupMessageV1},
        GroupMessage,
    },
    message_contents::{
        plaintext_envelope::{Content, V1},
        PlaintextEnvelope,
    },
};

use crate::{
    api::WrappedApiError,
    client::{deserialize_welcome, ClientError, MessageProcessingError, XmtpMlsLocalContext},
    configuration::{
        CIPHERSUITE, GROUP_MEMBERSHIP_EXTENSION_ID, GROUP_PERMISSIONS_EXTENSION_ID, MAX_GROUP_SIZE,
        MAX_PAST_EPOCHS, MUTABLE_METADATA_EXTENSION_ID,
        SEND_MESSAGE_UPDATE_INSTALLATIONS_INTERVAL_NS,
    },
    hpke::{decrypt_welcome, HpkeError},
    identity::{parse_credential, IdentityError},
    identity_updates::{load_identity_updates, InstallationDiffError},
    retry::RetryableError,
    storage::{
        consent_record::{ConsentState, ConsentType, StoredConsentRecord},
        db_connection::DbConnection,
        group::{GroupMembershipState, Purpose, StoredGroup},
        group_intent::{IntentKind, NewGroupIntent},
        group_message::{DeliveryStatus, GroupMessageKind, StoredGroupMessage},
        sql_key_store,
    },
    utils::{id::calculate_message_id, time::now_ns},
    xmtp_openmls_provider::XmtpOpenMlsProvider,
    Client, Store, XmtpApi,
};

#[derive(Debug, Error)]
pub enum GroupError {
    #[error("group not found")]
    GroupNotFound,
    #[error("Max user limit exceeded.")]
    UserLimitExceeded,
    #[error("api error: {0}")]
    Api(#[from] xmtp_proto::api_client::Error),
    #[error("api error: {0}")]
    WrappedApi(#[from] WrappedApiError),
    #[error("invalid group membership")]
    InvalidGroupMembership,
    #[error("storage error: {0}")]
    Storage(#[from] crate::storage::StorageError),
    #[error("intent error: {0}")]
    Intent(#[from] IntentError),
    #[error("create message: {0}")]
    CreateMessage(#[from] openmls::prelude::CreateMessageError),
    #[error("TLS Codec error: {0}")]
    TlsError(#[from] TlsCodecError),
    #[error("SequenceId not found in local db")]
    MissingSequenceId,
    #[error("Addresses not found {0:?}")]
    AddressNotFound(Vec<String>),
    #[error("add members: {0}")]
    UpdateGroupMembership(
        #[from] openmls::prelude::UpdateGroupMembershipError<sql_key_store::SqlKeyStoreError>,
    ),
    #[error("group create: {0}")]
    GroupCreate(#[from] openmls::group::NewGroupError<sql_key_store::SqlKeyStoreError>),
    #[error("self update: {0}")]
    SelfUpdate(#[from] openmls::group::SelfUpdateError<sql_key_store::SqlKeyStoreError>),
    #[error("welcome error: {0}")]
    WelcomeError(#[from] openmls::prelude::WelcomeError<sql_key_store::SqlKeyStoreError>),
    #[error("Invalid extension {0}")]
    InvalidExtension(#[from] openmls::prelude::InvalidExtensionError),
    #[error("Invalid signature: {0}")]
    Signature(#[from] openmls::prelude::SignatureError),
    #[error("client: {0}")]
    Client(#[from] ClientError),
    #[error("receive error: {0}")]
    ReceiveError(#[from] MessageProcessingError),
    #[error("Receive errors: {0:?}")]
    ReceiveErrors(Vec<MessageProcessingError>),
    #[error("generic: {0}")]
    Generic(String),
    #[error("diesel error {0}")]
    Diesel(#[from] diesel::result::Error),
    #[error(transparent)]
    AddressValidation(#[from] AddressValidationError),
    #[error("Public Keys {0:?} are not valid ed25519 public keys")]
    InvalidPublicKeys(Vec<Vec<u8>>),
    #[error("Commit validation error {0}")]
    CommitValidation(#[from] CommitValidationError),
    #[error("Metadata error {0}")]
    GroupMetadata(#[from] GroupMetadataError),
    #[error("Mutable Metadata error {0}")]
    GroupMutableMetadata(#[from] GroupMutableMetadataError),
    #[error("Mutable Permissions error {0}")]
    GroupMutablePermissions(#[from] GroupMutablePermissionsError),
    #[error("Errors occurred during sync {0:?}")]
    Sync(Vec<GroupError>),
    #[error("Hpke error: {0}")]
    Hpke(#[from] HpkeError),
    #[error("identity error: {0}")]
    Identity(#[from] IdentityError),
    #[error("serialization error: {0}")]
    EncodeError(#[from] prost::EncodeError),
    #[error("create group context proposal error: {0}")]
    CreateGroupContextExtProposalError(
        #[from] CreateGroupContextExtProposalError<sql_key_store::SqlKeyStoreError>,
    ),
    #[error("Credential error")]
    CredentialError(#[from] BasicCredentialError),
    #[error("LeafNode error")]
    LeafNodeError(#[from] LibraryError),
    #[cfg(feature = "message-history")]
    #[error("Message History error: {0}")]
    MessageHistory(#[from] Box<MessageHistoryError>),
    #[error("Installation diff error: {0}")]
    InstallationDiff(#[from] InstallationDiffError),
    #[error("PSKs are not support")]
    NoPSKSupport,
    #[error("Metadata update must specify a metadata field")]
    InvalidPermissionUpdate,
    #[error("The intent publishing task was cancelled")]
    PublishCancelled,
    #[error("the publish failed to complete due to panic")]
    PublishPanicked,
    #[error("dm requires target inbox_id")]
    InvalidDmMissingInboxId,
    #[error("Missing metadata field {name}")]
    MissingMetadataField { name: String },
    #[error("Message was processed but is missing")]
    MissingMessage,
    #[error("sql key store error: {0}")]
    SqlKeyStore(#[from] sql_key_store::SqlKeyStoreError),
    #[error("No pending commit found")]
    MissingPendingCommit,
    #[error("Sync failed to wait for intent")]
    SyncFailedToWait,
}

impl RetryableError for GroupError {
    fn is_retryable(&self) -> bool {
        match self {
            Self::Api(api_error) => api_error.is_retryable(),
            Self::Client(client_error) => client_error.is_retryable(),
            Self::Diesel(diesel) => diesel.is_retryable(),
            Self::Storage(storage) => storage.is_retryable(),
            Self::ReceiveError(msg) => msg.is_retryable(),
            Self::Hpke(hpke) => hpke.is_retryable(),
            Self::Identity(identity) => identity.is_retryable(),
            Self::UpdateGroupMembership(update) => update.is_retryable(),
            Self::GroupCreate(group) => group.is_retryable(),
            Self::SelfUpdate(update) => update.is_retryable(),
            Self::WelcomeError(welcome) => welcome.is_retryable(),
            Self::InstallationDiff(diff) => diff.is_retryable(),
            Self::CreateGroupContextExtProposalError(create) => create.is_retryable(),
            _ => false,
        }
    }
}

#[derive(Debug)]
pub struct MlsGroup {
    pub group_id: Vec<u8>,
    pub created_at_ns: i64,
    context: Arc<XmtpMlsLocalContext>,
    mutex: Arc<Mutex<()>>,
}

#[derive(Default)]
pub struct GroupMetadataOptions {
    pub name: Option<String>,
    pub image_url_square: Option<String>,
    pub description: Option<String>,
    pub pinned_frame_url: Option<String>,
}

impl Clone for MlsGroup {
    fn clone(&self) -> Self {
        Self {
            context: self.context.clone(),
            group_id: self.group_id.clone(),
            created_at_ns: self.created_at_ns,
            mutex: self.mutex.clone(),
        }
    }
}

#[derive(Debug, Clone, PartialEq)]
pub enum UpdateAdminListType {
    Add,
    Remove,
    AddSuper,
    RemoveSuper,
}

impl MlsGroup {
    // Creates a new group instance. Does not validate that the group exists in the DB
    pub fn new(context: Arc<XmtpMlsLocalContext>, group_id: Vec<u8>, created_at_ns: i64) -> Self {
        let mut mutexes = context.mutexes.clone();
        Self {
            context,
            group_id: group_id.clone(),
            created_at_ns,
            mutex: mutexes.get_mutex(group_id),
        }
    }

    /// Instantiate a new [`XmtpOpenMlsProvider`] pulling a connection from the database.
    /// prefer to use an already-instantiated mls provider if possible.
    pub fn mls_provider(&self) -> Result<XmtpOpenMlsProvider, GroupError> {
        Ok(self.context.mls_provider()?)
    }

    // Load the stored MLS group from the OpenMLS provider's keystore
    #[tracing::instrument(level = "trace", skip_all)]
    pub(crate) fn load_mls_group(
        &self,
        provider: impl OpenMlsProvider,
    ) -> Result<OpenMlsGroup, GroupError> {
        let mls_group =
            OpenMlsGroup::load(provider.storage(), &GroupId::from_slice(&self.group_id))
                .map_err(|_| GroupError::GroupNotFound)?
                .ok_or(GroupError::GroupNotFound)?;

        Ok(mls_group)
    }

    // Create a new group and save it to the DB
    pub fn create_and_insert(
        context: Arc<XmtpMlsLocalContext>,
        membership_state: GroupMembershipState,
        permissions_policy_set: PolicySet,
        opts: GroupMetadataOptions,
    ) -> Result<Self, GroupError> {
        let conn = context.store().conn()?;
        let provider = XmtpOpenMlsProvider::new(conn);
        let creator_inbox_id = context.inbox_id();
        let protected_metadata =
            build_protected_metadata_extension(creator_inbox_id.clone(), Purpose::Conversation)?;
        let mutable_metadata = build_mutable_metadata_extension_default(creator_inbox_id, opts)?;
        let group_membership = build_starting_group_membership_extension(context.inbox_id(), 0);
        let mutable_permissions = build_mutable_permissions_extension(permissions_policy_set)?;
        let group_config = build_group_config(
            protected_metadata,
            mutable_metadata,
            group_membership,
            mutable_permissions,
        )?;

        let mls_group = OpenMlsGroup::new(
            &provider,
            &context.identity.installation_keys,
            &group_config,
            CredentialWithKey {
                credential: context.identity.credential(),
                signature_key: context.identity.installation_keys.to_public_vec().into(),
            },
        )?;

        let group_id = mls_group.group_id().to_vec();
        let stored_group = StoredGroup::new(
            group_id.clone(),
            now_ns(),
            membership_state,
            context.inbox_id(),
            None,
        );

        stored_group.store(provider.conn_ref())?;
        let new_group = Self::new(context.clone(), group_id, stored_group.created_at_ns);

        // Consent state defaults to allowed when the user creates the group
        new_group.update_consent_state(ConsentState::Allowed)?;
        Ok(new_group)
    }

    // Create a new DM and save it to the DB
    pub fn create_dm_and_insert(
        context: Arc<XmtpMlsLocalContext>,
        membership_state: GroupMembershipState,
        dm_target_inbox_id: InboxId,
    ) -> Result<Self, GroupError> {
        let conn = context.store.conn()?;
        let provider = XmtpOpenMlsProvider::new(conn);
        let protected_metadata =
            build_dm_protected_metadata_extension(context.inbox_id(), dm_target_inbox_id.clone())?;
        let mutable_metadata =
            build_dm_mutable_metadata_extension_default(context.inbox_id(), &dm_target_inbox_id)?;
        let group_membership = build_starting_group_membership_extension(context.inbox_id(), 0);
        let mutable_permissions = PolicySet::new_dm();
        let mutable_permission_extension =
            build_mutable_permissions_extension(mutable_permissions)?;
        let group_config = build_group_config(
            protected_metadata,
            mutable_metadata,
            group_membership,
            mutable_permission_extension,
        )?;

        let mls_group = OpenMlsGroup::new(
            &provider,
            &context.identity.installation_keys,
            &group_config,
            CredentialWithKey {
                credential: context.identity.credential(),
                signature_key: context.identity.installation_keys.to_public_vec().into(),
            },
        )?;

        let group_id = mls_group.group_id().to_vec();
        let stored_group = StoredGroup::new(
            group_id.clone(),
            now_ns(),
            membership_state,
            context.inbox_id(),
            Some(dm_target_inbox_id),
        );

        stored_group.store(provider.conn_ref())?;
        Ok(Self::new(
            context.clone(),
            group_id,
            stored_group.created_at_ns,
        ))
    }

    // Create a group from a decrypted and decoded welcome message
    // If the group already exists in the store, overwrite the MLS state and do not update the group entry
    async fn create_from_welcome<ApiClient: XmtpApi>(
        client: &Client<ApiClient>,
        provider: &XmtpOpenMlsProvider,
        welcome: MlsWelcome,
        added_by_inbox: String,
        welcome_id: i64,
    ) -> Result<Self, GroupError> {
        tracing::info!("Creating from welcome");
        let mls_welcome =
            StagedWelcome::new_from_welcome(provider, &build_group_join_config(), welcome, None)?;

        let mls_group = mls_welcome.into_group(provider)?;
        let group_id = mls_group.group_id().to_vec();
        let metadata = extract_group_metadata(&mls_group)?;
        let dm_members = metadata.dm_members;
        let dm_inbox_id = if let Some(dm_members) = &dm_members {
            if dm_members.member_one_inbox_id == client.inbox_id() {
                Some(dm_members.member_two_inbox_id.clone())
            } else {
                Some(dm_members.member_one_inbox_id.clone())
            }
        } else {
            None
        };
        let group_type = metadata.conversation_type;

        let to_store = match group_type {
            ConversationType::Group => StoredGroup::new_from_welcome(
                group_id.clone(),
                now_ns(),
                GroupMembershipState::Pending,
                added_by_inbox,
                welcome_id,
                Purpose::Conversation,
                dm_inbox_id,
            ),
            ConversationType::Dm => {
                validate_dm_group(client, &mls_group, &added_by_inbox)?;
                StoredGroup::new_from_welcome(
                    group_id.clone(),
                    now_ns(),
                    GroupMembershipState::Pending,
                    added_by_inbox,
                    welcome_id,
                    Purpose::Conversation,
                    dm_inbox_id,
                )
            }
            ConversationType::Sync => StoredGroup::new_from_welcome(
                group_id.clone(),
                now_ns(),
                GroupMembershipState::Allowed,
                added_by_inbox,
                welcome_id,
                Purpose::Sync,
                dm_inbox_id,
            ),
        };

        validate_initial_group_membership(client, provider.conn_ref(), &mls_group).await?;

        let stored_group = provider.conn_ref().insert_or_replace_group(to_store)?;

        Ok(Self::new(
            client.context.clone(),
            stored_group.id,
            stored_group.created_at_ns,
        ))
    }

    // Decrypt a welcome message using HPKE and then create and save a group from the stored message
    pub async fn create_from_encrypted_welcome<ApiClient: XmtpApi>(
        client: &Client<ApiClient>,
        provider: &XmtpOpenMlsProvider,
        hpke_public_key: &[u8],
        encrypted_welcome_bytes: Vec<u8>,
        welcome_id: i64,
    ) -> Result<Self, GroupError> {
        tracing::info!("Trying to decrypt welcome");
        let welcome_bytes = decrypt_welcome(provider, hpke_public_key, &encrypted_welcome_bytes)?;

        let welcome = deserialize_welcome(&welcome_bytes)?;

        let join_config = build_group_join_config();

        let processed_welcome =
            ProcessedWelcome::new_from_welcome(provider, &join_config, welcome.clone())?;
        let psks = processed_welcome.psks();
        if !psks.is_empty() {
            tracing::error!("No PSK support for welcome");
            return Err(GroupError::NoPSKSupport);
        }
        let staged_welcome = processed_welcome.into_staged_welcome(provider, None)?;

        let added_by_node = staged_welcome.welcome_sender()?;

        let added_by_credential = BasicCredential::try_from(added_by_node.credential().clone())?;
        let inbox_id = parse_credential(added_by_credential.identity())?;

        Self::create_from_welcome(client, provider, welcome, inbox_id, welcome_id).await
    }

    #[cfg(feature = "message-history")]
    pub(crate) fn create_and_insert_sync_group(
        context: Arc<XmtpMlsLocalContext>,
    ) -> Result<MlsGroup, GroupError> {
        let conn = context.store().conn()?;
        // let my_sequence_id = context.inbox_sequence_id(&conn)?;
        let creator_inbox_id = context.inbox_id().to_string();
        let provider = XmtpOpenMlsProvider::new(conn);
        let protected_metadata =
            build_protected_metadata_extension(creator_inbox_id.clone(), Purpose::Sync)?;
        let mutable_metadata = build_mutable_metadata_extension_default(
            creator_inbox_id,
            GroupMetadataOptions::default(),
        )?;
        let group_membership = build_starting_group_membership_extension(context.inbox_id(), 0);
        let mutable_permissions =
            build_mutable_permissions_extension(PreconfiguredPolicies::default().to_policy_set())?;
        let group_config = build_group_config(
            protected_metadata,
            mutable_metadata,
            group_membership,
            mutable_permissions,
        )?;
        let mls_group = OpenMlsGroup::new(
            &provider,
            &context.identity.installation_keys,
            &group_config,
            CredentialWithKey {
                credential: context.identity.credential(),
                signature_key: context.identity.installation_keys.to_public_vec().into(),
            },
        )?;

        let group_id = mls_group.group_id().to_vec();
        let stored_group =
            StoredGroup::new_sync_group(group_id.clone(), now_ns(), GroupMembershipState::Allowed);

        stored_group.store(provider.conn_ref())?;

        Ok(Self::new(
            context.clone(),
            stored_group.id,
            stored_group.created_at_ns,
        ))
    }

    /// Send a message on this users XMTP [`Client`].
    pub async fn send_message<ApiClient>(
        &self,
        message: &[u8],
        client: &Client<ApiClient>,
    ) -> Result<Vec<u8>, GroupError>
    where
        ApiClient: XmtpApi,
    {
        let update_interval_ns = Some(SEND_MESSAGE_UPDATE_INSTALLATIONS_INTERVAL_NS);
        let conn = self.context.store().conn()?;
        let provider = XmtpOpenMlsProvider::from(conn);
        self.maybe_update_installations(&provider, update_interval_ns, client)
            .await?;

        let message_id = self.prepare_message(message, provider.conn_ref(), |now| {
            Self::into_envelope(message, now)
        });

        self.sync_until_last_intent_resolved(&provider, client)
            .await?;

        // implicitly set group consent state to allowed
        self.update_consent_state(ConsentState::Allowed)?;

        message_id
    }

    /// Publish all unpublished messages
    pub async fn publish_messages<ApiClient>(
        &self,
        client: &Client<ApiClient>,
    ) -> Result<(), GroupError>
    where
        ApiClient: XmtpApi,
    {
        let conn = self.context.store().conn()?;
        let provider = XmtpOpenMlsProvider::from(conn);
        let update_interval_ns = Some(SEND_MESSAGE_UPDATE_INSTALLATIONS_INTERVAL_NS);
        self.maybe_update_installations(&provider, update_interval_ns, client)
            .await?;
        self.sync_until_last_intent_resolved(&provider, client)
            .await?;

        // implicitly set group consent state to allowed
        self.update_consent_state(ConsentState::Allowed)?;

        Ok(())
    }

    /// Update group installations
    pub async fn update_installations<ApiClient>(
        &self,
        client: &Client<ApiClient>,
    ) -> Result<(), GroupError>
    where
        ApiClient: XmtpApi,
    {
        let conn = self.context.store().conn()?;
        let provider = XmtpOpenMlsProvider::from(conn);
        self.maybe_update_installations(&provider, Some(0), client)
            .await?;
        Ok(())
    }

    /// Send a message, optimistically returning the ID of the message before the result of a message publish.
    pub fn send_message_optimistic(&self, message: &[u8]) -> Result<Vec<u8>, GroupError> {
        let conn = self.context.store().conn()?;
        let message_id =
            self.prepare_message(message, &conn, |now| Self::into_envelope(message, now))?;
        Ok(message_id)
    }

    /// Prepare a [`IntentKind::SendMessage`] intent, and [`StoredGroupMessage`] on this users XMTP [`Client`].
    ///
    /// # Arguments
    /// * message: UTF-8 or encoded message bytes
    /// * conn: Connection to SQLite database
    /// * envelope: closure that returns context-specific [`PlaintextEnvelope`]. Closure accepts
    ///     timestamp attached to intent & stored message.
    fn prepare_message<F>(
        &self,
        message: &[u8],
        conn: &DbConnection,
        envelope: F,
    ) -> Result<Vec<u8>, GroupError>
    where
        F: FnOnce(i64) -> PlaintextEnvelope,
    {
        let now = now_ns();
        let plain_envelope = envelope(now);
        let mut encoded_envelope = vec![];
        plain_envelope
            .encode(&mut encoded_envelope)
            .map_err(GroupError::EncodeError)?;

        let intent_data: Vec<u8> = SendMessageIntentData::new(encoded_envelope).into();
        let intent =
            NewGroupIntent::new(IntentKind::SendMessage, self.group_id.clone(), intent_data);
        intent.store(conn)?;

        // store this unpublished message locally before sending
        let message_id = calculate_message_id(&self.group_id, message, &now.to_string());
        let group_message = StoredGroupMessage {
            id: message_id.clone(),
            group_id: self.group_id.clone(),
            decrypted_message_bytes: message.to_vec(),
            sent_at_ns: now,
            kind: GroupMessageKind::Application,
            sender_installation_id: self.context.installation_public_key(),
            sender_inbox_id: self.context.inbox_id(),
            delivery_status: DeliveryStatus::Unpublished,
        };
        group_message.store(conn)?;

        Ok(message_id)
    }

    fn into_envelope(encoded_msg: &[u8], idempotency_key: i64) -> PlaintextEnvelope {
        PlaintextEnvelope {
            content: Some(Content::V1(V1 {
                content: encoded_msg.to_vec(),
                idempotency_key: idempotency_key.to_string(),
            })),
        }
    }

    // Query the database for stored messages. Optionally filtered by time, kind, delivery_status
    // and limit
    pub fn find_messages(
        &self,
        kind: Option<GroupMessageKind>,
        sent_before_ns: Option<i64>,
        sent_after_ns: Option<i64>,
        delivery_status: Option<DeliveryStatus>,
        limit: Option<i64>,
    ) -> Result<Vec<StoredGroupMessage>, GroupError> {
        let conn = self.context.store().conn()?;
        let messages = conn.get_group_messages(
            &self.group_id,
            sent_after_ns,
            sent_before_ns,
            kind,
            delivery_status,
            limit,
        )?;

        Ok(messages)
    }

    /**
     * Add members to the group by account address
     *
     * If any existing members have new installations that have not been added, the missing installations
     * will be added as part of this process as well.
     */
    #[tracing::instrument(level = "trace", skip_all)]
    pub async fn add_members<ApiClient>(
        &self,
        client: &Client<ApiClient>,
        account_addresses_to_add: Vec<String>,
    ) -> Result<(), GroupError>
    where
        ApiClient: XmtpApi,
    {
        let account_addresses = sanitize_evm_addresses(account_addresses_to_add)?;
        let inbox_id_map = client
            .api_client
            .get_inbox_ids(account_addresses.clone())
            .await?;
        // get current number of users in group
        let member_count = self.members(client).await?.len();
        if member_count + inbox_id_map.len() > MAX_GROUP_SIZE as usize {
            return Err(GroupError::UserLimitExceeded);
        }

        if inbox_id_map.len() != account_addresses.len() {
            let found_addresses: HashSet<&String> = inbox_id_map.keys().collect();
            let to_add_hashset = HashSet::from_iter(account_addresses.iter());
            let missing_addresses = found_addresses.difference(&to_add_hashset);
            return Err(GroupError::AddressNotFound(
                missing_addresses.into_iter().cloned().cloned().collect(),
            ));
        }

        self.add_members_by_inbox_id(client, inbox_id_map.into_values().collect())
            .await
    }

    #[tracing::instrument(level = "trace", skip_all)]
    pub async fn add_members_by_inbox_id<ApiClient: XmtpApi>(
        &self,
        client: &Client<ApiClient>,
        inbox_ids: Vec<String>,
    ) -> Result<(), GroupError> {
        let provider = client.mls_provider()?;
        let intent_data = self
            .get_membership_update_intent(client, &provider, inbox_ids, vec![])
            .await?;

        // TODO:nm this isn't the best test for whether the request is valid
        // If some existing group member has an update, this will return an intent with changes
        // when we really should return an error
        if intent_data.is_empty() {
            tracing::warn!("Member already added");
            return Ok(());
        }

        let intent = provider
            .conn_ref()
            .insert_group_intent(NewGroupIntent::new(
                IntentKind::UpdateGroupMembership,
                self.group_id.clone(),
                intent_data.into(),
            ))?;

        self.sync_until_intent_resolved(&provider, intent.id, client)
            .await
    }

    pub async fn remove_members<ApiClient: XmtpApi>(
        &self,
        client: &Client<ApiClient>,
        account_addresses_to_remove: Vec<InboxId>,
    ) -> Result<(), GroupError> {
        let account_addresses = sanitize_evm_addresses(account_addresses_to_remove)?;
        let inbox_id_map = client.api_client.get_inbox_ids(account_addresses).await?;

        self.remove_members_by_inbox_id(client, inbox_id_map.into_values().collect())
            .await
    }

    pub async fn remove_members_by_inbox_id<ApiClient: XmtpApi>(
        &self,
        client: &Client<ApiClient>,
        inbox_ids: Vec<InboxId>,
    ) -> Result<(), GroupError> {
        let provider = client.store().conn()?.into();

        let intent_data = self
            .get_membership_update_intent(client, &provider, vec![], inbox_ids)
            .await?;

        let intent = provider
            .conn_ref()
            .insert_group_intent(NewGroupIntent::new(
                IntentKind::UpdateGroupMembership,
                self.group_id.clone(),
                intent_data.into(),
            ))?;

        self.sync_until_intent_resolved(&provider, intent.id, client)
            .await
    }

    pub async fn update_group_name<ApiClient>(
        &self,
        client: &Client<ApiClient>,
        group_name: String,
    ) -> Result<(), GroupError>
    where
        ApiClient: XmtpApi,
    {
        let conn = self.context.store().conn()?;
        let intent_data: Vec<u8> =
            UpdateMetadataIntentData::new_update_group_name(group_name).into();
        let intent = conn.insert_group_intent(NewGroupIntent::new(
            IntentKind::MetadataUpdate,
            self.group_id.clone(),
            intent_data,
        ))?;

        self.sync_until_intent_resolved(&conn.into(), intent.id, client)
            .await
    }

    pub async fn update_permission_policy<ApiClient: XmtpApi>(
        &self,
        client: &Client<ApiClient>,
        permission_update_type: PermissionUpdateType,
        permission_policy: PermissionPolicyOption,
        metadata_field: Option<MetadataField>,
    ) -> Result<(), GroupError> {
        let conn = client.store().conn()?;

        if permission_update_type == PermissionUpdateType::UpdateMetadata
            && metadata_field.is_none()
        {
            return Err(GroupError::InvalidPermissionUpdate);
        }

        let intent_data: Vec<u8> = UpdatePermissionIntentData::new(
            permission_update_type,
            permission_policy,
            metadata_field.as_ref().map(|field| field.to_string()),
        )
        .into();

        let intent = conn.insert_group_intent(NewGroupIntent::new(
            IntentKind::UpdatePermission,
            self.group_id.clone(),
            intent_data,
        ))?;

        self.sync_until_intent_resolved(&conn.into(), intent.id, client)
            .await
    }

    pub fn group_name(&self, provider: impl OpenMlsProvider) -> Result<String, GroupError> {
        let mutable_metadata = self.mutable_metadata(provider)?;
        match mutable_metadata
            .attributes
            .get(&MetadataField::GroupName.to_string())
        {
            Some(group_name) => Ok(group_name.clone()),
            None => Err(GroupError::GroupMutableMetadata(
                GroupMutableMetadataError::MissingExtension,
            )),
        }
    }

    pub async fn update_group_description<ApiClient>(
        &self,
        client: &Client<ApiClient>,
        group_description: String,
    ) -> Result<(), GroupError>
    where
        ApiClient: XmtpApi,
    {
        let conn = self.context.store().conn()?;
        let intent_data: Vec<u8> =
            UpdateMetadataIntentData::new_update_group_description(group_description).into();
        let intent = conn.insert_group_intent(NewGroupIntent::new(
            IntentKind::MetadataUpdate,
            self.group_id.clone(),
            intent_data,
        ))?;

        self.sync_until_intent_resolved(&conn.into(), intent.id, client)
            .await
    }

    pub fn group_description(&self, provider: impl OpenMlsProvider) -> Result<String, GroupError> {
        let mutable_metadata = self.mutable_metadata(provider)?;
        match mutable_metadata
            .attributes
            .get(&MetadataField::Description.to_string())
        {
            Some(group_description) => Ok(group_description.clone()),
            None => Err(GroupError::GroupMutableMetadata(
                GroupMutableMetadataError::MissingExtension,
            )),
        }
    }

    pub async fn update_group_image_url_square<ApiClient>(
        &self,
        client: &Client<ApiClient>,
        group_image_url_square: String,
    ) -> Result<(), GroupError>
    where
        ApiClient: XmtpApi,
    {
        let conn = self.context.store().conn()?;
        let intent_data: Vec<u8> =
            UpdateMetadataIntentData::new_update_group_image_url_square(group_image_url_square)
                .into();
        let intent = conn.insert_group_intent(NewGroupIntent::new(
            IntentKind::MetadataUpdate,
            self.group_id.clone(),
            intent_data,
        ))?;

        self.sync_until_intent_resolved(&conn.into(), intent.id, client)
            .await
    }

    pub fn group_image_url_square(
        &self,
        provider: impl OpenMlsProvider,
    ) -> Result<String, GroupError> {
        let mutable_metadata = self.mutable_metadata(provider)?;
        match mutable_metadata
            .attributes
            .get(&MetadataField::GroupImageUrlSquare.to_string())
        {
            Some(group_image_url_square) => Ok(group_image_url_square.clone()),
            None => Err(GroupError::GroupMutableMetadata(
                GroupMutableMetadataError::MissingExtension,
            )),
        }
    }

    pub async fn update_group_pinned_frame_url<ApiClient>(
        &self,
        client: &Client<ApiClient>,
        pinned_frame_url: String,
    ) -> Result<(), GroupError>
    where
        ApiClient: XmtpApi,
    {
        let conn = self.context.store().conn()?;
        let intent_data: Vec<u8> =
            UpdateMetadataIntentData::new_update_group_pinned_frame_url(pinned_frame_url).into();
        let intent = conn.insert_group_intent(NewGroupIntent::new(
            IntentKind::MetadataUpdate,
            self.group_id.clone(),
            intent_data,
        ))?;

        self.sync_until_intent_resolved(&conn.into(), intent.id, client)
            .await
    }

    pub fn group_pinned_frame_url(
        &self,
        provider: impl OpenMlsProvider,
    ) -> Result<String, GroupError> {
        let mutable_metadata = self.mutable_metadata(provider)?;
        match mutable_metadata
            .attributes
            .get(&MetadataField::GroupPinnedFrameUrl.to_string())
        {
            Some(pinned_frame_url) => Ok(pinned_frame_url.clone()),
            None => Err(GroupError::GroupMutableMetadata(
                GroupMutableMetadataError::MissingExtension,
            )),
        }
    }

    pub fn admin_list(&self, provider: impl OpenMlsProvider) -> Result<Vec<String>, GroupError> {
        let mutable_metadata = self.mutable_metadata(provider)?;
        Ok(mutable_metadata.admin_list)
    }

    pub fn super_admin_list(
        &self,
        provider: impl OpenMlsProvider,
    ) -> Result<Vec<String>, GroupError> {
        let mutable_metadata = self.mutable_metadata(provider)?;
        Ok(mutable_metadata.super_admin_list)
    }

    pub fn is_admin(
        &self,
        inbox_id: String,
        provider: impl OpenMlsProvider,
    ) -> Result<bool, GroupError> {
        let mutable_metadata = self.mutable_metadata(provider)?;
        Ok(mutable_metadata.admin_list.contains(&inbox_id))
    }

    pub fn is_super_admin(
        &self,
        inbox_id: String,
        provider: impl OpenMlsProvider,
    ) -> Result<bool, GroupError> {
        let mutable_metadata = self.mutable_metadata(provider)?;
        Ok(mutable_metadata.super_admin_list.contains(&inbox_id))
    }

    pub async fn update_admin_list<ApiClient>(
        &self,
        client: &Client<ApiClient>,
        action_type: UpdateAdminListType,
        inbox_id: String,
    ) -> Result<(), GroupError>
    where
        ApiClient: XmtpApi,
    {
        let conn = self.context.store().conn()?;
        let intent_action_type = match action_type {
            UpdateAdminListType::Add => AdminListActionType::Add,
            UpdateAdminListType::Remove => AdminListActionType::Remove,
            UpdateAdminListType::AddSuper => AdminListActionType::AddSuper,
            UpdateAdminListType::RemoveSuper => AdminListActionType::RemoveSuper,
        };
        let intent_data: Vec<u8> =
            UpdateAdminListIntentData::new(intent_action_type, inbox_id).into();
        let intent = conn.insert_group_intent(NewGroupIntent::new(
            IntentKind::UpdateAdminList,
            self.group_id.clone(),
            intent_data,
        ))?;

        self.sync_until_intent_resolved(&conn.into(), intent.id, client)
            .await
    }

    /// Find the `inbox_id` of the group member who added the member to the group
    pub fn added_by_inbox_id(&self) -> Result<String, GroupError> {
        let conn = self.context.store().conn()?;
        conn.find_group(self.group_id.clone())
            .map_err(GroupError::from)
            .and_then(|fetch_result| {
                fetch_result
                    .map(|group| group.added_by_inbox_id.clone())
                    .ok_or_else(|| GroupError::GroupNotFound)
            })
    }

    /// Find the `consent_state` of the group
    pub fn consent_state(&self) -> Result<ConsentState, GroupError> {
        let conn = self.context.store().conn()?;
        let record =
            conn.get_consent_record(hex::encode(self.group_id.clone()), ConsentType::GroupId)?;

        match record {
            Some(rec) => Ok(rec.state),
            None => Ok(ConsentState::Unknown),
        }
    }

    pub fn update_consent_state(&self, state: ConsentState) -> Result<(), GroupError> {
        let conn = self.context.store().conn()?;
        conn.insert_or_replace_consent_records(vec![StoredConsentRecord::new(
            ConsentType::GroupId,
            state,
            hex::encode(self.group_id.clone()),
        )])?;

        Ok(())
    }

    // Update this installation's leaf key in the group by creating a key update commit
    pub async fn key_update<ApiClient>(&self, client: &Client<ApiClient>) -> Result<(), GroupError>
    where
        ApiClient: XmtpApi,
    {
        let conn = self.context.store().conn()?;
        let intent = conn.insert_group_intent(NewGroupIntent::new(
            IntentKind::KeyUpdate,
            self.group_id.clone(),
            vec![],
        ))?;

        self.sync_until_intent_resolved(&conn.into(), intent.id, client)
            .await
    }

    pub fn is_active(&self, provider: impl OpenMlsProvider) -> Result<bool, GroupError> {
        let mls_group = self.load_mls_group(provider)?;
        Ok(mls_group.is_active())
    }

    pub fn metadata(&self, provider: impl OpenMlsProvider) -> Result<GroupMetadata, GroupError> {
        let mls_group = self.load_mls_group(provider)?;
        Ok(extract_group_metadata(&mls_group)?)
    }

    pub fn mutable_metadata(
        &self,
        provider: impl OpenMlsProvider,
    ) -> Result<GroupMutableMetadata, GroupError> {
        let mls_group = &self.load_mls_group(provider)?;

        Ok(mls_group.try_into()?)
    }

    pub fn permissions(&self) -> Result<GroupMutablePermissions, GroupError> {
        let conn = self.context.store().conn()?;
        let provider = XmtpOpenMlsProvider::new(conn);
        let mls_group = self.load_mls_group(&provider)?;

        Ok(extract_group_permissions(&mls_group)?)
    }
    /// Used for testing that dm group validation works as expected.
    ///
    /// See the `test_validate_dm_group` test function for more details.
    #[cfg(test)]
    pub fn create_test_dm_group(
        context: Arc<XmtpMlsLocalContext>,
        dm_target_inbox_id: InboxId,
        custom_protected_metadata: Option<Extension>,
        custom_mutable_metadata: Option<Extension>,
        custom_group_membership: Option<Extension>,
        custom_mutable_permissions: Option<PolicySet>,
    ) -> Result<Self, GroupError> {
        let conn = context.store.conn()?;
        let provider = XmtpOpenMlsProvider::new(conn);

        let protected_metadata = custom_protected_metadata.unwrap_or_else(|| {
            build_dm_protected_metadata_extension(context.inbox_id(), dm_target_inbox_id.clone())
                .unwrap()
        });
        let mutable_metadata = custom_mutable_metadata.unwrap_or_else(|| {
            build_dm_mutable_metadata_extension_default(context.inbox_id(), &dm_target_inbox_id)
                .unwrap()
        });
        let group_membership = custom_group_membership
            .unwrap_or_else(|| build_starting_group_membership_extension(context.inbox_id(), 0));
        let mutable_permissions = custom_mutable_permissions.unwrap_or_else(PolicySet::new_dm);
        let mutable_permission_extension =
            build_mutable_permissions_extension(mutable_permissions)?;

        let group_config = build_group_config(
            protected_metadata,
            mutable_metadata,
            group_membership,
            mutable_permission_extension,
        )?;

        let mls_group = OpenMlsGroup::new(
            &provider,
            &context.identity.installation_keys,
            &group_config,
            CredentialWithKey {
                credential: context.identity.credential(),
                signature_key: context.identity.installation_keys.to_public_vec().into(),
            },
        )?;

        let group_id = mls_group.group_id().to_vec();
        let stored_group = StoredGroup::new(
            group_id.clone(),
            now_ns(),
            GroupMembershipState::Allowed, // Use Allowed as default for tests
            context.inbox_id(),
            Some(dm_target_inbox_id),
        );

        stored_group.store(provider.conn_ref())?;
        Ok(Self::new(
            context.clone(),
            group_id,
            stored_group.created_at_ns,
        ))
    }
}

fn extract_message_v1(message: GroupMessage) -> Result<GroupMessageV1, MessageProcessingError> {
    match message.version {
        Some(GroupMessageVersion::V1(value)) => Ok(value),
        _ => Err(MessageProcessingError::InvalidPayload),
    }
}

pub fn extract_group_id(message: &GroupMessage) -> Result<Vec<u8>, MessageProcessingError> {
    match &message.version {
        Some(GroupMessageVersion::V1(value)) => Ok(value.group_id.clone()),
        _ => Err(MessageProcessingError::InvalidPayload),
    }
}

fn build_protected_metadata_extension(
    creator_inbox_id: String,
    group_purpose: Purpose,
) -> Result<Extension, GroupError> {
    let group_type = match group_purpose {
        Purpose::Conversation => ConversationType::Group,
        Purpose::Sync => ConversationType::Sync,
    };

    let metadata = GroupMetadata::new(group_type, creator_inbox_id, None);
    let protected_metadata = Metadata::new(metadata.try_into()?);

    Ok(Extension::ImmutableMetadata(protected_metadata))
}

fn build_dm_protected_metadata_extension(
    creator_inbox_id: String,
    dm_inbox_id: InboxId,
) -> Result<Extension, GroupError> {
    let dm_members = Some(DmMembers {
        member_one_inbox_id: creator_inbox_id.clone(),
        member_two_inbox_id: dm_inbox_id,
    });

    let metadata = GroupMetadata::new(ConversationType::Dm, creator_inbox_id, dm_members);
    let protected_metadata = Metadata::new(metadata.try_into()?);

    Ok(Extension::ImmutableMetadata(protected_metadata))
}

fn build_mutable_permissions_extension(policies: PolicySet) -> Result<Extension, GroupError> {
    let permissions: Vec<u8> = GroupMutablePermissions::new(policies).try_into()?;
    let unknown_gc_extension = UnknownExtension(permissions);

    Ok(Extension::Unknown(
        GROUP_PERMISSIONS_EXTENSION_ID,
        unknown_gc_extension,
    ))
}

pub fn build_mutable_metadata_extension_default(
    creator_inbox_id: String,
    opts: GroupMetadataOptions,
) -> Result<Extension, GroupError> {
    let mutable_metadata: Vec<u8> =
        GroupMutableMetadata::new_default(creator_inbox_id, opts).try_into()?;
    let unknown_gc_extension = UnknownExtension(mutable_metadata);

    Ok(Extension::Unknown(
        MUTABLE_METADATA_EXTENSION_ID,
        unknown_gc_extension,
    ))
}

pub fn build_dm_mutable_metadata_extension_default(
    creator_inbox_id: String,
    dm_target_inbox_id: &str,
) -> Result<Extension, GroupError> {
    let mutable_metadata: Vec<u8> =
        GroupMutableMetadata::new_dm_default(creator_inbox_id, dm_target_inbox_id).try_into()?;
    let unknown_gc_extension = UnknownExtension(mutable_metadata);

    Ok(Extension::Unknown(
        MUTABLE_METADATA_EXTENSION_ID,
        unknown_gc_extension,
    ))
}

#[tracing::instrument(level = "trace", skip_all)]
pub fn build_extensions_for_metadata_update(
    group: &OpenMlsGroup,
    field_name: String,
    field_value: String,
) -> Result<Extensions, GroupError> {
    let existing_metadata: GroupMutableMetadata = group.try_into()?;
    let mut attributes = existing_metadata.attributes.clone();
    attributes.insert(field_name, field_value);
    let new_mutable_metadata: Vec<u8> = GroupMutableMetadata::new(
        attributes,
        existing_metadata.admin_list,
        existing_metadata.super_admin_list,
    )
    .try_into()?;
    let unknown_gc_extension = UnknownExtension(new_mutable_metadata);
    let extension = Extension::Unknown(MUTABLE_METADATA_EXTENSION_ID, unknown_gc_extension);
    let mut extensions = group.extensions().clone();
    extensions.add_or_replace(extension);
    Ok(extensions)
}

#[tracing::instrument(level = "trace", skip_all)]
pub fn build_extensions_for_permissions_update(
    group: &OpenMlsGroup,
    update_permissions_intent: UpdatePermissionIntentData,
) -> Result<Extensions, GroupError> {
    let existing_permissions: GroupMutablePermissions = group.try_into()?;
    let existing_policy_set = existing_permissions.policies.clone();
    let new_policy_set = match update_permissions_intent.update_type {
        PermissionUpdateType::AddMember => PolicySet::new(
            update_permissions_intent.policy_option.into(),
            existing_policy_set.remove_member_policy,
            existing_policy_set.update_metadata_policy,
            existing_policy_set.add_admin_policy,
            existing_policy_set.remove_admin_policy,
            existing_policy_set.update_permissions_policy,
        ),
        PermissionUpdateType::RemoveMember => PolicySet::new(
            existing_policy_set.add_member_policy,
            update_permissions_intent.policy_option.into(),
            existing_policy_set.update_metadata_policy,
            existing_policy_set.add_admin_policy,
            existing_policy_set.remove_admin_policy,
            existing_policy_set.update_permissions_policy,
        ),
        PermissionUpdateType::AddAdmin => PolicySet::new(
            existing_policy_set.add_member_policy,
            existing_policy_set.remove_member_policy,
            existing_policy_set.update_metadata_policy,
            update_permissions_intent.policy_option.into(),
            existing_policy_set.remove_admin_policy,
            existing_policy_set.update_permissions_policy,
        ),
        PermissionUpdateType::RemoveAdmin => PolicySet::new(
            existing_policy_set.add_member_policy,
            existing_policy_set.remove_member_policy,
            existing_policy_set.update_metadata_policy,
            existing_policy_set.add_admin_policy,
            update_permissions_intent.policy_option.into(),
            existing_policy_set.update_permissions_policy,
        ),
        PermissionUpdateType::UpdateMetadata => {
            let mut metadata_policy = existing_policy_set.update_metadata_policy.clone();
            metadata_policy.insert(
                update_permissions_intent.metadata_field_name.ok_or(
                    GroupError::MissingMetadataField {
                        name: "metadata_field_name".into(),
                    },
                )?,
                update_permissions_intent.policy_option.into(),
            );
            PolicySet::new(
                existing_policy_set.add_member_policy,
                existing_policy_set.remove_member_policy,
                metadata_policy,
                existing_policy_set.add_admin_policy,
                existing_policy_set.remove_admin_policy,
                existing_policy_set.update_permissions_policy,
            )
        }
    };
    let new_group_permissions: Vec<u8> = GroupMutablePermissions::new(new_policy_set).try_into()?;
    let unknown_gc_extension = UnknownExtension(new_group_permissions);
    let extension = Extension::Unknown(GROUP_PERMISSIONS_EXTENSION_ID, unknown_gc_extension);
    let mut extensions = group.extensions().clone();
    extensions.add_or_replace(extension);
    Ok(extensions)
}

#[tracing::instrument(level = "trace", skip_all)]
pub fn build_extensions_for_admin_lists_update(
    group: &OpenMlsGroup,
    admin_lists_update: UpdateAdminListIntentData,
) -> Result<Extensions, GroupError> {
    let existing_metadata: GroupMutableMetadata = group.try_into()?;
    let attributes = existing_metadata.attributes.clone();
    let mut admin_list = existing_metadata.admin_list;
    let mut super_admin_list = existing_metadata.super_admin_list;
    match admin_lists_update.action_type {
        AdminListActionType::Add => {
            if !admin_list.contains(&admin_lists_update.inbox_id) {
                admin_list.push(admin_lists_update.inbox_id);
            }
        }
        AdminListActionType::Remove => admin_list.retain(|x| x != &admin_lists_update.inbox_id),
        AdminListActionType::AddSuper => {
            if !super_admin_list.contains(&admin_lists_update.inbox_id) {
                super_admin_list.push(admin_lists_update.inbox_id);
            }
        }
        AdminListActionType::RemoveSuper => {
            super_admin_list.retain(|x| x != &admin_lists_update.inbox_id)
        }
    }
    let new_mutable_metadata: Vec<u8> =
        GroupMutableMetadata::new(attributes, admin_list, super_admin_list).try_into()?;
    let unknown_gc_extension = UnknownExtension(new_mutable_metadata);
    let extension = Extension::Unknown(MUTABLE_METADATA_EXTENSION_ID, unknown_gc_extension);
    let mut extensions = group.extensions().clone();
    extensions.add_or_replace(extension);
    Ok(extensions)
}

pub fn build_starting_group_membership_extension(inbox_id: String, sequence_id: u64) -> Extension {
    let mut group_membership = GroupMembership::new();
    group_membership.add(inbox_id, sequence_id);
    build_group_membership_extension(&group_membership)
}

pub fn build_group_membership_extension(group_membership: &GroupMembership) -> Extension {
    let unknown_gc_extension = UnknownExtension(group_membership.into());

    Extension::Unknown(GROUP_MEMBERSHIP_EXTENSION_ID, unknown_gc_extension)
}

fn build_group_config(
    protected_metadata_extension: Extension,
    mutable_metadata_extension: Extension,
    group_membership_extension: Extension,
    mutable_permission_extension: Extension,
) -> Result<MlsGroupCreateConfig, GroupError> {
    let required_extension_types = &[
        ExtensionType::Unknown(GROUP_MEMBERSHIP_EXTENSION_ID),
        ExtensionType::Unknown(MUTABLE_METADATA_EXTENSION_ID),
        ExtensionType::Unknown(GROUP_PERMISSIONS_EXTENSION_ID),
        ExtensionType::ImmutableMetadata,
        ExtensionType::LastResort,
        ExtensionType::ApplicationId,
    ];

    let required_proposal_types = &[ProposalType::GroupContextExtensions];

    let capabilities = Capabilities::new(
        None,
        None,
        Some(required_extension_types),
        Some(required_proposal_types),
        None,
    );
    let credentials = &[CredentialType::Basic];

    let required_capabilities =
        Extension::RequiredCapabilities(RequiredCapabilitiesExtension::new(
            required_extension_types,
            required_proposal_types,
            credentials,
        ));

    let extensions = Extensions::from_vec(vec![
        protected_metadata_extension,
        mutable_metadata_extension,
        group_membership_extension,
        mutable_permission_extension,
        required_capabilities,
    ])?;

    Ok(MlsGroupCreateConfig::builder()
        .with_group_context_extensions(extensions)?
        .capabilities(capabilities)
        .ciphersuite(CIPHERSUITE)
        .wire_format_policy(WireFormatPolicy::default())
        .max_past_epochs(MAX_PAST_EPOCHS)
        .use_ratchet_tree_extension(true)
        .build())
}

async fn validate_initial_group_membership<ApiClient: XmtpApi>(
    client: &Client<ApiClient>,
    conn: &DbConnection,
    mls_group: &OpenMlsGroup,
) -> Result<(), GroupError> {
    tracing::info!("Validating initial group membership");
    let membership = extract_group_membership(mls_group.extensions())?;
    let needs_update = client.filter_inbox_ids_needing_updates(conn, membership.to_filters())?;
    if !needs_update.is_empty() {
        load_identity_updates(&client.api_client, conn, needs_update).await?;
    }

    let mut expected_installation_ids = HashSet::<Vec<u8>>::new();

    let futures: Vec<_> = membership
        .members
        .into_iter()
        .map(|(inbox_id, sequence_id)| {
            client.get_association_state(conn, inbox_id, Some(sequence_id as i64))
        })
        .collect();

    let results = futures::future::try_join_all(futures).await?;

    for association_state in results {
        expected_installation_ids.extend(association_state.installation_ids());
    }

    let actual_installation_ids: HashSet<Vec<u8>> = mls_group
        .members()
        .map(|member| member.signature_key)
        .collect();

    if expected_installation_ids != actual_installation_ids {
        return Err(GroupError::InvalidGroupMembership);
    }

    tracing::info!("Group membership validated");
    Ok(())
}

fn validate_dm_group<ApiClient: XmtpApi>(
    client: &Client<ApiClient>,
    mls_group: &OpenMlsGroup,
    added_by_inbox: &str,
) -> Result<(), GroupError> {
    let metadata = extract_group_metadata(mls_group)?;

    // Check if the conversation type is DM
    if metadata.conversation_type != ConversationType::Dm {
        return Err(GroupError::Generic(
            "Invalid conversation type for DM group".to_string(),
        ));
    }

    // Check if DmMembers are set and validate their contents
    if let Some(dm_members) = metadata.dm_members {
        let our_inbox_id = client.context.identity.inbox_id().clone();
        if !((dm_members.member_one_inbox_id == added_by_inbox
            && dm_members.member_two_inbox_id == our_inbox_id)
            || (dm_members.member_one_inbox_id == our_inbox_id
                && dm_members.member_two_inbox_id == added_by_inbox))
        {
            return Err(GroupError::Generic(
                "DM members do not match expected inboxes".to_string(),
            ));
        }
    } else {
        return Err(GroupError::Generic(
            "DM group must have DmMembers set".to_string(),
        ));
    }

    // Validate mutable metadata
    let mutable_metadata: GroupMutableMetadata = mls_group.try_into()?;

    // Check if the admin list and super admin list are empty
    if !mutable_metadata.admin_list.is_empty() || !mutable_metadata.super_admin_list.is_empty() {
        return Err(GroupError::Generic(
            "DM group must have empty admin and super admin lists".to_string(),
        ));
    }

    // Validate permissions
    let permissions = extract_group_permissions(mls_group)?;
    if permissions != GroupMutablePermissions::new(PolicySet::new_dm()) {
        return Err(GroupError::Generic(
            "Invalid permissions for DM group".to_string(),
        ));
    }

    Ok(())
}

fn build_group_join_config() -> MlsGroupJoinConfig {
    MlsGroupJoinConfig::builder()
        .wire_format_policy(WireFormatPolicy::default())
        .max_past_epochs(MAX_PAST_EPOCHS)
        .use_ratchet_tree_extension(true)
        .build()
}

#[cfg(test)]
pub(crate) mod tests {
    #[cfg(target_arch = "wasm32")]
    wasm_bindgen_test::wasm_bindgen_test_configure!(run_in_dedicated_worker);

    use diesel::connection::SimpleConnection;
    use futures::future::join_all;
    use openmls::prelude::Member;
    use prost::Message;
    use std::sync::Arc;
    use xmtp_cryptography::utils::generate_local_wallet;
    use xmtp_proto::xmtp::mls::message_contents::EncodedContent;

    use crate::{
        assert_err,
        builder::ClientBuilder,
        client::{FindGroupParams, MessageProcessingError},
        codecs::{group_updated::GroupUpdatedCodec, ContentCodec},
        groups::{
<<<<<<< HEAD
=======
            build_dm_protected_metadata_extension, build_group_membership_extension,
            build_mutable_metadata_extension_default, build_protected_metadata_extension,
            group_membership::GroupMembership,
>>>>>>> de864d48
            group_metadata::{ConversationType, GroupMetadata},
            group_mutable_metadata::MetadataField,
            intents::{PermissionPolicyOption, PermissionUpdateType},
            members::{GroupMember, PermissionLevel},
<<<<<<< HEAD
            DeliveryStatus, GroupError, GroupMetadataOptions, PreconfiguredPolicies,
=======
            validate_dm_group, DeliveryStatus, GroupMetadataOptions, PreconfiguredPolicies,
>>>>>>> de864d48
            UpdateAdminListType,
        },
        storage::{
            consent_record::ConsentState,
            group::Purpose,
            group_intent::{IntentKind, IntentState, NewGroupIntent},
            group_message::{GroupMessageKind, StoredGroupMessage},
        },
        xmtp_openmls_provider::XmtpOpenMlsProvider,
        Client, InboxOwner, StreamHandle as _, XmtpApi,
    };

<<<<<<< HEAD
    use super::MlsGroup;
=======
    use super::{
        group_permissions::PolicySet,
        intents::{Installation, SendWelcomesAction},
        GroupError, MlsGroup,
    };
>>>>>>> de864d48

    async fn receive_group_invite<ApiClient>(client: &Client<ApiClient>) -> MlsGroup
    where
        ApiClient: XmtpApi,
    {
        client.sync_welcomes().await.unwrap();
        let mut groups = client.find_groups(FindGroupParams::default()).unwrap();

        groups.remove(0)
    }

    async fn get_latest_message<ApiClient>(
        group: &MlsGroup,
        client: &Client<ApiClient>,
    ) -> StoredGroupMessage
    where
        ApiClient: XmtpApi,
    {
        group.sync(client).await.unwrap();
        let mut messages = group.find_messages(None, None, None, None, None).unwrap();
        messages.pop().unwrap()
    }

    // Adds a member to the group without the usual validations on group membership
    // Used for testing adversarial scenarios
    #[cfg(not(target_arch = "wasm32"))]
    async fn force_add_member<ApiClient: XmtpApi>(
        sender_client: &Client<ApiClient>,
        new_member_client: &Client<ApiClient>,
        sender_group: &MlsGroup,
        sender_mls_group: &mut openmls::prelude::MlsGroup,
        sender_provider: &XmtpOpenMlsProvider,
    ) {
        use super::intents::{Installation, SendWelcomesAction};
        use openmls::prelude::tls_codec::Serialize;
        let new_member_provider = new_member_client.mls_provider().unwrap();

        let key_package = new_member_client
            .identity()
            .new_key_package(&new_member_provider)
            .unwrap();
        let hpke_init_key = key_package.hpke_init_key().as_slice().to_vec();
        let (commit, welcome, _) = sender_mls_group
            .add_members(
                sender_provider,
                &sender_client.identity().installation_keys,
                &[key_package],
            )
            .unwrap();
        let serialized_commit = commit.tls_serialize_detached().unwrap();
        let serialized_welcome = welcome.tls_serialize_detached().unwrap();
        let send_welcomes_action = SendWelcomesAction::new(
            vec![Installation {
                installation_key: new_member_client.installation_public_key(),
                hpke_public_key: hpke_init_key,
            }],
            serialized_welcome,
        );
        sender_client
            .api_client
            .send_group_messages(vec![serialized_commit.as_slice()])
            .await
            .unwrap();
        sender_group
            .send_welcomes(send_welcomes_action, sender_client)
            .await
            .unwrap();
    }

    #[cfg_attr(target_arch = "wasm32", wasm_bindgen_test::wasm_bindgen_test)]
    #[cfg_attr(not(target_arch = "wasm32"), tokio::test(flavor = "current_thread"))]
    async fn test_send_message() {
        let wallet = generate_local_wallet();
        let client = ClientBuilder::new_test_client(&wallet).await;
        let group = client
            .create_group(None, GroupMetadataOptions::default())
            .expect("create group");
        group
            .send_message(b"hello", &client)
            .await
            .expect("send message");

        let messages = client
            .api_client
            .query_group_messages(group.group_id, None)
            .await
            .expect("read topic");
        assert_eq!(messages.len(), 2);
    }

    #[cfg_attr(target_arch = "wasm32", wasm_bindgen_test::wasm_bindgen_test)]
    #[cfg_attr(not(target_arch = "wasm32"), tokio::test(flavor = "current_thread"))]
    async fn test_receive_self_message() {
        let wallet = generate_local_wallet();
        let client = ClientBuilder::new_test_client(&wallet).await;
        let group = client
            .create_group(None, GroupMetadataOptions::default())
            .expect("create group");
        let msg = b"hello";
        group
            .send_message(msg, &client)
            .await
            .expect("send message");

        group
            .receive(&client.store().conn().unwrap().into(), &client)
            .await
            .unwrap();
        // Check for messages
        let messages = group.find_messages(None, None, None, None, None).unwrap();
        assert_eq!(messages.len(), 1);
        assert_eq!(messages.first().unwrap().decrypted_message_bytes, msg);
    }

    #[cfg_attr(target_arch = "wasm32", wasm_bindgen_test::wasm_bindgen_test)]
    #[cfg_attr(not(target_arch = "wasm32"), tokio::test(flavor = "current_thread"))]
    async fn test_receive_message_from_other() {
        let alix = ClientBuilder::new_test_client(&generate_local_wallet()).await;
        let bo = ClientBuilder::new_test_client(&generate_local_wallet()).await;
        let alix_group = alix
            .create_group(None, GroupMetadataOptions::default())
            .expect("create group");
        alix_group
            .add_members_by_inbox_id(&alix, vec![bo.inbox_id()])
            .await
            .unwrap();
        let alix_message = b"hello from alix";
        alix_group
            .send_message(alix_message, &alix)
            .await
            .expect("send message");

        let bo_group = receive_group_invite(&bo).await;
        let message = get_latest_message(&bo_group, &bo).await;
        assert_eq!(message.decrypted_message_bytes, alix_message);

        let bo_message = b"hello from bo";
        bo_group
            .send_message(bo_message, &bo)
            .await
            .expect("send message");

        let message = get_latest_message(&alix_group, &alix).await;
        assert_eq!(message.decrypted_message_bytes, bo_message);
    }

    // Test members function from non group creator
    #[cfg_attr(target_arch = "wasm32", wasm_bindgen_test::wasm_bindgen_test)]
    #[cfg_attr(not(target_arch = "wasm32"), tokio::test(flavor = "current_thread"))]
    async fn test_members_func_from_non_creator() {
        let amal = ClientBuilder::new_test_client(&generate_local_wallet()).await;
        let bola = ClientBuilder::new_test_client(&generate_local_wallet()).await;

        let amal_group = amal
            .create_group(None, GroupMetadataOptions::default())
            .unwrap();
        amal_group
            .add_members_by_inbox_id(&amal, vec![bola.inbox_id()])
            .await
            .unwrap();

        // Get bola's version of the same group
        let bola_groups = bola.sync_welcomes().await.unwrap();
        let bola_group = bola_groups.first().unwrap();

        // Call sync for both
        amal_group.sync(&amal).await.unwrap();
        bola_group.sync(&bola).await.unwrap();

        // Verify bola can see the group name
        let bola_group_name = bola_group
            .group_name(bola_group.mls_provider().unwrap())
            .unwrap();
        assert_eq!(bola_group_name, "");

        // Check if both clients can see the members correctly
        let amal_members: Vec<GroupMember> = amal_group.members(&amal).await.unwrap();
        let bola_members: Vec<GroupMember> = bola_group.members(&bola).await.unwrap();

        assert_eq!(amal_members.len(), 2);
        assert_eq!(bola_members.len(), 2);

        for member in &amal_members {
            if member.inbox_id == amal.inbox_id() {
                assert_eq!(
                    member.permission_level,
                    PermissionLevel::SuperAdmin,
                    "Amal should be a super admin"
                );
            } else if member.inbox_id == bola.inbox_id() {
                assert_eq!(
                    member.permission_level,
                    PermissionLevel::Member,
                    "Bola should be a member"
                );
            }
        }
    }

    // Amal and Bola will both try and add Charlie from the same epoch.
    // The group should resolve to a consistent state
    #[cfg_attr(target_arch = "wasm32", wasm_bindgen_test::wasm_bindgen_test)]
    #[cfg_attr(not(target_arch = "wasm32"), tokio::test(flavor = "current_thread"))]
    async fn test_add_member_conflict() {
        let amal = ClientBuilder::new_test_client(&generate_local_wallet()).await;
        let bola = ClientBuilder::new_test_client(&generate_local_wallet()).await;
        let charlie = ClientBuilder::new_test_client(&generate_local_wallet()).await;

        let amal_group = amal
            .create_group(None, GroupMetadataOptions::default())
            .unwrap();
        // Add bola
        amal_group
            .add_members_by_inbox_id(&amal, vec![bola.inbox_id()])
            .await
            .unwrap();

        // Get bola's version of the same group
        let bola_groups = bola.sync_welcomes().await.unwrap();
        let bola_group = bola_groups.first().unwrap();
        bola_group.sync(&bola).await.unwrap();

        tracing::info!("Adding charlie from amal");
        // Have amal and bola both invite charlie.
        amal_group
            .add_members_by_inbox_id(&amal, vec![charlie.inbox_id()])
            .await
            .expect("failed to add charlie");
        tracing::info!("Adding charlie from bola");
        bola_group
            .add_members_by_inbox_id(&bola, vec![charlie.inbox_id()])
            .await
            .expect("bola's add should succeed in a no-op");

        amal_group
            .receive(&amal.store().conn().unwrap().into(), &amal)
            .await
            .expect_err("expected error");

        // Check Amal's MLS group state.
        let amal_db = XmtpOpenMlsProvider::from(amal.context.store().conn().unwrap());
        let amal_mls_group = amal_group.load_mls_group(&amal_db).unwrap();
        let amal_members: Vec<Member> = amal_mls_group.members().collect();
        assert_eq!(amal_members.len(), 3);

        // Check Bola's MLS group state.
        let bola_db = XmtpOpenMlsProvider::from(bola.context.store().conn().unwrap());
        let bola_mls_group = bola_group.load_mls_group(&bola_db).unwrap();
        let bola_members: Vec<Member> = bola_mls_group.members().collect();
        assert_eq!(bola_members.len(), 3);

        let amal_uncommitted_intents = amal_db
            .conn_ref()
            .find_group_intents(
                amal_group.group_id.clone(),
                Some(vec![
                    IntentState::ToPublish,
                    IntentState::Published,
                    IntentState::Error,
                ]),
                None,
            )
            .unwrap();
        assert_eq!(amal_uncommitted_intents.len(), 0);

        let bola_failed_intents = bola_db
            .conn_ref()
            .find_group_intents(
                bola_group.group_id.clone(),
                Some(vec![IntentState::Error]),
                None,
            )
            .unwrap();
        // Bola's attempted add should be deleted, since it will have been a no-op on the second try
        assert_eq!(bola_failed_intents.len(), 0);

        // Make sure sending and receiving both worked
        amal_group
            .send_message("hello from amal".as_bytes(), &amal)
            .await
            .unwrap();
        bola_group
            .send_message("hello from bola".as_bytes(), &bola)
            .await
            .unwrap();

        let bola_messages = bola_group
            .find_messages(None, None, None, None, None)
            .unwrap();
        let matching_message = bola_messages
            .iter()
            .find(|m| m.decrypted_message_bytes == "hello from amal".as_bytes());
        tracing::info!("found message: {:?}", bola_messages);
        assert!(matching_message.is_some());
    }

    #[cfg_attr(not(target_arch = "wasm32"), test)]
    #[cfg(not(target_arch = "wasm32"))]
    fn test_create_from_welcome_validation() {
        use crate::groups::{build_group_membership_extension, group_membership::GroupMembership};
        use crate::{assert_logged, utils::test::traced_test};
        traced_test(|| async {
            let alix = ClientBuilder::new_test_client(&generate_local_wallet()).await;
            let bo = ClientBuilder::new_test_client(&generate_local_wallet()).await;

            let alix_group: MlsGroup = alix
                .create_group(None, GroupMetadataOptions::default())
                .unwrap();
            let provider = alix.mls_provider().unwrap();
            // Doctor the group membership
            let mut mls_group = alix_group.load_mls_group(&provider).unwrap();
            let mut existing_extensions = mls_group.extensions().clone();
            let mut group_membership = GroupMembership::new();
            group_membership.add("foo".to_string(), 1);
            existing_extensions.add_or_replace(build_group_membership_extension(&group_membership));
            mls_group
                .update_group_context_extensions(
                    &provider,
                    existing_extensions.clone(),
                    &alix.identity().installation_keys,
                )
                .unwrap();
            mls_group.merge_pending_commit(&provider).unwrap();

            // Now add bo to the group
            force_add_member(&alix, &bo, &alix_group, &mut mls_group, &provider).await;

            // Bo should not be able to actually read this group
            bo.sync_welcomes().await.unwrap();
            let groups = bo.find_groups(FindGroupParams::default()).unwrap();
            assert_eq!(groups.len(), 0);
            assert_logged!("failed to create group from welcome", 1);
        });
    }

    #[cfg_attr(target_arch = "wasm32", wasm_bindgen_test::wasm_bindgen_test)]
    #[cfg_attr(not(target_arch = "wasm32"), tokio::test(flavor = "current_thread"))]
    async fn test_add_inbox() {
        let client = ClientBuilder::new_test_client(&generate_local_wallet()).await;
        let client_2 = ClientBuilder::new_test_client(&generate_local_wallet()).await;
        let group = client
            .create_group(None, GroupMetadataOptions::default())
            .expect("create group");

        group
            .add_members_by_inbox_id(&client, vec![client_2.inbox_id()])
            .await
            .unwrap();

        let group_id = group.group_id;

        let messages = client
            .api_client
            .query_group_messages(group_id, None)
            .await
            .unwrap();

        assert_eq!(messages.len(), 1);
    }

    #[cfg_attr(target_arch = "wasm32", wasm_bindgen_test::wasm_bindgen_test)]
    #[cfg_attr(not(target_arch = "wasm32"), tokio::test(flavor = "current_thread"))]
    async fn test_add_invalid_member() {
        let client = ClientBuilder::new_test_client(&generate_local_wallet()).await;
        let group = client
            .create_group(None, GroupMetadataOptions::default())
            .expect("create group");

        let result = group
            .add_members_by_inbox_id(&client, vec!["1234".to_string()])
            .await;

        assert!(result.is_err());
    }

    #[cfg_attr(target_arch = "wasm32", wasm_bindgen_test::wasm_bindgen_test)]
    #[cfg_attr(not(target_arch = "wasm32"), tokio::test(flavor = "current_thread"))]
    async fn test_add_unregistered_member() {
        let amal = ClientBuilder::new_test_client(&generate_local_wallet()).await;
        let unconnected_wallet_address = generate_local_wallet().get_address();
        let group = amal
            .create_group(None, GroupMetadataOptions::default())
            .unwrap();
        let result = group
            .add_members(&amal, vec![unconnected_wallet_address])
            .await;

        assert!(result.is_err());
    }

    #[cfg_attr(target_arch = "wasm32", wasm_bindgen_test::wasm_bindgen_test)]
    #[cfg_attr(not(target_arch = "wasm32"), tokio::test(flavor = "current_thread"))]
    async fn test_remove_inbox() {
        let client_1 = ClientBuilder::new_test_client(&generate_local_wallet()).await;
        // Add another client onto the network
        let client_2 = ClientBuilder::new_test_client(&generate_local_wallet()).await;

        let group = client_1
            .create_group(None, GroupMetadataOptions::default())
            .expect("create group");
        group
            .add_members_by_inbox_id(&client_1, vec![client_2.inbox_id()])
            .await
            .expect("group create failure");

        let messages_with_add = group.find_messages(None, None, None, None, None).unwrap();
        assert_eq!(messages_with_add.len(), 1);

        // Try and add another member without merging the pending commit
        group
            .remove_members_by_inbox_id(&client_1, vec![client_2.inbox_id()])
            .await
            .expect("group remove members failure");

        let messages_with_remove = group.find_messages(None, None, None, None, None).unwrap();
        assert_eq!(messages_with_remove.len(), 2);

        // We are expecting 1 message on the group topic, not 2, because the second one should have
        // failed
        let group_id = group.group_id;
        let messages = client_1
            .api_client
            .query_group_messages(group_id, None)
            .await
            .expect("read topic");

        assert_eq!(messages.len(), 2);
    }

    #[cfg_attr(target_arch = "wasm32", wasm_bindgen_test::wasm_bindgen_test)]
    #[cfg_attr(not(target_arch = "wasm32"), tokio::test(flavor = "current_thread"))]
    async fn test_key_update() {
        let client = ClientBuilder::new_test_client(&generate_local_wallet()).await;
        let bola_client = ClientBuilder::new_test_client(&generate_local_wallet()).await;

        let group = client
            .create_group(None, GroupMetadataOptions::default())
            .expect("create group");
        group
            .add_members_by_inbox_id(&client, vec![bola_client.inbox_id()])
            .await
            .unwrap();

        group.key_update(&client).await.unwrap();

        let messages = client
            .api_client
            .query_group_messages(group.group_id.clone(), None)
            .await
            .unwrap();
        assert_eq!(messages.len(), 2);

        let provider: XmtpOpenMlsProvider = client.context.store().conn().unwrap().into();
        let mls_group = group.load_mls_group(&provider).unwrap();
        let pending_commit = mls_group.pending_commit();
        assert!(pending_commit.is_none());

        group
            .send_message(b"hello", &client)
            .await
            .expect("send message");

        bola_client.sync_welcomes().await.unwrap();
        let bola_groups = bola_client.find_groups(FindGroupParams::default()).unwrap();
        let bola_group = bola_groups.first().unwrap();
        bola_group.sync(&bola_client).await.unwrap();
        let bola_messages = bola_group
            .find_messages(None, None, None, None, None)
            .unwrap();
        assert_eq!(bola_messages.len(), 1);
    }

    #[cfg_attr(target_arch = "wasm32", wasm_bindgen_test::wasm_bindgen_test)]
    #[cfg_attr(not(target_arch = "wasm32"), tokio::test(flavor = "current_thread"))]
    async fn test_post_commit() {
        let client = ClientBuilder::new_test_client(&generate_local_wallet()).await;
        let client_2 = ClientBuilder::new_test_client(&generate_local_wallet()).await;
        let group = client
            .create_group(None, GroupMetadataOptions::default())
            .expect("create group");

        group
            .add_members_by_inbox_id(&client, vec![client_2.inbox_id()])
            .await
            .unwrap();

        // Check if the welcome was actually sent
        let welcome_messages = client
            .api_client
            .query_welcome_messages(client_2.installation_public_key(), None)
            .await
            .unwrap();

        assert_eq!(welcome_messages.len(), 1);
    }

    #[cfg_attr(target_arch = "wasm32", wasm_bindgen_test::wasm_bindgen_test)]
    #[cfg_attr(not(target_arch = "wasm32"), tokio::test(flavor = "current_thread"))]
    async fn test_remove_by_account_address() {
        let amal = ClientBuilder::new_test_client(&generate_local_wallet()).await;
        let bola_wallet = &generate_local_wallet();
        let bola = ClientBuilder::new_test_client(bola_wallet).await;
        let charlie_wallet = &generate_local_wallet();
        let _charlie = ClientBuilder::new_test_client(charlie_wallet).await;

        let group = amal
            .create_group(None, GroupMetadataOptions::default())
            .unwrap();
        group
            .add_members(
                &amal,
                vec![bola_wallet.get_address(), charlie_wallet.get_address()],
            )
            .await
            .unwrap();
        tracing::info!("created the group with 2 additional members");
        assert_eq!(group.members(&bola).await.unwrap().len(), 3);
        let messages = group.find_messages(None, None, None, None, None).unwrap();
        assert_eq!(messages.len(), 1);
        assert_eq!(messages[0].kind, GroupMessageKind::MembershipChange);
        let encoded_content =
            EncodedContent::decode(messages[0].decrypted_message_bytes.as_slice()).unwrap();
        let group_update = GroupUpdatedCodec::decode(encoded_content).unwrap();
        assert_eq!(group_update.added_inboxes.len(), 2);
        assert_eq!(group_update.removed_inboxes.len(), 0);

        group
            .remove_members(&amal, vec![bola_wallet.get_address()])
            .await
            .unwrap();
        assert_eq!(group.members(&bola).await.unwrap().len(), 2);
        tracing::info!("removed bola");
        let messages = group.find_messages(None, None, None, None, None).unwrap();
        assert_eq!(messages.len(), 2);
        assert_eq!(messages[1].kind, GroupMessageKind::MembershipChange);
        let encoded_content =
            EncodedContent::decode(messages[1].decrypted_message_bytes.as_slice()).unwrap();
        let group_update = GroupUpdatedCodec::decode(encoded_content).unwrap();
        assert_eq!(group_update.added_inboxes.len(), 0);
        assert_eq!(group_update.removed_inboxes.len(), 1);

        let bola_group = receive_group_invite(&bola).await;
        bola_group.sync(&bola).await.unwrap();
        assert!(!bola_group
            .is_active(bola_group.mls_provider().unwrap())
            .unwrap())
    }

    #[cfg_attr(target_arch = "wasm32", wasm_bindgen_test::wasm_bindgen_test)]
    #[cfg_attr(not(target_arch = "wasm32"), tokio::test(flavor = "current_thread"))]
    async fn test_removed_members_cannot_send_message_to_others() {
        let amal = ClientBuilder::new_test_client(&generate_local_wallet()).await;
        let bola_wallet = &generate_local_wallet();
        let bola = ClientBuilder::new_test_client(bola_wallet).await;
        let charlie_wallet = &generate_local_wallet();
        let charlie = ClientBuilder::new_test_client(charlie_wallet).await;

        let group = amal
            .create_group(None, GroupMetadataOptions::default())
            .unwrap();
        group
            .add_members(
                &amal,
                vec![bola_wallet.get_address(), charlie_wallet.get_address()],
            )
            .await
            .unwrap();
        assert_eq!(group.members(&bola).await.unwrap().len(), 3);

        group
            .remove_members(&amal, vec![bola_wallet.get_address()])
            .await
            .unwrap();
        assert_eq!(group.members(&bola).await.unwrap().len(), 2);
        assert!(group
            .members(&bola)
            .await
            .unwrap()
            .iter()
            .all(|m| m.inbox_id != bola.inbox_id()));
        assert!(group
            .members(&bola)
            .await
            .unwrap()
            .iter()
            .any(|m| m.inbox_id == charlie.inbox_id()));

        group.sync(&amal).await.expect("sync failed");

        let message_text = b"hello";
        group
            .send_message(message_text, &bola)
            .await
            .expect_err("expected send_message to fail");

        group.sync(&bola).await.expect("sync failed");
        group.sync(&amal).await.expect("sync failed");

        let amal_messages = group
            .find_messages(Some(GroupMessageKind::Application), None, None, None, None)
            .unwrap()
            .into_iter()
            .collect::<Vec<StoredGroupMessage>>();

        let message = amal_messages.first().unwrap();

        // FIXME:st this is passing ONLY because the message IS being sent to the group
        assert_eq!(message_text, &message.decrypted_message_bytes[..]);
        assert_eq!(amal_messages.len(), 1);
    }

    #[cfg_attr(target_arch = "wasm32", wasm_bindgen_test::wasm_bindgen_test)]
    #[cfg_attr(not(target_arch = "wasm32"), tokio::test(flavor = "current_thread"))]
    async fn test_add_missing_installations() {
        // Setup for test
        let amal_wallet = generate_local_wallet();
        let amal = ClientBuilder::new_test_client(&amal_wallet).await;
        let bola = ClientBuilder::new_test_client(&generate_local_wallet()).await;

        let group = amal
            .create_group(None, GroupMetadataOptions::default())
            .unwrap();
        group
            .add_members_by_inbox_id(&amal, vec![bola.inbox_id()])
            .await
            .unwrap();

        assert_eq!(group.members(&amal).await.unwrap().len(), 2);

        let provider: XmtpOpenMlsProvider = amal.context.store().conn().unwrap().into();
        // Finished with setup

        // add a second installation for amal using the same wallet
        let _amal_2nd = ClientBuilder::new_test_client(&amal_wallet).await;

        // test if adding the new installation(s) worked
        let new_installations_were_added = group.add_missing_installations(&provider, &amal).await;
        assert!(new_installations_were_added.is_ok());

        group.sync(&amal).await.unwrap();
        let mls_group = group.load_mls_group(&provider).unwrap();
        let num_members = mls_group.members().collect::<Vec<_>>().len();
        assert_eq!(num_members, 3);
    }

    #[cfg_attr(target_arch = "wasm32", wasm_bindgen_test::wasm_bindgen_test)]
    #[cfg_attr(
        not(target_arch = "wasm32"),
        tokio::test(flavor = "multi_thread", worker_threads = 10)
    )]
    async fn test_self_resolve_epoch_mismatch() {
        let amal = ClientBuilder::new_test_client(&generate_local_wallet()).await;
        let bola = ClientBuilder::new_test_client(&generate_local_wallet()).await;
        let charlie = ClientBuilder::new_test_client(&generate_local_wallet()).await;
        let dave_wallet = generate_local_wallet();
        let dave = ClientBuilder::new_test_client(&dave_wallet).await;
        let amal_group = amal
            .create_group(None, GroupMetadataOptions::default())
            .unwrap();
        // Add bola to the group
        amal_group
            .add_members_by_inbox_id(&amal, vec![bola.inbox_id()])
            .await
            .unwrap();

        let bola_group = receive_group_invite(&bola).await;
        bola_group.sync(&bola).await.unwrap();
        // Both Amal and Bola are up to date on the group state. Now each of them want to add someone else
        amal_group
            .add_members_by_inbox_id(&amal, vec![charlie.inbox_id()])
            .await
            .unwrap();

        bola_group
            .add_members_by_inbox_id(&bola, vec![dave.inbox_id()])
            .await
            .unwrap();

        // Send a message to the group, now that everyone is invited
        amal_group.sync(&amal).await.unwrap();
        amal_group.send_message(b"hello", &amal).await.unwrap();

        let charlie_group = receive_group_invite(&charlie).await;
        let dave_group = receive_group_invite(&dave).await;

        let (amal_latest_message, bola_latest_message, charlie_latest_message, dave_latest_message) = tokio::join!(
            get_latest_message(&amal_group, &amal),
            get_latest_message(&bola_group, &bola),
            get_latest_message(&charlie_group, &charlie),
            get_latest_message(&dave_group, &dave)
        );

        let expected_latest_message = b"hello".to_vec();
        assert!(expected_latest_message.eq(&amal_latest_message.decrypted_message_bytes));
        assert!(expected_latest_message.eq(&bola_latest_message.decrypted_message_bytes));
        assert!(expected_latest_message.eq(&charlie_latest_message.decrypted_message_bytes));
        assert!(expected_latest_message.eq(&dave_latest_message.decrypted_message_bytes));
    }

    #[cfg_attr(target_arch = "wasm32", wasm_bindgen_test::wasm_bindgen_test)]
    #[cfg_attr(not(target_arch = "wasm32"), tokio::test(flavor = "current_thread"))]
    async fn test_group_permissions() {
        let amal = ClientBuilder::new_test_client(&generate_local_wallet()).await;
        let bola = ClientBuilder::new_test_client(&generate_local_wallet()).await;
        let charlie = ClientBuilder::new_test_client(&generate_local_wallet()).await;

        let amal_group = amal
            .create_group(
                Some(PreconfiguredPolicies::AdminsOnly.to_policy_set()),
                GroupMetadataOptions::default(),
            )
            .unwrap();
        // Add bola to the group
        amal_group
            .add_members_by_inbox_id(&amal, vec![bola.inbox_id()])
            .await
            .unwrap();

        let bola_group = receive_group_invite(&bola).await;
        bola_group.sync(&bola).await.unwrap();
        assert!(bola_group
            .add_members_by_inbox_id(&bola, vec![charlie.inbox_id()])
            .await
            .is_err(),);
    }

    #[cfg_attr(target_arch = "wasm32", wasm_bindgen_test::wasm_bindgen_test)]
    #[cfg_attr(not(target_arch = "wasm32"), tokio::test(flavor = "current_thread"))]
    async fn test_group_options() {
        let amal = ClientBuilder::new_test_client(&generate_local_wallet()).await;

        let amal_group = amal
            .create_group(
                None,
                GroupMetadataOptions {
                    name: Some("Group Name".to_string()),
                    image_url_square: Some("url".to_string()),
                    description: Some("group description".to_string()),
                    pinned_frame_url: Some("pinned frame".to_string()),
                },
            )
            .unwrap();

        let binding = amal_group
            .mutable_metadata(amal_group.mls_provider().unwrap())
            .expect("msg");
        let amal_group_name: &String = binding
            .attributes
            .get(&MetadataField::GroupName.to_string())
            .unwrap();
        let amal_group_image_url: &String = binding
            .attributes
            .get(&MetadataField::GroupImageUrlSquare.to_string())
            .unwrap();
        let amal_group_description: &String = binding
            .attributes
            .get(&MetadataField::Description.to_string())
            .unwrap();
        let amal_group_pinned_frame_url: &String = binding
            .attributes
            .get(&MetadataField::GroupPinnedFrameUrl.to_string())
            .unwrap();

        assert_eq!(amal_group_name, "Group Name");
        assert_eq!(amal_group_image_url, "url");
        assert_eq!(amal_group_description, "group description");
        assert_eq!(amal_group_pinned_frame_url, "pinned frame");
    }

    #[cfg_attr(target_arch = "wasm32", wasm_bindgen_test::wasm_bindgen_test)]
    #[cfg_attr(not(target_arch = "wasm32"), tokio::test(flavor = "current_thread"))]
    #[ignore]
    async fn test_max_limit_add() {
        let amal = ClientBuilder::new_test_client(&generate_local_wallet()).await;
        let amal_group = amal
            .create_group(
                Some(PreconfiguredPolicies::AdminsOnly.to_policy_set()),
                GroupMetadataOptions::default(),
            )
            .unwrap();
        let mut clients = Vec::new();
        for _ in 0..249 {
            let wallet = generate_local_wallet();
            ClientBuilder::new_test_client(&wallet).await;
            clients.push(wallet.get_address());
        }
        amal_group.add_members(&amal, clients).await.unwrap();
        let bola_wallet = generate_local_wallet();
        ClientBuilder::new_test_client(&bola_wallet).await;
        assert!(amal_group
            .add_members_by_inbox_id(&amal, vec![bola_wallet.get_address()])
            .await
            .is_err(),);
    }

    #[cfg_attr(target_arch = "wasm32", wasm_bindgen_test::wasm_bindgen_test)]
    #[cfg_attr(not(target_arch = "wasm32"), tokio::test(flavor = "current_thread"))]
    async fn test_group_mutable_data() {
        let amal = ClientBuilder::new_test_client(&generate_local_wallet()).await;
        let bola = ClientBuilder::new_test_client(&generate_local_wallet()).await;

        // Create a group and verify it has the default group name
        let policy_set = Some(PreconfiguredPolicies::AdminsOnly.to_policy_set());
        let amal_group: MlsGroup = amal
            .create_group(policy_set, GroupMetadataOptions::default())
            .unwrap();
        amal_group.sync(&amal).await.unwrap();

        let group_mutable_metadata = amal_group
            .mutable_metadata(amal_group.mls_provider().unwrap())
            .unwrap();
        assert!(group_mutable_metadata.attributes.len().eq(&4));
        assert!(group_mutable_metadata
            .attributes
            .get(&MetadataField::GroupName.to_string())
            .unwrap()
            .eq(""));

        // Add bola to the group
        amal_group
            .add_members_by_inbox_id(&amal, vec![bola.inbox_id()])
            .await
            .unwrap();
        bola.sync_welcomes().await.unwrap();
        let bola_groups = bola.find_groups(FindGroupParams::default()).unwrap();
        assert_eq!(bola_groups.len(), 1);
        let bola_group = bola_groups.first().unwrap();
        bola_group.sync(&bola).await.unwrap();
        let group_mutable_metadata = bola_group
            .mutable_metadata(bola_group.mls_provider().unwrap())
            .unwrap();
        assert!(group_mutable_metadata
            .attributes
            .get(&MetadataField::GroupName.to_string())
            .unwrap()
            .eq(""));

        // Update group name
        amal_group
            .update_group_name(&amal, "New Group Name 1".to_string())
            .await
            .unwrap();

        amal_group
            .send_message("hello".as_bytes(), &amal)
            .await
            .unwrap();

        // Verify amal group sees update
        amal_group.sync(&amal).await.unwrap();
        let binding = amal_group
            .mutable_metadata(amal_group.mls_provider().unwrap())
            .expect("msg");
        let amal_group_name: &String = binding
            .attributes
            .get(&MetadataField::GroupName.to_string())
            .unwrap();
        assert_eq!(amal_group_name, "New Group Name 1");

        // Verify bola group sees update
        bola_group.sync(&bola).await.unwrap();
        let binding = bola_group
            .mutable_metadata(bola_group.mls_provider().unwrap())
            .expect("msg");
        let bola_group_name: &String = binding
            .attributes
            .get(&MetadataField::GroupName.to_string())
            .unwrap();
        assert_eq!(bola_group_name, "New Group Name 1");

        // Verify that bola can not update the group name since they are not the creator
        bola_group
            .update_group_name(&bola, "New Group Name 2".to_string())
            .await
            .expect_err("expected err");

        // Verify bola group does not see an update
        bola_group.sync(&bola).await.unwrap();
        let binding = bola_group
            .mutable_metadata(bola_group.mls_provider().unwrap())
            .expect("msg");
        let bola_group_name: &String = binding
            .attributes
            .get(&MetadataField::GroupName.to_string())
            .unwrap();
        assert_eq!(bola_group_name, "New Group Name 1");
    }

    #[cfg_attr(target_arch = "wasm32", wasm_bindgen_test::wasm_bindgen_test)]
    #[cfg_attr(not(target_arch = "wasm32"), tokio::test(flavor = "current_thread"))]
    async fn test_update_group_image_url_square() {
        let amal = ClientBuilder::new_test_client(&generate_local_wallet()).await;

        // Create a group and verify it has the default group name
        let policy_set = Some(PreconfiguredPolicies::AdminsOnly.to_policy_set());
        let amal_group: MlsGroup = amal
            .create_group(policy_set, GroupMetadataOptions::default())
            .unwrap();
        amal_group.sync(&amal).await.unwrap();

        let group_mutable_metadata = amal_group
            .mutable_metadata(amal_group.mls_provider().unwrap())
            .unwrap();
        assert!(group_mutable_metadata
            .attributes
            .get(&MetadataField::GroupImageUrlSquare.to_string())
            .unwrap()
            .eq(""));

        // Update group name
        amal_group
            .update_group_image_url_square(&amal, "a url".to_string())
            .await
            .unwrap();

        // Verify amal group sees update
        amal_group.sync(&amal).await.unwrap();
        let binding = amal_group
            .mutable_metadata(amal_group.mls_provider().unwrap())
            .expect("msg");
        let amal_group_image_url: &String = binding
            .attributes
            .get(&MetadataField::GroupImageUrlSquare.to_string())
            .unwrap();
        assert_eq!(amal_group_image_url, "a url");
    }

    #[cfg_attr(target_arch = "wasm32", wasm_bindgen_test::wasm_bindgen_test)]
    #[cfg_attr(not(target_arch = "wasm32"), tokio::test(flavor = "current_thread"))]
    async fn test_update_group_pinned_frame_url() {
        let amal = ClientBuilder::new_test_client(&generate_local_wallet()).await;

        // Create a group and verify it has the default group name
        let policy_set = Some(PreconfiguredPolicies::AdminsOnly.to_policy_set());
        let amal_group: MlsGroup = amal
            .create_group(policy_set, GroupMetadataOptions::default())
            .unwrap();
        amal_group.sync(&amal).await.unwrap();

        let group_mutable_metadata = amal_group
            .mutable_metadata(amal_group.mls_provider().unwrap())
            .unwrap();
        assert!(group_mutable_metadata
            .attributes
            .get(&MetadataField::GroupPinnedFrameUrl.to_string())
            .unwrap()
            .eq(""));

        // Update group name
        amal_group
            .update_group_pinned_frame_url(&amal, "a frame url".to_string())
            .await
            .unwrap();

        // Verify amal group sees update
        amal_group.sync(&amal).await.unwrap();
        let binding = amal_group
            .mutable_metadata(amal_group.mls_provider().unwrap())
            .expect("msg");
        let amal_group_pinned_frame_url: &String = binding
            .attributes
            .get(&MetadataField::GroupPinnedFrameUrl.to_string())
            .unwrap();
        assert_eq!(amal_group_pinned_frame_url, "a frame url");
    }

    #[cfg_attr(target_arch = "wasm32", wasm_bindgen_test::wasm_bindgen_test)]
    #[cfg_attr(not(target_arch = "wasm32"), tokio::test(flavor = "current_thread"))]
    async fn test_group_mutable_data_group_permissions() {
        let amal = ClientBuilder::new_test_client(&generate_local_wallet()).await;
        let bola_wallet = generate_local_wallet();
        let bola = ClientBuilder::new_test_client(&bola_wallet).await;

        // Create a group and verify it has the default group name
        let policy_set = Some(PreconfiguredPolicies::AllMembers.to_policy_set());
        let amal_group: MlsGroup = amal
            .create_group(policy_set, GroupMetadataOptions::default())
            .unwrap();
        amal_group.sync(&amal).await.unwrap();

        let group_mutable_metadata = amal_group
            .mutable_metadata(amal_group.mls_provider().unwrap())
            .unwrap();
        assert!(group_mutable_metadata
            .attributes
            .get(&MetadataField::GroupName.to_string())
            .unwrap()
            .eq(""));

        // Add bola to the group
        amal_group
            .add_members(&amal, vec![bola_wallet.get_address()])
            .await
            .unwrap();
        bola.sync_welcomes().await.unwrap();
        let bola_groups = bola.find_groups(FindGroupParams::default()).unwrap();
        assert_eq!(bola_groups.len(), 1);
        let bola_group = bola_groups.first().unwrap();
        bola_group.sync(&bola).await.unwrap();
        let group_mutable_metadata = bola_group
            .mutable_metadata(bola_group.mls_provider().unwrap())
            .unwrap();
        assert!(group_mutable_metadata
            .attributes
            .get(&MetadataField::GroupName.to_string())
            .unwrap()
            .eq(""));

        // Update group name
        amal_group
            .update_group_name(&amal, "New Group Name 1".to_string())
            .await
            .unwrap();

        // Verify amal group sees update
        amal_group.sync(&amal).await.unwrap();
        let binding = amal_group
            .mutable_metadata(amal_group.mls_provider().unwrap())
            .unwrap();
        let amal_group_name: &String = binding
            .attributes
            .get(&MetadataField::GroupName.to_string())
            .unwrap();
        assert_eq!(amal_group_name, "New Group Name 1");

        // Verify bola group sees update
        bola_group.sync(&bola).await.unwrap();
        let binding = bola_group
            .mutable_metadata(bola_group.mls_provider().unwrap())
            .expect("msg");
        let bola_group_name: &String = binding
            .attributes
            .get(&MetadataField::GroupName.to_string())
            .unwrap();
        assert_eq!(bola_group_name, "New Group Name 1");

        // Verify that bola CAN update the group name since everyone is admin for this group
        bola_group
            .update_group_name(&bola, "New Group Name 2".to_string())
            .await
            .expect("non creator failed to udpate group name");

        // Verify amal group sees an update
        amal_group.sync(&amal).await.unwrap();
        let binding = amal_group
            .mutable_metadata(amal_group.mls_provider().unwrap())
            .expect("msg");
        let amal_group_name: &String = binding
            .attributes
            .get(&MetadataField::GroupName.to_string())
            .unwrap();
        assert_eq!(amal_group_name, "New Group Name 2");
    }

    #[cfg_attr(target_arch = "wasm32", wasm_bindgen_test::wasm_bindgen_test)]
    #[cfg_attr(not(target_arch = "wasm32"), tokio::test(flavor = "current_thread"))]
    async fn test_group_admin_list_update() {
        let amal = ClientBuilder::new_test_client(&generate_local_wallet()).await;
        let bola_wallet = generate_local_wallet();
        let bola = ClientBuilder::new_test_client(&bola_wallet).await;
        let caro = ClientBuilder::new_test_client(&generate_local_wallet()).await;
        let charlie = ClientBuilder::new_test_client(&generate_local_wallet()).await;

        let policy_set = Some(PreconfiguredPolicies::AdminsOnly.to_policy_set());
        let amal_group = amal
            .create_group(policy_set, GroupMetadataOptions::default())
            .unwrap();
        amal_group.sync(&amal).await.unwrap();

        // Add bola to the group
        amal_group
            .add_members(&amal, vec![bola_wallet.get_address()])
            .await
            .unwrap();
        bola.sync_welcomes().await.unwrap();
        let bola_groups = bola.find_groups(FindGroupParams::default()).unwrap();
        assert_eq!(bola_groups.len(), 1);
        let bola_group = bola_groups.first().unwrap();
        bola_group.sync(&bola).await.unwrap();

        // Verify Amal is the only admin and super admin
        let provider = amal_group.mls_provider().unwrap();
        let admin_list = amal_group.admin_list(&provider).unwrap();
        let super_admin_list = amal_group.super_admin_list(&provider).unwrap();
        drop(provider); // allow connection to be cleaned
        assert_eq!(admin_list.len(), 0);
        assert_eq!(super_admin_list.len(), 1);
        assert!(super_admin_list.contains(&amal.inbox_id()));

        // Verify that bola can not add caro because they are not an admin
        bola.sync_welcomes().await.unwrap();
        let bola_groups = bola.find_groups(FindGroupParams::default()).unwrap();
        assert_eq!(bola_groups.len(), 1);
        let bola_group: &MlsGroup = bola_groups.first().unwrap();
        bola_group.sync(&bola).await.unwrap();
        bola_group
            .add_members_by_inbox_id(&bola, vec![caro.inbox_id()])
            .await
            .expect_err("expected err");

        // Add bola as an admin
        amal_group
            .update_admin_list(&amal, UpdateAdminListType::Add, bola.inbox_id())
            .await
            .unwrap();
        amal_group.sync(&amal).await.unwrap();
        bola_group.sync(&bola).await.unwrap();
        assert_eq!(
            bola_group
                .admin_list(bola_group.mls_provider().unwrap())
                .unwrap()
                .len(),
            1
        );
        assert!(bola_group
            .admin_list(bola_group.mls_provider().unwrap())
            .unwrap()
            .contains(&bola.inbox_id()));

        // Verify that bola can now add caro because they are an admin
        bola_group
            .add_members_by_inbox_id(&bola, vec![caro.inbox_id()])
            .await
            .unwrap();

        bola_group.sync(&bola).await.unwrap();

        // Verify that bola can not remove amal as a super admin, because
        // Remove admin is super admin only permissions
        bola_group
            .update_admin_list(&bola, UpdateAdminListType::RemoveSuper, amal.inbox_id())
            .await
            .expect_err("expected err");

        // Now amal removes bola as an admin
        amal_group
            .update_admin_list(&amal, UpdateAdminListType::Remove, bola.inbox_id())
            .await
            .unwrap();
        amal_group.sync(&amal).await.unwrap();
        bola_group.sync(&bola).await.unwrap();
        assert_eq!(
            bola_group
                .admin_list(bola_group.mls_provider().unwrap())
                .unwrap()
                .len(),
            0
        );
        assert!(!bola_group
            .admin_list(bola_group.mls_provider().unwrap())
            .unwrap()
            .contains(&bola.inbox_id()));

        // Verify that bola can not add charlie because they are not an admin
        bola.sync_welcomes().await.unwrap();
        let bola_groups = bola.find_groups(FindGroupParams::default()).unwrap();
        assert_eq!(bola_groups.len(), 1);
        let bola_group: &MlsGroup = bola_groups.first().unwrap();
        bola_group.sync(&bola).await.unwrap();
        bola_group
            .add_members_by_inbox_id(&bola, vec![charlie.inbox_id()])
            .await
            .expect_err("expected err");
    }

    #[cfg_attr(target_arch = "wasm32", wasm_bindgen_test::wasm_bindgen_test)]
    #[cfg_attr(not(target_arch = "wasm32"), tokio::test(flavor = "current_thread"))]
    async fn test_group_super_admin_list_update() {
        let amal = ClientBuilder::new_test_client(&generate_local_wallet()).await;
        let bola = ClientBuilder::new_test_client(&generate_local_wallet()).await;
        let caro = ClientBuilder::new_test_client(&generate_local_wallet()).await;

        let policy_set = Some(PreconfiguredPolicies::AdminsOnly.to_policy_set());
        let amal_group = amal
            .create_group(policy_set, GroupMetadataOptions::default())
            .unwrap();
        amal_group.sync(&amal).await.unwrap();

        // Add bola to the group
        amal_group
            .add_members_by_inbox_id(&amal, vec![bola.inbox_id()])
            .await
            .unwrap();
        bola.sync_welcomes().await.unwrap();
        let bola_groups = bola.find_groups(FindGroupParams::default()).unwrap();
        assert_eq!(bola_groups.len(), 1);
        let bola_group = bola_groups.first().unwrap();
        bola_group.sync(&bola).await.unwrap();

        // Verify Amal is the only super admin
        let provider = amal_group.mls_provider().unwrap();
        let admin_list = amal_group.admin_list(&provider).unwrap();
        let super_admin_list = amal_group.super_admin_list(&provider).unwrap();
        drop(provider); // allow connection to be re-added to pool
        assert_eq!(admin_list.len(), 0);
        assert_eq!(super_admin_list.len(), 1);
        assert!(super_admin_list.contains(&amal.inbox_id()));

        // Verify that bola can not add caro as an admin because they are not a super admin
        bola.sync_welcomes().await.unwrap();
        let bola_groups = bola.find_groups(FindGroupParams::default()).unwrap();
        assert_eq!(bola_groups.len(), 1);
        let bola_group: &MlsGroup = bola_groups.first().unwrap();
        bola_group.sync(&bola).await.unwrap();
        bola_group
            .update_admin_list(&bola, UpdateAdminListType::Add, caro.inbox_id())
            .await
            .expect_err("expected err");

        // Add bola as a super admin
        amal_group
            .update_admin_list(&amal, UpdateAdminListType::AddSuper, bola.inbox_id())
            .await
            .unwrap();
        amal_group.sync(&amal).await.unwrap();
        bola_group.sync(&bola).await.unwrap();
        let provider = bola_group.mls_provider().unwrap();
        assert_eq!(bola_group.super_admin_list(&provider).unwrap().len(), 2);
        assert!(bola_group
            .super_admin_list(&provider)
            .unwrap()
            .contains(&bola.inbox_id()));
        drop(provider); // allow connection to be re-added to pool

        // Verify that bola can now add caro as an admin
        bola_group
            .update_admin_list(&bola, UpdateAdminListType::Add, caro.inbox_id())
            .await
            .unwrap();
        bola_group.sync(&bola).await.unwrap();
        let provider = bola_group.mls_provider().unwrap();
        assert_eq!(bola_group.admin_list(&provider).unwrap().len(), 1);
        assert!(bola_group
            .admin_list(&provider)
            .unwrap()
            .contains(&caro.inbox_id()));
        drop(provider); // allow connection to be re-added to pool

        // Verify that no one can remove a super admin from a group
        amal_group
            .remove_members(&amal, vec![bola.inbox_id()])
            .await
            .expect_err("expected err");

        // Verify that bola can now remove themself as a super admin
        bola_group
            .update_admin_list(&bola, UpdateAdminListType::RemoveSuper, bola.inbox_id())
            .await
            .unwrap();
        bola_group.sync(&bola).await.unwrap();
        let provider = bola_group.mls_provider().unwrap();
        assert_eq!(bola_group.super_admin_list(&provider).unwrap().len(), 1);
        assert!(!bola_group
            .super_admin_list(&provider)
            .unwrap()
            .contains(&bola.inbox_id()));
        drop(provider); // allow connection to be re-added to pool

        // Verify that amal can NOT remove themself as a super admin because they are the only remaining
        amal_group
            .update_admin_list(&amal, UpdateAdminListType::RemoveSuper, amal.inbox_id())
            .await
            .expect_err("expected err");
    }

    #[cfg_attr(target_arch = "wasm32", wasm_bindgen_test::wasm_bindgen_test)]
    #[cfg_attr(not(target_arch = "wasm32"), tokio::test(flavor = "current_thread"))]
    async fn test_group_members_permission_level_update() {
        let amal = ClientBuilder::new_test_client(&generate_local_wallet()).await;
        let bola = ClientBuilder::new_test_client(&generate_local_wallet()).await;
        let caro = ClientBuilder::new_test_client(&generate_local_wallet()).await;

        let policy_set = Some(PreconfiguredPolicies::AdminsOnly.to_policy_set());
        let amal_group = amal
            .create_group(policy_set, GroupMetadataOptions::default())
            .unwrap();
        amal_group.sync(&amal).await.unwrap();

        // Add Bola and Caro to the group
        amal_group
            .add_members_by_inbox_id(&amal, vec![bola.inbox_id(), caro.inbox_id()])
            .await
            .unwrap();
        amal_group.sync(&amal).await.unwrap();

        // Initial checks for group members
        let initial_members = amal_group.members(&amal).await.unwrap();
        let mut count_member = 0;
        let mut count_admin = 0;
        let mut count_super_admin = 0;

        for member in &initial_members {
            match member.permission_level {
                PermissionLevel::Member => count_member += 1,
                PermissionLevel::Admin => count_admin += 1,
                PermissionLevel::SuperAdmin => count_super_admin += 1,
            }
        }

        assert_eq!(
            count_super_admin, 1,
            "Only Amal should be super admin initially"
        );
        assert_eq!(count_admin, 0, "no members are admin only");
        assert_eq!(count_member, 2, "two members have no admin status");

        // Add Bola as an admin
        amal_group
            .update_admin_list(&amal, UpdateAdminListType::Add, bola.inbox_id())
            .await
            .unwrap();
        amal_group.sync(&amal).await.unwrap();

        // Check after adding Bola as an admin
        let members = amal_group.members(&amal).await.unwrap();
        let mut count_member = 0;
        let mut count_admin = 0;
        let mut count_super_admin = 0;

        for member in &members {
            match member.permission_level {
                PermissionLevel::Member => count_member += 1,
                PermissionLevel::Admin => count_admin += 1,
                PermissionLevel::SuperAdmin => count_super_admin += 1,
            }
        }

        assert_eq!(
            count_super_admin, 1,
            "Only Amal should be super admin initially"
        );
        assert_eq!(count_admin, 1, "bola is admin");
        assert_eq!(count_member, 1, "caro has no admin status");

        // Add Caro as a super admin
        amal_group
            .update_admin_list(&amal, UpdateAdminListType::AddSuper, caro.inbox_id())
            .await
            .unwrap();
        amal_group.sync(&amal).await.unwrap();

        // Check after adding Caro as a super admin
        let members = amal_group.members(&amal).await.unwrap();
        let mut count_member = 0;
        let mut count_admin = 0;
        let mut count_super_admin = 0;

        for member in &members {
            match member.permission_level {
                PermissionLevel::Member => count_member += 1,
                PermissionLevel::Admin => count_admin += 1,
                PermissionLevel::SuperAdmin => count_super_admin += 1,
            }
        }

        assert_eq!(
            count_super_admin, 2,
            "Amal and Caro should be super admin initially"
        );
        assert_eq!(count_admin, 1, "bola is admin");
        assert_eq!(count_member, 0, "no members have no admin status");
    }

    #[cfg_attr(target_arch = "wasm32", wasm_bindgen_test::wasm_bindgen_test)]
    #[cfg_attr(not(target_arch = "wasm32"), tokio::test(flavor = "current_thread"))]
    async fn test_staged_welcome() {
        // Create Clients
        let amal = ClientBuilder::new_test_client(&generate_local_wallet()).await;
        let bola = ClientBuilder::new_test_client(&generate_local_wallet()).await;

        // Amal creates a group
        let amal_group = amal
            .create_group(None, GroupMetadataOptions::default())
            .unwrap();

        // Amal adds Bola to the group
        amal_group
            .add_members_by_inbox_id(&amal, vec![bola.inbox_id()])
            .await
            .unwrap();

        // Bola syncs groups - this will decrypt the Welcome, identify who added Bola
        // and then store that value on the group and insert into the database
        let bola_groups = bola.sync_welcomes().await.unwrap();

        // Bola gets the group id. This will be needed to fetch the group from
        // the database.
        let bola_group = bola_groups.first().unwrap();
        let bola_group_id = bola_group.group_id.clone();

        // Bola fetches group from the database
        let bola_fetched_group = bola.group(bola_group_id).unwrap();

        // Check Bola's group for the added_by_inbox_id of the inviter
        let added_by_inbox = bola_fetched_group.added_by_inbox_id().unwrap();

        // Verify the welcome host_credential is equal to Amal's
        assert_eq!(
            amal.inbox_id(),
            added_by_inbox,
            "The Inviter and added_by_address do not match!"
        );
    }

    #[cfg_attr(target_arch = "wasm32", wasm_bindgen_test::wasm_bindgen_test)]
    #[cfg_attr(not(target_arch = "wasm32"), tokio::test(flavor = "current_thread"))]
    async fn test_can_read_group_creator_inbox_id() {
        let amal = ClientBuilder::new_test_client(&generate_local_wallet()).await;
        let policy_set = Some(PreconfiguredPolicies::AllMembers.to_policy_set());
        let amal_group = amal
            .create_group(policy_set, GroupMetadataOptions::default())
            .unwrap();
        amal_group.sync(&amal).await.unwrap();

        let mutable_metadata = amal_group
            .mutable_metadata(amal_group.mls_provider().unwrap())
            .unwrap();
        assert_eq!(mutable_metadata.super_admin_list.len(), 1);
        assert_eq!(mutable_metadata.super_admin_list[0], amal.inbox_id());

        let protected_metadata: GroupMetadata = amal_group
            .metadata(amal_group.mls_provider().unwrap())
            .unwrap();
        assert_eq!(
            protected_metadata.conversation_type,
            ConversationType::Group
        );

        assert_eq!(protected_metadata.creator_inbox_id, amal.inbox_id());
    }

    #[cfg_attr(target_arch = "wasm32", wasm_bindgen_test::wasm_bindgen_test)]
    #[cfg_attr(not(target_arch = "wasm32"), tokio::test(flavor = "current_thread"))]
    async fn test_can_update_gce_after_failed_commit() {
        // Step 1: Amal creates a group
        let amal = ClientBuilder::new_test_client(&generate_local_wallet()).await;
        let policy_set = Some(PreconfiguredPolicies::AllMembers.to_policy_set());
        let amal_group = amal
            .create_group(policy_set, GroupMetadataOptions::default())
            .unwrap();
        amal_group.sync(&amal).await.unwrap();

        // Step 2:  Amal adds Bola to the group
        let bola = ClientBuilder::new_test_client(&generate_local_wallet()).await;
        amal_group
            .add_members_by_inbox_id(&amal, vec![bola.inbox_id()])
            .await
            .unwrap();

        // Step 3: Verify that Bola can update the group name, and amal sees the update
        bola.sync_welcomes().await.unwrap();
        let bola_groups = bola.find_groups(FindGroupParams::default()).unwrap();
        let bola_group: &MlsGroup = bola_groups.first().unwrap();
        bola_group.sync(&bola).await.unwrap();
        bola_group
            .update_group_name(&bola, "Name Update 1".to_string())
            .await
            .unwrap();
        amal_group.sync(&amal).await.unwrap();
        let name = amal_group
            .group_name(amal_group.mls_provider().unwrap())
            .unwrap();
        assert_eq!(name, "Name Update 1");

        // Step 4:  Bola attempts an action that they do not have permissions for like add admin, fails as expected
        let result = bola_group
            .update_admin_list(&bola, UpdateAdminListType::Add, bola.inbox_id())
            .await;
        if let Err(e) = &result {
            eprintln!("Error updating admin list: {:?}", e);
        }
        // Step 5: Now have Bola attempt to update the group name again
        bola_group
            .update_group_name(&bola, "Name Update 2".to_string())
            .await
            .unwrap();

        // Step 6: Verify that both clients can sync without error and that the group name has been updated
        amal_group.sync(&amal).await.unwrap();
        bola_group.sync(&bola).await.unwrap();
        let binding = amal_group
            .mutable_metadata(amal_group.mls_provider().unwrap())
            .expect("msg");
        let amal_group_name: &String = binding
            .attributes
            .get(&MetadataField::GroupName.to_string())
            .unwrap();
        assert_eq!(amal_group_name, "Name Update 2");
        let binding = bola_group
            .mutable_metadata(bola_group.mls_provider().unwrap())
            .expect("msg");
        let bola_group_name: &String = binding
            .attributes
            .get(&MetadataField::GroupName.to_string())
            .unwrap();
        assert_eq!(bola_group_name, "Name Update 2");
    }

    #[cfg_attr(target_arch = "wasm32", wasm_bindgen_test::wasm_bindgen_test)]
    #[cfg_attr(not(target_arch = "wasm32"), tokio::test(flavor = "current_thread"))]
    async fn test_can_update_permissions_after_group_creation() {
        let amal = ClientBuilder::new_test_client(&generate_local_wallet()).await;
        let policy_set = Some(PreconfiguredPolicies::AdminsOnly.to_policy_set());
        let amal_group: MlsGroup = amal
            .create_group(policy_set, GroupMetadataOptions::default())
            .unwrap();

        // Step 2:  Amal adds Bola to the group
        let bola = ClientBuilder::new_test_client(&generate_local_wallet()).await;
        amal_group
            .add_members_by_inbox_id(&amal, vec![bola.inbox_id()])
            .await
            .unwrap();

        // Step 3: Bola attemps to add Caro, but fails because group is admin only
        let caro = ClientBuilder::new_test_client(&generate_local_wallet()).await;
        bola.sync_welcomes().await.unwrap();
        let bola_groups = bola.find_groups(FindGroupParams::default()).unwrap();
        let bola_group: &MlsGroup = bola_groups.first().unwrap();
        bola_group.sync(&bola).await.unwrap();
        let result = bola_group
            .add_members_by_inbox_id(&bola, vec![caro.inbox_id()])
            .await;
        if let Err(e) = &result {
            eprintln!("Error adding member: {:?}", e);
        } else {
            panic!("Expected error adding member");
        }

        // Step 4: Bola attempts to update permissions but fails because they are not a super admin
        let result = bola_group
            .update_permission_policy(
                &bola,
                PermissionUpdateType::AddMember,
                PermissionPolicyOption::Allow,
                None,
            )
            .await;
        if let Err(e) = &result {
            eprintln!("Error updating permissions: {:?}", e);
        } else {
            panic!("Expected error updating permissions");
        }

        // Step 5: Amal updates group permissions so that all members can add
        amal_group
            .update_permission_policy(
                &amal,
                PermissionUpdateType::AddMember,
                PermissionPolicyOption::Allow,
                None,
            )
            .await
            .unwrap();

        // Step 6: Bola can now add Caro to the group
        bola_group
            .add_members_by_inbox_id(&bola, vec![caro.inbox_id()])
            .await
            .unwrap();
        bola_group.sync(&bola).await.unwrap();
        let members = bola_group.members(&bola).await.unwrap();
        assert_eq!(members.len(), 3);
    }

    #[cfg_attr(target_arch = "wasm32", wasm_bindgen_test::wasm_bindgen_test)]
    #[cfg_attr(not(target_arch = "wasm32"), tokio::test(flavor = "multi_thread"))]
    async fn test_optimistic_send() {
        let amal = Arc::new(ClientBuilder::new_test_client(&generate_local_wallet()).await);
        let bola_wallet = generate_local_wallet();
        let bola = Arc::new(ClientBuilder::new_test_client(&bola_wallet).await);
        let amal_group = amal
            .create_group(None, GroupMetadataOptions::default())
            .unwrap();
        amal_group.sync(&amal).await.unwrap();
        // Add bola to the group
        amal_group
            .add_members(&amal, vec![bola_wallet.get_address()])
            .await
            .unwrap();
        let bola_group = receive_group_invite(&bola).await;

        let ids = vec![
            amal_group.send_message_optimistic(b"test one").unwrap(),
            amal_group.send_message_optimistic(b"test two").unwrap(),
            amal_group.send_message_optimistic(b"test three").unwrap(),
            amal_group.send_message_optimistic(b"test four").unwrap(),
        ];

        let messages = amal_group
            .find_messages(Some(GroupMessageKind::Application), None, None, None, None)
            .unwrap()
            .into_iter()
            .collect::<Vec<StoredGroupMessage>>();

        let text = messages
            .iter()
            .cloned()
            .map(|m| String::from_utf8_lossy(&m.decrypted_message_bytes).to_string())
            .collect::<Vec<String>>();
        assert_eq!(
            ids,
            messages
                .iter()
                .cloned()
                .map(|m| m.id)
                .collect::<Vec<Vec<u8>>>()
        );
        assert_eq!(
            text,
            vec![
                "test one".to_string(),
                "test two".to_string(),
                "test three".to_string(),
                "test four".to_string(),
            ]
        );

        let delivery = messages
            .iter()
            .cloned()
            .map(|m| m.delivery_status)
            .collect::<Vec<DeliveryStatus>>();
        assert_eq!(
            delivery,
            vec![
                DeliveryStatus::Unpublished,
                DeliveryStatus::Unpublished,
                DeliveryStatus::Unpublished,
                DeliveryStatus::Unpublished,
            ]
        );

        amal_group.publish_messages(&amal).await.unwrap();
        bola_group.sync(&bola).await.unwrap();

        let messages = bola_group
            .find_messages(None, None, None, None, None)
            .unwrap();
        let delivery = messages
            .iter()
            .cloned()
            .map(|m| m.delivery_status)
            .collect::<Vec<DeliveryStatus>>();
        assert_eq!(
            delivery,
            vec![
                DeliveryStatus::Published,
                DeliveryStatus::Published,
                DeliveryStatus::Published,
                DeliveryStatus::Published,
            ]
        );
    }

<<<<<<< HEAD
    #[cfg_attr(target_arch = "wasm32", wasm_bindgen_test::wasm_bindgen_test)]
    #[cfg_attr(not(target_arch = "wasm32"), tokio::test(flavor = "multi_thread"))]
    // #[cfg(not(target_arch = "wasm32"))]
=======
    #[tokio::test(flavor = "multi_thread")]
    async fn test_dm_creation() {
        let amal = ClientBuilder::new_test_client(&generate_local_wallet()).await;
        let bola = ClientBuilder::new_test_client(&generate_local_wallet()).await;
        let caro = ClientBuilder::new_test_client(&generate_local_wallet()).await;

        // Amal creates a dm group targetting bola
        let amal_dm: MlsGroup = amal.create_dm_by_inbox_id(bola.inbox_id()).await.unwrap();

        // Amal can not add caro to the dm group
        let result = amal_dm
            .add_members_by_inbox_id(&amal, vec![caro.inbox_id()])
            .await;
        assert!(result.is_err());

        // Bola is already a member
        let result = amal_dm
            .add_members_by_inbox_id(&amal, vec![bola.inbox_id(), caro.inbox_id()])
            .await;
        assert!(result.is_err());
        amal_dm.sync(&amal).await.unwrap();
        let members = amal_dm.members(&amal).await.unwrap();
        assert_eq!(members.len(), 2);

        // Bola can message amal
        let _ = bola.sync_welcomes().await;
        let bola_groups = bola
            .find_groups(FindGroupParams {
                include_dm_groups: true,
                ..FindGroupParams::default()
            })
            .unwrap();
        let bola_dm: &MlsGroup = bola_groups.first().unwrap();
        bola_dm.send_message(b"test one", &bola).await.unwrap();

        // Amal sync and reads message
        amal_dm.sync(&amal).await.unwrap();
        let messages = amal_dm.find_messages(None, None, None, None, None).unwrap();
        assert_eq!(messages.len(), 2);
        let message = messages.last().unwrap();
        assert_eq!(message.decrypted_message_bytes, b"test one");

        // Amal can not remove bola
        let result = amal_dm
            .remove_members_by_inbox_id(&amal, vec![bola.inbox_id()])
            .await;
        assert!(result.is_err());
        amal_dm.sync(&amal).await.unwrap();
        let members = amal_dm.members(&amal).await.unwrap();
        assert_eq!(members.len(), 2);

        // Neither Amal nor Bola is an admin or super admin
        amal_dm.sync(&amal).await.unwrap();
        bola_dm.sync(&bola).await.unwrap();
        let is_amal_admin = amal_dm
            .is_admin(amal.inbox_id(), amal.mls_provider().unwrap())
            .unwrap();
        let is_bola_admin = amal_dm
            .is_admin(bola.inbox_id(), bola.mls_provider().unwrap())
            .unwrap();
        let is_amal_super_admin = amal_dm
            .is_super_admin(amal.inbox_id(), amal.mls_provider().unwrap())
            .unwrap();
        let is_bola_super_admin = amal_dm
            .is_super_admin(bola.inbox_id(), bola.mls_provider().unwrap())
            .unwrap();
        assert!(!is_amal_admin);
        assert!(!is_bola_admin);
        assert!(!is_amal_super_admin);
        assert!(!is_bola_super_admin);
    }

    #[tokio::test(flavor = "multi_thread")]
>>>>>>> de864d48
    async fn process_messages_abort_on_retryable_error() {
        let alix = ClientBuilder::new_test_client(&generate_local_wallet()).await;
        let bo = ClientBuilder::new_test_client(&generate_local_wallet()).await;

        let alix_group = alix
            .create_group(None, GroupMetadataOptions::default())
            .unwrap();

        alix_group
            .add_members_by_inbox_id(&alix, vec![bo.inbox_id()])
            .await
            .unwrap();

        // Create two commits
        alix_group
            .update_group_name(&alix, "foo".to_string())
            .await
            .unwrap();
        alix_group
            .update_group_name(&alix, "bar".to_string())
            .await
            .unwrap();

        let bo_group = receive_group_invite(&bo).await;
        // Get the group messages before we lock the DB, simulating an error that happens
        // in the middle of a sync instead of the beginning
        let bo_messages = bo
            .query_group_messages(&bo_group.group_id, &bo.store().conn().unwrap())
            .await
            .unwrap();

        let conn_1: XmtpOpenMlsProvider = bo.store().conn().unwrap().into();
        let conn_2 = bo.store().conn().unwrap();
        conn_2
            .raw_query(|c| {
                c.batch_execute("BEGIN EXCLUSIVE").unwrap();
                Ok::<_, diesel::result::Error>(())
            })
            .unwrap();

        let process_result = bo_group.process_messages(bo_messages, &conn_1, &bo).await;
        if let Some(GroupError::ReceiveErrors(errors)) = process_result.err() {
            assert_eq!(errors.len(), 1);
            assert!(errors
                .first()
                .unwrap()
                .to_string()
                .contains("database is locked"));
        } else {
            panic!("Expected error")
        }
    }

    #[cfg_attr(target_arch = "wasm32", wasm_bindgen_test::wasm_bindgen_test)]
    #[cfg_attr(
        not(target_arch = "wasm32"),
        tokio::test(flavor = "multi_thread", worker_threads = 5)
    )]
    async fn test_parallel_syncs() {
        let wallet = generate_local_wallet();
        let alix1 = Arc::new(ClientBuilder::new_test_client(&wallet).await);
        let alix1_group = alix1
            .create_group(None, GroupMetadataOptions::default())
            .unwrap();

        let alix2 = ClientBuilder::new_test_client(&wallet).await;

        let sync_tasks: Vec<_> = (0..10)
            .map(|_| {
                let group_clone = alix1_group.clone();
                let client_clone = alix1.clone();
                // Each of these syncs is going to trigger the client to invite alix2 to the group
                // because of the race
                crate::spawn(None, async move { group_clone.sync(&client_clone).await }).join()
            })
            .collect();

        let results = join_all(sync_tasks).await;

        // Check if any of the syncs failed
        for result in results.into_iter() {
            assert!(result.is_ok(), "Sync error {:?}", result.err());
        }

        // Make sure that only one welcome was sent
        let alix2_welcomes = alix1
            .api_client
            .query_welcome_messages(alix2.installation_public_key(), None)
            .await
            .unwrap();
        assert_eq!(alix2_welcomes.len(), 1);

        // Make sure that only one group message was sent
        let group_messages = alix1
            .api_client
            .query_group_messages(alix1_group.group_id.clone(), None)
            .await
            .unwrap();
        assert_eq!(group_messages.len(), 1);

        let alix2_group = receive_group_invite(&alix2).await;

        // Send a message from alix1
        alix1_group
            .send_message("hi from alix1".as_bytes(), &alix1)
            .await
            .unwrap();
        // Send a message from alix2
        alix2_group
            .send_message("hi from alix2".as_bytes(), &alix2)
            .await
            .unwrap();

        // Sync both clients
        alix1_group.sync(&alix1).await.unwrap();
        alix2_group.sync(&alix2).await.unwrap();

        let alix1_messages = alix1_group
            .find_messages(None, None, None, None, None)
            .unwrap();
        let alix2_messages = alix2_group
            .find_messages(None, None, None, None, None)
            .unwrap();
        assert_eq!(alix1_messages.len(), alix2_messages.len());

        assert!(alix1_messages
            .iter()
            .any(|m| m.decrypted_message_bytes == "hi from alix2".as_bytes()));
        assert!(alix2_messages
            .iter()
            .any(|m| m.decrypted_message_bytes == "hi from alix1".as_bytes()));
    }

    // Create a membership update intent, but don't sync it yet
    async fn create_membership_update_no_sync<ApiClient>(
        group: &MlsGroup,
        provider: &XmtpOpenMlsProvider,
        client: &Client<ApiClient>,
    ) where
        ApiClient: XmtpApi,
    {
        let intent_data = group
            .get_membership_update_intent(client, provider, vec![], vec![])
            .await
            .unwrap();

        // If there is nothing to do, stop here
        if intent_data.is_empty() {
            return;
        }

        let conn = provider.conn_ref();
        conn.insert_group_intent(NewGroupIntent::new(
            IntentKind::UpdateGroupMembership,
            group.group_id.clone(),
            intent_data.into(),
        ))
        .unwrap();
    }

    /**
     * This test case simulates situations where adding missing
     * installations gets interrupted before the sync part happens
     *
     * We need to be safe even in situations where there are multiple
     * intents that do the same thing, leading to conflicts
     */
    #[cfg_attr(target_arch = "wasm32", wasm_bindgen_test::wasm_bindgen_test)]
    #[cfg_attr(
        not(target_arch = "wasm32"),
        tokio::test(flavor = "multi_thread", worker_threads = 5)
    )]
    async fn add_missing_installs_reentrancy() {
        let wallet = generate_local_wallet();
        let alix1 = ClientBuilder::new_test_client(&wallet).await;
        let alix1_group = alix1
            .create_group(None, GroupMetadataOptions::default())
            .unwrap();

        let alix1_provider = alix1.mls_provider().unwrap();

        let alix2 = ClientBuilder::new_test_client(&wallet).await;

        // We are going to run add_missing_installations TWICE
        // which will create two intents to add the installations
        create_membership_update_no_sync(&alix1_group, &alix1_provider, &alix1).await;
        create_membership_update_no_sync(&alix1_group, &alix1_provider, &alix1).await;

        // Now I am going to run publish intents multiple times
        alix1_group
            .publish_intents(&alix1_provider, &alix1)
            .await
            .expect("Expect publish to be OK");
        alix1_group
            .publish_intents(&alix1_provider, &alix1)
            .await
            .expect("Expected publish to be OK");

        // Now I am going to sync twice
        alix1_group
            .sync_with_conn(&alix1_provider, &alix1)
            .await
            .unwrap();
        alix1_group
            .sync_with_conn(&alix1_provider, &alix1)
            .await
            .unwrap();

        // Make sure that only one welcome was sent
        let alix2_welcomes = alix1
            .api_client
            .query_welcome_messages(alix2.installation_public_key(), None)
            .await
            .unwrap();
        assert_eq!(alix2_welcomes.len(), 1);

        // We expect two group messages to have been sent,
        // but only the first is valid
        let group_messages = alix1
            .api_client
            .query_group_messages(alix1_group.group_id.clone(), None)
            .await
            .unwrap();
        assert_eq!(group_messages.len(), 2);

        let alix2_group = receive_group_invite(&alix2).await;

        // Send a message from alix1
        alix1_group
            .send_message("hi from alix1".as_bytes(), &alix1)
            .await
            .unwrap();
        // Send a message from alix2
        alix2_group
            .send_message("hi from alix2".as_bytes(), &alix2)
            .await
            .unwrap();

        // Sync both clients
        alix1_group.sync(&alix1).await.unwrap();
        alix2_group.sync(&alix2).await.unwrap();

        let alix1_messages = alix1_group
            .find_messages(None, None, None, None, None)
            .unwrap();
        let alix2_messages = alix2_group
            .find_messages(None, None, None, None, None)
            .unwrap();
        assert_eq!(alix1_messages.len(), alix2_messages.len());

        assert!(alix1_messages
            .iter()
            .any(|m| m.decrypted_message_bytes == "hi from alix2".as_bytes()));
        assert!(alix2_messages
            .iter()
            .any(|m| m.decrypted_message_bytes == "hi from alix1".as_bytes()));
    }

    #[cfg_attr(target_arch = "wasm32", wasm_bindgen_test::wasm_bindgen_test)]
    #[cfg_attr(
        not(target_arch = "wasm32"),
        tokio::test(flavor = "multi_thread", worker_threads = 5)
    )]
    async fn respect_allow_epoch_increment() {
        let wallet = generate_local_wallet();
        let client = ClientBuilder::new_test_client(&wallet).await;

        let group = client
            .create_group(None, GroupMetadataOptions::default())
            .unwrap();

        let _client_2 = ClientBuilder::new_test_client(&wallet).await;

        // Sync the group to get the message adding client_2 published to the network
        group.sync(&client).await.unwrap();

        // Retrieve the envelope for the commit from the network
        let messages = client
            .api_client
            .query_group_messages(group.group_id.clone(), None)
            .await
            .unwrap();

        let first_envelope = messages.first().unwrap();

        let Some(xmtp_proto::xmtp::mls::api::v1::group_message::Version::V1(first_message)) =
            first_envelope.clone().version
        else {
            panic!("wrong message format")
        };
        let provider = client.mls_provider().unwrap();
        let mut openmls_group = group.load_mls_group(&provider).unwrap();
        let process_result = group
            .process_message(
                &client,
                &mut openmls_group,
                &provider,
                &first_message,
                false,
            )
            .await;

        assert_err!(
            process_result,
            MessageProcessingError::EpochIncrementNotAllowed
        );
    }

    #[cfg_attr(target_arch = "wasm32", wasm_bindgen_test::wasm_bindgen_test)]
    #[cfg_attr(not(target_arch = "wasm32"), tokio::test)]
    async fn test_get_and_set_consent() {
        let alix = ClientBuilder::new_test_client(&generate_local_wallet()).await;
        let bola = ClientBuilder::new_test_client(&generate_local_wallet()).await;
        let caro = ClientBuilder::new_test_client(&generate_local_wallet()).await;
        let alix_group = alix
            .create_group(None, GroupMetadataOptions::default())
            .unwrap();

        // group consent state should be allowed if user created it
        assert_eq!(alix_group.consent_state().unwrap(), ConsentState::Allowed);

        alix_group
            .update_consent_state(ConsentState::Denied)
            .unwrap();
        assert_eq!(alix_group.consent_state().unwrap(), ConsentState::Denied);

        alix_group
            .add_members_by_inbox_id(&alix, vec![bola.inbox_id()])
            .await
            .unwrap();

        bola.sync_welcomes().await.unwrap();
        let bola_groups = bola.find_groups(FindGroupParams::default()).unwrap();
        let bola_group = bola_groups.first().unwrap();
        // group consent state should default to unknown for users who did not create the group
        assert_eq!(bola_group.consent_state().unwrap(), ConsentState::Unknown);

        bola_group
            .send_message("hi from bola".as_bytes(), &bola)
            .await
            .unwrap();

        // group consent state should be allowed if user sends a message to the group
        assert_eq!(bola_group.consent_state().unwrap(), ConsentState::Allowed);

        alix_group
            .add_members_by_inbox_id(&alix, vec![caro.inbox_id()])
            .await
            .unwrap();

        caro.sync_welcomes().await.unwrap();
        let caro_groups = caro.find_groups(FindGroupParams::default()).unwrap();
        let caro_group = caro_groups.first().unwrap();

        caro_group
            .send_message_optimistic("hi from caro".as_bytes())
            .unwrap();

        caro_group.publish_messages(&caro).await.unwrap();

        // group consent state should be allowed if user publishes a message to the group
        assert_eq!(caro_group.consent_state().unwrap(), ConsentState::Allowed);
    }

    #[tokio::test]
    async fn test_validate_dm_group() {
        let client = ClientBuilder::new_test_client(&generate_local_wallet()).await;
        let added_by_inbox = "added_by_inbox_id";
        let creator_inbox_id = client.context.identity.inbox_id().clone();
        let dm_target_inbox_id = added_by_inbox.to_string();

        // Test case 1: Valid DM group
        let valid_dm_group = MlsGroup::create_test_dm_group(
            client.context.clone(),
            dm_target_inbox_id.clone(),
            None,
            None,
            None,
            None,
        )
        .unwrap();
        assert!(validate_dm_group(
            &client,
            &valid_dm_group
                .load_mls_group(client.mls_provider().unwrap())
                .unwrap(),
            added_by_inbox
        )
        .is_ok());

        // Test case 2: Invalid conversation type
        let invalid_protected_metadata =
            build_protected_metadata_extension(creator_inbox_id.clone(), Purpose::Conversation)
                .unwrap();
        let invalid_type_group = MlsGroup::create_test_dm_group(
            client.context.clone(),
            dm_target_inbox_id.clone(),
            Some(invalid_protected_metadata),
            None,
            None,
            None,
        )
        .unwrap();
        assert!(matches!(
            validate_dm_group(&client, &invalid_type_group.load_mls_group(client.mls_provider().unwrap()).unwrap(), added_by_inbox),
            Err(GroupError::Generic(msg)) if msg.contains("Invalid conversation type")
        ));

        // Test case 3: Missing DmMembers
        // This case is not easily testable with the current structure, as DmMembers are set in the protected metadata

        // Test case 4: Mismatched DM members
        let mismatched_dm_members = build_dm_protected_metadata_extension(
            creator_inbox_id.clone(),
            "wrong_inbox_id".to_string(),
        )
        .unwrap();
        let mismatched_dm_members_group = MlsGroup::create_test_dm_group(
            client.context.clone(),
            dm_target_inbox_id.clone(),
            Some(mismatched_dm_members),
            None,
            None,
            None,
        )
        .unwrap();
        assert!(matches!(
            validate_dm_group(&client, &mismatched_dm_members_group.load_mls_group(client.mls_provider().unwrap()).unwrap(), added_by_inbox),
            Err(GroupError::Generic(msg)) if msg.contains("DM members do not match expected inboxes")
        ));

        // Test case 5: Non-empty admin list
        let non_empty_admin_list = build_mutable_metadata_extension_default(
            creator_inbox_id.clone(),
            GroupMetadataOptions::default(),
        )
        .unwrap();
        let non_empty_admin_list_group = MlsGroup::create_test_dm_group(
            client.context.clone(),
            dm_target_inbox_id.clone(),
            None,
            Some(non_empty_admin_list),
            None,
            None,
        )
        .unwrap();
        assert!(matches!(
            validate_dm_group(&client, &non_empty_admin_list_group.load_mls_group(client.mls_provider().unwrap()).unwrap(), added_by_inbox),
            Err(GroupError::Generic(msg)) if msg.contains("DM group must have empty admin and super admin lists")
        ));

        // Test case 6: Non-empty super admin list
        // Similar to test case 5, but with super_admin_list

        // Test case 7: Invalid permissions
        let invalid_permissions = PolicySet::default();
        let invalid_permissions_group = MlsGroup::create_test_dm_group(
            client.context.clone(),
            dm_target_inbox_id.clone(),
            None,
            None,
            None,
            Some(invalid_permissions),
        )
        .unwrap();
        assert!(matches!(
                validate_dm_group(
                    &client,
                    &invalid_permissions_group.load_mls_group(client.mls_provider().unwrap()).unwrap(),
                    added_by_inbox
                ),
            Err(GroupError::Generic(msg)) if msg.contains("Invalid permissions for DM group")
        ));
    }
}<|MERGE_RESOLUTION|>--- conflicted
+++ resolved
@@ -341,7 +341,7 @@
         membership_state: GroupMembershipState,
         dm_target_inbox_id: InboxId,
     ) -> Result<Self, GroupError> {
-        let conn = context.store.conn()?;
+        let conn = context.store().conn()?;
         let provider = XmtpOpenMlsProvider::new(conn);
         let protected_metadata =
             build_dm_protected_metadata_extension(context.inbox_id(), dm_target_inbox_id.clone())?;
@@ -1113,7 +1113,7 @@
         custom_group_membership: Option<Extension>,
         custom_mutable_permissions: Option<PolicySet>,
     ) -> Result<Self, GroupError> {
-        let conn = context.store.conn()?;
+        let conn = context.store().conn()?;
         let provider = XmtpOpenMlsProvider::new(conn);
 
         let protected_metadata = custom_protected_metadata.unwrap_or_else(|| {
@@ -1555,22 +1555,14 @@
         client::{FindGroupParams, MessageProcessingError},
         codecs::{group_updated::GroupUpdatedCodec, ContentCodec},
         groups::{
-<<<<<<< HEAD
-=======
-            build_dm_protected_metadata_extension, build_group_membership_extension,
-            build_mutable_metadata_extension_default, build_protected_metadata_extension,
-            group_membership::GroupMembership,
->>>>>>> de864d48
+            build_dm_protected_metadata_extension, build_mutable_metadata_extension_default,
+            build_protected_metadata_extension,
             group_metadata::{ConversationType, GroupMetadata},
             group_mutable_metadata::MetadataField,
             intents::{PermissionPolicyOption, PermissionUpdateType},
             members::{GroupMember, PermissionLevel},
-<<<<<<< HEAD
-            DeliveryStatus, GroupError, GroupMetadataOptions, PreconfiguredPolicies,
-=======
-            validate_dm_group, DeliveryStatus, GroupMetadataOptions, PreconfiguredPolicies,
->>>>>>> de864d48
-            UpdateAdminListType,
+            validate_dm_group, DeliveryStatus, GroupError, GroupMetadataOptions,
+            PreconfiguredPolicies, UpdateAdminListType,
         },
         storage::{
             consent_record::ConsentState,
@@ -1582,15 +1574,7 @@
         Client, InboxOwner, StreamHandle as _, XmtpApi,
     };
 
-<<<<<<< HEAD
-    use super::MlsGroup;
-=======
-    use super::{
-        group_permissions::PolicySet,
-        intents::{Installation, SendWelcomesAction},
-        GroupError, MlsGroup,
-    };
->>>>>>> de864d48
+    use super::{group_permissions::PolicySet, MlsGroup};
 
     async fn receive_group_invite<ApiClient>(client: &Client<ApiClient>) -> MlsGroup
     where
@@ -3246,12 +3230,8 @@
         );
     }
 
-<<<<<<< HEAD
     #[cfg_attr(target_arch = "wasm32", wasm_bindgen_test::wasm_bindgen_test)]
     #[cfg_attr(not(target_arch = "wasm32"), tokio::test(flavor = "multi_thread"))]
-    // #[cfg(not(target_arch = "wasm32"))]
-=======
-    #[tokio::test(flavor = "multi_thread")]
     async fn test_dm_creation() {
         let amal = ClientBuilder::new_test_client(&generate_local_wallet()).await;
         let bola = ClientBuilder::new_test_client(&generate_local_wallet()).await;
@@ -3323,8 +3303,8 @@
         assert!(!is_bola_super_admin);
     }
 
-    #[tokio::test(flavor = "multi_thread")]
->>>>>>> de864d48
+    #[cfg_attr(target_arch = "wasm32", wasm_bindgen_test::wasm_bindgen_test)]
+    #[cfg_attr(not(target_arch = "wasm32"), tokio::test(flavor = "multi_thread"))]
     async fn process_messages_abort_on_retryable_error() {
         let alix = ClientBuilder::new_test_client(&generate_local_wallet()).await;
         let bo = ClientBuilder::new_test_client(&generate_local_wallet()).await;
@@ -3689,7 +3669,8 @@
         assert_eq!(caro_group.consent_state().unwrap(), ConsentState::Allowed);
     }
 
-    #[tokio::test]
+    #[cfg_attr(target_arch = "wasm32", wasm_bindgen_test::wasm_bindgen_test)]
+    #[cfg_attr(not(target_arch = "wasm32"), tokio::test(flavor = "current_thread"))]
     async fn test_validate_dm_group() {
         let client = ClientBuilder::new_test_client(&generate_local_wallet()).await;
         let added_by_inbox = "added_by_inbox_id";
