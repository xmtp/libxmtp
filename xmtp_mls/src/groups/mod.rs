pub mod commit_log;
pub mod commit_log_key;
pub mod device_sync;
pub mod device_sync_legacy;
pub mod disappearing_messages;
mod error;
pub mod group_membership;
pub mod group_permissions;
pub mod intents;
pub mod key_package_cleaner_worker;
pub mod members;
pub mod message_list;
pub(super) mod mls_ext;
pub(super) mod mls_sync;
pub mod oneshot;
pub(super) mod subscriptions;
pub mod summary;
#[cfg(test)]
mod tests;
pub mod validated_commit;
pub mod welcome_sync;
mod welcomes;
pub use welcomes::*;

pub use self::group_permissions::PreconfiguredPolicies;
use self::{
    group_membership::GroupMembership,
    group_permissions::PolicySet,
    group_permissions::{GroupMutablePermissions, extract_group_permissions},
    intents::{
        AdminListActionType, PermissionPolicyOption, PermissionUpdateType,
        UpdateAdminListIntentData, UpdateMetadataIntentData, UpdatePermissionIntentData,
    },
};
use crate::groups::{intents::QueueIntent, mls_ext::CommitLogStorer};
use crate::{GroupCommitLock, context::XmtpSharedContext};
use crate::{client::ClientError, subscriptions::LocalEvents, utils::id::calculate_message_id};
use crate::{subscriptions::SyncWorkerEvent, track};
use device_sync::preference_sync::PreferenceUpdate;
pub use error::*;
use intents::{SendMessageIntentData, UpdateGroupMembershipResult};
use mls_sync::GroupMessageProcessingError;
use openmls::{
    credentials::CredentialType,
    extensions::{
        Extension, ExtensionType, Extensions, Metadata, RequiredCapabilitiesExtension,
        UnknownExtension,
    },
    group::MlsGroupCreateConfig,
    messages::proposals::ProposalType,
    prelude::{Capabilities, GroupId, MlsGroup as OpenMlsGroup, WireFormatPolicy},
};
use openmls_traits::storage::CURRENT_VERSION;
use prost::Message;
use std::collections::HashMap;
use std::future::Future;
use std::{collections::HashSet, sync::Arc};
use tokio::sync::Mutex;
use xmtp_common::time::now_ns;
use xmtp_configuration::{
    CIPHERSUITE, GROUP_MEMBERSHIP_EXTENSION_ID, GROUP_PERMISSIONS_EXTENSION_ID, MAX_GROUP_SIZE,
    MAX_PAST_EPOCHS, MUTABLE_METADATA_EXTENSION_ID, SEND_MESSAGE_UPDATE_INSTALLATIONS_INTERVAL_NS,
};
use xmtp_content_types::leave_request::LeaveRequestCodec;
use xmtp_content_types::should_push;
use xmtp_content_types::text::TextCodec;
use xmtp_content_types::{ContentCodec, encoded_content_to_bytes};
use xmtp_content_types::{
    reaction::{LegacyReaction, ReactionCodec},
    reply::ReplyCodec,
};
use xmtp_cryptography::configuration::ED25519_KEY_LENGTH;
use xmtp_db::prelude::*;
use xmtp_db::user_preferences::HmacKey;
use xmtp_db::{Fetch, consent_record::ConsentType};
use xmtp_db::{
    NotFound, StorageError,
    group_message::{ContentType, StoredGroupMessageWithReactions},
    refresh_state::EntityKind,
};
use xmtp_db::{Store, StoreOrIgnore};
use xmtp_db::{
    XmtpMlsStorageProvider,
    remote_commit_log::{RemoteCommitLog, RemoteCommitLogOrder},
};
use xmtp_db::{
    consent_record::{ConsentState, StoredConsentRecord},
    group::{ConversationType, GroupMembershipState, StoredGroup},
    group_message::{DeliveryStatus, GroupMessageKind, MsgQueryArgs, StoredGroupMessage},
};
use xmtp_db::{group_message::LatestMessageTimeBySender, local_commit_log::LocalCommitLog};
use xmtp_id::associations::Identifier;
use xmtp_id::{AsIdRef, InboxId, InboxIdRef};
use xmtp_mls_common::{
    group::{DMMetadataOptions, GroupMetadataOptions},
    group_metadata::{DmMembers, GroupMetadata, GroupMetadataError, extract_group_metadata},
    group_mutable_metadata::{
        GroupMutableMetadata, GroupMutableMetadataError, MessageDisappearingSettings, MetadataField,
    },
};

use xmtp_proto::xmtp::mls::message_contents::{
    EncodedContent, OneshotMessage, PlaintextEnvelope,
    content_types::ReactionV2,
    plaintext_envelope::{Content, V1},
};

const MAX_GROUP_DESCRIPTION_LENGTH: usize = 1000;
const MAX_GROUP_NAME_LENGTH: usize = 100;
const MAX_GROUP_IMAGE_URL_LENGTH: usize = 2048;

/// An LibXMTP MlsGroup
/// _NOTE:_ The Eq implementation compares [`GroupId`], so a dm group with the same identity will be
/// different.
/// the Hash implementation hashes the [`GroupId`]
pub struct MlsGroup<Context> {
    pub group_id: Vec<u8>,
    pub dm_id: Option<String>,
    pub conversation_type: ConversationType,
    pub created_at_ns: i64,
    pub context: Context,
    mls_commit_lock: Arc<GroupCommitLock>,
    mutex: Arc<Mutex<()>>,
}

impl<C> std::hash::Hash for MlsGroup<C> {
    fn hash<H: std::hash::Hasher>(&self, state: &mut H) {
        self.group_id.hash(state);
    }
}

impl<C> PartialEq for MlsGroup<C> {
    fn eq(&self, other: &Self) -> bool {
        self.group_id == other.group_id
    }
}

impl<C> Eq for MlsGroup<C> {}

impl<Context> std::fmt::Debug for MlsGroup<Context>
where
    Context: XmtpSharedContext,
{
    fn fmt(&self, f: &mut std::fmt::Formatter<'_>) -> Result<(), std::fmt::Error> {
        let id = xmtp_common::fmt::truncate_hex(hex::encode(&self.group_id));
        let inbox_id = self.context.inbox_id();
        let installation = self.context.installation_id().to_string();
        let time = chrono::DateTime::from_timestamp_nanos(self.created_at_ns);
        write!(
            f,
            "Group {{ id: [{}], created: [{}], client: [{}], installation: [{}] }}",
            id,
            time.format("%H:%M:%S"),
            inbox_id,
            installation
        )
    }
}

pub struct ConversationListItem<Context> {
    pub group: MlsGroup<Context>,
    pub last_message: Option<StoredGroupMessage>,
    pub is_commit_log_forked: Option<bool>,
}

impl<Context: XmtpSharedContext> Clone for MlsGroup<Context> {
    fn clone(&self) -> Self {
        Self {
            group_id: self.group_id.clone(),
            dm_id: self.dm_id.clone(),
            conversation_type: self.conversation_type,
            created_at_ns: self.created_at_ns,
            context: self.context.clone(),
            mutex: self.mutex.clone(),
            mls_commit_lock: self.mls_commit_lock.clone(),
        }
    }
}

#[derive(Debug, Clone, PartialEq)]
pub struct ConversationDebugInfo {
    pub epoch: u64,
    pub maybe_forked: bool,
    pub fork_details: String,
    pub is_commit_log_forked: Option<bool>,
    pub local_commit_log: String,
    pub remote_commit_log: String,
    pub cursor: i64,
}

#[derive(Debug, Clone, PartialEq)]
pub enum UpdateAdminListType {
    Add,
    Remove,
    AddSuper,
    RemoveSuper,
}

/// Fields extracted from content of a message that should be stored in the DB
pub struct QueryableContentFields {
    pub content_type: ContentType,
    pub version_major: i32,
    pub version_minor: i32,
    pub authority_id: String,
    pub reference_id: Option<Vec<u8>>,
    pub should_push: bool,
}

impl Default for QueryableContentFields {
    fn default() -> Self {
        Self {
            content_type: ContentType::Unknown, // Or whatever the appropriate default is
            version_major: 0,
            version_minor: 0,
            authority_id: String::new(),
            reference_id: None,
            should_push: false,
        }
    }
}

impl TryFrom<EncodedContent> for QueryableContentFields {
    type Error = prost::DecodeError;

    fn try_from(content: EncodedContent) -> Result<Self, Self::Error> {
        let content_type_id = content.r#type.clone().unwrap_or_default();

        let type_id_str = content_type_id.type_id.clone();

        let reference_id = match (type_id_str.as_str(), content_type_id.version_major) {
            (ReplyCodec::TYPE_ID, 1) => ReplyCodec::decode(content)
                .ok()
                .and_then(|reply| hex::decode(reply.reference).ok()),
            (ReactionCodec::TYPE_ID, major) if major >= 2 => {
                ReactionV2::decode(content.content.as_slice())
                    .ok()
                    .and_then(|reaction| hex::decode(reaction.reference).ok())
            }
            (ReactionCodec::TYPE_ID, _) => LegacyReaction::decode(&content.content)
                .and_then(|legacy_reaction| hex::decode(legacy_reaction.reference).ok()),
            _ => None,
        };

        Ok(QueryableContentFields {
            content_type: content_type_id.type_id.into(),
            version_major: content_type_id.version_major as i32,
            version_minor: content_type_id.version_minor as i32,
            authority_id: content_type_id.authority_id.to_string(),
            reference_id,
            should_push: should_push(type_id_str),
        })
    }
}

impl<Context: Clone> From<MlsGroup<&Context>> for MlsGroup<Context> {
    fn from(group: MlsGroup<&Context>) -> MlsGroup<Context> {
        MlsGroup::<Context> {
            context: group.context.clone(),
            group_id: group.group_id,
            dm_id: group.dm_id,
            created_at_ns: group.created_at_ns,
            mls_commit_lock: group.mls_commit_lock,
            mutex: group.mutex,
            conversation_type: group.conversation_type,
        }
    }
}

/// Represents a group, which can contain anywhere from 1 to MAX_GROUP_SIZE inboxes.
///
/// This is a wrapper around OpenMLS's `MlsGroup` that handles our application-level configuration
/// and validations.
impl<Context> MlsGroup<Context>
where
    Context: XmtpSharedContext,
{
    // Creates a new group instance. Does not validate that the group exists in the DB
    pub fn new(
        context: Context,
        group_id: Vec<u8>,
        dm_id: Option<String>,
        conversation_type: ConversationType,
        created_at_ns: i64,
    ) -> Self {
        Self::new_from_arc(
            context.clone(),
            group_id,
            dm_id,
            conversation_type,
            created_at_ns,
        )
    }

    /// Creates a new group instance from the database. Validate that the group exists in the DB before constructing
    /// the group.
    ///
    /// # Returns
    ///
    /// Returns the Group and the stored group information as a tuple.
    pub fn new_cached(
        context: Context,
        group_id: &[u8],
    ) -> Result<(Self, StoredGroup), StorageError> {
        let conn = context.db();
        if let Some(group) = conn.find_group(group_id)? {
            Ok((
                Self::new_from_arc(
                    context,
                    group_id.to_vec(),
                    group.dm_id.clone(),
                    group.conversation_type,
                    group.created_at_ns,
                ),
                group,
            ))
        } else {
            tracing::error!("group {} does not exist", hex::encode(group_id));
            Err(NotFound::GroupById(group_id.to_vec()).into())
        }
    }

    pub(crate) fn new_from_arc(
        context: Context,
        group_id: Vec<u8>,
        dm_id: Option<String>,
        conversation_type: ConversationType,
        created_at_ns: i64,
    ) -> Self {
        let mut mutexes = context.mutexes().clone();
        Self {
            group_id: group_id.clone(),
            dm_id,
            conversation_type,
            created_at_ns,
            mutex: mutexes.get_mutex(group_id),
            context: context.clone(),
            mls_commit_lock: Arc::clone(context.mls_commit_lock()),
        }
    }

    // Load the stored OpenMLS group from the OpenMLS provider's keystore
    #[tracing::instrument(level = "trace", skip_all)]
    pub(crate) fn load_mls_group_with_lock<F, R>(
        &self,
        storage: &impl XmtpMlsStorageProvider,
        operation: F,
    ) -> Result<R, GroupError>
    where
        F: Fn(OpenMlsGroup) -> Result<R, GroupError>,
    {
        // Get the group ID for locking
        let group_id = self.group_id.clone();

        // Acquire the lock synchronously using blocking_lock
        let _lock = self.mls_commit_lock.get_lock_sync(group_id.clone());
        // Load the MLS group
        let mls_group = OpenMlsGroup::load(storage, &GroupId::from_slice(&self.group_id))
            .map_err(|_| NotFound::MlsGroup)?
            .ok_or(NotFound::MlsGroup)?;

        // Perform the operation with the MLS group
        operation(mls_group)
    }

    // Load the stored OpenMLS group from the OpenMLS provider's keystore
    #[tracing::instrument(level = "trace", skip(operation))]
    pub(crate) async fn load_mls_group_with_lock_async<F, E, R, Fut>(
        &self,
        operation: F,
    ) -> Result<R, E>
    where
        F: FnOnce(OpenMlsGroup) -> Fut,
        Fut: Future<Output = Result<R, E>>,
        E:
            From<GroupMessageProcessingError>
                + From<crate::StorageError>
                + From<
                    <Context::MlsStorage as openmls_traits::storage::StorageProvider<
                        CURRENT_VERSION,
                    >>::Error,
                >,
    {
        let mls_storage = self.context.mls_storage();
        // Get the group ID for locking
        let group_id = self.group_id.clone();

        // Acquire the lock asynchronously
        let _lock = self.mls_commit_lock.get_lock_async(group_id.clone()).await;

        // Load the MLS group
        let mls_group = OpenMlsGroup::load(mls_storage, &GroupId::from_slice(&self.group_id))?
            .ok_or(StorageError::from(NotFound::GroupById(
                self.group_id.to_vec(),
            )))?;

        // Perform the operation with the MLS group
        operation(mls_group).await
    }

    // Create a new group and save it to the DB
    pub(crate) fn create_and_insert(
        context: Context,
        conversation_type: ConversationType,
        permissions_policy_set: PolicySet,
        opts: GroupMetadataOptions,
        oneshot_message: Option<OneshotMessage>,
    ) -> Result<Self, GroupError> {
        assert!(conversation_type != ConversationType::Dm);
        let stored_group = Self::insert(
            &context,
            None,
            GroupMembershipState::Allowed,
            conversation_type,
            permissions_policy_set,
            opts,
            oneshot_message,
        )?;
        let new_group = Self::new_from_arc(
            context.clone(),
            stored_group.id,
            stored_group.dm_id,
            conversation_type,
            stored_group.created_at_ns,
        );

        // Consent state defaults to allowed when the user creates the group
        if !conversation_type.is_virtual() {
            new_group.update_consent_state(ConsentState::Allowed)?;
        }

        Ok(new_group)
    }

    pub(crate) fn insert(
        context: &Context,
        existing_group_id: Option<&[u8]>,
        membership_state: GroupMembershipState,
        conversation_type: ConversationType,
        permissions_policy_set: PolicySet,
        opts: GroupMetadataOptions,
        oneshot_message: Option<OneshotMessage>,
    ) -> Result<StoredGroup, GroupError> {
        assert!(conversation_type != ConversationType::Dm);
        let creator_inbox_id = context.inbox_id();
        let protected_metadata = build_protected_metadata_extension(
            creator_inbox_id,
            conversation_type,
            oneshot_message,
        )?;
        let mutable_metadata =
            build_mutable_metadata_extension_default(creator_inbox_id, opts.clone())?;
        let group_membership = build_starting_group_membership_extension(creator_inbox_id, 0);
        let mutable_permissions = build_mutable_permissions_extension(permissions_policy_set)?;
        let group_config = build_group_config(
            protected_metadata,
            mutable_metadata,
            group_membership,
            mutable_permissions,
        )?;

        let provider = context.mls_provider();
        let mls_group = if let Some(existing_group_id) = existing_group_id {
            // TODO: For groups restored from backup, in order to support queries on metadata such as
            // the group title and description, a stubbed OpenMLS group is created, and later overwritten
            // when a welcome is received.
            OpenMlsGroup::from_backup_stub_logged(
                &provider,
                context.identity(),
                &group_config,
                GroupId::from_slice(existing_group_id),
            )?
        } else {
            OpenMlsGroup::from_creation_logged(&provider, context.identity(), &group_config)?
        };

        let group_id = mls_group.group_id().to_vec();
        // If not an existing group, the creator is a super admin and should publish the commit log
        // Otherwise, for existing groups, we'll never publish the commit log until we receive a welcome message
        let should_publish_commit_log = existing_group_id.is_none();

        let stored_group = StoredGroup::builder()
            .id(group_id.clone())
            .created_at_ns(now_ns())
            .membership_state(membership_state)
            .conversation_type(conversation_type)
            .added_by_inbox_id(context.inbox_id().to_string())
            .message_disappear_from_ns(
                opts.message_disappearing_settings
                    .as_ref()
                    .map(|m| m.from_ns),
            )
            .message_disappear_in_ns(opts.message_disappearing_settings.as_ref().map(|m| m.in_ns))
            .should_publish_commit_log(should_publish_commit_log)
            .build()?;

        stored_group.store_or_ignore(&context.db())?;

        Ok(stored_group)
    }

    // Create a new DM and save it to the DB
    pub(crate) fn create_dm_and_insert(
        context: &Context,
        membership_state: GroupMembershipState,
        dm_target_inbox_id: InboxId,
        opts: DMMetadataOptions,
    ) -> Result<Self, GroupError> {
        let provider = context.mls_provider();
        let protected_metadata =
            build_dm_protected_metadata_extension(context.inbox_id(), dm_target_inbox_id.clone())?;
        let mutable_metadata = build_dm_mutable_metadata_extension_default(
            context.inbox_id(),
            &dm_target_inbox_id,
            opts.clone(),
        )?;
        let group_membership = build_starting_group_membership_extension(context.inbox_id(), 0);
        let mutable_permissions = PolicySet::new_dm();
        let mutable_permission_extension =
            build_mutable_permissions_extension(mutable_permissions)?;
        let group_config = build_group_config(
            protected_metadata,
            mutable_metadata,
            group_membership,
            mutable_permission_extension,
        )?;

        let mls_group =
            OpenMlsGroup::from_creation_logged(&provider, context.identity(), &group_config)?;

        let group_id = mls_group.group_id().to_vec();
        let stored_group = StoredGroup::builder()
            .id(group_id.clone())
            .created_at_ns(now_ns())
            .membership_state(membership_state)
            .added_by_inbox_id(context.inbox_id().to_string())
            .message_disappear_from_ns(
                opts.message_disappearing_settings
                    .as_ref()
                    .map(|m| m.from_ns),
            )
            .message_disappear_in_ns(opts.message_disappearing_settings.as_ref().map(|m| m.in_ns))
            .dm_id(Some(
                DmMembers {
                    member_one_inbox_id: dm_target_inbox_id,
                    member_two_inbox_id: context.identity().inbox_id().to_string(),
                }
                .to_string(),
            ))
            .build()?;

        stored_group.store(&context.db())?;
        let new_group = Self::new_from_arc(
            context.clone(),
            group_id.clone(),
            stored_group.dm_id,
            ConversationType::Dm,
            stored_group.created_at_ns,
        );
        // Consent state defaults to allowed when the user creates the group
        new_group.update_consent_state(ConsentState::Allowed)?;

        track!("Group Create", { "conversation_type": ConversationType::Dm }, group: &new_group.group_id);

        Ok(new_group)
    }

    // Super admin status is only criteria for whether to publish the commit log for now
    fn check_should_publish_commit_log(
        inbox_id: String,
        mutable_metadata: Option<GroupMutableMetadata>,
    ) -> bool {
        mutable_metadata
            .as_ref()
            .map(|metadata| metadata.is_super_admin(&inbox_id))
            .unwrap_or(false) // Default to false if no mutable metadata
    }

    /// Send a message on this users XMTP [`Client`](crate::client::Client).
    #[cfg_attr(any(test, feature = "test-utils"), tracing::instrument(level = "info", skip(self), fields(who = self.context.inbox_id(), message = %String::from_utf8_lossy(message))))]
    #[cfg_attr(
        not(any(test, feature = "test-utils")),
        tracing::instrument(level = "trace", skip(self))
    )]
    pub async fn send_message(&self, message: &[u8]) -> Result<Vec<u8>, GroupError> {
        if !self.is_active()? {
            tracing::warn!("Unable to send a message on an inactive group.");
            return Err(GroupError::GroupInactive);
        }

        // todo: check if the group is not in the pending removal state

        self.ensure_not_paused().await?;
        let update_interval_ns = Some(SEND_MESSAGE_UPDATE_INSTALLATIONS_INTERVAL_NS);
        self.maybe_update_installations(update_interval_ns).await?;

        let message_id = self.prepare_message(message, |now| Self::into_envelope(message, now))?;

        self.sync_until_last_intent_resolved().await?;

        // implicitly set group consent state to allowed
        self.update_consent_state(ConsentState::Allowed)?;

        Ok(message_id)
    }

    /// Publish all unpublished messages. This happens by calling `sync_until_last_intent_resolved`
    /// which publishes all pending intents and reads them back from the network.
    #[cfg_attr(any(test, feature = "test-utils"), tracing::instrument(level = "info", fields(who = self.context.inbox_id()), skip(self)))]
    #[cfg_attr(
        not(any(test, feature = "test-utils")),
        tracing::instrument(level = "trace", skip(self))
    )]
    pub async fn publish_messages(&self) -> Result<(), GroupError> {
        self.ensure_not_paused().await?;
        let update_interval_ns = Some(SEND_MESSAGE_UPDATE_INSTALLATIONS_INTERVAL_NS);
        self.maybe_update_installations(update_interval_ns).await?;
        self.sync_until_last_intent_resolved().await?;

        // implicitly set group consent state to allowed
        self.update_consent_state(ConsentState::Allowed)?;

        Ok(())
    }

    /// Checks the network to see if any group members have identity updates that would cause installations
    /// to be added or removed from the group.
    ///
    /// If so, adds/removes those group members
    pub async fn update_installations(&self) -> Result<(), GroupError> {
        self.ensure_not_paused().await?;
        self.maybe_update_installations(Some(0)).await?;
        Ok(())
    }

    /// Send a message, optimistically returning the ID of the message before the result of a message publish.
    pub fn send_message_optimistic(&self, message: &[u8]) -> Result<Vec<u8>, GroupError> {
        let message_id = self.prepare_message(message, |now| Self::into_envelope(message, now))?;
        Ok(message_id)
    }

    /// Helper function to extract queryable content fields from a message
    fn extract_queryable_content_fields(message: &[u8]) -> QueryableContentFields {
        // Return early with default if decoding fails or type is missing
        EncodedContent::decode(message)
            .inspect_err(|_| {
                tracing::debug!("No queryable content fields, msg not formatted as encoded content")
            })
            .and_then(|content| {
                QueryableContentFields::try_from(content).inspect_err(|e| {
                    tracing::debug!(
                        "Failed to convert EncodedContent to QueryableContentFields: {}",
                        e
                    )
                })
            })
            .unwrap_or_default()
    }

    /// Prepare a [`IntentKind::SendMessage`] intent, and [`StoredGroupMessage`] on this users XMTP [`Client`].
    ///
    /// # Arguments
    /// * message: UTF-8 or encoded message bytes
    /// * conn: Connection to SQLite database
    /// * envelope: closure that returns context-specific [`PlaintextEnvelope`]. Closure accepts
    ///   timestamp attached to intent & stored message.
    #[tracing::instrument(skip_all, level = "trace")]
    pub(crate) fn prepare_message<F>(
        &self,
        message: &[u8],
        envelope: F,
    ) -> Result<Vec<u8>, GroupError>
    where
        F: FnOnce(i64) -> PlaintextEnvelope,
    {
        let now = now_ns();
        let plain_envelope = envelope(now);
        let mut encoded_envelope = vec![];
        plain_envelope
            .encode(&mut encoded_envelope)
            .map_err(GroupError::EncodeError)?;

        let intent_data: Vec<u8> = SendMessageIntentData::new(encoded_envelope).into();
        let queryable_content_fields: QueryableContentFields =
            Self::extract_queryable_content_fields(message);
        QueueIntent::send_message()
            .data(intent_data)
            .should_push(queryable_content_fields.should_push)
            .queue(self)?;

        // store this unpublished message locally before sending
        let message_id = calculate_message_id(&self.group_id, message, &now.to_string());
        let group_message = StoredGroupMessage {
            id: message_id.clone(),
            group_id: self.group_id.clone(),
            decrypted_message_bytes: message.to_vec(),
            sent_at_ns: now,
            kind: GroupMessageKind::Application,
            sender_installation_id: self.context.installation_id().into(),
            sender_inbox_id: self.context.inbox_id().to_string(),
            delivery_status: DeliveryStatus::Unpublished,
            content_type: queryable_content_fields.content_type,
            version_major: queryable_content_fields.version_major,
            version_minor: queryable_content_fields.version_minor,
            authority_id: queryable_content_fields.authority_id,
            reference_id: queryable_content_fields.reference_id,
            sequence_id: None,
            originator_id: None,
            expire_at_ns: None,
        };
        group_message.store(&self.context.db())?;

        Ok(message_id)
    }

    fn into_envelope(encoded_msg: &[u8], idempotency_key: i64) -> PlaintextEnvelope {
        PlaintextEnvelope {
            content: Some(Content::V1(V1 {
                content: encoded_msg.to_vec(),
                idempotency_key: idempotency_key.to_string(),
            })),
        }
    }

    /// Query the database for stored messages. Optionally filtered by time, kind, delivery_status
    /// and limit
    pub fn find_messages(
        &self,
        args: &MsgQueryArgs,
    ) -> Result<Vec<StoredGroupMessage>, GroupError> {
        let conn = self.context.db();
        let messages = conn.get_group_messages(&self.group_id, args)?;
        Ok(messages)
    }

    /// Query the database for stored messages. Optionally filtered by time, kind, delivery_status
    /// and limit
    pub fn find_messages_with_reactions(
        &self,
        args: &MsgQueryArgs,
    ) -> Result<Vec<StoredGroupMessageWithReactions>, GroupError> {
        let conn = self.context.db();
        let messages = conn.get_group_messages_with_reactions(&self.group_id, args)?;
        Ok(messages)
    }

    pub fn get_last_read_times(&self) -> Result<LatestMessageTimeBySender, GroupError> {
        let conn = self.context.db();
        let latest_read_receipt =
            conn.get_latest_message_times_by_sender(&self.group_id, &[ContentType::ReadReceipt])?;
        Ok(latest_read_receipt)
    }

    ///
    /// Add members to the group by account address
    ///
    /// If any existing members have new installations that have not been added or removed, the
    /// group membership will be updated to include those changes as well.
    /// # Returns
    /// - `Ok(UpdateGroupMembershipResult)`: Contains details about the membership changes, including:
    ///   - `added_members`: list of added installations
    ///   - `removed_members`: A list of installations that were removed.
    ///   - `members_with_errors`: A list of members that encountered errors during the update.
    /// - `Err(GroupError)`: If the operation fails due to an error.
    #[tracing::instrument(level = "trace", skip_all)]
    pub async fn add_members(
        &self,
        account_identifiers: &[Identifier],
    ) -> Result<UpdateGroupMembershipResult, GroupError> {
        // Fetch the associated inbox_ids
        let requests = account_identifiers.iter().map(Into::into).collect();
        let inbox_id_map: HashMap<Identifier, String> = self
            .context
            .api()
            .get_inbox_ids(requests)
            .await?
            .into_iter()
            .filter_map(|(k, v)| Some((k.try_into().ok()?, v)))
            .collect();

        // get current number of users in group
        let member_count = self.members().await?.len();
        if member_count + inbox_id_map.len() > MAX_GROUP_SIZE {
            return Err(GroupError::UserLimitExceeded);
        }

        if inbox_id_map.len() != account_identifiers.len() {
            let found_addresses: HashSet<&Identifier> = inbox_id_map.keys().collect();
            let to_add_hashset = HashSet::from_iter(account_identifiers.iter());

            let missing_addresses = found_addresses.difference(&to_add_hashset);
            return Err(GroupError::AddressNotFound(
                missing_addresses
                    .into_iter()
                    .map(|ident| format!("{ident}"))
                    .collect(),
            ));
        }

        self.add_members_by_inbox_id(&inbox_id_map.into_values().collect::<Vec<_>>())
            .await
    }

    #[cfg_attr(any(test, feature = "test-utils"), tracing::instrument(level = "info", skip_all, fields(who = %self.context.inbox_id(), inbox_ids = ?inbox_ids.as_ref().iter().map(|i| i.as_ref()).collect::<Vec<_>>())))]
    #[cfg_attr(
        not(any(test, feature = "test-utils")),
        tracing::instrument(level = "trace", skip_all)
    )]
    pub async fn add_members_by_inbox_id<S: AsIdRef>(
        &self,
        inbox_ids: impl AsRef<[S]>,
    ) -> Result<UpdateGroupMembershipResult, GroupError> {
        self.ensure_not_paused().await?;

        let ids = inbox_ids
            .as_ref()
            .iter()
            .map(AsIdRef::as_ref)
            .collect::<Vec<&str>>();
        let intent_data = self
            .get_membership_update_intent(ids.as_slice(), &[])
            .await?;

        // TODO:nm this isn't the best test for whether the request is valid
        // If some existing group member has an update, this will return an intent with changes
        // when we really should return an error
        let ok_result = Ok(UpdateGroupMembershipResult::from(intent_data.clone()));

        if intent_data.is_empty() {
            tracing::warn!("Member already added");
            return ok_result;
        }

        let intent = QueueIntent::update_group_membership()
            .data(intent_data)
            .queue(self)?;

        self.sync_until_intent_resolved(intent.id).await?;
        track!(
            "Group Membership Change",
            {
                "added": ids,
                "removed": ()
            },
            group: &self.group_id
        );

        ok_result
    }

    /// Removes members from the group by their account addresses.
    ///
    /// # Arguments
    /// * `client` - The XMTP client.
    /// * `account_addresses_to_remove` - A vector of account addresses to remove from the group.
    ///
    /// # Returns
    /// A `Result` indicating success or failure of the operation.
    pub async fn remove_members(
        &self,
        account_addresses_to_remove: &[Identifier],
    ) -> Result<(), GroupError> {
        let account_addresses_to_remove =
            account_addresses_to_remove.iter().map(Into::into).collect();

        let inbox_id_map = self
            .context
            .api()
            .get_inbox_ids(account_addresses_to_remove)
            .await?;

        let ids = inbox_id_map
            .values()
            .map(AsRef::as_ref)
            .collect::<Vec<&str>>();
        self.remove_members_by_inbox_id(ids.as_slice()).await
    }

    /// Removes members from the group by their inbox IDs.
    ///
    /// # Arguments
    /// * `client` - The XMTP client.
    /// * `inbox_ids` - A vector of inbox IDs to remove from the group.
    ///
    /// # Returns
    /// A `Result` indicating success or failure of the operation.
    #[cfg_attr(any(test, feature = "test-utils"), tracing::instrument(level = "info", skip_all, fields(who = %self.context.inbox_id(), inbox_ids = ?inbox_ids)))]
    #[cfg_attr(
        not(any(test, feature = "test-utils")),
        tracing::instrument(level = "trace", skip_all)
    )]
    pub async fn remove_members_by_inbox_id(
        &self,
        inbox_ids: &[InboxIdRef<'_>],
    ) -> Result<(), GroupError> {
        self.ensure_not_paused().await?;
        let intent_data = self.get_membership_update_intent(&[], inbox_ids).await?;
        let intent = QueueIntent::update_group_membership()
            .data(intent_data)
            .queue(self)?;

        let _ = self.sync_until_intent_resolved(intent.id).await?;

        track!(
            "Group Membership Change",
            {
                "added": (),
                "removed": inbox_ids
            },
            group: &self.group_id
        );

        Ok(())
    }

    pub async fn leave_group(&self) -> Result<(), GroupError> {
        self.ensure_not_paused().await?;
        self.is_member().await?;

        //check member size
        let members = self.members().await?;

        // check if the group has other members
        if members.len() == 1 {
            return Err(GroupLeaveValidationError::SingleMemberLeaveRejected.into());
        }

        // check if the conversation is not a DM
        if self.metadata().await?.conversation_type == ConversationType::Dm {
            return Err(GroupLeaveValidationError::DmLeaveForbidden.into());
        }

        let is_admin = self.is_admin(self.context.inbox_id().to_string())?;
        let is_super_admin = self.is_super_admin(self.context.inbox_id().to_string())?;
        let admin_size = self.admin_list()?.len();
        let super_admin_size = self.super_admin_list()?.len();

        // check if the user is the only Admin or SuperAdmin of the group
        if (is_admin && admin_size == 1) || (is_super_admin && super_admin_size == 1) {
            return Err(GroupLeaveValidationError::LeaveWithoutAdminForbidden.into());
        }

        if !self.is_in_pending_remove(self.context.inbox_id().to_string())? {
            let content = LeaveRequestCodec::encode(LeaveRequest {})?;
            self.send_message(&encoded_content_to_bytes(content))
                .await?;
        }
        Ok(())
    }

    /// Checks if the current user is a member of the group.
    /// Returns Ok(()) if the user is a member, otherwise returns NotAGroupMember error.
    #[tracing::instrument(level = "debug", skip(self))]
    async fn is_member(&self) -> Result<(), GroupError> {
        let members = self.members().await?;
        if !members
            .iter()
            .any(|m| m.inbox_id == self.context.inbox_id())
        {
            return Err(GroupLeaveValidationError::NotAGroupMember.into());
        }
        Ok(())
    }

    /// Updates the name of the group. Will error if the user does not have the appropriate permissions
    /// to perform these updates.
    #[cfg_attr(any(test, feature = "test-utils"), tracing::instrument(level = "info", fields(who = %self.context.inbox_id()), skip(self)))]
    #[cfg_attr(
        not(any(test, feature = "test-utils")),
        tracing::instrument(level = "trace", skip(self))
    )]
    pub async fn update_group_name(&self, group_name: String) -> Result<(), GroupError> {
        self.ensure_not_paused().await?;

        if group_name.len() > MAX_GROUP_NAME_LENGTH {
            return Err(GroupError::TooManyCharacters {
                length: MAX_GROUP_NAME_LENGTH,
            });
        }
        if self.metadata().await?.conversation_type == ConversationType::Dm {
            return Err(MetadataPermissionsError::DmGroupMetadataForbidden.into());
        }
        let intent_data: Vec<u8> =
            UpdateMetadataIntentData::new_update_group_name(group_name).into();
        let intent = QueueIntent::metadata_update()
            .data(intent_data)
            .queue(self)?;

        let _ = self.sync_until_intent_resolved(intent.id).await?;
        Ok(())
    }

    /// Updates min version of the group to match this client's version.
    #[cfg_attr(any(test, feature = "test-utils"), tracing::instrument(level = "info", fields(who = %self.context.inbox_id()), skip(self)))]
    #[cfg_attr(
        not(any(test, feature = "test-utils")),
        tracing::instrument(level = "trace", skip(self))
    )]
    pub async fn update_group_min_version_to_match_self(&self) -> Result<(), GroupError> {
        self.ensure_not_paused().await?;
        let version = self.context.version_info().pkg_version();
        let intent_data: Vec<u8> =
            UpdateMetadataIntentData::new_update_group_min_version_to_match_self(
                version.to_string(),
            )
            .into();
        let intent = QueueIntent::metadata_update()
            .data(intent_data)
            .queue(self)?;

        let _ = self.sync_until_intent_resolved(intent.id).await?;
        Ok(())
    }

    /// Updates the commit log signer of the group. Will error if the user does not have the appropriate permissions
    /// to perform these updates.
    pub async fn update_commit_log_signer(
        &self,
        commit_log_signer: xmtp_cryptography::Secret,
    ) -> Result<(), GroupError> {
        self.ensure_not_paused().await?;

        if self.metadata().await?.conversation_type == ConversationType::Dm {
            return Err(MetadataPermissionsError::DmGroupMetadataForbidden.into());
        }
        let intent_data: Vec<u8> =
            UpdateMetadataIntentData::new_update_commit_log_signer(commit_log_signer).into();
        let intent = QueueIntent::metadata_update()
            .data(intent_data)
            .queue(self)?;

        let _ = self.sync_until_intent_resolved(intent.id).await?;
        Ok(())
    }

    fn min_protocol_version_from_extensions(
        mutable_metadata: &GroupMutableMetadata,
    ) -> Option<String> {
        mutable_metadata
            .attributes
            .get(&MetadataField::MinimumSupportedProtocolVersion.to_string())
            .map(|v| v.to_string())
    }

    /// Updates the permission policy of the group. This requires super admin permissions.
    #[cfg_attr(any(test, feature = "test-utils"), tracing::instrument(level = "info", fields(who = %self.context.inbox_id()), skip(self)))]
    #[cfg_attr(
        not(any(test, feature = "test-utils")),
        tracing::instrument(level = "trace", skip(self))
    )]
    pub async fn update_permission_policy(
        &self,
        permission_update_type: PermissionUpdateType,
        permission_policy: PermissionPolicyOption,
        metadata_field: Option<MetadataField>,
    ) -> Result<(), GroupError> {
        self.ensure_not_paused().await?;

        if self.metadata().await?.conversation_type == ConversationType::Dm {
            return Err(MetadataPermissionsError::DmGroupMetadataForbidden.into());
        }
        if permission_update_type == PermissionUpdateType::UpdateMetadata
            && metadata_field.is_none()
        {
            return Err(MetadataPermissionsError::InvalidPermissionUpdate.into());
        }

        let intent_data: Vec<u8> = UpdatePermissionIntentData::new(
            permission_update_type,
            permission_policy,
            metadata_field.as_ref().map(|field| field.to_string()),
        )
        .into();

        let intent = QueueIntent::update_permission()
            .data(intent_data)
            .queue(self)?;

        let _ = self.sync_until_intent_resolved(intent.id).await?;
        Ok(())
    }

    /// Retrieves the group name from the group's mutable metadata extension.
    pub fn group_name(&self) -> Result<String, GroupError> {
        let mutable_metadata = self.mutable_metadata()?;
        match mutable_metadata
            .attributes
            .get(&MetadataField::GroupName.to_string())
        {
            Some(group_name) => Ok(group_name.clone()),
            None => Err(MetadataPermissionsError::from(
                GroupMutableMetadataError::MissingExtension,
            )
            .into()),
        }
    }

    /// Updates the description of the group.
    #[cfg_attr(any(test, feature = "test-utils"), tracing::instrument(level = "info", fields(who = %self.context.inbox_id()), skip(self)))]
    #[cfg_attr(
        not(any(test, feature = "test-utils")),
        tracing::instrument(level = "trace", skip(self))
    )]
    pub async fn update_group_description(
        &self,
        group_description: String,
    ) -> Result<(), GroupError> {
        self.ensure_not_paused().await?;

        if group_description.len() > MAX_GROUP_DESCRIPTION_LENGTH {
            return Err(GroupError::TooManyCharacters {
                length: MAX_GROUP_DESCRIPTION_LENGTH,
            });
        }

        if self.metadata().await?.conversation_type == ConversationType::Dm {
            return Err(MetadataPermissionsError::DmGroupMetadataForbidden.into());
        }
        let intent_data: Vec<u8> =
            UpdateMetadataIntentData::new_update_group_description(group_description).into();
        let intent = QueueIntent::metadata_update()
            .data(intent_data)
            .queue(self)?;

        let _ = self.sync_until_intent_resolved(intent.id).await?;
        Ok(())
    }

    pub fn group_description(&self) -> Result<String, GroupError> {
        let mutable_metadata = self.mutable_metadata()?;
        match mutable_metadata
            .attributes
            .get(&MetadataField::Description.to_string())
        {
            Some(group_description) => Ok(group_description.clone()),
            None => Err(GroupError::MetadataPermissionsError(
                GroupMutableMetadataError::MissingExtension.into(),
            )),
        }
    }

    /// Updates the image URL (square) of the group.
    #[cfg_attr(any(test, feature = "test-utils"), tracing::instrument(level = "info", fields(who = %self.context.inbox_id()), skip(self)))]
    #[cfg_attr(
        not(any(test, feature = "test-utils")),
        tracing::instrument(level = "trace", skip(self))
    )]
    pub async fn update_group_image_url_square(
        &self,
        group_image_url_square: String,
    ) -> Result<(), GroupError> {
        self.ensure_not_paused().await?;

        if group_image_url_square.len() > MAX_GROUP_IMAGE_URL_LENGTH {
            return Err(GroupError::TooManyCharacters {
                length: MAX_GROUP_IMAGE_URL_LENGTH,
            });
        }

        if self.metadata().await?.conversation_type == ConversationType::Dm {
            return Err(MetadataPermissionsError::DmGroupMetadataForbidden.into());
        }
        let intent_data: Vec<u8> =
            UpdateMetadataIntentData::new_update_group_image_url_square(group_image_url_square)
                .into();
        let intent = QueueIntent::metadata_update()
            .data(intent_data)
            .queue(self)?;

        let _ = self.sync_until_intent_resolved(intent.id).await?;
        Ok(())
    }

    /// Retrieves the image URL (square) of the group from the group's mutable metadata extension.
    pub fn group_image_url_square(&self) -> Result<String, GroupError> {
        let mutable_metadata = self.mutable_metadata()?;
        match mutable_metadata
            .attributes
            .get(&MetadataField::GroupImageUrlSquare.to_string())
        {
            Some(group_image_url_square) => Ok(group_image_url_square.clone()),
            None => Err(MetadataPermissionsError::Mutable(
                GroupMutableMetadataError::MissingExtension,
            )
            .into()),
        }
    }

    pub async fn update_conversation_message_disappearing_settings(
        &self,
        settings: MessageDisappearingSettings,
    ) -> Result<(), GroupError> {
        self.ensure_not_paused().await?;

        self.update_conversation_message_disappear_from_ns(settings.from_ns)
            .await?;
        self.update_conversation_message_disappear_in_ns(settings.in_ns)
            .await
    }

    pub async fn remove_conversation_message_disappearing_settings(
        &self,
    ) -> Result<(), GroupError> {
        self.ensure_not_paused().await?;

        self.update_conversation_message_disappearing_settings(
            MessageDisappearingSettings::default(),
        )
        .await
    }

    #[cfg_attr(any(test, feature = "test-utils"), tracing::instrument(level = "info", fields(who = %self.context.inbox_id()), skip(self)))]
    #[cfg_attr(
        not(any(test, feature = "test-utils")),
        tracing::instrument(level = "trace", skip(self))
    )]
    async fn update_conversation_message_disappear_from_ns(
        &self,
        expire_from_ms: i64,
    ) -> Result<(), GroupError> {
        self.ensure_not_paused().await?;

        let intent_data: Vec<u8> =
            UpdateMetadataIntentData::new_update_conversation_message_disappear_from_ns(
                expire_from_ms,
            )
            .into();
        let intent = QueueIntent::metadata_update()
            .data(intent_data)
            .queue(self)?;
        let _ = self.sync_until_intent_resolved(intent.id).await?;
        Ok(())
    }

    #[cfg_attr(any(test, feature = "test-utils"), tracing::instrument(level = "info", fields(who = %self.context.inbox_id()), skip(self)))]
    #[cfg_attr(
        not(any(test, feature = "test-utils")),
        tracing::instrument(level = "trace", skip(self))
    )]
    async fn update_conversation_message_disappear_in_ns(
        &self,
        expire_in_ms: i64,
    ) -> Result<(), GroupError> {
        self.ensure_not_paused().await?;

        let intent_data: Vec<u8> =
            UpdateMetadataIntentData::new_update_conversation_message_disappear_in_ns(expire_in_ms)
                .into();
        let intent = QueueIntent::metadata_update()
            .data(intent_data)
            .queue(self)?;
        let _ = self.sync_until_intent_resolved(intent.id).await?;
        Ok(())
    }

    /// If group is not paused, will return None, otherwise will return the version that the group is paused for
    pub fn paused_for_version(&self) -> Result<Option<String>, GroupError> {
        let paused_for_version = self.context.db().get_group_paused_version(&self.group_id)?;
        Ok(paused_for_version)
    }

    #[tracing::instrument(skip_all, level = "trace")]
    async fn ensure_not_paused(&self) -> Result<(), GroupError> {
        if let Some(min_version) = self.context.db().get_group_paused_version(&self.group_id)? {
            Err(GroupError::GroupPausedUntilUpdate(min_version))
        } else {
            Ok(())
        }
    }

    pub fn conversation_message_disappearing_settings(
        &self,
    ) -> Result<MessageDisappearingSettings, GroupError> {
        let metadata = self.mutable_metadata()?;
        Self::conversation_message_disappearing_settings_from_extensions(&metadata)
    }

    pub fn conversation_message_disappearing_settings_from_extensions(
        mutable_metadata: &GroupMutableMetadata,
    ) -> Result<MessageDisappearingSettings, GroupError> {
        let disappear_from_ns = mutable_metadata
            .attributes
            .get(&MetadataField::MessageDisappearFromNS.to_string());
        let disappear_in_ns = mutable_metadata
            .attributes
            .get(&MetadataField::MessageDisappearInNS.to_string());

        if let (Some(Ok(message_disappear_from_ns)), Some(Ok(message_disappear_in_ns))) = (
            disappear_from_ns.map(|s| s.parse::<i64>()),
            disappear_in_ns.map(|s| s.parse::<i64>()),
        ) {
            Ok(MessageDisappearingSettings::new(
                message_disappear_from_ns,
                message_disappear_in_ns,
            ))
        } else {
            Err(GroupError::MetadataPermissionsError(
                GroupMetadataError::MissingExtension.into(),
            ))
        }
    }

    pub fn pending_remove_list(&self) -> Result<Vec<String>, GroupError> {
        todo!()
        // let mutable_metadata = self.mutable_metadata()?;
        // Ok(mutable_metadata.pending_remove_list)
    }

    /// Retrieves the admin list of the group from the group's mutable metadata extension.
    pub fn admin_list(&self) -> Result<Vec<String>, GroupError> {
        let mutable_metadata = self.mutable_metadata()?;
        Ok(mutable_metadata.admin_list)
    }

    /// Retrieves the super admin list of the group from the group's mutable metadata extension.
    pub fn super_admin_list(&self) -> Result<Vec<String>, GroupError> {
        let mutable_metadata = self.mutable_metadata()?;
        Ok(mutable_metadata.super_admin_list)
    }

    /// Checks if the given inbox ID is an admin of the group at the most recently synced epoch.
    pub fn is_admin(&self, inbox_id: String) -> Result<bool, GroupError> {
        let mutable_metadata = self.mutable_metadata()?;
        Ok(mutable_metadata.admin_list.contains(&inbox_id))
    }

    /// Checks if the given inbox ID is a super admin of the group at the most recently synced epoch.
    pub fn is_super_admin(&self, inbox_id: String) -> Result<bool, GroupError> {
        let mutable_metadata = self.mutable_metadata()?;
        Ok(mutable_metadata.super_admin_list.contains(&inbox_id))
    }

    /// Checks if the given inbox ID is the pending-remove list of the group at the most recently synced epoch.
    pub fn is_in_pending_remove(&self, inbox_id: String) -> Result<bool, GroupError> {
<<<<<<< HEAD
        let mutable_metadata = self.mutable_metadata()?;
        Self::is_in_pending_remove_from_extensions(inbox_id, &mutable_metadata)
    }

    /// Checks if the given inbox ID is the pending-remove list of the group at the most recently synced epoch.
    pub fn is_in_pending_remove_from_extensions(
        inbox_id: String,
        mutable_metadata: &GroupMutableMetadata,
    ) -> Result<bool, GroupError> {
        Ok(mutable_metadata.pending_remove_list.contains(&inbox_id))
=======
        return Ok(false);
        todo!("check if in pending remove list from db");
        // let mutable_metadata = self.mutable_metadata()?;
        // Ok(mutable_metadata.pending_remove_list.contains(&inbox_id))
>>>>>>> 3323676a
    }

    /// Retrieves the conversation type of the group from the group's metadata extension.
    pub async fn conversation_type(&self) -> Result<ConversationType, GroupError> {
        let conversation_type = self.context.db().get_conversation_type(&self.group_id)?;
        Ok(conversation_type)
    }

    /// Updates the admin list of the group and syncs the changes to the network.
    #[cfg_attr(any(test, feature = "test-utils"), tracing::instrument(level = "info", fields(who = %self.context.inbox_id()), skip(self)))]
    #[cfg_attr(
        not(any(test, feature = "test-utils")),
        tracing::instrument(level = "trace", skip(self))
    )]
    pub async fn update_admin_list(
        &self,
        action_type: UpdateAdminListType,
        inbox_id: String,
    ) -> Result<(), GroupError> {
        if self.metadata().await?.conversation_type == ConversationType::Dm {
            return Err(MetadataPermissionsError::DmGroupMetadataForbidden.into());
        }
        let intent_action_type = match action_type {
            UpdateAdminListType::Add => AdminListActionType::Add,
            UpdateAdminListType::Remove => AdminListActionType::Remove,
            UpdateAdminListType::AddSuper => AdminListActionType::AddSuper,
            UpdateAdminListType::RemoveSuper => AdminListActionType::RemoveSuper,
        };
        let intent_data: Vec<u8> =
            UpdateAdminListIntentData::new(intent_action_type, inbox_id).into();
        let intent = QueueIntent::update_admin_list()
            .data(intent_data)
            .queue(self)?;

        let _ = self.sync_until_intent_resolved(intent.id).await?;
        Ok(())
    }

    /// Find the `inbox_id` of the group member who added the member to the group
    pub fn added_by_inbox_id(&self) -> Result<String, GroupError> {
        let conn = self.context.db();
        let group = conn
            .find_group(&self.group_id)?
            .ok_or_else(|| NotFound::GroupById(self.group_id.clone()))?;
        Ok(group.added_by_inbox_id)
    }

    /// Find the `consent_state` of the group
    pub fn consent_state(&self) -> Result<ConsentState, GroupError> {
        let conn = self.context.db();
        let record = conn.get_consent_record(
            hex::encode(self.group_id.clone()),
            ConsentType::ConversationId,
        )?;

        match record {
            Some(rec) => Ok(rec.state),
            None => Ok(ConsentState::Unknown),
        }
    }

    // Returns new consent records. Does not broadcast changes.
    pub fn quietly_update_consent_state(
        &self,
        state: ConsentState,
        db: &impl DbQuery,
    ) -> Result<Vec<StoredConsentRecord>, GroupError> {
        let consent_record = StoredConsentRecord::new(
            ConsentType::ConversationId,
            state,
            hex::encode(self.group_id.clone()),
        );

        Ok(db.insert_or_replace_consent_records(std::slice::from_ref(&consent_record))?)
    }

    #[tracing::instrument(skip_all, level = "trace")]
    pub fn update_consent_state(&self, state: ConsentState) -> Result<(), GroupError> {
        let db = self.context.db();
        let new_records: Vec<PreferenceUpdate> = self
            .quietly_update_consent_state(state, &db)?
            .into_iter()
            .map(PreferenceUpdate::Consent)
            .collect();

        if !new_records.is_empty() {
            // Dispatch an update event so it can be synced across devices
            let _ = self
                .context
                .worker_events()
                .send(SyncWorkerEvent::SyncPreferences(new_records.clone()));
            // Broadcast the changes
            let _ = self
                .context
                .local_events()
                .send(LocalEvents::PreferencesChanged(new_records));
        }

        Ok(())
    }

    /// Get the current epoch number of the group.
    pub async fn epoch(&self) -> Result<u64, GroupError> {
        self.load_mls_group_with_lock_async(|mls_group| {
            futures::future::ready(Ok(mls_group.epoch().as_u64()))
        })
        .await
    }

    pub async fn cursor(&self) -> Result<i64, GroupError> {
        let db = self.context.db();
        Ok(db.get_last_cursor_for_id(&self.group_id, EntityKind::Group)?)
    }

    pub async fn local_commit_log(&self) -> Result<Vec<LocalCommitLog>, GroupError> {
        Ok(self.context.db().get_group_logs(&self.group_id)?)
    }

    pub async fn remote_commit_log(&self) -> Result<Vec<RemoteCommitLog>, GroupError> {
        Ok(self.context.db().get_remote_commit_log_after_cursor(
            &self.group_id,
            0,
            RemoteCommitLogOrder::AscendingByRowid,
        )?)
    }

    pub async fn debug_info(&self) -> Result<ConversationDebugInfo, GroupError> {
        let epoch = self.epoch().await?;
        let cursor = self.cursor().await?;
        let commit_log = self.local_commit_log().await?;
        let remote_commit_log = self.remote_commit_log().await?;
        let db = self.context.db();

        let stored_group = match db.find_group(&self.group_id)? {
            Some(group) => group,
            None => {
                return Err(GroupError::NotFound(NotFound::GroupById(
                    self.group_id.clone(),
                )));
            }
        };

        Ok(ConversationDebugInfo {
            epoch,
            maybe_forked: stored_group.maybe_forked,
            fork_details: stored_group.fork_details,
            is_commit_log_forked: stored_group.is_commit_log_forked,
            local_commit_log: format!("{:?}", commit_log),
            remote_commit_log: format!("{:?}", remote_commit_log),
            cursor,
        })
    }

    /// Update this installation's leaf key in the group by creating a key update commit
    #[cfg_attr(any(test, feature = "test-utils"), tracing::instrument(level = "info", fields(who = %self.context.inbox_id()), skip(self)))]
    #[cfg_attr(
        not(any(test, feature = "test-utils")),
        tracing::instrument(level = "trace", skip(self))
    )]
    pub async fn key_update(&self) -> Result<(), GroupError> {
        let intent = QueueIntent::key_update().queue(self)?;
        let _ = self.sync_until_intent_resolved(intent.id).await?;
        Ok(())
    }

    /// Checks if the current user is active in the group.
    ///
    /// If the current user has been kicked out of the group, `is_active` will return `false`
    #[tracing::instrument(skip_all, level = "trace")]
    pub fn is_active(&self) -> Result<bool, GroupError> {
        // Restored groups that are not yet added are inactive
        let Some(stored_group) = self.context.db().find_group(&self.group_id)? else {
            return Err(GroupError::NotFound(NotFound::GroupById(
                self.group_id.clone(),
            )));
        };
        if matches!(
            stored_group.membership_state,
            GroupMembershipState::Restored
        ) {
            return Ok(false);
        }

        self.load_mls_group_with_lock(self.context.mls_storage(), |mls_group| {
            Ok(mls_group.is_active())
        })
    }

    /// Get the `GroupMetadata` of the group.
    pub async fn metadata(&self) -> Result<GroupMetadata, GroupError> {
        self.load_mls_group_with_lock_async(|mls_group| {
            futures::future::ready(
                extract_group_metadata(mls_group.extensions())
                    .map_err(MetadataPermissionsError::from)
                    .map_err(Into::into),
            )
        })
        .await
    }

    /// Get the `GroupMutableMetadata` of the group.
    pub fn mutable_metadata(&self) -> Result<GroupMutableMetadata, GroupError> {
        self.load_mls_group_with_lock(self.context.mls_storage(), |mls_group| {
            GroupMutableMetadata::try_from(&mls_group)
                .map_err(MetadataPermissionsError::from)
                .map_err(GroupError::from)
        })
    }

    pub fn permissions(&self) -> Result<GroupMutablePermissions, GroupError> {
        self.load_mls_group_with_lock(self.context.mls_storage(), |mls_group| {
            Ok(extract_group_permissions(&mls_group).map_err(MetadataPermissionsError::from)?)
        })
    }

    /// Fetches the message disappearing settings for a given group ID.
    ///
    /// Returns `Some(MessageDisappearingSettings)` if the group exists and has valid settings,
    /// `None` if the group or settings are missing, or `Err(ClientError)` on a database error.
    pub fn disappearing_settings(&self) -> Result<Option<MessageDisappearingSettings>, GroupError> {
        let conn = self.context.db();
        let stored_group: Option<StoredGroup> = conn.fetch(&self.group_id)?;

        let settings = stored_group.and_then(|group| {
            let from_ns = group.message_disappear_from_ns?;
            let in_ns = group.message_disappear_in_ns?;

            Some(MessageDisappearingSettings { from_ns, in_ns })
        });

        Ok(settings)
    }

    /// Find all the duplicate dms for this group
    pub fn find_duplicate_dms(&self) -> Result<Vec<MlsGroup<Context>>, ClientError> {
        let duplicates = self.context.db().other_dms(&self.group_id)?;

        let mls_groups = duplicates
            .into_iter()
            .map(|g| {
                MlsGroup::new(
                    self.context.clone(),
                    g.id,
                    g.dm_id,
                    g.conversation_type,
                    g.created_at_ns,
                )
            })
            .collect();

        Ok(mls_groups)
    }

    /// Used for testing that dm group validation works as expected.
    ///
    /// See the `test_validate_dm_group` test function for more details.
    #[cfg(test)]
    pub fn create_test_dm_group(
        context: Context,
        dm_target_inbox_id: InboxId,
        custom_protected_metadata: Option<Extension>,
        custom_mutable_metadata: Option<Extension>,
        custom_group_membership: Option<Extension>,
        custom_mutable_permissions: Option<PolicySet>,
        opts: Option<DMMetadataOptions>,
    ) -> Result<Self, GroupError> {
        let provider = context.mls_provider();

        let protected_metadata = custom_protected_metadata.unwrap_or_else(|| {
            build_dm_protected_metadata_extension(context.inbox_id(), dm_target_inbox_id.clone())
                .unwrap()
        });
        let mutable_metadata = custom_mutable_metadata.unwrap_or_else(|| {
            build_dm_mutable_metadata_extension_default(
                context.inbox_id(),
                &dm_target_inbox_id,
                opts.unwrap_or_default(),
            )
            .unwrap()
        });
        let group_membership = custom_group_membership
            .unwrap_or_else(|| build_starting_group_membership_extension(context.inbox_id(), 0));
        let mutable_permissions = custom_mutable_permissions.unwrap_or_else(PolicySet::new_dm);
        let mutable_permission_extension =
            build_mutable_permissions_extension(mutable_permissions)?;

        let group_config = build_group_config(
            protected_metadata,
            mutable_metadata,
            group_membership,
            mutable_permission_extension,
        )?;

        let mls_group =
            OpenMlsGroup::from_creation_logged(&provider, context.identity(), &group_config)?;
        let group_id = mls_group.group_id().to_vec();
        let stored_group = StoredGroup::builder()
            .id(group_id.clone())
            .created_at_ns(now_ns())
            .membership_state(GroupMembershipState::Allowed)
            .added_by_inbox_id(context.inbox_id().to_string())
            .dm_id(Some(
                DmMembers {
                    member_one_inbox_id: context.inbox_id().to_string(),
                    member_two_inbox_id: dm_target_inbox_id,
                }
                .to_string(),
            ))
            .build()?;

        stored_group.store(&context.db())?;
        Ok(Self::new_from_arc(
            context,
            group_id,
            stored_group.dm_id.clone(),
            ConversationType::Dm,
            stored_group.created_at_ns,
        ))
    }
}

pub(crate) fn build_protected_metadata_extension(
    creator_inbox_id: &str,
    conversation_type: ConversationType,
    oneshot_message: Option<OneshotMessage>,
) -> Result<Extension, MetadataPermissionsError> {
    assert!(conversation_type != ConversationType::Dm);
    let metadata = GroupMetadata::new(
        conversation_type,
        creator_inbox_id.to_string(),
        None,
        oneshot_message,
    );
    let protected_metadata = Metadata::new(metadata.try_into()?);

    Ok(Extension::ImmutableMetadata(protected_metadata))
}

fn build_dm_protected_metadata_extension(
    creator_inbox_id: &str,
    dm_inbox_id: InboxId,
) -> Result<Extension, GroupError> {
    let dm_members = Some(DmMembers {
        member_one_inbox_id: creator_inbox_id.to_string(),
        member_two_inbox_id: dm_inbox_id,
    });

    let metadata = GroupMetadata::new(
        ConversationType::Dm,
        creator_inbox_id.to_string(),
        dm_members,
        None,
    );
    let protected_metadata = Metadata::new(
        metadata
            .try_into()
            .map_err(MetadataPermissionsError::from)?,
    );

    Ok(Extension::ImmutableMetadata(protected_metadata))
}

pub(crate) fn build_mutable_permissions_extension(
    policies: PolicySet,
) -> Result<Extension, MetadataPermissionsError> {
    let permissions: Vec<u8> = GroupMutablePermissions::new(policies).try_into()?;
    let unknown_gc_extension = UnknownExtension(permissions);

    Ok(Extension::Unknown(
        GROUP_PERMISSIONS_EXTENSION_ID,
        unknown_gc_extension,
    ))
}

pub fn build_mutable_metadata_extension_default(
    creator_inbox_id: &str,
    opts: GroupMetadataOptions,
) -> Result<Extension, GroupError> {
    let mut commit_log_signer = None;
    if xmtp_configuration::ENABLE_COMMIT_LOG {
        // Optional TODO(rich): Plumb in provider and use traits in commit_log_key.rs to generate and store secret
        commit_log_signer = Some(xmtp_cryptography::rand::rand_secret::<ED25519_KEY_LENGTH>());
    }
    let mutable_metadata: Vec<u8> =
        GroupMutableMetadata::new_default(creator_inbox_id.to_string(), commit_log_signer, opts)
            .try_into()
            .map_err(MetadataPermissionsError::from)?;
    let unknown_gc_extension = UnknownExtension(mutable_metadata);

    Ok(Extension::Unknown(
        MUTABLE_METADATA_EXTENSION_ID,
        unknown_gc_extension,
    ))
}

pub fn build_dm_mutable_metadata_extension_default(
    creator_inbox_id: &str,
    dm_target_inbox_id: &str,
    opts: DMMetadataOptions,
) -> Result<Extension, MetadataPermissionsError> {
    let mut commit_log_signer = None;
    if xmtp_configuration::ENABLE_COMMIT_LOG {
        // Optional TODO(rich): Plumb in provider and use traits in commit_log_key.rs to generate and store secret
        commit_log_signer = Some(xmtp_cryptography::rand::rand_secret::<ED25519_KEY_LENGTH>());
    }
    let mutable_metadata: Vec<u8> = GroupMutableMetadata::new_dm_default(
        creator_inbox_id.to_string(),
        dm_target_inbox_id,
        commit_log_signer,
        opts,
    )
    .try_into()?;
    let unknown_gc_extension = UnknownExtension(mutable_metadata);

    Ok(Extension::Unknown(
        MUTABLE_METADATA_EXTENSION_ID,
        unknown_gc_extension,
    ))
}

#[tracing::instrument(level = "trace", skip_all)]
pub fn build_extensions_for_metadata_update(
    group: &OpenMlsGroup,
    field_name: String,
    field_value: String,
) -> Result<Extensions, MetadataPermissionsError> {
    let existing_metadata: GroupMutableMetadata = group.try_into()?;
    let mut attributes = existing_metadata.attributes.clone();
    attributes.insert(field_name, field_value);
    let new_mutable_metadata: Vec<u8> = GroupMutableMetadata::new(
        attributes,
        existing_metadata.admin_list,
        existing_metadata.super_admin_list,
    )
    .try_into()?;
    let unknown_gc_extension = UnknownExtension(new_mutable_metadata);
    let extension = Extension::Unknown(MUTABLE_METADATA_EXTENSION_ID, unknown_gc_extension);
    let mut extensions = group.extensions().clone();
    extensions.add_or_replace(extension);
    Ok(extensions)
}

#[tracing::instrument(level = "trace", skip_all)]
pub fn build_extensions_for_permissions_update(
    group: &OpenMlsGroup,
    update_permissions_intent: UpdatePermissionIntentData,
) -> Result<Extensions, MetadataPermissionsError> {
    let existing_permissions: GroupMutablePermissions = group.try_into()?;
    let existing_policy_set = existing_permissions.policies.clone();
    let new_policy_set = match update_permissions_intent.update_type {
        PermissionUpdateType::AddMember => PolicySet::new(
            update_permissions_intent.policy_option.into(),
            existing_policy_set.remove_member_policy,
            existing_policy_set.update_metadata_policy,
            existing_policy_set.add_admin_policy,
            existing_policy_set.remove_admin_policy,
            existing_policy_set.update_permissions_policy,
        ),
        PermissionUpdateType::RemoveMember => PolicySet::new(
            existing_policy_set.add_member_policy,
            update_permissions_intent.policy_option.into(),
            existing_policy_set.update_metadata_policy,
            existing_policy_set.add_admin_policy,
            existing_policy_set.remove_admin_policy,
            existing_policy_set.update_permissions_policy,
        ),
        PermissionUpdateType::AddAdmin => PolicySet::new(
            existing_policy_set.add_member_policy,
            existing_policy_set.remove_member_policy,
            existing_policy_set.update_metadata_policy,
            update_permissions_intent.policy_option.into(),
            existing_policy_set.remove_admin_policy,
            existing_policy_set.update_permissions_policy,
        ),
        PermissionUpdateType::RemoveAdmin => PolicySet::new(
            existing_policy_set.add_member_policy,
            existing_policy_set.remove_member_policy,
            existing_policy_set.update_metadata_policy,
            existing_policy_set.add_admin_policy,
            update_permissions_intent.policy_option.into(),
            existing_policy_set.update_permissions_policy,
        ),
        PermissionUpdateType::UpdateMetadata => {
            let mut metadata_policy = existing_policy_set.update_metadata_policy.clone();
            metadata_policy.insert(
                update_permissions_intent
                    .metadata_field_name
                    .ok_or(GroupMutableMetadataError::MissingMetadataField)?,
                update_permissions_intent.policy_option.into(),
            );
            PolicySet::new(
                existing_policy_set.add_member_policy,
                existing_policy_set.remove_member_policy,
                metadata_policy,
                existing_policy_set.add_admin_policy,
                existing_policy_set.remove_admin_policy,
                existing_policy_set.update_permissions_policy,
            )
        }
    };
    let new_group_permissions: Vec<u8> = GroupMutablePermissions::new(new_policy_set).try_into()?;
    let unknown_gc_extension = UnknownExtension(new_group_permissions);
    let extension = Extension::Unknown(GROUP_PERMISSIONS_EXTENSION_ID, unknown_gc_extension);
    let mut extensions = group.extensions().clone();
    extensions.add_or_replace(extension);
    Ok(extensions)
}

#[tracing::instrument(level = "trace", skip_all)]
pub fn build_extensions_for_admin_lists_update(
    group: &OpenMlsGroup,
    admin_lists_update: UpdateAdminListIntentData,
) -> Result<Extensions, MetadataPermissionsError> {
    let existing_metadata: GroupMutableMetadata = group.try_into()?;
    let attributes = existing_metadata.attributes.clone();
    let mut admin_list = existing_metadata.admin_list;
    let mut super_admin_list = existing_metadata.super_admin_list;
    match admin_lists_update.action_type {
        AdminListActionType::Add => {
            if !admin_list.contains(&admin_lists_update.inbox_id) {
                admin_list.push(admin_lists_update.inbox_id);
            }
        }
        AdminListActionType::Remove => admin_list.retain(|x| x != &admin_lists_update.inbox_id),
        AdminListActionType::AddSuper => {
            if !super_admin_list.contains(&admin_lists_update.inbox_id) {
                super_admin_list.push(admin_lists_update.inbox_id);
            }
        }
        AdminListActionType::RemoveSuper => {
            super_admin_list.retain(|x| x != &admin_lists_update.inbox_id)
        }
    }
    let new_mutable_metadata: Vec<u8> =
        GroupMutableMetadata::new(attributes, admin_list, super_admin_list).try_into()?;
    let unknown_gc_extension = UnknownExtension(new_mutable_metadata);
    let extension = Extension::Unknown(MUTABLE_METADATA_EXTENSION_ID, unknown_gc_extension);
    let mut extensions = group.extensions().clone();
    extensions.add_or_replace(extension);
    Ok(extensions)
}

pub fn build_starting_group_membership_extension(inbox_id: &str, sequence_id: u64) -> Extension {
    let mut group_membership = GroupMembership::new();
    group_membership.add(inbox_id.to_string(), sequence_id);
    build_group_membership_extension(&group_membership)
}

pub fn build_group_membership_extension(group_membership: &GroupMembership) -> Extension {
    let unknown_gc_extension = UnknownExtension(group_membership.into());

    Extension::Unknown(GROUP_MEMBERSHIP_EXTENSION_ID, unknown_gc_extension)
}

pub(crate) fn build_group_config(
    protected_metadata_extension: Extension,
    mutable_metadata_extension: Extension,
    group_membership_extension: Extension,
    mutable_permission_extension: Extension,
) -> Result<MlsGroupCreateConfig, GroupError> {
    let required_extension_types = &[
        ExtensionType::Unknown(GROUP_MEMBERSHIP_EXTENSION_ID),
        ExtensionType::Unknown(MUTABLE_METADATA_EXTENSION_ID),
        ExtensionType::Unknown(GROUP_PERMISSIONS_EXTENSION_ID),
        ExtensionType::ImmutableMetadata,
        ExtensionType::LastResort,
        ExtensionType::ApplicationId,
    ];

    let required_proposal_types = &[ProposalType::GroupContextExtensions];

    let capabilities = Capabilities::new(
        None,
        None,
        Some(required_extension_types),
        Some(required_proposal_types),
        None,
    );
    let credentials = &[CredentialType::Basic];

    let required_capabilities =
        Extension::RequiredCapabilities(RequiredCapabilitiesExtension::new(
            required_extension_types,
            required_proposal_types,
            credentials,
        ));

    let extensions = Extensions::from_vec(vec![
        protected_metadata_extension,
        mutable_metadata_extension,
        group_membership_extension,
        mutable_permission_extension,
        required_capabilities,
    ])?;

    Ok(MlsGroupCreateConfig::builder()
        .with_group_context_extensions(extensions)?
        .capabilities(capabilities)
        .ciphersuite(CIPHERSUITE)
        .wire_format_policy(WireFormatPolicy::default())
        .max_past_epochs(MAX_PAST_EPOCHS)
        .use_ratchet_tree_extension(true)
        .build())
}

pub fn filter_inbox_ids_needing_updates<'a>(
    conn: &impl DbQuery,
    filters: &[(&'a str, i64)],
) -> Result<Vec<&'a str>, xmtp_db::ConnectionError> {
    let existing_sequence_ids =
        conn.get_latest_sequence_id(&filters.iter().map(|f| f.0).collect::<Vec<&str>>())?;

    let needs_update = filters
        .iter()
        .filter_map(|filter| {
            let existing_sequence_id = existing_sequence_ids.get(filter.0);
            if let Some(sequence_id) = existing_sequence_id
                && sequence_id.ge(&filter.1)
            {
                return None;
            }

            Some(filter.0)
        })
        .collect::<Vec<&str>>();
    Ok(needs_update)
}

fn validate_dm_group(
    context: impl XmtpSharedContext,
    mls_group: &OpenMlsGroup,
    added_by_inbox: &str,
) -> Result<(), MetadataPermissionsError> {
    // Validate dm specific immutable metadata
    let metadata = extract_group_metadata(mls_group.extensions())?;

    // 1) Check if the conversation type is DM
    if metadata.conversation_type != ConversationType::Dm {
        return Err(DmValidationError::InvalidConversationType.into());
    }

    // 2) If `dm_members` is not set, return an error immediately
    let dm_members = match &metadata.dm_members {
        Some(dm) => dm,
        None => {
            return Err(DmValidationError::MustHaveMembersSet.into());
        }
    };

    // 3) If the inbox that added this group is our inbox, make sure that
    //    one of the `dm_members` is our inbox id
    let identity = context.identity();
    if added_by_inbox == identity.inbox_id() {
        if !(dm_members.member_one_inbox_id == identity.inbox_id()
            || dm_members.member_two_inbox_id == identity.inbox_id())
        {
            return Err(DmValidationError::OurInboxMustBeMember.into());
        }
        return Ok(());
    }

    // 4) Otherwise, make sure one of the `dm_members` is ours, and the other is `added_by_inbox`
    let is_expected_pair = (dm_members.member_one_inbox_id == added_by_inbox
        && dm_members.member_two_inbox_id == identity.inbox_id())
        || (dm_members.member_one_inbox_id == identity.inbox_id()
            && dm_members.member_two_inbox_id == added_by_inbox);

    if !is_expected_pair {
        return Err(DmValidationError::ExpectedInboxesDoNotMatch.into());
    }

    // Validate mutable metadata
    let mutable_metadata: GroupMutableMetadata = mls_group.try_into()?;

    // Check if the admin list and super admin list are empty
    if !mutable_metadata.admin_list.is_empty() || !mutable_metadata.super_admin_list.is_empty() {
        return Err(DmValidationError::MustHaveEmptyAdminAndSuperAdmin.into());
    }

    // Validate permissions so no one adds us to a dm that they can unexpectedly add another member to
    // Note: we don't validate mutable metadata permissions, because they don't affect group membership
    let permissions = extract_group_permissions(mls_group)?;
    let expected_permissions = GroupMutablePermissions::new(PolicySet::new_dm());

    if permissions.policies.add_member_policy != expected_permissions.policies.add_member_policy
        && permissions.policies.remove_member_policy
            != expected_permissions.policies.remove_member_policy
        && permissions.policies.add_admin_policy != expected_permissions.policies.add_admin_policy
        && permissions.policies.remove_admin_policy
            != expected_permissions.policies.remove_admin_policy
        && permissions.policies.update_permissions_policy
            != expected_permissions.policies.update_permissions_policy
    {
        return Err(DmValidationError::InvalidPermissions.into());
    }

    Ok(())
}<|MERGE_RESOLUTION|>--- conflicted
+++ resolved
@@ -1331,7 +1331,6 @@
 
     /// Checks if the given inbox ID is the pending-remove list of the group at the most recently synced epoch.
     pub fn is_in_pending_remove(&self, inbox_id: String) -> Result<bool, GroupError> {
-<<<<<<< HEAD
         let mutable_metadata = self.mutable_metadata()?;
         Self::is_in_pending_remove_from_extensions(inbox_id, &mutable_metadata)
     }
@@ -1342,12 +1341,6 @@
         mutable_metadata: &GroupMutableMetadata,
     ) -> Result<bool, GroupError> {
         Ok(mutable_metadata.pending_remove_list.contains(&inbox_id))
-=======
-        return Ok(false);
-        todo!("check if in pending remove list from db");
-        // let mutable_metadata = self.mutable_metadata()?;
-        // Ok(mutable_metadata.pending_remove_list.contains(&inbox_id))
->>>>>>> 3323676a
     }
 
     /// Retrieves the conversation type of the group from the group's metadata extension.
