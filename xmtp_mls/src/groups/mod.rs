pub mod device_sync;
pub mod group_membership;
pub mod group_metadata;
pub mod group_mutable_metadata;
pub mod group_permissions;
pub mod intents;
pub mod members;
pub mod scoped_client;

pub(super) mod mls_sync;
pub(super) mod subscriptions;
pub mod validated_commit;

use device_sync::preference_sync::UserPreferenceUpdate;
use intents::SendMessageIntentData;
use mls_sync::GroupMessageProcessingError;
use openmls::{
    credentials::{BasicCredential, CredentialType},
    error::LibraryError,
    extensions::{
        Extension, ExtensionType, Extensions, Metadata, RequiredCapabilitiesExtension,
        UnknownExtension,
    },
    group::{
        CreateGroupContextExtProposalError, MlsGroupCreateConfig, MlsGroupJoinConfig,
        ProcessedWelcome,
    },
    messages::proposals::ProposalType,
    prelude::{
        BasicCredentialError, Capabilities, CredentialWithKey, Error as TlsCodecError, GroupId,
        MlsGroup as OpenMlsGroup, StagedWelcome, Welcome as MlsWelcome, WireFormatPolicy,
    },
};
use openmls_traits::OpenMlsProvider;
use prost::Message;
use thiserror::Error;
use tokio::sync::Mutex;

use self::device_sync::DeviceSyncError;
pub use self::group_permissions::PreconfiguredPolicies;
pub use self::intents::{AddressesOrInstallationIds, IntentError};
use self::scoped_client::ScopedGroupClient;
use self::{
    group_membership::GroupMembership,
    group_metadata::{extract_group_metadata, DmMembers},
    group_mutable_metadata::{GroupMutableMetadata, GroupMutableMetadataError, MetadataField},
    group_permissions::{
        extract_group_permissions, GroupMutablePermissions, GroupMutablePermissionsError,
    },
    intents::{
        AdminListActionType, PermissionPolicyOption, PermissionUpdateType,
        UpdateAdminListIntentData, UpdateMetadataIntentData, UpdatePermissionIntentData,
    },
    validated_commit::extract_group_membership,
};
use self::{
    group_metadata::{GroupMetadata, GroupMetadataError},
    group_permissions::PolicySet,
    validated_commit::CommitValidationError,
};
<<<<<<< HEAD
use crate::storage::StorageError;
=======
use std::{collections::HashSet, sync::Arc};
use xmtp_common::time::now_ns;
use xmtp_cryptography::signature::{sanitize_evm_addresses, AddressValidationError};
use xmtp_id::{InboxId, InboxIdRef};
use xmtp_proto::xmtp::mls::{
    api::v1::{
        group_message::{Version as GroupMessageVersion, V1 as GroupMessageV1},
        GroupMessage,
    },
    message_contents::{
        plaintext_envelope::{Content, V1},
        PlaintextEnvelope,
    },
};

>>>>>>> 600a8e27
use crate::{
    api::WrappedApiError,
    client::{deserialize_welcome, ClientError, XmtpMlsLocalContext},
    configuration::{
        CIPHERSUITE, GROUP_MEMBERSHIP_EXTENSION_ID, GROUP_PERMISSIONS_EXTENSION_ID, MAX_GROUP_SIZE,
        MAX_PAST_EPOCHS, MUTABLE_METADATA_EXTENSION_ID,
        SEND_MESSAGE_UPDATE_INSTALLATIONS_INTERVAL_NS,
    },
    hpke::{decrypt_welcome, HpkeError},
    identity::{parse_credential, IdentityError},
    identity_updates::{load_identity_updates, InstallationDiffError},
    intents::ProcessIntentError,
    storage::{
        consent_record::{ConsentState, ConsentType, StoredConsentRecord},
        db_connection::DbConnection,
        group::{ConversationType, GroupMembershipState, StoredGroup},
        group_intent::IntentKind,
        group_message::{DeliveryStatus, GroupMessageKind, MsgQueryArgs, StoredGroupMessage},
        sql_key_store,
    },
    subscriptions::{LocalEventError, LocalEvents},
    utils::id::calculate_message_id,
    xmtp_openmls_provider::XmtpOpenMlsProvider,
    Store, MLS_COMMIT_LOCK,
};
use std::future::Future;
use std::{collections::HashSet, sync::Arc};
use xmtp_cryptography::signature::{sanitize_evm_addresses, AddressValidationError};
use xmtp_id::{InboxId, InboxIdRef};
use xmtp_proto::xmtp::mls::{
    api::v1::{
        group_message::{Version as GroupMessageVersion, V1 as GroupMessageV1},
        GroupMessage,
    },
    message_contents::{
        plaintext_envelope::{Content, V1},
        PlaintextEnvelope,
    },
};
use xmtp_common::retry::RetryableError;

#[derive(Debug, Error)]
pub enum GroupError {
    #[error("group not found")]
    GroupNotFound,
    #[error("Max user limit exceeded.")]
    UserLimitExceeded,
    #[error("api error: {0}")]
    Api(#[from] xmtp_proto::Error),
    #[error("api error: {0}")]
    WrappedApi(#[from] WrappedApiError),
    #[error("invalid group membership")]
    InvalidGroupMembership,
    #[error("storage error: {0}")]
    Storage(#[from] crate::storage::StorageError),
    #[error("intent error: {0}")]
    Intent(#[from] IntentError),
    #[error("create message: {0}")]
    CreateMessage(#[from] openmls::prelude::CreateMessageError),
    #[error("TLS Codec error: {0}")]
    TlsError(#[from] TlsCodecError),
    #[error("SequenceId not found in local db")]
    MissingSequenceId,
    #[error("Addresses not found {0:?}")]
    AddressNotFound(Vec<String>),
    #[error("add members: {0}")]
    UpdateGroupMembership(
        #[from] openmls::prelude::UpdateGroupMembershipError<sql_key_store::SqlKeyStoreError>,
    ),
    #[error("group create: {0}")]
    GroupCreate(#[from] openmls::group::NewGroupError<sql_key_store::SqlKeyStoreError>),
    #[error("self update: {0}")]
    SelfUpdate(#[from] openmls::group::SelfUpdateError<sql_key_store::SqlKeyStoreError>),
    #[error("welcome error: {0}")]
    WelcomeError(#[from] openmls::prelude::WelcomeError<sql_key_store::SqlKeyStoreError>),
    #[error("Invalid extension {0}")]
    InvalidExtension(#[from] openmls::prelude::InvalidExtensionError),
    #[error("Invalid signature: {0}")]
    Signature(#[from] openmls::prelude::SignatureError),
    #[error("client: {0}")]
    Client(#[from] ClientError),
    #[error("receive error: {0}")]
    ReceiveError(#[from] GroupMessageProcessingError),
    #[error("Receive errors: {0:?}")]
    ReceiveErrors(Vec<GroupMessageProcessingError>),
    #[error("generic: {0}")]
    Generic(String),
    #[error("diesel error {0}")]
    Diesel(#[from] diesel::result::Error),
    #[error(transparent)]
    AddressValidation(#[from] AddressValidationError),
    #[error(transparent)]
    LocalEvent(#[from] LocalEventError),
    #[error("Public Keys {0:?} are not valid ed25519 public keys")]
    InvalidPublicKeys(Vec<Vec<u8>>),
    #[error("Commit validation error {0}")]
    CommitValidation(#[from] CommitValidationError),
    #[error("Metadata error {0}")]
    GroupMetadata(#[from] GroupMetadataError),
    #[error("Mutable Metadata error {0}")]
    GroupMutableMetadata(#[from] GroupMutableMetadataError),
    #[error("Mutable Permissions error {0}")]
    GroupMutablePermissions(#[from] GroupMutablePermissionsError),
    #[error("Errors occurred during sync {0:?}")]
    Sync(Vec<GroupError>),
    #[error("Hpke error: {0}")]
    Hpke(#[from] HpkeError),
    #[error("identity error: {0}")]
    Identity(#[from] IdentityError),
    #[error("serialization error: {0}")]
    EncodeError(#[from] prost::EncodeError),
    #[error("create group context proposal error: {0}")]
    CreateGroupContextExtProposalError(
        #[from] CreateGroupContextExtProposalError<sql_key_store::SqlKeyStoreError>,
    ),
    #[error("Credential error")]
    CredentialError(#[from] BasicCredentialError),
    #[error("LeafNode error")]
    LeafNodeError(#[from] LibraryError),

    #[error("Message History error: {0}")]
    MessageHistory(#[from] Box<DeviceSyncError>),
    #[error("Installation diff error: {0}")]
    InstallationDiff(#[from] InstallationDiffError),
    #[error("PSKs are not support")]
    NoPSKSupport,
    #[error("Metadata update must specify a metadata field")]
    InvalidPermissionUpdate,
    #[error("dm requires target inbox_id")]
    InvalidDmMissingInboxId,
    #[error("Missing metadata field {name}")]
    MissingMetadataField { name: String },
    #[error("sql key store error: {0}")]
    SqlKeyStore(#[from] sql_key_store::SqlKeyStoreError),
    #[error("Sync failed to wait for intent")]
    SyncFailedToWait,
    #[error("cannot change metadata of DM")]
    DmGroupMetadataForbidden,
    #[error("Missing pending commit")]
    MissingPendingCommit,
    #[error("Intent not committed")]
    IntentNotCommitted,
    #[error(transparent)]
    ProcessIntent(#[from] ProcessIntentError),
    #[error("Failed to acquire lock for group operation")]
    LockUnavailable,
}

impl RetryableError for GroupError {
    fn is_retryable(&self) -> bool {
        match self {
            Self::Api(api_error) => api_error.is_retryable(),
            Self::ReceiveErrors(errors) => errors.iter().any(|e| e.is_retryable()),
            Self::Client(client_error) => client_error.is_retryable(),
            Self::Diesel(diesel) => diesel.is_retryable(),
            Self::Storage(storage) => storage.is_retryable(),
            Self::ReceiveError(msg) => msg.is_retryable(),
            Self::Hpke(hpke) => hpke.is_retryable(),
            Self::Identity(identity) => identity.is_retryable(),
            Self::UpdateGroupMembership(update) => update.is_retryable(),
            Self::GroupCreate(group) => group.is_retryable(),
            Self::SelfUpdate(update) => update.is_retryable(),
            Self::WelcomeError(welcome) => welcome.is_retryable(),
            Self::SqlKeyStore(sql) => sql.is_retryable(),
            Self::Sync(errs) => errs.iter().any(|e| e.is_retryable()),
            Self::InstallationDiff(diff) => diff.is_retryable(),
            Self::CreateGroupContextExtProposalError(create) => create.is_retryable(),
            Self::CommitValidation(err) => err.is_retryable(),
            Self::WrappedApi(err) => err.is_retryable(),
            Self::MessageHistory(err) => err.is_retryable(),
            Self::ProcessIntent(err) => err.is_retryable(),
            Self::LocalEvent(err) => err.is_retryable(),
            Self::LockUnavailable => true,
            Self::SyncFailedToWait => true,
            Self::GroupNotFound
            | Self::GroupMetadata(_)
            | Self::GroupMutableMetadata(_)
            | Self::GroupMutablePermissions(_)
            | Self::UserLimitExceeded
            | Self::InvalidGroupMembership
            | Self::Intent(_)
            | Self::CreateMessage(_)
            | Self::TlsError(_)
            | Self::IntentNotCommitted
            | Self::Generic(_)
            | Self::InvalidDmMissingInboxId
            | Self::MissingSequenceId
            | Self::AddressNotFound(_)
            | Self::InvalidExtension(_)
            | Self::MissingMetadataField { .. }
            | Self::DmGroupMetadataForbidden
            | Self::Signature(_)
            | Self::LeafNodeError(_)
            | Self::NoPSKSupport
            | Self::MissingPendingCommit
            | Self::InvalidPermissionUpdate
            | Self::AddressValidation(_)
            | Self::InvalidPublicKeys(_)
            | Self::CredentialError(_)
            | Self::EncodeError(_) => false,
        }
    }
}

pub struct MlsGroup<C> {
    pub group_id: Vec<u8>,
    pub created_at_ns: i64,
    pub client: Arc<C>,
    mutex: Arc<Mutex<()>>,
}

#[derive(Default)]
pub struct GroupMetadataOptions {
    pub name: Option<String>,
    pub image_url_square: Option<String>,
    pub description: Option<String>,
    pub pinned_frame_url: Option<String>,
}

impl<C> Clone for MlsGroup<C> {
    fn clone(&self) -> Self {
        Self {
            group_id: self.group_id.clone(),
            created_at_ns: self.created_at_ns,
            client: self.client.clone(),
            mutex: self.mutex.clone(),
        }
    }
}

pub struct HmacKey {
    pub key: [u8; 42],
    // # of 30 day periods since unix epoch
    pub epoch: i64,
}

#[derive(Debug, Clone, PartialEq)]
pub enum UpdateAdminListType {
    Add,
    Remove,
    AddSuper,
    RemoveSuper,
}

/// Represents a group, which can contain anywhere from 1 to MAX_GROUP_SIZE inboxes.
///
/// This is a wrapper around OpenMLS's `MlsGroup` that handles our application-level configuration
/// and validations.
impl<ScopedClient: ScopedGroupClient> MlsGroup<ScopedClient> {
    // Creates a new group instance. Does not validate that the group exists in the DB
    pub fn new(client: ScopedClient, group_id: Vec<u8>, created_at_ns: i64) -> Self {
        Self::new_from_arc(Arc::new(client), group_id, created_at_ns)
    }

    pub fn new_from_arc(client: Arc<ScopedClient>, group_id: Vec<u8>, created_at_ns: i64) -> Self {
        let mut mutexes = client.context().mutexes.clone();
        Self {
            group_id: group_id.clone(),
            created_at_ns,
            mutex: mutexes.get_mutex(group_id),
            client,
        }
    }

    pub(self) fn context(&self) -> Arc<XmtpMlsLocalContext> {
        self.client.context()
    }

    /// Instantiate a new [`XmtpOpenMlsProvider`] pulling a connection from the database.
    /// prefer to use an already-instantiated mls provider if possible.
    pub fn mls_provider(&self) -> Result<XmtpOpenMlsProvider, StorageError> {
        self.context().mls_provider()
    }

    // Load the stored OpenMLS group from the OpenMLS provider's keystore
    #[tracing::instrument(level = "trace", skip_all)]
    pub(crate) fn load_mls_group_with_lock<F, R>(
        &self,
        provider: impl OpenMlsProvider,
        operation: F,
    ) -> Result<R, GroupError>
    where
        F: FnOnce(OpenMlsGroup) -> Result<R, GroupError>,
    {
        // Get the group ID for locking
        let group_id = self.group_id.clone();

        // Acquire the lock synchronously using blocking_lock
        let _lock = MLS_COMMIT_LOCK.get_lock_sync(group_id.clone())?;
        // Load the MLS group
        let mls_group =
            OpenMlsGroup::load(provider.storage(), &GroupId::from_slice(&self.group_id))
                .map_err(|_| GroupError::GroupNotFound)?
                .ok_or(GroupError::GroupNotFound)?;

        // Perform the operation with the MLS group
        operation(mls_group)
    }

    // Load the stored OpenMLS group from the OpenMLS provider's keystore
    #[tracing::instrument(level = "trace", skip_all)]
    pub(crate) async fn load_mls_group_with_lock_async<F, E, R, Fut>(
        &self,
        provider: &XmtpOpenMlsProvider,
        operation: F,
    ) -> Result<R, E>
    where
        F: FnOnce(OpenMlsGroup) -> Fut,
        Fut: Future<Output = Result<R, E>>,
        E: From<GroupMessageProcessingError> + From<crate::StorageError>,
    {
        // Get the group ID for locking
        let group_id = self.group_id.clone();

        // Acquire the lock asynchronously
        let _lock = MLS_COMMIT_LOCK.get_lock_async(group_id.clone()).await;

        // Load the MLS group
        let mls_group =
            OpenMlsGroup::load(provider.storage(), &GroupId::from_slice(&self.group_id))
                .map_err(crate::StorageError::from)?
                .ok_or(crate::StorageError::NotFound("Group Not Found".into()))?;

        // Perform the operation with the MLS group
        operation(mls_group).await.map_err(Into::into)
    }

    // Create a new group and save it to the DB
    pub(crate) fn create_and_insert(
        client: Arc<ScopedClient>,
        provider: &XmtpOpenMlsProvider,
        membership_state: GroupMembershipState,
        permissions_policy_set: PolicySet,
        opts: GroupMetadataOptions,
    ) -> Result<Self, GroupError> {
        let context = client.context();
        let creator_inbox_id = context.inbox_id();
        let protected_metadata =
            build_protected_metadata_extension(creator_inbox_id, ConversationType::Group)?;
        let mutable_metadata = build_mutable_metadata_extension_default(creator_inbox_id, opts)?;
        let group_membership = build_starting_group_membership_extension(creator_inbox_id, 0);
        let mutable_permissions = build_mutable_permissions_extension(permissions_policy_set)?;
        let group_config = build_group_config(
            protected_metadata,
            mutable_metadata,
            group_membership,
            mutable_permissions,
        )?;

        let mls_group = OpenMlsGroup::new(
            provider,
            &context.identity.installation_keys,
            &group_config,
            CredentialWithKey {
                credential: context.identity.credential(),
                signature_key: context.identity.installation_keys.public_slice().into(),
            },
        )?;

        let group_id = mls_group.group_id().to_vec();
        let stored_group = StoredGroup::new(
            group_id.clone(),
            now_ns(),
            membership_state,
            context.inbox_id().to_string(),
            None,
        );

        stored_group.store(provider.conn_ref())?;
        let new_group = Self::new_from_arc(client.clone(), group_id, stored_group.created_at_ns);

        // Consent state defaults to allowed when the user creates the group
        new_group.update_consent_state(ConsentState::Allowed)?;
        Ok(new_group)
    }

    // Create a new DM and save it to the DB
    pub(crate) fn create_dm_and_insert(
        provider: &XmtpOpenMlsProvider,
        client: Arc<ScopedClient>,
        membership_state: GroupMembershipState,
        dm_target_inbox_id: InboxId,
    ) -> Result<Self, GroupError> {
        let context = client.context();
        let protected_metadata =
            build_dm_protected_metadata_extension(context.inbox_id(), dm_target_inbox_id.clone())?;
        let mutable_metadata =
            build_dm_mutable_metadata_extension_default(context.inbox_id(), &dm_target_inbox_id)?;
        let group_membership = build_starting_group_membership_extension(context.inbox_id(), 0);
        let mutable_permissions = PolicySet::new_dm();
        let mutable_permission_extension =
            build_mutable_permissions_extension(mutable_permissions)?;
        let group_config = build_group_config(
            protected_metadata,
            mutable_metadata,
            group_membership,
            mutable_permission_extension,
        )?;

        let mls_group = OpenMlsGroup::new(
            &provider,
            &context.identity.installation_keys,
            &group_config,
            CredentialWithKey {
                credential: context.identity.credential(),
                signature_key: context.identity.installation_keys.public_slice().into(),
            },
        )?;

        let group_id = mls_group.group_id().to_vec();
        let stored_group = StoredGroup::new(
            group_id.clone(),
            now_ns(),
            membership_state,
            context.inbox_id().to_string(),
            Some(dm_target_inbox_id),
        );

        stored_group.store(provider.conn_ref())?;
        let new_group = Self::new_from_arc(client.clone(), group_id, stored_group.created_at_ns);
        // Consent state defaults to allowed when the user creates the group
        new_group.update_consent_state(ConsentState::Allowed)?;
        Ok(new_group)
    }

    // Create a group from a decrypted and decoded welcome message
    // If the group already exists in the store, overwrite the MLS state and do not update the group entry
    async fn create_from_welcome(
        client: Arc<ScopedClient>,
        provider: &XmtpOpenMlsProvider,
        welcome: MlsWelcome,
        added_by_inbox: String,
        welcome_id: i64,
    ) -> Result<Self, GroupError> {
        tracing::info!("Creating from welcome");
        let mls_welcome =
            StagedWelcome::new_from_welcome(provider, &build_group_join_config(), welcome, None)?;

        let mls_group = mls_welcome.into_group(provider)?;
        let group_id = mls_group.group_id().to_vec();
        let metadata = extract_group_metadata(&mls_group)?;
        let dm_members = metadata.dm_members;
        let dm_inbox_id = if let Some(dm_members) = &dm_members {
            if dm_members.member_one_inbox_id == client.inbox_id() {
                Some(dm_members.member_two_inbox_id.clone())
            } else {
                Some(dm_members.member_one_inbox_id.clone())
            }
        } else {
            None
        };
        let conversation_type = metadata.conversation_type;

        let to_store = match conversation_type {
            ConversationType::Group => StoredGroup::new_from_welcome(
                group_id.clone(),
                now_ns(),
                GroupMembershipState::Pending,
                added_by_inbox,
                welcome_id,
                conversation_type,
                dm_inbox_id,
            ),
            ConversationType::Dm => {
                validate_dm_group(client.as_ref(), &mls_group, &added_by_inbox)?;
                StoredGroup::new_from_welcome(
                    group_id.clone(),
                    now_ns(),
                    GroupMembershipState::Pending,
                    added_by_inbox,
                    welcome_id,
                    conversation_type,
                    dm_inbox_id,
                )
            }
            ConversationType::Sync => StoredGroup::new_from_welcome(
                group_id.clone(),
                now_ns(),
                GroupMembershipState::Allowed,
                added_by_inbox,
                welcome_id,
                conversation_type,
                dm_inbox_id,
            ),
        };

        // Ensure that the list of members in the group's MLS tree matches the list of inboxes specified
        // in the `GroupMembership` extension.
        validate_initial_group_membership(client.as_ref(), provider.conn_ref(), &mls_group).await?;

        // Insert or replace the group in the database.
        // Replacement can happen in the case that the user has been removed from and subsequently re-added to the group.
        let stored_group = provider.conn_ref().insert_or_replace_group(to_store)?;

        Ok(Self::new_from_arc(
            client.clone(),
            stored_group.id,
            stored_group.created_at_ns,
        ))
    }

    /// Decrypt a welcome message using HPKE and then create and save a group from the stored message
    pub async fn create_from_encrypted_welcome(
        client: Arc<ScopedClient>,
        provider: &XmtpOpenMlsProvider,
        hpke_public_key: &[u8],
        encrypted_welcome_bytes: &[u8],
        welcome_id: i64,
    ) -> Result<Self, GroupError> {
        tracing::info!("Trying to decrypt welcome");
        let welcome_bytes = decrypt_welcome(provider, hpke_public_key, encrypted_welcome_bytes)?;

        let welcome = deserialize_welcome(&welcome_bytes)?;

        let join_config = build_group_join_config();

        let processed_welcome =
            ProcessedWelcome::new_from_welcome(provider, &join_config, welcome.clone())?;
        let psks = processed_welcome.psks();
        if !psks.is_empty() {
            tracing::error!("No PSK support for welcome");
            return Err(GroupError::NoPSKSupport);
        }
        let staged_welcome = processed_welcome.into_staged_welcome(provider, None)?;

        let added_by_node = staged_welcome.welcome_sender()?;

        let added_by_credential = BasicCredential::try_from(added_by_node.credential().clone())?;
        let inbox_id = parse_credential(added_by_credential.identity())?;

        Self::create_from_welcome(client, provider, welcome, inbox_id, welcome_id).await
    }

    pub(crate) fn create_and_insert_sync_group(
        client: Arc<ScopedClient>,
        provider: &XmtpOpenMlsProvider,
    ) -> Result<MlsGroup<ScopedClient>, GroupError> {
        let context = client.context();
        let creator_inbox_id = context.inbox_id();

        let protected_metadata =
            build_protected_metadata_extension(creator_inbox_id, ConversationType::Sync)?;
        let mutable_metadata = build_mutable_metadata_extension_default(
            creator_inbox_id,
            GroupMetadataOptions::default(),
        )?;
        let group_membership = build_starting_group_membership_extension(creator_inbox_id, 0);
        let mutable_permissions =
            build_mutable_permissions_extension(PreconfiguredPolicies::default().to_policy_set())?;
        let group_config = build_group_config(
            protected_metadata,
            mutable_metadata,
            group_membership,
            mutable_permissions,
        )?;
        let mls_group = OpenMlsGroup::new(
            &provider,
            &context.identity.installation_keys,
            &group_config,
            CredentialWithKey {
                credential: context.identity.credential(),
                signature_key: context.identity.installation_keys.public_slice().into(),
            },
        )?;

        let group_id = mls_group.group_id().to_vec();
        let stored_group =
            StoredGroup::new_sync_group(group_id.clone(), now_ns(), GroupMembershipState::Allowed);

        stored_group.store(provider.conn_ref())?;

        Ok(Self::new_from_arc(
            client,
            stored_group.id,
            stored_group.created_at_ns,
        ))
    }

    /// Send a message on this users XMTP [`Client`].
    pub async fn send_message(&self, message: &[u8]) -> Result<Vec<u8>, GroupError> {
        tracing::debug!(inbox_id = self.client.inbox_id(), "sending message");
        let conn = self.context().store().conn()?;
        let provider = XmtpOpenMlsProvider::from(conn);
        self.send_message_with_provider(message, &provider).await
    }

    /// Send a message with the given [`XmtpOpenMlsProvider`]
    pub async fn send_message_with_provider(
        &self,
        message: &[u8],
        provider: &XmtpOpenMlsProvider,
    ) -> Result<Vec<u8>, GroupError> {
        let update_interval_ns = Some(SEND_MESSAGE_UPDATE_INSTALLATIONS_INTERVAL_NS);
        self.maybe_update_installations(provider, update_interval_ns)
            .await?;

        let message_id =
            self.prepare_message(message, provider, |now| Self::into_envelope(message, now));

        self.sync_until_last_intent_resolved(provider).await?;

        // implicitly set group consent state to allowed
        self.update_consent_state(ConsentState::Allowed)?;

        message_id
    }

    /// Publish all unpublished messages. This happens by calling `sync_until_last_intent_resolved`
    /// which publishes all pending intents and reads them back from the network.
    pub async fn publish_messages(&self) -> Result<(), GroupError> {
        let conn = self.context().store().conn()?;
        let provider = XmtpOpenMlsProvider::from(conn);
        let update_interval_ns = Some(SEND_MESSAGE_UPDATE_INSTALLATIONS_INTERVAL_NS);
        self.maybe_update_installations(&provider, update_interval_ns)
            .await?;
        self.sync_until_last_intent_resolved(&provider).await?;

        // implicitly set group consent state to allowed
        self.update_consent_state(ConsentState::Allowed)?;

        Ok(())
    }

    /// Checks the network to see if any group members have identity updates that would cause installations
    /// to be added or removed from the group.
    ///
    /// If so, adds/removes those group members
    pub async fn update_installations(&self) -> Result<(), GroupError> {
        let provider = self.client.mls_provider()?;
        self.maybe_update_installations(&provider, Some(0)).await?;
        Ok(())
    }

    /// Send a message, optimistically returning the ID of the message before the result of a message publish.
    pub fn send_message_optimistic(&self, message: &[u8]) -> Result<Vec<u8>, GroupError> {
        let provider = self.mls_provider()?;
        let message_id =
            self.prepare_message(message, &provider, |now| Self::into_envelope(message, now))?;
        Ok(message_id)
    }

    /// Prepare a [`IntentKind::SendMessage`] intent, and [`StoredGroupMessage`] on this users XMTP [`Client`].
    ///
    /// # Arguments
    /// * message: UTF-8 or encoded message bytes
    /// * conn: Connection to SQLite database
    /// * envelope: closure that returns context-specific [`PlaintextEnvelope`]. Closure accepts
    ///     timestamp attached to intent & stored message.
    fn prepare_message<F>(
        &self,
        message: &[u8],
        provider: &XmtpOpenMlsProvider,
        envelope: F,
    ) -> Result<Vec<u8>, GroupError>
    where
        F: FnOnce(i64) -> PlaintextEnvelope,
    {
        let now = now_ns();
        let plain_envelope = envelope(now);
        let mut encoded_envelope = vec![];
        plain_envelope
            .encode(&mut encoded_envelope)
            .map_err(GroupError::EncodeError)?;

        let intent_data: Vec<u8> = SendMessageIntentData::new(encoded_envelope).into();
        self.queue_intent(provider, IntentKind::SendMessage, intent_data)?;

        // store this unpublished message locally before sending
        let message_id = calculate_message_id(&self.group_id, message, &now.to_string());
        let group_message = StoredGroupMessage {
            id: message_id.clone(),
            group_id: self.group_id.clone(),
            decrypted_message_bytes: message.to_vec(),
            sent_at_ns: now,
            kind: GroupMessageKind::Application,
            sender_installation_id: self.context().installation_public_key().into(),
            sender_inbox_id: self.context().inbox_id().to_string(),
            delivery_status: DeliveryStatus::Unpublished,
        };
        group_message.store(provider.conn_ref())?;

        Ok(message_id)
    }

    fn into_envelope(encoded_msg: &[u8], idempotency_key: i64) -> PlaintextEnvelope {
        PlaintextEnvelope {
            content: Some(Content::V1(V1 {
                content: encoded_msg.to_vec(),
                idempotency_key: idempotency_key.to_string(),
            })),
        }
    }

    /// Query the database for stored messages. Optionally filtered by time, kind, delivery_status
    /// and limit
    pub fn find_messages(
        &self,
        args: &MsgQueryArgs,
    ) -> Result<Vec<StoredGroupMessage>, GroupError> {
        let conn = self.context().store().conn()?;
        let messages = conn.get_group_messages(&self.group_id, args)?;
        Ok(messages)
    }

    ///
    /// Add members to the group by account address
    ///
    /// If any existing members have new installations that have not been added or removed, the
    /// group membership will be updated to include those changes as well.
    #[tracing::instrument(level = "trace", skip_all)]
    pub async fn add_members(&self, account_addresses_to_add: &[String]) -> Result<(), GroupError> {
        let account_addresses = sanitize_evm_addresses(account_addresses_to_add)?;
        let inbox_id_map = self
            .client
            .api()
            .get_inbox_ids(account_addresses.clone())
            .await?;
        let provider = self.mls_provider()?;
        // get current number of users in group
        let member_count = self.members_with_provider(&provider).await?.len();
        if member_count + inbox_id_map.len() > MAX_GROUP_SIZE {
            return Err(GroupError::UserLimitExceeded);
        }

        if inbox_id_map.len() != account_addresses.len() {
            let found_addresses: HashSet<&String> = inbox_id_map.keys().collect();
            let to_add_hashset = HashSet::from_iter(account_addresses.iter());
            let missing_addresses = found_addresses.difference(&to_add_hashset);
            return Err(GroupError::AddressNotFound(
                missing_addresses.into_iter().cloned().cloned().collect(),
            ));
        }

        self.add_members_by_inbox_id_with_provider(
            &provider,
            &inbox_id_map.into_values().collect::<Vec<_>>(),
        )
        .await
    }

    #[tracing::instrument(level = "trace", skip_all)]
    pub async fn add_members_by_inbox_id<S: AsRef<str>>(
        &self,
        inbox_ids: &[S],
    ) -> Result<(), GroupError> {
        let provider = self.client.mls_provider()?;
        self.add_members_by_inbox_id_with_provider(&provider, inbox_ids)
            .await
    }

    #[tracing::instrument(level = "trace", skip_all)]
    pub async fn add_members_by_inbox_id_with_provider<S: AsRef<str>>(
        &self,
        provider: &XmtpOpenMlsProvider,
        inbox_ids: &[S],
    ) -> Result<(), GroupError> {
        let ids = inbox_ids.iter().map(AsRef::as_ref).collect::<Vec<&str>>();
        let intent_data = self
            .get_membership_update_intent(provider, ids.as_slice(), &[])
            .await?;

        // TODO:nm this isn't the best test for whether the request is valid
        // If some existing group member has an update, this will return an intent with changes
        // when we really should return an error
        if intent_data.is_empty() {
            tracing::warn!("Member already added");
            return Ok(());
        }

        let intent = self.queue_intent(
            provider,
            IntentKind::UpdateGroupMembership,
            intent_data.into(),
        )?;

        self.sync_until_intent_resolved(provider, intent.id).await
    }

    /// Removes members from the group by their account addresses.
    ///
    /// # Arguments
    /// * `client` - The XMTP client.
    /// * `account_addresses_to_remove` - A vector of account addresses to remove from the group.
    ///
    /// # Returns
    /// A `Result` indicating success or failure of the operation.
    pub async fn remove_members(
        &self,
        account_addresses_to_remove: &[InboxId],
    ) -> Result<(), GroupError> {
        let account_addresses = sanitize_evm_addresses(account_addresses_to_remove)?;
        let inbox_id_map = self.client.api().get_inbox_ids(account_addresses).await?;

        let ids = inbox_id_map
            .values()
            .map(AsRef::as_ref)
            .collect::<Vec<&str>>();
        self.remove_members_by_inbox_id(ids.as_slice()).await
    }

    /// Removes members from the group by their inbox IDs.
    ///
    /// # Arguments
    /// * `client` - The XMTP client.
    /// * `inbox_ids` - A vector of inbox IDs to remove from the group.
    ///
    /// # Returns
    /// A `Result` indicating success or failure of the operation.
    pub async fn remove_members_by_inbox_id(
        &self,
        inbox_ids: &[InboxIdRef<'_>],
    ) -> Result<(), GroupError> {
        let provider = self.client.store().conn()?.into();

        let intent_data = self
            .get_membership_update_intent(&provider, &[], inbox_ids)
            .await?;

        let intent = self.queue_intent(
            &provider,
            IntentKind::UpdateGroupMembership,
            intent_data.into(),
        )?;

        self.sync_until_intent_resolved(&provider, intent.id).await
    }

    /// Updates the name of the group. Will error if the user does not have the appropriate permissions
    /// to perform these updates.
    pub async fn update_group_name(&self, group_name: String) -> Result<(), GroupError> {
        let provider = self.client.mls_provider()?;
        if self.metadata(&provider)?.conversation_type == ConversationType::Dm {
            return Err(GroupError::DmGroupMetadataForbidden);
        }
        let intent_data: Vec<u8> =
            UpdateMetadataIntentData::new_update_group_name(group_name).into();
        let intent = self.queue_intent(&provider, IntentKind::MetadataUpdate, intent_data)?;

        self.sync_until_intent_resolved(&provider, intent.id).await
    }

    /// Updates the permission policy of the group. This requires super admin permissions.
    pub async fn update_permission_policy(
        &self,
        permission_update_type: PermissionUpdateType,
        permission_policy: PermissionPolicyOption,
        metadata_field: Option<MetadataField>,
    ) -> Result<(), GroupError> {
        let provider = self.client.mls_provider()?;
        if self.metadata(&provider)?.conversation_type == ConversationType::Dm {
            return Err(GroupError::DmGroupMetadataForbidden);
        }
        if permission_update_type == PermissionUpdateType::UpdateMetadata
            && metadata_field.is_none()
        {
            return Err(GroupError::InvalidPermissionUpdate);
        }

        let intent_data: Vec<u8> = UpdatePermissionIntentData::new(
            permission_update_type,
            permission_policy,
            metadata_field.as_ref().map(|field| field.to_string()),
        )
        .into();

        let intent = self.queue_intent(&provider, IntentKind::UpdatePermission, intent_data)?;

        self.sync_until_intent_resolved(&provider, intent.id).await
    }

    /// Retrieves the group name from the group's mutable metadata extension.
    pub fn group_name(&self, provider: impl OpenMlsProvider) -> Result<String, GroupError> {
        let mutable_metadata = self.mutable_metadata(provider)?;
        match mutable_metadata
            .attributes
            .get(&MetadataField::GroupName.to_string())
        {
            Some(group_name) => Ok(group_name.clone()),
            None => Err(GroupError::GroupMutableMetadata(
                GroupMutableMetadataError::MissingExtension,
            )),
        }
    }

    /// Updates the description of the group.
    pub async fn update_group_description(
        &self,
        group_description: String,
    ) -> Result<(), GroupError> {
        let provider = self.client.mls_provider()?;
        if self.metadata(&provider)?.conversation_type == ConversationType::Dm {
            return Err(GroupError::DmGroupMetadataForbidden);
        }
        let intent_data: Vec<u8> =
            UpdateMetadataIntentData::new_update_group_description(group_description).into();
        let intent = self.queue_intent(&provider, IntentKind::MetadataUpdate, intent_data)?;

        self.sync_until_intent_resolved(&provider, intent.id).await
    }

    pub fn group_description(&self, provider: impl OpenMlsProvider) -> Result<String, GroupError> {
        let mutable_metadata = self.mutable_metadata(provider)?;
        match mutable_metadata
            .attributes
            .get(&MetadataField::Description.to_string())
        {
            Some(group_description) => Ok(group_description.clone()),
            None => Err(GroupError::GroupMutableMetadata(
                GroupMutableMetadataError::MissingExtension,
            )),
        }
    }

    /// Updates the image URL (square) of the group.
    pub async fn update_group_image_url_square(
        &self,
        group_image_url_square: String,
    ) -> Result<(), GroupError> {
        let provider = self.client.mls_provider()?;
        if self.metadata(&provider)?.conversation_type == ConversationType::Dm {
            return Err(GroupError::DmGroupMetadataForbidden);
        }
        let intent_data: Vec<u8> =
            UpdateMetadataIntentData::new_update_group_image_url_square(group_image_url_square)
                .into();
        let intent = self.queue_intent(&provider, IntentKind::MetadataUpdate, intent_data)?;

        self.sync_until_intent_resolved(&provider, intent.id).await
    }

    /// Retrieves the image URL (square) of the group from the group's mutable metadata extension.
    pub fn group_image_url_square(
        &self,
        provider: impl OpenMlsProvider,
    ) -> Result<String, GroupError> {
        let mutable_metadata = self.mutable_metadata(provider)?;
        match mutable_metadata
            .attributes
            .get(&MetadataField::GroupImageUrlSquare.to_string())
        {
            Some(group_image_url_square) => Ok(group_image_url_square.clone()),
            None => Err(GroupError::GroupMutableMetadata(
                GroupMutableMetadataError::MissingExtension,
            )),
        }
    }

    pub async fn update_group_pinned_frame_url(
        &self,
        pinned_frame_url: String,
    ) -> Result<(), GroupError> {
        let provider = self.client.mls_provider()?;
        if self.metadata(&provider)?.conversation_type == ConversationType::Dm {
            return Err(GroupError::DmGroupMetadataForbidden);
        }
        let intent_data: Vec<u8> =
            UpdateMetadataIntentData::new_update_group_pinned_frame_url(pinned_frame_url).into();
        let intent = self.queue_intent(&provider, IntentKind::MetadataUpdate, intent_data)?;

        self.sync_until_intent_resolved(&provider, intent.id).await
    }

    pub fn group_pinned_frame_url(
        &self,
        provider: impl OpenMlsProvider,
    ) -> Result<String, GroupError> {
        let mutable_metadata = self.mutable_metadata(provider)?;
        match mutable_metadata
            .attributes
            .get(&MetadataField::GroupPinnedFrameUrl.to_string())
        {
            Some(pinned_frame_url) => Ok(pinned_frame_url.clone()),
            None => Err(GroupError::GroupMutableMetadata(
                GroupMutableMetadataError::MissingExtension,
            )),
        }
    }

    /// Retrieves the admin list of the group from the group's mutable metadata extension.
    pub fn admin_list(&self, provider: impl OpenMlsProvider) -> Result<Vec<String>, GroupError> {
        let mutable_metadata = self.mutable_metadata(provider)?;
        Ok(mutable_metadata.admin_list)
    }

    /// Retrieves the super admin list of the group from the group's mutable metadata extension.
    pub fn super_admin_list(
        &self,
        provider: impl OpenMlsProvider,
    ) -> Result<Vec<String>, GroupError> {
        let mutable_metadata = self.mutable_metadata(provider)?;
        Ok(mutable_metadata.super_admin_list)
    }

    /// Checks if the given inbox ID is an admin of the group at the most recently synced epoch.
    pub fn is_admin(
        &self,
        inbox_id: String,
        provider: impl OpenMlsProvider,
    ) -> Result<bool, GroupError> {
        let mutable_metadata = self.mutable_metadata(provider)?;
        Ok(mutable_metadata.admin_list.contains(&inbox_id))
    }

    /// Checks if the given inbox ID is a super admin of the group at the most recently synced epoch.
    pub fn is_super_admin(
        &self,
        inbox_id: String,
        provider: impl OpenMlsProvider,
    ) -> Result<bool, GroupError> {
        let mutable_metadata = self.mutable_metadata(provider)?;
        Ok(mutable_metadata.super_admin_list.contains(&inbox_id))
    }

    /// Retrieves the conversation type of the group from the group's metadata extension.
    pub fn conversation_type(
        &self,
        provider: impl OpenMlsProvider,
    ) -> Result<ConversationType, GroupError> {
        let metadata = self.metadata(provider)?;
        Ok(metadata.conversation_type)
    }

    /// Updates the admin list of the group and syncs the changes to the network.
    pub async fn update_admin_list(
        &self,
        action_type: UpdateAdminListType,
        inbox_id: String,
    ) -> Result<(), GroupError> {
        let provider = self.client.mls_provider()?;
        if self.metadata(&provider)?.conversation_type == ConversationType::Dm {
            return Err(GroupError::DmGroupMetadataForbidden);
        }
        let intent_action_type = match action_type {
            UpdateAdminListType::Add => AdminListActionType::Add,
            UpdateAdminListType::Remove => AdminListActionType::Remove,
            UpdateAdminListType::AddSuper => AdminListActionType::AddSuper,
            UpdateAdminListType::RemoveSuper => AdminListActionType::RemoveSuper,
        };
        let intent_data: Vec<u8> =
            UpdateAdminListIntentData::new(intent_action_type, inbox_id).into();
        let intent = self.queue_intent(&provider, IntentKind::UpdateAdminList, intent_data)?;

        self.sync_until_intent_resolved(&provider, intent.id).await
    }

    /// Find the `inbox_id` of the group member who added the member to the group
    pub fn added_by_inbox_id(&self) -> Result<String, GroupError> {
        let conn = self.context().store().conn()?;
        conn.find_group(self.group_id.clone())
            .map_err(GroupError::from)
            .and_then(|fetch_result| {
                fetch_result
                    .map(|group| group.added_by_inbox_id.clone())
                    .ok_or_else(|| GroupError::GroupNotFound)
            })
    }

    /// Find the `inbox_id` of the group member who is the peer of this dm
    pub fn dm_inbox_id(&self) -> Result<String, GroupError> {
        let conn = self.context().store().conn()?;
        let group = conn
            .find_group(self.group_id.clone())?
            .ok_or(GroupError::GroupNotFound)?;
        group.dm_inbox_id.ok_or(GroupError::GroupNotFound)
    }

    /// Find the `consent_state` of the group
    pub fn consent_state(&self) -> Result<ConsentState, GroupError> {
        let conn = self.context().store().conn()?;
        let record = conn.get_consent_record(
            hex::encode(self.group_id.clone()),
            ConsentType::ConversationId,
        )?;

        match record {
            Some(rec) => Ok(rec.state),
            None => Ok(ConsentState::Unknown),
        }
    }

    pub fn update_consent_state(&self, state: ConsentState) -> Result<(), GroupError> {
        let conn = self.context().store().conn()?;

        let consent_record = StoredConsentRecord::new(
            ConsentType::ConversationId,
            state,
            hex::encode(self.group_id.clone()),
        );
        conn.insert_or_replace_consent_records(&[consent_record.clone()])?;

        if self.client.history_sync_url().is_some() {
            // Dispatch an update event so it can be synced across devices
            let _ = self
                .client
                .local_events()
                .send(LocalEvents::OutgoingPreferenceUpdates(vec![
                    UserPreferenceUpdate::ConsentUpdate(consent_record),
                ]));
        }

        Ok(())
    }

    /// Update this installation's leaf key in the group by creating a key update commit
    pub async fn key_update(&self) -> Result<(), GroupError> {
        let provider = self.client.mls_provider()?;
        let intent = self.queue_intent(&provider, IntentKind::KeyUpdate, vec![])?;
        self.sync_until_intent_resolved(&provider, intent.id).await
    }

    /// Checks if the current user is active in the group.
    ///
    /// If the current user has been kicked out of the group, `is_active` will return `false`
    pub fn is_active(&self, provider: impl OpenMlsProvider) -> Result<bool, GroupError> {
        self.load_mls_group_with_lock(provider, |mls_group| Ok(mls_group.is_active()))
    }

    /// Get the `GroupMetadata` of the group.
    pub fn metadata(&self, provider: impl OpenMlsProvider) -> Result<GroupMetadata, GroupError> {
        self.load_mls_group_with_lock(provider, |mls_group| {
            Ok(extract_group_metadata(&mls_group)?)
        })
    }

    /// Get the `GroupMutableMetadata` of the group.
    pub fn mutable_metadata(
        &self,
        provider: impl OpenMlsProvider,
    ) -> Result<GroupMutableMetadata, GroupError> {
        self.load_mls_group_with_lock(provider, |mls_group| {
            Ok(GroupMutableMetadata::try_from(&mls_group)?)
        })
    }

    pub fn permissions(&self) -> Result<GroupMutablePermissions, GroupError> {
        let provider = self.mls_provider()?;

        self.load_mls_group_with_lock(&provider, |mls_group| {
            Ok(extract_group_permissions(&mls_group)?)
        })
    }

    /// Used for testing that dm group validation works as expected.
    ///
    /// See the `test_validate_dm_group` test function for more details.
    #[cfg(test)]
    pub fn create_test_dm_group(
        client: Arc<ScopedClient>,
        dm_target_inbox_id: InboxId,
        custom_protected_metadata: Option<Extension>,
        custom_mutable_metadata: Option<Extension>,
        custom_group_membership: Option<Extension>,
        custom_mutable_permissions: Option<PolicySet>,
    ) -> Result<Self, GroupError> {
        let context = client.context();
        let conn = context.store().conn()?;
        let provider = XmtpOpenMlsProvider::new(conn);

        let protected_metadata = custom_protected_metadata.unwrap_or_else(|| {
            build_dm_protected_metadata_extension(context.inbox_id(), dm_target_inbox_id.clone())
                .unwrap()
        });
        let mutable_metadata = custom_mutable_metadata.unwrap_or_else(|| {
            build_dm_mutable_metadata_extension_default(context.inbox_id(), &dm_target_inbox_id)
                .unwrap()
        });
        let group_membership = custom_group_membership
            .unwrap_or_else(|| build_starting_group_membership_extension(context.inbox_id(), 0));
        let mutable_permissions = custom_mutable_permissions.unwrap_or_else(PolicySet::new_dm);
        let mutable_permission_extension =
            build_mutable_permissions_extension(mutable_permissions)?;

        let group_config = build_group_config(
            protected_metadata,
            mutable_metadata,
            group_membership,
            mutable_permission_extension,
        )?;

        let mls_group = OpenMlsGroup::new(
            &provider,
            &context.identity.installation_keys,
            &group_config,
            CredentialWithKey {
                credential: context.identity.credential(),
                signature_key: context.identity.installation_keys.public_slice().into(),
            },
        )?;

        let group_id = mls_group.group_id().to_vec();
        let stored_group = StoredGroup::new(
            group_id.clone(),
            now_ns(),
            GroupMembershipState::Allowed, // Use Allowed as default for tests
            context.inbox_id().to_string(),
            Some(dm_target_inbox_id),
        );

        stored_group.store(provider.conn_ref())?;
        Ok(Self::new_from_arc(
            client,
            group_id,
            stored_group.created_at_ns,
        ))
    }
}

fn extract_message_v1(
    message: GroupMessage,
) -> Result<GroupMessageV1, GroupMessageProcessingError> {
    match message.version {
        Some(GroupMessageVersion::V1(value)) => Ok(value),
        _ => Err(GroupMessageProcessingError::InvalidPayload),
    }
}

pub fn extract_group_id(message: &GroupMessage) -> Result<Vec<u8>, GroupMessageProcessingError> {
    match &message.version {
        Some(GroupMessageVersion::V1(value)) => Ok(value.group_id.clone()),
        _ => Err(GroupMessageProcessingError::InvalidPayload),
    }
}

fn build_protected_metadata_extension(
    creator_inbox_id: &str,
    conversation_type: ConversationType,
) -> Result<Extension, GroupError> {
    let metadata = GroupMetadata::new(conversation_type, creator_inbox_id.to_string(), None);
    let protected_metadata = Metadata::new(metadata.try_into()?);

    Ok(Extension::ImmutableMetadata(protected_metadata))
}

fn build_dm_protected_metadata_extension(
    creator_inbox_id: &str,
    dm_inbox_id: InboxId,
) -> Result<Extension, GroupError> {
    let dm_members = Some(DmMembers {
        member_one_inbox_id: creator_inbox_id.to_string(),
        member_two_inbox_id: dm_inbox_id,
    });

    let metadata = GroupMetadata::new(
        ConversationType::Dm,
        creator_inbox_id.to_string(),
        dm_members,
    );
    let protected_metadata = Metadata::new(metadata.try_into()?);

    Ok(Extension::ImmutableMetadata(protected_metadata))
}

fn build_mutable_permissions_extension(policies: PolicySet) -> Result<Extension, GroupError> {
    let permissions: Vec<u8> = GroupMutablePermissions::new(policies).try_into()?;
    let unknown_gc_extension = UnknownExtension(permissions);

    Ok(Extension::Unknown(
        GROUP_PERMISSIONS_EXTENSION_ID,
        unknown_gc_extension,
    ))
}

pub fn build_mutable_metadata_extension_default(
    creator_inbox_id: &str,
    opts: GroupMetadataOptions,
) -> Result<Extension, GroupError> {
    let mutable_metadata: Vec<u8> =
        GroupMutableMetadata::new_default(creator_inbox_id.to_string(), opts).try_into()?;
    let unknown_gc_extension = UnknownExtension(mutable_metadata);

    Ok(Extension::Unknown(
        MUTABLE_METADATA_EXTENSION_ID,
        unknown_gc_extension,
    ))
}

pub fn build_dm_mutable_metadata_extension_default(
    creator_inbox_id: &str,
    dm_target_inbox_id: &str,
) -> Result<Extension, GroupError> {
    let mutable_metadata: Vec<u8> =
        GroupMutableMetadata::new_dm_default(creator_inbox_id.to_string(), dm_target_inbox_id)
            .try_into()?;
    let unknown_gc_extension = UnknownExtension(mutable_metadata);

    Ok(Extension::Unknown(
        MUTABLE_METADATA_EXTENSION_ID,
        unknown_gc_extension,
    ))
}

#[tracing::instrument(level = "trace", skip_all)]
pub fn build_extensions_for_metadata_update(
    group: &OpenMlsGroup,
    field_name: String,
    field_value: String,
) -> Result<Extensions, GroupError> {
    let existing_metadata: GroupMutableMetadata = group.try_into()?;
    let mut attributes = existing_metadata.attributes.clone();
    attributes.insert(field_name, field_value);
    let new_mutable_metadata: Vec<u8> = GroupMutableMetadata::new(
        attributes,
        existing_metadata.admin_list,
        existing_metadata.super_admin_list,
    )
    .try_into()?;
    let unknown_gc_extension = UnknownExtension(new_mutable_metadata);
    let extension = Extension::Unknown(MUTABLE_METADATA_EXTENSION_ID, unknown_gc_extension);
    let mut extensions = group.extensions().clone();
    extensions.add_or_replace(extension);
    Ok(extensions)
}

#[tracing::instrument(level = "trace", skip_all)]
pub fn build_extensions_for_permissions_update(
    group: &OpenMlsGroup,
    update_permissions_intent: UpdatePermissionIntentData,
) -> Result<Extensions, GroupError> {
    let existing_permissions: GroupMutablePermissions = group.try_into()?;
    let existing_policy_set = existing_permissions.policies.clone();
    let new_policy_set = match update_permissions_intent.update_type {
        PermissionUpdateType::AddMember => PolicySet::new(
            update_permissions_intent.policy_option.into(),
            existing_policy_set.remove_member_policy,
            existing_policy_set.update_metadata_policy,
            existing_policy_set.add_admin_policy,
            existing_policy_set.remove_admin_policy,
            existing_policy_set.update_permissions_policy,
        ),
        PermissionUpdateType::RemoveMember => PolicySet::new(
            existing_policy_set.add_member_policy,
            update_permissions_intent.policy_option.into(),
            existing_policy_set.update_metadata_policy,
            existing_policy_set.add_admin_policy,
            existing_policy_set.remove_admin_policy,
            existing_policy_set.update_permissions_policy,
        ),
        PermissionUpdateType::AddAdmin => PolicySet::new(
            existing_policy_set.add_member_policy,
            existing_policy_set.remove_member_policy,
            existing_policy_set.update_metadata_policy,
            update_permissions_intent.policy_option.into(),
            existing_policy_set.remove_admin_policy,
            existing_policy_set.update_permissions_policy,
        ),
        PermissionUpdateType::RemoveAdmin => PolicySet::new(
            existing_policy_set.add_member_policy,
            existing_policy_set.remove_member_policy,
            existing_policy_set.update_metadata_policy,
            existing_policy_set.add_admin_policy,
            update_permissions_intent.policy_option.into(),
            existing_policy_set.update_permissions_policy,
        ),
        PermissionUpdateType::UpdateMetadata => {
            let mut metadata_policy = existing_policy_set.update_metadata_policy.clone();
            metadata_policy.insert(
                update_permissions_intent.metadata_field_name.ok_or(
                    GroupError::MissingMetadataField {
                        name: "metadata_field_name".into(),
                    },
                )?,
                update_permissions_intent.policy_option.into(),
            );
            PolicySet::new(
                existing_policy_set.add_member_policy,
                existing_policy_set.remove_member_policy,
                metadata_policy,
                existing_policy_set.add_admin_policy,
                existing_policy_set.remove_admin_policy,
                existing_policy_set.update_permissions_policy,
            )
        }
    };
    let new_group_permissions: Vec<u8> = GroupMutablePermissions::new(new_policy_set).try_into()?;
    let unknown_gc_extension = UnknownExtension(new_group_permissions);
    let extension = Extension::Unknown(GROUP_PERMISSIONS_EXTENSION_ID, unknown_gc_extension);
    let mut extensions = group.extensions().clone();
    extensions.add_or_replace(extension);
    Ok(extensions)
}

#[tracing::instrument(level = "trace", skip_all)]
pub fn build_extensions_for_admin_lists_update(
    group: &OpenMlsGroup,
    admin_lists_update: UpdateAdminListIntentData,
) -> Result<Extensions, GroupError> {
    let existing_metadata: GroupMutableMetadata = group.try_into()?;
    let attributes = existing_metadata.attributes.clone();
    let mut admin_list = existing_metadata.admin_list;
    let mut super_admin_list = existing_metadata.super_admin_list;
    match admin_lists_update.action_type {
        AdminListActionType::Add => {
            if !admin_list.contains(&admin_lists_update.inbox_id) {
                admin_list.push(admin_lists_update.inbox_id);
            }
        }
        AdminListActionType::Remove => admin_list.retain(|x| x != &admin_lists_update.inbox_id),
        AdminListActionType::AddSuper => {
            if !super_admin_list.contains(&admin_lists_update.inbox_id) {
                super_admin_list.push(admin_lists_update.inbox_id);
            }
        }
        AdminListActionType::RemoveSuper => {
            super_admin_list.retain(|x| x != &admin_lists_update.inbox_id)
        }
    }
    let new_mutable_metadata: Vec<u8> =
        GroupMutableMetadata::new(attributes, admin_list, super_admin_list).try_into()?;
    let unknown_gc_extension = UnknownExtension(new_mutable_metadata);
    let extension = Extension::Unknown(MUTABLE_METADATA_EXTENSION_ID, unknown_gc_extension);
    let mut extensions = group.extensions().clone();
    extensions.add_or_replace(extension);
    Ok(extensions)
}

pub fn build_starting_group_membership_extension(inbox_id: &str, sequence_id: u64) -> Extension {
    let mut group_membership = GroupMembership::new();
    group_membership.add(inbox_id.to_string(), sequence_id);
    build_group_membership_extension(&group_membership)
}

pub fn build_group_membership_extension(group_membership: &GroupMembership) -> Extension {
    let unknown_gc_extension = UnknownExtension(group_membership.into());

    Extension::Unknown(GROUP_MEMBERSHIP_EXTENSION_ID, unknown_gc_extension)
}

fn build_group_config(
    protected_metadata_extension: Extension,
    mutable_metadata_extension: Extension,
    group_membership_extension: Extension,
    mutable_permission_extension: Extension,
) -> Result<MlsGroupCreateConfig, GroupError> {
    let required_extension_types = &[
        ExtensionType::Unknown(GROUP_MEMBERSHIP_EXTENSION_ID),
        ExtensionType::Unknown(MUTABLE_METADATA_EXTENSION_ID),
        ExtensionType::Unknown(GROUP_PERMISSIONS_EXTENSION_ID),
        ExtensionType::ImmutableMetadata,
        ExtensionType::LastResort,
        ExtensionType::ApplicationId,
    ];

    let required_proposal_types = &[ProposalType::GroupContextExtensions];

    let capabilities = Capabilities::new(
        None,
        None,
        Some(required_extension_types),
        Some(required_proposal_types),
        None,
    );
    let credentials = &[CredentialType::Basic];

    let required_capabilities =
        Extension::RequiredCapabilities(RequiredCapabilitiesExtension::new(
            required_extension_types,
            required_proposal_types,
            credentials,
        ));

    let extensions = Extensions::from_vec(vec![
        protected_metadata_extension,
        mutable_metadata_extension,
        group_membership_extension,
        mutable_permission_extension,
        required_capabilities,
    ])?;

    Ok(MlsGroupCreateConfig::builder()
        .with_group_context_extensions(extensions)?
        .capabilities(capabilities)
        .ciphersuite(CIPHERSUITE)
        .wire_format_policy(WireFormatPolicy::default())
        .max_past_epochs(MAX_PAST_EPOCHS)
        .use_ratchet_tree_extension(true)
        .build())
}

/**
 * Ensures that the membership in the MLS tree matches the inboxes specified in the `GroupMembership` extension.
 */
async fn validate_initial_group_membership(
    client: impl ScopedGroupClient,
    conn: &DbConnection,
    mls_group: &OpenMlsGroup,
) -> Result<(), GroupError> {
    tracing::info!("Validating initial group membership");
    let membership = extract_group_membership(mls_group.extensions())?;
    let needs_update = conn.filter_inbox_ids_needing_updates(membership.to_filters().as_slice())?;
    if !needs_update.is_empty() {
        let ids = needs_update.iter().map(AsRef::as_ref).collect::<Vec<_>>();
        load_identity_updates(client.api(), conn, ids.as_slice()).await?;
    }

    let mut expected_installation_ids = HashSet::<Vec<u8>>::new();

    let futures: Vec<_> = membership
        .members
        .iter()
        .map(|(inbox_id, sequence_id)| {
            client.get_association_state(conn, inbox_id, Some(*sequence_id as i64))
        })
        .collect();

    let results = futures::future::try_join_all(futures).await?;

    for association_state in results {
        expected_installation_ids.extend(association_state.installation_ids());
    }

    let actual_installation_ids: HashSet<Vec<u8>> = mls_group
        .members()
        .map(|member| member.signature_key)
        .collect();

    if expected_installation_ids != actual_installation_ids {
        return Err(GroupError::InvalidGroupMembership);
    }

    tracing::info!("Group membership validated");
    Ok(())
}

fn validate_dm_group(
    client: impl ScopedGroupClient,
    mls_group: &OpenMlsGroup,
    added_by_inbox: &str,
) -> Result<(), GroupError> {
    let metadata = extract_group_metadata(mls_group)?;

    // Check if the conversation type is DM
    if metadata.conversation_type != ConversationType::Dm {
        return Err(GroupError::Generic(
            "Invalid conversation type for DM group".to_string(),
        ));
    }

    // Check if DmMembers are set and validate their contents
    if let Some(dm_members) = metadata.dm_members {
        let our_inbox_id = client.inbox_id();
        if !((dm_members.member_one_inbox_id == added_by_inbox
            && dm_members.member_two_inbox_id == our_inbox_id)
            || (dm_members.member_one_inbox_id == our_inbox_id
                && dm_members.member_two_inbox_id == added_by_inbox))
        {
            return Err(GroupError::Generic(
                "DM members do not match expected inboxes".to_string(),
            ));
        }
    } else {
        return Err(GroupError::Generic(
            "DM group must have DmMembers set".to_string(),
        ));
    }

    // Validate mutable metadata
    let mutable_metadata: GroupMutableMetadata = mls_group.try_into()?;

    // Check if the admin list and super admin list are empty
    if !mutable_metadata.admin_list.is_empty() || !mutable_metadata.super_admin_list.is_empty() {
        return Err(GroupError::Generic(
            "DM group must have empty admin and super admin lists".to_string(),
        ));
    }

    // Validate permissions
    let permissions = extract_group_permissions(mls_group)?;
    if permissions != GroupMutablePermissions::new(PolicySet::new_dm()) {
        return Err(GroupError::Generic(
            "Invalid permissions for DM group".to_string(),
        ));
    }

    Ok(())
}

fn build_group_join_config() -> MlsGroupJoinConfig {
    MlsGroupJoinConfig::builder()
        .wire_format_policy(WireFormatPolicy::default())
        .max_past_epochs(MAX_PAST_EPOCHS)
        .use_ratchet_tree_extension(true)
        .build()
}

#[cfg(test)]
pub(crate) mod tests {
    #[cfg(target_arch = "wasm32")]
    wasm_bindgen_test::wasm_bindgen_test_configure!(run_in_dedicated_worker);

    use diesel::connection::SimpleConnection;
    use futures::future::join_all;
    use prost::Message;
    use std::sync::Arc;
    use wasm_bindgen_test::wasm_bindgen_test;
    use xmtp_common::assert_err;
    use xmtp_content_types::{group_updated::GroupUpdatedCodec, ContentCodec};
    use xmtp_cryptography::utils::generate_local_wallet;
    use xmtp_proto::xmtp::mls::api::v1::group_message::Version;
    use xmtp_proto::xmtp::mls::message_contents::EncodedContent;

    use crate::{
        builder::ClientBuilder,
        groups::{
            build_dm_protected_metadata_extension, build_mutable_metadata_extension_default,
            build_protected_metadata_extension,
            group_metadata::GroupMetadata,
            group_mutable_metadata::MetadataField,
            intents::{PermissionPolicyOption, PermissionUpdateType},
            members::{GroupMember, PermissionLevel},
            mls_sync::GroupMessageProcessingError,
            validate_dm_group, DeliveryStatus, GroupError, GroupMetadataOptions,
            PreconfiguredPolicies, UpdateAdminListType,
        },
        storage::{
            consent_record::ConsentState,
            group::{ConversationType, GroupQueryArgs},
            group_intent::{IntentKind, IntentState},
            group_message::{GroupMessageKind, MsgQueryArgs, StoredGroupMessage},
        },
        utils::test::FullXmtpClient,
        xmtp_openmls_provider::XmtpOpenMlsProvider,
        InboxOwner, StreamHandle as _,
    };

    use super::{group_permissions::PolicySet, MlsGroup};

    async fn receive_group_invite(client: &FullXmtpClient) -> MlsGroup<FullXmtpClient> {
        client
            .sync_welcomes(&client.mls_provider().unwrap())
            .await
            .unwrap();
        let mut groups = client.find_groups(GroupQueryArgs::default()).unwrap();

        groups.remove(0)
    }

    async fn get_latest_message(group: &MlsGroup<FullXmtpClient>) -> StoredGroupMessage {
        group.sync().await.unwrap();
        let mut messages = group.find_messages(&MsgQueryArgs::default()).unwrap();
        messages.pop().unwrap()
    }

    // Adds a member to the group without the usual validations on group membership
    // Used for testing adversarial scenarios
    #[cfg(not(target_arch = "wasm32"))]
    async fn force_add_member(
        sender_client: &FullXmtpClient,
        new_member_client: &FullXmtpClient,
        sender_group: &MlsGroup<FullXmtpClient>,
        sender_mls_group: &mut openmls::prelude::MlsGroup,
        sender_provider: &XmtpOpenMlsProvider,
    ) {
        use super::intents::{Installation, SendWelcomesAction};
        use openmls::prelude::tls_codec::Serialize;
        let new_member_provider = new_member_client.mls_provider().unwrap();

        let key_package = new_member_client
            .identity()
            .new_key_package(&new_member_provider)
            .unwrap();
        let hpke_init_key = key_package.hpke_init_key().as_slice().to_vec();
        let (commit, welcome, _) = sender_mls_group
            .add_members(
                sender_provider,
                &sender_client.identity().installation_keys,
                &[key_package],
            )
            .unwrap();
        let serialized_commit = commit.tls_serialize_detached().unwrap();
        let serialized_welcome = welcome.tls_serialize_detached().unwrap();
        let send_welcomes_action = SendWelcomesAction::new(
            vec![Installation {
                installation_key: new_member_client.installation_public_key().into(),
                hpke_public_key: hpke_init_key,
            }],
            serialized_welcome,
        );
        let messages = sender_group
            .prepare_group_messages(vec![serialized_commit.as_slice()])
            .unwrap();
        sender_client
            .api_client
            .send_group_messages(messages)
            .await
            .unwrap();
        sender_group
            .send_welcomes(send_welcomes_action)
            .await
            .unwrap();
    }

    #[wasm_bindgen_test(unsupported = tokio::test(flavor = "current_thread"))]
    async fn test_send_message() {
        let wallet = generate_local_wallet();
        let client = ClientBuilder::new_test_client(&wallet).await;
        let group = client
            .create_group(None, GroupMetadataOptions::default())
            .expect("create group");
        group.send_message(b"hello").await.expect("send message");

        let messages = client
            .api_client
            .query_group_messages(group.group_id, None)
            .await
            .expect("read topic");
        assert_eq!(messages.len(), 2);
    }

    #[wasm_bindgen_test(unsupported = tokio::test(flavor = "current_thread"))]
    async fn test_receive_self_message() {
        let wallet = generate_local_wallet();
        let client = ClientBuilder::new_test_client(&wallet).await;
        let group = client
            .create_group(None, GroupMetadataOptions::default())
            .expect("create group");
        let msg = b"hello";
        group.send_message(msg).await.expect("send message");

        group
            .receive(&client.store().conn().unwrap().into())
            .await
            .unwrap();
        // Check for messages
        let messages = group.find_messages(&MsgQueryArgs::default()).unwrap();
        assert_eq!(messages.len(), 1);
        assert_eq!(messages.first().unwrap().decrypted_message_bytes, msg);
    }

    #[cfg_attr(target_arch = "wasm32", wasm_bindgen_test::wasm_bindgen_test)]
    #[cfg_attr(not(target_arch = "wasm32"), tokio::test(flavor = "current_thread"))]
    async fn test_receive_message_from_other() {
        let alix = ClientBuilder::new_test_client(&generate_local_wallet()).await;
        let bo = ClientBuilder::new_test_client(&generate_local_wallet()).await;
        let alix_group = alix
            .create_group(None, GroupMetadataOptions::default())
            .expect("create group");
        alix_group
            .add_members_by_inbox_id(&[bo.inbox_id()])
            .await
            .unwrap();
        let alix_message = b"hello from alix";
        alix_group
            .send_message(alix_message)
            .await
            .expect("send message");

        let bo_group = receive_group_invite(&bo).await;
        let message = get_latest_message(&bo_group).await;
        assert_eq!(message.decrypted_message_bytes, alix_message);

        let bo_message = b"hello from bo";
        bo_group
            .send_message(bo_message)
            .await
            .expect("send message");

        let message = get_latest_message(&alix_group).await;
        assert_eq!(message.decrypted_message_bytes, bo_message);
    }

    // Test members function from non group creator
    #[wasm_bindgen_test(unsupported = tokio::test(flavor = "current_thread"))]
    async fn test_members_func_from_non_creator() {
        let amal = ClientBuilder::new_test_client(&generate_local_wallet()).await;
        let bola = ClientBuilder::new_test_client(&generate_local_wallet()).await;

        let amal_group = amal
            .create_group(None, GroupMetadataOptions::default())
            .unwrap();
        amal_group
            .add_members_by_inbox_id(&[bola.inbox_id()])
            .await
            .unwrap();

        // Get bola's version of the same group
        let bola_groups = bola
            .sync_welcomes(&bola.mls_provider().unwrap())
            .await
            .unwrap();
        let bola_group = bola_groups.first().unwrap();

        // Call sync for both
        amal_group.sync().await.unwrap();
        bola_group.sync().await.unwrap();

        // Verify bola can see the group name
        let bola_group_name = bola_group
            .group_name(bola_group.mls_provider().unwrap())
            .unwrap();
        assert_eq!(bola_group_name, "");

        // Check if both clients can see the members correctly
        let amal_members: Vec<GroupMember> = amal_group.members().await.unwrap();
        let bola_members: Vec<GroupMember> = bola_group.members().await.unwrap();

        assert_eq!(amal_members.len(), 2);
        assert_eq!(bola_members.len(), 2);

        for member in &amal_members {
            if member.inbox_id == amal.inbox_id() {
                assert_eq!(
                    member.permission_level,
                    PermissionLevel::SuperAdmin,
                    "Amal should be a super admin"
                );
            } else if member.inbox_id == bola.inbox_id() {
                assert_eq!(
                    member.permission_level,
                    PermissionLevel::Member,
                    "Bola should be a member"
                );
            }
        }
    }

    // Amal and Bola will both try and add Charlie from the same epoch.
    // The group should resolve to a consistent state
    #[wasm_bindgen_test(unsupported = tokio::test(flavor = "current_thread"))]
    async fn test_add_member_conflict() {
        let amal = ClientBuilder::new_test_client(&generate_local_wallet()).await;
        let bola = ClientBuilder::new_test_client(&generate_local_wallet()).await;
        let charlie = ClientBuilder::new_test_client(&generate_local_wallet()).await;

        let amal_group = amal
            .create_group(None, GroupMetadataOptions::default())
            .unwrap();
        // Add bola
        amal_group
            .add_members_by_inbox_id(&[bola.inbox_id()])
            .await
            .unwrap();

        // Get bola's version of the same group
        let bola_groups = bola
            .sync_welcomes(&bola.mls_provider().unwrap())
            .await
            .unwrap();
        let bola_group = bola_groups.first().unwrap();
        bola_group.sync().await.unwrap();

        tracing::info!("Adding charlie from amal");
        // Have amal and bola both invite charlie.
        amal_group
            .add_members_by_inbox_id(&[charlie.inbox_id()])
            .await
            .expect("failed to add charlie");
        tracing::info!("Adding charlie from bola");
        bola_group
            .add_members_by_inbox_id(&[charlie.inbox_id()])
            .await
            .expect("bola's add should succeed in a no-op");

        amal_group
            .receive(&amal.store().conn().unwrap().into())
            .await
            .expect_err("expected error");

        // Check Amal's MLS group state.
        let amal_db = XmtpOpenMlsProvider::from(amal.context.store().conn().unwrap());
        let amal_members_len = amal_group
            .load_mls_group_with_lock(&amal_db, |mls_group| Ok(mls_group.members().count()))
            .unwrap();

        assert_eq!(amal_members_len, 3);

        // Check Bola's MLS group state.
        let bola_db = XmtpOpenMlsProvider::from(bola.context.store().conn().unwrap());
        let bola_members_len = bola_group
            .load_mls_group_with_lock(&bola_db, |mls_group| Ok(mls_group.members().count()))
            .unwrap();

        assert_eq!(bola_members_len, 3);

        let amal_uncommitted_intents = amal_db
            .conn_ref()
            .find_group_intents(
                amal_group.group_id.clone(),
                Some(vec![
                    IntentState::ToPublish,
                    IntentState::Published,
                    IntentState::Error,
                ]),
                None,
            )
            .unwrap();
        assert_eq!(amal_uncommitted_intents.len(), 0);

        let bola_failed_intents = bola_db
            .conn_ref()
            .find_group_intents(
                bola_group.group_id.clone(),
                Some(vec![IntentState::Error]),
                None,
            )
            .unwrap();
        // Bola's attempted add should be deleted, since it will have been a no-op on the second try
        assert_eq!(bola_failed_intents.len(), 0);

        // Make sure sending and receiving both worked
        amal_group
            .send_message("hello from amal".as_bytes())
            .await
            .unwrap();
        bola_group
            .send_message("hello from bola".as_bytes())
            .await
            .unwrap();

        let bola_messages = bola_group.find_messages(&MsgQueryArgs::default()).unwrap();
        let matching_message = bola_messages
            .iter()
            .find(|m| m.decrypted_message_bytes == "hello from amal".as_bytes());
        tracing::info!("found message: {:?}", bola_messages);
        assert!(matching_message.is_some());
    }

    #[cfg_attr(not(target_arch = "wasm32"), test)]
    #[cfg(not(target_arch = "wasm32"))]
    fn test_create_from_welcome_validation() {
        use crate::groups::{build_group_membership_extension, group_membership::GroupMembership};
        use xmtp_common::assert_logged;
        xmtp_common::traced_test!(async {
            tracing::info!("TEST");
            let alix = ClientBuilder::new_test_client(&generate_local_wallet()).await;
            let bo = ClientBuilder::new_test_client(&generate_local_wallet()).await;

            let alix_group = alix
                .create_group(None, GroupMetadataOptions::default())
                .unwrap();
            let provider = alix.mls_provider().unwrap();
            // Doctor the group membership
            let mut mls_group = alix_group
                .load_mls_group_with_lock(&provider, |mut mls_group| {
                    let mut existing_extensions = mls_group.extensions().clone();
                    let mut group_membership = GroupMembership::new();
                    group_membership.add("deadbeef".to_string(), 1);
                    existing_extensions
                        .add_or_replace(build_group_membership_extension(&group_membership));

                    mls_group
                        .update_group_context_extensions(
                            &provider,
                            existing_extensions.clone(),
                            &alix.identity().installation_keys,
                        )
                        .unwrap();
                    mls_group.merge_pending_commit(&provider).unwrap();

                    Ok(mls_group) // Return the updated group if necessary
                })
                .unwrap();

            // Now add bo to the group
            force_add_member(&alix, &bo, &alix_group, &mut mls_group, &provider).await;

            // Bo should not be able to actually read this group
            bo.sync_welcomes(&bo.mls_provider().unwrap()).await.unwrap();
            let groups = bo.find_groups(GroupQueryArgs::default()).unwrap();
            assert_eq!(groups.len(), 0);
            assert_logged!("failed to create group from welcome", 1);
        });
    }

    #[wasm_bindgen_test(unsupported = tokio::test(flavor = "current_thread"))]
    async fn test_add_inbox() {
        let client = ClientBuilder::new_test_client(&generate_local_wallet()).await;
        let client_2 = ClientBuilder::new_test_client(&generate_local_wallet()).await;
        let group = client
            .create_group(None, GroupMetadataOptions::default())
            .expect("create group");

        group
            .add_members_by_inbox_id(&[client_2.inbox_id()])
            .await
            .unwrap();

        let group_id = group.group_id;

        let messages = client
            .api_client
            .query_group_messages(group_id, None)
            .await
            .unwrap();

        assert_eq!(messages.len(), 1);
    }

    #[wasm_bindgen_test(unsupported = tokio::test(flavor = "current_thread"))]
    async fn test_add_invalid_member() {
        let client = ClientBuilder::new_test_client(&generate_local_wallet()).await;
        let group = client
            .create_group(None, GroupMetadataOptions::default())
            .expect("create group");

        let result = group.add_members_by_inbox_id(&["1234".to_string()]).await;

        assert!(result.is_err());
    }

    #[wasm_bindgen_test(unsupported = tokio::test(flavor = "current_thread"))]
    async fn test_add_unregistered_member() {
        let amal = ClientBuilder::new_test_client(&generate_local_wallet()).await;
        let unconnected_wallet_address = generate_local_wallet().get_address();
        let group = amal
            .create_group(None, GroupMetadataOptions::default())
            .unwrap();
        let result = group.add_members(&[unconnected_wallet_address]).await;

        assert!(result.is_err());
    }

    #[wasm_bindgen_test(unsupported = tokio::test(flavor = "current_thread"))]
    async fn test_remove_inbox() {
        let client_1 = ClientBuilder::new_test_client(&generate_local_wallet()).await;
        // Add another client onto the network
        let client_2 = ClientBuilder::new_test_client(&generate_local_wallet()).await;

        let group = client_1
            .create_group(None, GroupMetadataOptions::default())
            .expect("create group");
        group
            .add_members_by_inbox_id(&[client_2.inbox_id()])
            .await
            .expect("group create failure");

        let messages_with_add = group.find_messages(&MsgQueryArgs::default()).unwrap();
        assert_eq!(messages_with_add.len(), 1);

        // Try and add another member without merging the pending commit
        group
            .remove_members_by_inbox_id(&[client_2.inbox_id()])
            .await
            .expect("group remove members failure");

        let messages_with_remove = group.find_messages(&MsgQueryArgs::default()).unwrap();
        assert_eq!(messages_with_remove.len(), 2);

        // We are expecting 1 message on the group topic, not 2, because the second one should have
        // failed
        let group_id = group.group_id;
        let messages = client_1
            .api_client
            .query_group_messages(group_id, None)
            .await
            .expect("read topic");

        assert_eq!(messages.len(), 2);
    }

    #[wasm_bindgen_test(unsupported = tokio::test(flavor = "current_thread"))]
    async fn test_key_update() {
        let client = ClientBuilder::new_test_client(&generate_local_wallet()).await;
        let bola_client = ClientBuilder::new_test_client(&generate_local_wallet()).await;

        let group = client
            .create_group(None, GroupMetadataOptions::default())
            .expect("create group");
        group
            .add_members_by_inbox_id(&[bola_client.inbox_id()])
            .await
            .unwrap();

        group.key_update().await.unwrap();

        let messages = client
            .api_client
            .query_group_messages(group.group_id.clone(), None)
            .await
            .unwrap();
        assert_eq!(messages.len(), 2);

        let provider: XmtpOpenMlsProvider = client.context.store().conn().unwrap().into();
        let pending_commit_is_none = group
            .load_mls_group_with_lock(&provider, |mls_group| {
                Ok(mls_group.pending_commit().is_none())
            })
            .unwrap();

        assert!(pending_commit_is_none);

        group.send_message(b"hello").await.expect("send message");

        bola_client
            .sync_welcomes(&bola_client.mls_provider().unwrap())
            .await
            .unwrap();
        let bola_groups = bola_client.find_groups(GroupQueryArgs::default()).unwrap();
        let bola_group = bola_groups.first().unwrap();
        bola_group.sync().await.unwrap();
        let bola_messages = bola_group.find_messages(&MsgQueryArgs::default()).unwrap();
        assert_eq!(bola_messages.len(), 1);
    }

    #[wasm_bindgen_test(unsupported = tokio::test(flavor = "current_thread"))]
    async fn test_post_commit() {
        let client = ClientBuilder::new_test_client(&generate_local_wallet()).await;
        let client_2 = ClientBuilder::new_test_client(&generate_local_wallet()).await;
        let group = client
            .create_group(None, GroupMetadataOptions::default())
            .expect("create group");

        group
            .add_members_by_inbox_id(&[client_2.inbox_id()])
            .await
            .unwrap();

        // Check if the welcome was actually sent
        let welcome_messages = client
            .api_client
            .query_welcome_messages(client_2.installation_public_key(), None)
            .await
            .unwrap();

        assert_eq!(welcome_messages.len(), 1);
    }

    #[wasm_bindgen_test(unsupported = tokio::test(flavor = "current_thread"))]
    async fn test_remove_by_account_address() {
        let amal = ClientBuilder::new_test_client(&generate_local_wallet()).await;
        let bola_wallet = &generate_local_wallet();
        let bola = ClientBuilder::new_test_client(bola_wallet).await;
        let charlie_wallet = &generate_local_wallet();
        let _charlie = ClientBuilder::new_test_client(charlie_wallet).await;

        let group = amal
            .create_group(None, GroupMetadataOptions::default())
            .unwrap();
        group
            .add_members(&[bola_wallet.get_address(), charlie_wallet.get_address()])
            .await
            .unwrap();
        tracing::info!("created the group with 2 additional members");
        assert_eq!(group.members().await.unwrap().len(), 3);
        let messages = group.find_messages(&MsgQueryArgs::default()).unwrap();
        assert_eq!(messages.len(), 1);
        assert_eq!(messages[0].kind, GroupMessageKind::MembershipChange);
        let encoded_content =
            EncodedContent::decode(messages[0].decrypted_message_bytes.as_slice()).unwrap();
        let group_update = GroupUpdatedCodec::decode(encoded_content).unwrap();
        assert_eq!(group_update.added_inboxes.len(), 2);
        assert_eq!(group_update.removed_inboxes.len(), 0);

        group
            .remove_members(&[bola_wallet.get_address()])
            .await
            .unwrap();
        assert_eq!(group.members().await.unwrap().len(), 2);
        tracing::info!("removed bola");
        let messages = group.find_messages(&MsgQueryArgs::default()).unwrap();
        assert_eq!(messages.len(), 2);
        assert_eq!(messages[1].kind, GroupMessageKind::MembershipChange);
        let encoded_content =
            EncodedContent::decode(messages[1].decrypted_message_bytes.as_slice()).unwrap();
        let group_update = GroupUpdatedCodec::decode(encoded_content).unwrap();
        assert_eq!(group_update.added_inboxes.len(), 0);
        assert_eq!(group_update.removed_inboxes.len(), 1);

        let bola_group = receive_group_invite(&bola).await;
        bola_group.sync().await.unwrap();
        assert!(!bola_group
            .is_active(bola_group.mls_provider().unwrap())
            .unwrap())
    }

    #[wasm_bindgen_test(unsupported = tokio::test(flavor = "current_thread"))]
    async fn test_removed_members_cannot_send_message_to_others() {
        let amal = ClientBuilder::new_test_client(&generate_local_wallet()).await;
        let bola_wallet = &generate_local_wallet();
        let bola = ClientBuilder::new_test_client(bola_wallet).await;
        let charlie_wallet = &generate_local_wallet();
        let charlie = ClientBuilder::new_test_client(charlie_wallet).await;

        let amal_group = amal
            .create_group(None, GroupMetadataOptions::default())
            .unwrap();
        amal_group
            .add_members(&[bola_wallet.get_address(), charlie_wallet.get_address()])
            .await
            .unwrap();
        assert_eq!(amal_group.members().await.unwrap().len(), 3);

        amal_group
            .remove_members(&[bola_wallet.get_address()])
            .await
            .unwrap();
        assert_eq!(amal_group.members().await.unwrap().len(), 2);
        assert!(amal_group
            .members()
            .await
            .unwrap()
            .iter()
            .all(|m| m.inbox_id != bola.inbox_id()));
        assert!(amal_group
            .members()
            .await
            .unwrap()
            .iter()
            .any(|m| m.inbox_id == charlie.inbox_id()));

        amal_group.sync().await.expect("sync failed");

        let message_text = b"hello";

        let bola_group = MlsGroup::<FullXmtpClient>::new(
            bola.clone(),
            amal_group.group_id.clone(),
            amal_group.created_at_ns,
        );
        bola_group
            .send_message(message_text)
            .await
            .expect_err("expected send_message to fail");

        amal_group.sync().await.expect("sync failed");
        amal_group.sync().await.expect("sync failed");

        let amal_messages = amal_group
            .find_messages(&MsgQueryArgs::default().kind(GroupMessageKind::Application))
            .unwrap()
            .into_iter()
            .collect::<Vec<StoredGroupMessage>>();

        assert!(amal_messages.is_empty());
    }

    #[wasm_bindgen_test(unsupported = tokio::test(flavor = "current_thread"))]
    async fn test_add_missing_installations() {
        // Setup for test
        let amal_wallet = generate_local_wallet();
        let amal = ClientBuilder::new_test_client(&amal_wallet).await;
        let bola = ClientBuilder::new_test_client(&generate_local_wallet()).await;

        let group = amal
            .create_group(None, GroupMetadataOptions::default())
            .unwrap();
        group
            .add_members_by_inbox_id(&[bola.inbox_id()])
            .await
            .unwrap();

        assert_eq!(group.members().await.unwrap().len(), 2);

        let provider: XmtpOpenMlsProvider = amal.context.store().conn().unwrap().into();
        // Finished with setup

        // add a second installation for amal using the same wallet
        let _amal_2nd = ClientBuilder::new_test_client(&amal_wallet).await;

        // test if adding the new installation(s) worked
        let new_installations_were_added = group.add_missing_installations(&provider).await;
        assert!(new_installations_were_added.is_ok());

        group.sync().await.unwrap();
        let num_members = group
            .load_mls_group_with_lock(&provider, |mls_group| {
                Ok(mls_group.members().collect::<Vec<_>>().len())
            })
            .unwrap();

        assert_eq!(num_members, 3);
    }

    #[wasm_bindgen_test(unsupported = tokio::test(flavor = "multi_thread", worker_threads = 10))]
    async fn test_self_resolve_epoch_mismatch() {
        let amal = ClientBuilder::new_test_client(&generate_local_wallet()).await;
        let bola = ClientBuilder::new_test_client(&generate_local_wallet()).await;
        let charlie = ClientBuilder::new_test_client(&generate_local_wallet()).await;
        let dave_wallet = generate_local_wallet();
        let dave = ClientBuilder::new_test_client(&dave_wallet).await;
        let amal_group = amal
            .create_group(None, GroupMetadataOptions::default())
            .unwrap();
        // Add bola to the group
        amal_group
            .add_members_by_inbox_id(&[bola.inbox_id()])
            .await
            .unwrap();

        let bola_group = receive_group_invite(&bola).await;
        bola_group.sync().await.unwrap();
        // Both Amal and Bola are up to date on the group state. Now each of them want to add someone else
        amal_group
            .add_members_by_inbox_id(&[charlie.inbox_id()])
            .await
            .unwrap();

        bola_group
            .add_members_by_inbox_id(&[dave.inbox_id()])
            .await
            .unwrap();

        // Send a message to the group, now that everyone is invited
        amal_group.sync().await.unwrap();
        amal_group.send_message(b"hello").await.unwrap();

        let charlie_group = receive_group_invite(&charlie).await;
        let dave_group = receive_group_invite(&dave).await;

        let (amal_latest_message, bola_latest_message, charlie_latest_message, dave_latest_message) = tokio::join!(
            get_latest_message(&amal_group),
            get_latest_message(&bola_group),
            get_latest_message(&charlie_group),
            get_latest_message(&dave_group)
        );

        let expected_latest_message = b"hello".to_vec();
        assert!(expected_latest_message.eq(&amal_latest_message.decrypted_message_bytes));
        assert!(expected_latest_message.eq(&bola_latest_message.decrypted_message_bytes));
        assert!(expected_latest_message.eq(&charlie_latest_message.decrypted_message_bytes));
        assert!(expected_latest_message.eq(&dave_latest_message.decrypted_message_bytes));
    }

    #[wasm_bindgen_test(unsupported = tokio::test(flavor = "current_thread"))]
    async fn test_group_permissions() {
        let amal = ClientBuilder::new_test_client(&generate_local_wallet()).await;
        let bola = ClientBuilder::new_test_client(&generate_local_wallet()).await;
        let charlie = ClientBuilder::new_test_client(&generate_local_wallet()).await;

        let amal_group = amal
            .create_group(
                Some(PreconfiguredPolicies::AdminsOnly.to_policy_set()),
                GroupMetadataOptions::default(),
            )
            .unwrap();
        // Add bola to the group
        amal_group
            .add_members_by_inbox_id(&[bola.inbox_id()])
            .await
            .unwrap();

        let bola_group = receive_group_invite(&bola).await;
        bola_group.sync().await.unwrap();
        assert!(bola_group
            .add_members_by_inbox_id(&[charlie.inbox_id()])
            .await
            .is_err(),);
    }

    #[wasm_bindgen_test(unsupported = tokio::test(flavor = "current_thread"))]
    async fn test_group_options() {
        let amal = ClientBuilder::new_test_client(&generate_local_wallet()).await;

        let amal_group = amal
            .create_group(
                None,
                GroupMetadataOptions {
                    name: Some("Group Name".to_string()),
                    image_url_square: Some("url".to_string()),
                    description: Some("group description".to_string()),
                    pinned_frame_url: Some("pinned frame".to_string()),
                },
            )
            .unwrap();

        let binding = amal_group
            .mutable_metadata(amal_group.mls_provider().unwrap())
            .expect("msg");
        let amal_group_name: &String = binding
            .attributes
            .get(&MetadataField::GroupName.to_string())
            .unwrap();
        let amal_group_image_url: &String = binding
            .attributes
            .get(&MetadataField::GroupImageUrlSquare.to_string())
            .unwrap();
        let amal_group_description: &String = binding
            .attributes
            .get(&MetadataField::Description.to_string())
            .unwrap();
        let amal_group_pinned_frame_url: &String = binding
            .attributes
            .get(&MetadataField::GroupPinnedFrameUrl.to_string())
            .unwrap();

        assert_eq!(amal_group_name, "Group Name");
        assert_eq!(amal_group_image_url, "url");
        assert_eq!(amal_group_description, "group description");
        assert_eq!(amal_group_pinned_frame_url, "pinned frame");
    }

    #[wasm_bindgen_test(unsupported = tokio::test(flavor = "current_thread"))]
    #[ignore]
    async fn test_max_limit_add() {
        let amal = ClientBuilder::new_test_client(&generate_local_wallet()).await;
        let amal_group = amal
            .create_group(
                Some(PreconfiguredPolicies::AdminsOnly.to_policy_set()),
                GroupMetadataOptions::default(),
            )
            .unwrap();
        let mut clients = Vec::new();
        for _ in 0..249 {
            let wallet = generate_local_wallet();
            ClientBuilder::new_test_client(&wallet).await;
            clients.push(wallet.get_address());
        }
        amal_group.add_members(&clients).await.unwrap();
        let bola_wallet = generate_local_wallet();
        ClientBuilder::new_test_client(&bola_wallet).await;
        assert!(amal_group
            .add_members_by_inbox_id(&[bola_wallet.get_address()])
            .await
            .is_err(),);
    }

    #[wasm_bindgen_test(unsupported = tokio::test(flavor = "current_thread"))]
    async fn test_group_mutable_data() {
        let amal = ClientBuilder::new_test_client(&generate_local_wallet()).await;
        let bola = ClientBuilder::new_test_client(&generate_local_wallet()).await;

        // Create a group and verify it has the default group name
        let policy_set = Some(PreconfiguredPolicies::AdminsOnly.to_policy_set());
        let amal_group = amal
            .create_group(policy_set, GroupMetadataOptions::default())
            .unwrap();
        amal_group.sync().await.unwrap();

        let group_mutable_metadata = amal_group
            .mutable_metadata(amal_group.mls_provider().unwrap())
            .unwrap();
        assert!(group_mutable_metadata.attributes.len().eq(&4));
        assert!(group_mutable_metadata
            .attributes
            .get(&MetadataField::GroupName.to_string())
            .unwrap()
            .is_empty());

        // Add bola to the group
        amal_group
            .add_members_by_inbox_id(&[bola.inbox_id()])
            .await
            .unwrap();
        bola.sync_welcomes(&bola.mls_provider().unwrap())
            .await
            .unwrap();

        let bola_groups = bola.find_groups(GroupQueryArgs::default()).unwrap();
        assert_eq!(bola_groups.len(), 1);
        let bola_group = bola_groups.first().unwrap();
        bola_group.sync().await.unwrap();
        let group_mutable_metadata = bola_group
            .mutable_metadata(bola_group.mls_provider().unwrap())
            .unwrap();
        assert!(group_mutable_metadata
            .attributes
            .get(&MetadataField::GroupName.to_string())
            .unwrap()
            .is_empty());

        // Update group name
        amal_group
            .update_group_name("New Group Name 1".to_string())
            .await
            .unwrap();

        amal_group.send_message("hello".as_bytes()).await.unwrap();

        // Verify amal group sees update
        amal_group.sync().await.unwrap();
        let binding = amal_group
            .mutable_metadata(amal_group.mls_provider().unwrap())
            .expect("msg");
        let amal_group_name: &String = binding
            .attributes
            .get(&MetadataField::GroupName.to_string())
            .unwrap();
        assert_eq!(amal_group_name, "New Group Name 1");

        // Verify bola group sees update
        bola_group.sync().await.unwrap();
        let binding = bola_group
            .mutable_metadata(bola_group.mls_provider().unwrap())
            .expect("msg");
        let bola_group_name: &String = binding
            .attributes
            .get(&MetadataField::GroupName.to_string())
            .unwrap();
        assert_eq!(bola_group_name, "New Group Name 1");

        // Verify that bola can not update the group name since they are not the creator
        bola_group
            .update_group_name("New Group Name 2".to_string())
            .await
            .expect_err("expected err");

        // Verify bola group does not see an update
        bola_group.sync().await.unwrap();
        let binding = bola_group
            .mutable_metadata(bola_group.mls_provider().unwrap())
            .expect("msg");
        let bola_group_name: &String = binding
            .attributes
            .get(&MetadataField::GroupName.to_string())
            .unwrap();
        assert_eq!(bola_group_name, "New Group Name 1");
    }

    #[wasm_bindgen_test(unsupported = tokio::test(flavor = "current_thread"))]
    async fn test_update_group_image_url_square() {
        let amal = ClientBuilder::new_test_client(&generate_local_wallet()).await;

        // Create a group and verify it has the default group name
        let policy_set = Some(PreconfiguredPolicies::AdminsOnly.to_policy_set());
        let amal_group = amal
            .create_group(policy_set, GroupMetadataOptions::default())
            .unwrap();
        amal_group.sync().await.unwrap();

        let group_mutable_metadata = amal_group
            .mutable_metadata(amal_group.mls_provider().unwrap())
            .unwrap();
        assert!(group_mutable_metadata
            .attributes
            .get(&MetadataField::GroupImageUrlSquare.to_string())
            .unwrap()
            .is_empty());

        // Update group name
        amal_group
            .update_group_image_url_square("a url".to_string())
            .await
            .unwrap();

        // Verify amal group sees update
        amal_group.sync().await.unwrap();
        let binding = amal_group
            .mutable_metadata(amal_group.mls_provider().unwrap())
            .expect("msg");
        let amal_group_image_url: &String = binding
            .attributes
            .get(&MetadataField::GroupImageUrlSquare.to_string())
            .unwrap();
        assert_eq!(amal_group_image_url, "a url");
    }

    #[wasm_bindgen_test(unsupported = tokio::test(flavor = "current_thread"))]
    async fn test_update_group_pinned_frame_url() {
        let amal = ClientBuilder::new_test_client(&generate_local_wallet()).await;

        // Create a group and verify it has the default group name
        let policy_set = Some(PreconfiguredPolicies::AdminsOnly.to_policy_set());
        let amal_group = amal
            .create_group(policy_set, GroupMetadataOptions::default())
            .unwrap();
        amal_group.sync().await.unwrap();

        let group_mutable_metadata = amal_group
            .mutable_metadata(amal_group.mls_provider().unwrap())
            .unwrap();
        assert!(group_mutable_metadata
            .attributes
            .get(&MetadataField::GroupPinnedFrameUrl.to_string())
            .unwrap()
            .is_empty());

        // Update group name
        amal_group
            .update_group_pinned_frame_url("a frame url".to_string())
            .await
            .unwrap();

        // Verify amal group sees update
        amal_group.sync().await.unwrap();
        let binding = amal_group
            .mutable_metadata(amal_group.mls_provider().unwrap())
            .expect("msg");
        let amal_group_pinned_frame_url: &String = binding
            .attributes
            .get(&MetadataField::GroupPinnedFrameUrl.to_string())
            .unwrap();
        assert_eq!(amal_group_pinned_frame_url, "a frame url");
    }

    #[wasm_bindgen_test(unsupported = tokio::test(flavor = "current_thread"))]
    async fn test_group_mutable_data_group_permissions() {
        let amal = ClientBuilder::new_test_client(&generate_local_wallet()).await;
        let bola_wallet = generate_local_wallet();
        let bola = ClientBuilder::new_test_client(&bola_wallet).await;

        // Create a group and verify it has the default group name
        let policy_set = Some(PreconfiguredPolicies::AllMembers.to_policy_set());
        let amal_group = amal
            .create_group(policy_set, GroupMetadataOptions::default())
            .unwrap();
        amal_group.sync().await.unwrap();

        let group_mutable_metadata = amal_group
            .mutable_metadata(amal_group.mls_provider().unwrap())
            .unwrap();
        assert!(group_mutable_metadata
            .attributes
            .get(&MetadataField::GroupName.to_string())
            .unwrap()
            .is_empty());

        // Add bola to the group
        amal_group
            .add_members(&[bola_wallet.get_address()])
            .await
            .unwrap();
        bola.sync_welcomes(&bola.mls_provider().unwrap())
            .await
            .unwrap();
        let bola_groups = bola.find_groups(GroupQueryArgs::default()).unwrap();
        assert_eq!(bola_groups.len(), 1);
        let bola_group = bola_groups.first().unwrap();
        bola_group.sync().await.unwrap();
        let group_mutable_metadata = bola_group
            .mutable_metadata(bola_group.mls_provider().unwrap())
            .unwrap();
        assert!(group_mutable_metadata
            .attributes
            .get(&MetadataField::GroupName.to_string())
            .unwrap()
            .is_empty());

        // Update group name
        amal_group
            .update_group_name("New Group Name 1".to_string())
            .await
            .unwrap();

        // Verify amal group sees update
        amal_group.sync().await.unwrap();
        let binding = amal_group
            .mutable_metadata(amal_group.mls_provider().unwrap())
            .unwrap();
        let amal_group_name: &String = binding
            .attributes
            .get(&MetadataField::GroupName.to_string())
            .unwrap();
        assert_eq!(amal_group_name, "New Group Name 1");

        // Verify bola group sees update
        bola_group.sync().await.unwrap();
        let binding = bola_group
            .mutable_metadata(bola_group.mls_provider().unwrap())
            .expect("msg");
        let bola_group_name: &String = binding
            .attributes
            .get(&MetadataField::GroupName.to_string())
            .unwrap();
        assert_eq!(bola_group_name, "New Group Name 1");

        // Verify that bola CAN update the group name since everyone is admin for this group
        bola_group
            .update_group_name("New Group Name 2".to_string())
            .await
            .expect("non creator failed to udpate group name");

        // Verify amal group sees an update
        amal_group.sync().await.unwrap();
        let binding = amal_group
            .mutable_metadata(amal_group.mls_provider().unwrap())
            .expect("msg");
        let amal_group_name: &String = binding
            .attributes
            .get(&MetadataField::GroupName.to_string())
            .unwrap();
        assert_eq!(amal_group_name, "New Group Name 2");
    }

    #[wasm_bindgen_test(unsupported = tokio::test(flavor = "current_thread"))]
    async fn test_group_admin_list_update() {
        let amal = ClientBuilder::new_test_client(&generate_local_wallet()).await;
        let bola_wallet = generate_local_wallet();
        let bola = ClientBuilder::new_test_client(&bola_wallet).await;
        let caro = ClientBuilder::new_test_client(&generate_local_wallet()).await;
        let charlie = ClientBuilder::new_test_client(&generate_local_wallet()).await;

        let policy_set = Some(PreconfiguredPolicies::AdminsOnly.to_policy_set());
        let amal_group = amal
            .create_group(policy_set, GroupMetadataOptions::default())
            .unwrap();
        amal_group.sync().await.unwrap();

        // Add bola to the group
        amal_group
            .add_members(&[bola_wallet.get_address()])
            .await
            .unwrap();
        bola.sync_welcomes(&bola.mls_provider().unwrap())
            .await
            .unwrap();
        let bola_groups = bola.find_groups(GroupQueryArgs::default()).unwrap();
        assert_eq!(bola_groups.len(), 1);
        let bola_group = bola_groups.first().unwrap();
        bola_group.sync().await.unwrap();

        // Verify Amal is the only admin and super admin
        let provider = amal_group.mls_provider().unwrap();
        let admin_list = amal_group.admin_list(&provider).unwrap();
        let super_admin_list = amal_group.super_admin_list(&provider).unwrap();
        drop(provider); // allow connection to be cleaned
        assert_eq!(admin_list.len(), 0);
        assert_eq!(super_admin_list.len(), 1);
        assert!(super_admin_list.contains(&amal.inbox_id().to_string()));

        // Verify that bola can not add caro because they are not an admin
        bola.sync_welcomes(&bola.mls_provider().unwrap())
            .await
            .unwrap();
        let bola_groups = bola.find_groups(GroupQueryArgs::default()).unwrap();
        assert_eq!(bola_groups.len(), 1);
        let bola_group: &MlsGroup<_> = bola_groups.first().unwrap();
        bola_group.sync().await.unwrap();
        bola_group
            .add_members_by_inbox_id(&[caro.inbox_id()])
            .await
            .expect_err("expected err");

        // Add bola as an admin
        amal_group
            .update_admin_list(UpdateAdminListType::Add, bola.inbox_id().to_string())
            .await
            .unwrap();
        amal_group.sync().await.unwrap();
        bola_group.sync().await.unwrap();
        assert_eq!(
            bola_group
                .admin_list(bola_group.mls_provider().unwrap())
                .unwrap()
                .len(),
            1
        );
        assert!(bola_group
            .admin_list(bola_group.mls_provider().unwrap())
            .unwrap()
            .contains(&bola.inbox_id().to_string()));

        // Verify that bola can now add caro because they are an admin
        bola_group
            .add_members_by_inbox_id(&[caro.inbox_id()])
            .await
            .unwrap();

        bola_group.sync().await.unwrap();

        // Verify that bola can not remove amal as a super admin, because
        // Remove admin is super admin only permissions
        bola_group
            .update_admin_list(
                UpdateAdminListType::RemoveSuper,
                amal.inbox_id().to_string(),
            )
            .await
            .expect_err("expected err");

        // Now amal removes bola as an admin
        amal_group
            .update_admin_list(UpdateAdminListType::Remove, bola.inbox_id().to_string())
            .await
            .unwrap();
        amal_group.sync().await.unwrap();
        bola_group.sync().await.unwrap();
        assert_eq!(
            bola_group
                .admin_list(bola_group.mls_provider().unwrap())
                .unwrap()
                .len(),
            0
        );
        assert!(!bola_group
            .admin_list(bola_group.mls_provider().unwrap())
            .unwrap()
            .contains(&bola.inbox_id().to_string()));

        // Verify that bola can not add charlie because they are not an admin
        bola.sync_welcomes(&bola.mls_provider().unwrap())
            .await
            .unwrap();
        let bola_groups = bola.find_groups(GroupQueryArgs::default()).unwrap();
        assert_eq!(bola_groups.len(), 1);
        let bola_group: &MlsGroup<_> = bola_groups.first().unwrap();
        bola_group.sync().await.unwrap();
        bola_group
            .add_members_by_inbox_id(&[charlie.inbox_id()])
            .await
            .expect_err("expected err");
    }

    #[wasm_bindgen_test(unsupported = tokio::test(flavor = "current_thread"))]
    async fn test_group_super_admin_list_update() {
        let amal = ClientBuilder::new_test_client(&generate_local_wallet()).await;
        let bola = ClientBuilder::new_test_client(&generate_local_wallet()).await;
        let caro = ClientBuilder::new_test_client(&generate_local_wallet()).await;

        let policy_set = Some(PreconfiguredPolicies::AdminsOnly.to_policy_set());
        let amal_group = amal
            .create_group(policy_set, GroupMetadataOptions::default())
            .unwrap();
        amal_group.sync().await.unwrap();

        // Add bola to the group
        amal_group
            .add_members_by_inbox_id(&[bola.inbox_id()])
            .await
            .unwrap();
        bola.sync_welcomes(&bola.mls_provider().unwrap())
            .await
            .unwrap();
        let bola_groups = bola.find_groups(GroupQueryArgs::default()).unwrap();
        assert_eq!(bola_groups.len(), 1);
        let bola_group = bola_groups.first().unwrap();
        bola_group.sync().await.unwrap();

        // Verify Amal is the only super admin
        let provider = amal_group.mls_provider().unwrap();
        let admin_list = amal_group.admin_list(&provider).unwrap();
        let super_admin_list = amal_group.super_admin_list(&provider).unwrap();
        drop(provider); // allow connection to be re-added to pool
        assert_eq!(admin_list.len(), 0);
        assert_eq!(super_admin_list.len(), 1);
        assert!(super_admin_list.contains(&amal.inbox_id().to_string()));

        // Verify that bola can not add caro as an admin because they are not a super admin
        bola.sync_welcomes(&bola.mls_provider().unwrap())
            .await
            .unwrap();
        let bola_groups = bola.find_groups(GroupQueryArgs::default()).unwrap();

        assert_eq!(bola_groups.len(), 1);
        let bola_group: &MlsGroup<_> = bola_groups.first().unwrap();
        bola_group.sync().await.unwrap();
        bola_group
            .update_admin_list(UpdateAdminListType::Add, caro.inbox_id().to_string())
            .await
            .expect_err("expected err");

        // Add bola as a super admin
        amal_group
            .update_admin_list(UpdateAdminListType::AddSuper, bola.inbox_id().to_string())
            .await
            .unwrap();
        amal_group.sync().await.unwrap();
        bola_group.sync().await.unwrap();
        let provider = bola_group.mls_provider().unwrap();
        assert_eq!(bola_group.super_admin_list(&provider).unwrap().len(), 2);
        assert!(bola_group
            .super_admin_list(&provider)
            .unwrap()
            .contains(&bola.inbox_id().to_string()));
        drop(provider); // allow connection to be re-added to pool

        // Verify that bola can now add caro as an admin
        bola_group
            .update_admin_list(UpdateAdminListType::Add, caro.inbox_id().to_string())
            .await
            .unwrap();
        bola_group.sync().await.unwrap();
        let provider = bola_group.mls_provider().unwrap();
        assert_eq!(bola_group.admin_list(&provider).unwrap().len(), 1);
        assert!(bola_group
            .admin_list(&provider)
            .unwrap()
            .contains(&caro.inbox_id().to_string()));
        drop(provider); // allow connection to be re-added to pool

        // Verify that no one can remove a super admin from a group
        amal_group
            .remove_members(&[bola.inbox_id().to_string()])
            .await
            .expect_err("expected err");

        // Verify that bola can now remove themself as a super admin
        bola_group
            .update_admin_list(
                UpdateAdminListType::RemoveSuper,
                bola.inbox_id().to_string(),
            )
            .await
            .unwrap();
        bola_group.sync().await.unwrap();
        let provider = bola_group.mls_provider().unwrap();
        assert_eq!(bola_group.super_admin_list(&provider).unwrap().len(), 1);
        assert!(!bola_group
            .super_admin_list(&provider)
            .unwrap()
            .contains(&bola.inbox_id().to_string()));
        drop(provider); // allow connection to be re-added to pool

        // Verify that amal can NOT remove themself as a super admin because they are the only remaining
        amal_group
            .update_admin_list(
                UpdateAdminListType::RemoveSuper,
                amal.inbox_id().to_string(),
            )
            .await
            .expect_err("expected err");
    }

    #[wasm_bindgen_test(unsupported = tokio::test(flavor = "current_thread"))]
    async fn test_group_members_permission_level_update() {
        let amal = ClientBuilder::new_test_client(&generate_local_wallet()).await;
        let bola = ClientBuilder::new_test_client(&generate_local_wallet()).await;
        let caro = ClientBuilder::new_test_client(&generate_local_wallet()).await;

        let policy_set = Some(PreconfiguredPolicies::AdminsOnly.to_policy_set());
        let amal_group = amal
            .create_group(policy_set, GroupMetadataOptions::default())
            .unwrap();
        amal_group.sync().await.unwrap();

        // Add Bola and Caro to the group
        amal_group
            .add_members_by_inbox_id(&[bola.inbox_id(), caro.inbox_id()])
            .await
            .unwrap();
        amal_group.sync().await.unwrap();

        // Initial checks for group members
        let initial_members = amal_group.members().await.unwrap();
        let mut count_member = 0;
        let mut count_admin = 0;
        let mut count_super_admin = 0;

        for member in &initial_members {
            match member.permission_level {
                PermissionLevel::Member => count_member += 1,
                PermissionLevel::Admin => count_admin += 1,
                PermissionLevel::SuperAdmin => count_super_admin += 1,
            }
        }

        assert_eq!(
            count_super_admin, 1,
            "Only Amal should be super admin initially"
        );
        assert_eq!(count_admin, 0, "no members are admin only");
        assert_eq!(count_member, 2, "two members have no admin status");

        // Add Bola as an admin
        amal_group
            .update_admin_list(UpdateAdminListType::Add, bola.inbox_id().to_string())
            .await
            .unwrap();
        amal_group.sync().await.unwrap();

        // Check after adding Bola as an admin
        let members = amal_group.members().await.unwrap();
        let mut count_member = 0;
        let mut count_admin = 0;
        let mut count_super_admin = 0;

        for member in &members {
            match member.permission_level {
                PermissionLevel::Member => count_member += 1,
                PermissionLevel::Admin => count_admin += 1,
                PermissionLevel::SuperAdmin => count_super_admin += 1,
            }
        }

        assert_eq!(
            count_super_admin, 1,
            "Only Amal should be super admin initially"
        );
        assert_eq!(count_admin, 1, "bola is admin");
        assert_eq!(count_member, 1, "caro has no admin status");

        // Add Caro as a super admin
        amal_group
            .update_admin_list(UpdateAdminListType::AddSuper, caro.inbox_id().to_string())
            .await
            .unwrap();
        amal_group.sync().await.unwrap();

        // Check after adding Caro as a super admin
        let members = amal_group.members().await.unwrap();
        let mut count_member = 0;
        let mut count_admin = 0;
        let mut count_super_admin = 0;

        for member in &members {
            match member.permission_level {
                PermissionLevel::Member => count_member += 1,
                PermissionLevel::Admin => count_admin += 1,
                PermissionLevel::SuperAdmin => count_super_admin += 1,
            }
        }

        assert_eq!(
            count_super_admin, 2,
            "Amal and Caro should be super admin initially"
        );
        assert_eq!(count_admin, 1, "bola is admin");
        assert_eq!(count_member, 0, "no members have no admin status");
    }

    #[wasm_bindgen_test(unsupported = tokio::test(flavor = "current_thread"))]
    async fn test_staged_welcome() {
        // Create Clients
        let amal = ClientBuilder::new_test_client(&generate_local_wallet()).await;
        let bola = ClientBuilder::new_test_client(&generate_local_wallet()).await;

        // Amal creates a group
        let amal_group = amal
            .create_group(None, GroupMetadataOptions::default())
            .unwrap();

        // Amal adds Bola to the group
        amal_group
            .add_members_by_inbox_id(&[bola.inbox_id()])
            .await
            .unwrap();

        // Bola syncs groups - this will decrypt the Welcome, identify who added Bola
        // and then store that value on the group and insert into the database
        let bola_groups = bola
            .sync_welcomes(&bola.mls_provider().unwrap())
            .await
            .unwrap();

        // Bola gets the group id. This will be needed to fetch the group from
        // the database.
        let bola_group = bola_groups.first().unwrap();
        let bola_group_id = bola_group.group_id.clone();

        // Bola fetches group from the database
        let bola_fetched_group = bola.group(bola_group_id).unwrap();

        // Check Bola's group for the added_by_inbox_id of the inviter
        let added_by_inbox = bola_fetched_group.added_by_inbox_id().unwrap();

        // Verify the welcome host_credential is equal to Amal's
        assert_eq!(
            amal.inbox_id(),
            added_by_inbox,
            "The Inviter and added_by_address do not match!"
        );
    }

    #[wasm_bindgen_test(unsupported = tokio::test(flavor = "current_thread"))]
    async fn test_can_read_group_creator_inbox_id() {
        let amal = ClientBuilder::new_test_client(&generate_local_wallet()).await;
        let policy_set = Some(PreconfiguredPolicies::AllMembers.to_policy_set());
        let amal_group = amal
            .create_group(policy_set, GroupMetadataOptions::default())
            .unwrap();
        amal_group.sync().await.unwrap();

        let mutable_metadata = amal_group
            .mutable_metadata(amal_group.mls_provider().unwrap())
            .unwrap();
        assert_eq!(mutable_metadata.super_admin_list.len(), 1);
        assert_eq!(mutable_metadata.super_admin_list[0], amal.inbox_id());

        let protected_metadata: GroupMetadata = amal_group
            .metadata(amal_group.mls_provider().unwrap())
            .unwrap();
        assert_eq!(
            protected_metadata.conversation_type,
            ConversationType::Group
        );

        assert_eq!(protected_metadata.creator_inbox_id, amal.inbox_id());
    }

    #[wasm_bindgen_test(unsupported = tokio::test(flavor = "current_thread"))]
    async fn test_can_update_gce_after_failed_commit() {
        // Step 1: Amal creates a group
        let amal = ClientBuilder::new_test_client(&generate_local_wallet()).await;
        let policy_set = Some(PreconfiguredPolicies::AllMembers.to_policy_set());
        let amal_group = amal
            .create_group(policy_set, GroupMetadataOptions::default())
            .unwrap();
        amal_group.sync().await.unwrap();

        // Step 2:  Amal adds Bola to the group
        let bola = ClientBuilder::new_test_client(&generate_local_wallet()).await;
        amal_group
            .add_members_by_inbox_id(&[bola.inbox_id()])
            .await
            .unwrap();

        // Step 3: Verify that Bola can update the group name, and amal sees the update
        bola.sync_welcomes(&bola.mls_provider().unwrap())
            .await
            .unwrap();
        let bola_groups = bola.find_groups(GroupQueryArgs::default()).unwrap();
        let bola_group: &MlsGroup<_> = bola_groups.first().unwrap();
        bola_group.sync().await.unwrap();
        bola_group
            .update_group_name("Name Update 1".to_string())
            .await
            .unwrap();
        amal_group.sync().await.unwrap();
        let name = amal_group
            .group_name(amal_group.mls_provider().unwrap())
            .unwrap();
        assert_eq!(name, "Name Update 1");

        // Step 4:  Bola attempts an action that they do not have permissions for like add admin, fails as expected
        let result = bola_group
            .update_admin_list(UpdateAdminListType::Add, bola.inbox_id().to_string())
            .await;
        if let Err(e) = &result {
            eprintln!("Error updating admin list: {:?}", e);
        }
        // Step 5: Now have Bola attempt to update the group name again
        bola_group
            .update_group_name("Name Update 2".to_string())
            .await
            .unwrap();

        // Step 6: Verify that both clients can sync without error and that the group name has been updated
        amal_group.sync().await.unwrap();
        bola_group.sync().await.unwrap();
        let binding = amal_group
            .mutable_metadata(amal_group.mls_provider().unwrap())
            .expect("msg");
        let amal_group_name: &String = binding
            .attributes
            .get(&MetadataField::GroupName.to_string())
            .unwrap();
        assert_eq!(amal_group_name, "Name Update 2");
        let binding = bola_group
            .mutable_metadata(bola_group.mls_provider().unwrap())
            .expect("msg");
        let bola_group_name: &String = binding
            .attributes
            .get(&MetadataField::GroupName.to_string())
            .unwrap();
        assert_eq!(bola_group_name, "Name Update 2");
    }

    #[wasm_bindgen_test(unsupported = tokio::test(flavor = "current_thread"))]
    async fn test_can_update_permissions_after_group_creation() {
        let amal = ClientBuilder::new_test_client(&generate_local_wallet()).await;
        let policy_set = Some(PreconfiguredPolicies::AdminsOnly.to_policy_set());
        let amal_group: MlsGroup<_> = amal
            .create_group(policy_set, GroupMetadataOptions::default())
            .unwrap();

        // Step 2:  Amal adds Bola to the group
        let bola = ClientBuilder::new_test_client(&generate_local_wallet()).await;
        amal_group
            .add_members_by_inbox_id(&[bola.inbox_id()])
            .await
            .unwrap();

        // Step 3: Bola attemps to add Caro, but fails because group is admin only
        let caro = ClientBuilder::new_test_client(&generate_local_wallet()).await;
        bola.sync_welcomes(&bola.mls_provider().unwrap())
            .await
            .unwrap();
        let bola_groups = bola.find_groups(GroupQueryArgs::default()).unwrap();

        let bola_group: &MlsGroup<_> = bola_groups.first().unwrap();
        bola_group.sync().await.unwrap();
        let result = bola_group.add_members_by_inbox_id(&[caro.inbox_id()]).await;
        if let Err(e) = &result {
            eprintln!("Error adding member: {:?}", e);
        } else {
            panic!("Expected error adding member");
        }

        // Step 4: Bola attempts to update permissions but fails because they are not a super admin
        let result = bola_group
            .update_permission_policy(
                PermissionUpdateType::AddMember,
                PermissionPolicyOption::Allow,
                None,
            )
            .await;
        if let Err(e) = &result {
            eprintln!("Error updating permissions: {:?}", e);
        } else {
            panic!("Expected error updating permissions");
        }

        // Step 5: Amal updates group permissions so that all members can add
        amal_group
            .update_permission_policy(
                PermissionUpdateType::AddMember,
                PermissionPolicyOption::Allow,
                None,
            )
            .await
            .unwrap();

        // Step 6: Bola can now add Caro to the group
        bola_group
            .add_members_by_inbox_id(&[caro.inbox_id()])
            .await
            .unwrap();
        bola_group.sync().await.unwrap();
        let members = bola_group.members().await.unwrap();
        assert_eq!(members.len(), 3);
    }

    #[wasm_bindgen_test(unsupported = tokio::test(flavor = "current_thread"))]
    async fn test_optimistic_send() {
        let amal = Arc::new(ClientBuilder::new_test_client(&generate_local_wallet()).await);
        let bola_wallet = generate_local_wallet();
        let bola = Arc::new(ClientBuilder::new_test_client(&bola_wallet).await);
        let amal_group = amal
            .create_group(None, GroupMetadataOptions::default())
            .unwrap();
        amal_group.sync().await.unwrap();
        // Add bola to the group
        amal_group
            .add_members(&[bola_wallet.get_address()])
            .await
            .unwrap();
        let bola_group = receive_group_invite(&bola).await;

        let ids = vec![
            amal_group.send_message_optimistic(b"test one").unwrap(),
            amal_group.send_message_optimistic(b"test two").unwrap(),
            amal_group.send_message_optimistic(b"test three").unwrap(),
            amal_group.send_message_optimistic(b"test four").unwrap(),
        ];

        let messages = amal_group
            .find_messages(&MsgQueryArgs::default().kind(GroupMessageKind::Application))
            .unwrap()
            .into_iter()
            .collect::<Vec<StoredGroupMessage>>();

        let text = messages
            .iter()
            .cloned()
            .map(|m| String::from_utf8_lossy(&m.decrypted_message_bytes).to_string())
            .collect::<Vec<String>>();
        assert_eq!(
            ids,
            messages
                .iter()
                .cloned()
                .map(|m| m.id)
                .collect::<Vec<Vec<u8>>>()
        );
        assert_eq!(
            text,
            vec![
                "test one".to_string(),
                "test two".to_string(),
                "test three".to_string(),
                "test four".to_string(),
            ]
        );

        let delivery = messages
            .iter()
            .cloned()
            .map(|m| m.delivery_status)
            .collect::<Vec<DeliveryStatus>>();
        assert_eq!(
            delivery,
            vec![
                DeliveryStatus::Unpublished,
                DeliveryStatus::Unpublished,
                DeliveryStatus::Unpublished,
                DeliveryStatus::Unpublished,
            ]
        );

        amal_group.publish_messages().await.unwrap();
        bola_group.sync().await.unwrap();

        let messages = bola_group.find_messages(&MsgQueryArgs::default()).unwrap();
        let delivery = messages
            .iter()
            .cloned()
            .map(|m| m.delivery_status)
            .collect::<Vec<DeliveryStatus>>();
        assert_eq!(
            delivery,
            vec![
                DeliveryStatus::Published,
                DeliveryStatus::Published,
                DeliveryStatus::Published,
                DeliveryStatus::Published,
            ]
        );
    }

    #[wasm_bindgen_test(unsupported = tokio::test(flavor = "current_thread"))]
    async fn test_dm_creation() {
        let amal = ClientBuilder::new_test_client(&generate_local_wallet()).await;
        let bola = ClientBuilder::new_test_client(&generate_local_wallet()).await;
        let caro = ClientBuilder::new_test_client(&generate_local_wallet()).await;

        // Amal creates a dm group targetting bola
        let amal_dm = amal
            .create_dm_by_inbox_id(&amal.mls_provider().unwrap(), bola.inbox_id().to_string())
            .await
            .unwrap();

        // Amal can not add caro to the dm group
        let result = amal_dm.add_members_by_inbox_id(&[caro.inbox_id()]).await;
        assert!(result.is_err());

        // Bola is already a member
        let result = amal_dm
            .add_members_by_inbox_id(&[bola.inbox_id(), caro.inbox_id()])
            .await;
        assert!(result.is_err());
        amal_dm.sync().await.unwrap();
        let members = amal_dm.members().await.unwrap();
        assert_eq!(members.len(), 2);

        // Bola can message amal
        let _ = bola.sync_welcomes(&bola.mls_provider().unwrap()).await;
        let bola_groups = bola.find_groups(GroupQueryArgs::default()).unwrap();

        let bola_dm: &MlsGroup<_> = bola_groups.first().unwrap();
        bola_dm.send_message(b"test one").await.unwrap();

        // Amal sync and reads message
        amal_dm.sync().await.unwrap();
        let messages = amal_dm.find_messages(&MsgQueryArgs::default()).unwrap();
        assert_eq!(messages.len(), 2);
        let message = messages.last().unwrap();
        assert_eq!(message.decrypted_message_bytes, b"test one");

        // Amal can not remove bola
        let result = amal_dm.remove_members_by_inbox_id(&[bola.inbox_id()]).await;
        assert!(result.is_err());
        amal_dm.sync().await.unwrap();
        let members = amal_dm.members().await.unwrap();
        assert_eq!(members.len(), 2);

        // Neither Amal nor Bola is an admin or super admin
        amal_dm.sync().await.unwrap();
        bola_dm.sync().await.unwrap();
        let is_amal_admin = amal_dm
            .is_admin(amal.inbox_id().to_string(), amal.mls_provider().unwrap())
            .unwrap();
        let is_bola_admin = amal_dm
            .is_admin(bola.inbox_id().to_string(), bola.mls_provider().unwrap())
            .unwrap();
        let is_amal_super_admin = amal_dm
            .is_super_admin(amal.inbox_id().to_string(), amal.mls_provider().unwrap())
            .unwrap();
        let is_bola_super_admin = amal_dm
            .is_super_admin(bola.inbox_id().to_string(), bola.mls_provider().unwrap())
            .unwrap();
        assert!(!is_amal_admin);
        assert!(!is_bola_admin);
        assert!(!is_amal_super_admin);
        assert!(!is_bola_super_admin);
    }

    #[wasm_bindgen_test(unsupported = tokio::test(flavor = "current_thread"))]
    async fn process_messages_abort_on_retryable_error() {
        let alix = ClientBuilder::new_test_client(&generate_local_wallet()).await;
        let bo = ClientBuilder::new_test_client(&generate_local_wallet()).await;

        let alix_group = alix
            .create_group(None, GroupMetadataOptions::default())
            .unwrap();

        alix_group
            .add_members_by_inbox_id(&[bo.inbox_id()])
            .await
            .unwrap();

        // Create two commits
        alix_group
            .update_group_name("foo".to_string())
            .await
            .unwrap();
        alix_group
            .update_group_name("bar".to_string())
            .await
            .unwrap();

        let bo_group = receive_group_invite(&bo).await;
        // Get the group messages before we lock the DB, simulating an error that happens
        // in the middle of a sync instead of the beginning
        let bo_messages = bo
            .query_group_messages(&bo_group.group_id, &bo.store().conn().unwrap())
            .await
            .unwrap();

        let conn_1: XmtpOpenMlsProvider = bo.store().conn().unwrap().into();
        let conn_2 = bo.store().conn().unwrap();
        conn_2
            .raw_query(|c| {
                c.batch_execute("BEGIN EXCLUSIVE").unwrap();
                Ok::<_, diesel::result::Error>(())
            })
            .unwrap();

        let process_result = bo_group.process_messages(bo_messages, &conn_1).await;
        if let Some(GroupError::ReceiveErrors(errors)) = process_result.err() {
            assert_eq!(errors.len(), 1);
            assert!(errors
                .first()
                .unwrap()
                .to_string()
                .contains("database is locked"));
        } else {
            panic!("Expected error")
        }
    }

    #[wasm_bindgen_test(unsupported = tokio::test(flavor = "current_thread"))]
    async fn skip_already_processed_messages() {
        let alix = ClientBuilder::new_test_client(&generate_local_wallet()).await;

        let bo_wallet = generate_local_wallet();
        let bo_client = ClientBuilder::new_test_client(&bo_wallet).await;

        let alix_group = alix
            .create_group(None, GroupMetadataOptions::default())
            .unwrap();

        alix_group
            .add_members_by_inbox_id(&[bo_client.inbox_id()])
            .await
            .unwrap();

        let alix_message = vec![1];
        alix_group.send_message(&alix_message).await.unwrap();
        bo_client
            .sync_welcomes(&bo_client.mls_provider().unwrap())
            .await
            .unwrap();
        let bo_groups = bo_client.find_groups(GroupQueryArgs::default()).unwrap();
        let bo_group = bo_groups.first().unwrap();

        let mut bo_messages_from_api = bo_client
            .query_group_messages(&bo_group.group_id, &bo_client.store().conn().unwrap())
            .await
            .unwrap();

        // override the messages to contain already processed messaged
        for msg in &mut bo_messages_from_api {
            if let Some(Version::V1(ref mut v1)) = msg.version {
                v1.id = 0;
            }
        }

        let process_result = bo_group
            .process_messages(bo_messages_from_api, &bo_client.mls_provider().unwrap())
            .await;
        if let Some(GroupError::ReceiveErrors(errors)) = process_result.err() {
            assert_eq!(errors.len(), 2);
            assert!(errors
                .first()
                .unwrap()
                .to_string()
                .contains("already processed"));
        } else {
            panic!("Expected error")
        }
    }

    #[wasm_bindgen_test(unsupported = tokio::test(flavor = "multi_thread", worker_threads = 5))]
    async fn test_parallel_syncs() {
        let wallet = generate_local_wallet();
        let alix1 = Arc::new(ClientBuilder::new_test_client(&wallet).await);
        let alix1_group = alix1
            .create_group(None, GroupMetadataOptions::default())
            .unwrap();

        let alix2 = ClientBuilder::new_test_client(&wallet).await;

        let sync_tasks: Vec<_> = (0..10)
            .map(|_| {
                let group_clone = alix1_group.clone();
                // Each of these syncs is going to trigger the client to invite alix2 to the group
                // because of the race
                crate::spawn(None, async move { group_clone.sync().await }).join()
            })
            .collect();

        let results = join_all(sync_tasks).await;

        // Check if any of the syncs failed
        for result in results.into_iter() {
            assert!(result.is_ok(), "Sync error {:?}", result.err());
        }

        // Make sure that only one welcome was sent
        let alix2_welcomes = alix1
            .api_client
            .query_welcome_messages(alix2.installation_public_key(), None)
            .await
            .unwrap();
        assert_eq!(alix2_welcomes.len(), 1);

        // Make sure that only one group message was sent
        let group_messages = alix1
            .api_client
            .query_group_messages(alix1_group.group_id.clone(), None)
            .await
            .unwrap();
        assert_eq!(group_messages.len(), 1);

        let alix2_group = receive_group_invite(&alix2).await;

        // Send a message from alix1
        alix1_group
            .send_message("hi from alix1".as_bytes())
            .await
            .unwrap();
        // Send a message from alix2
        alix2_group
            .send_message("hi from alix2".as_bytes())
            .await
            .unwrap();

        // Sync both clients
        alix1_group.sync().await.unwrap();
        alix2_group.sync().await.unwrap();

        let alix1_messages = alix1_group.find_messages(&MsgQueryArgs::default()).unwrap();
        let alix2_messages = alix2_group.find_messages(&MsgQueryArgs::default()).unwrap();
        assert_eq!(alix1_messages.len(), alix2_messages.len());

        assert!(alix1_messages
            .iter()
            .any(|m| m.decrypted_message_bytes == "hi from alix2".as_bytes()));
        assert!(alix2_messages
            .iter()
            .any(|m| m.decrypted_message_bytes == "hi from alix1".as_bytes()));
    }

    // Create a membership update intent, but don't sync it yet
    async fn create_membership_update_no_sync(
        group: &MlsGroup<FullXmtpClient>,
        provider: &XmtpOpenMlsProvider,
    ) {
        let intent_data = group
            .get_membership_update_intent(provider, &[], &[])
            .await
            .unwrap();

        // If there is nothing to do, stop here
        if intent_data.is_empty() {
            return;
        }

        group
            .queue_intent(
                provider,
                IntentKind::UpdateGroupMembership,
                intent_data.into(),
            )
            .unwrap();
    }

    /**
     * This test case simulates situations where adding missing
     * installations gets interrupted before the sync part happens
     *
     * We need to be safe even in situations where there are multiple
     * intents that do the same thing, leading to conflicts
     */
    #[wasm_bindgen_test(unsupported = tokio::test(flavor = "multi_thread", worker_threads = 5))]
    async fn add_missing_installs_reentrancy() {
        let wallet = generate_local_wallet();
        let alix1 = ClientBuilder::new_test_client(&wallet).await;
        let alix1_group = alix1
            .create_group(None, GroupMetadataOptions::default())
            .unwrap();

        let alix1_provider = alix1.mls_provider().unwrap();

        let alix2 = ClientBuilder::new_test_client(&wallet).await;

        // We are going to run add_missing_installations TWICE
        // which will create two intents to add the installations
        create_membership_update_no_sync(&alix1_group, &alix1_provider).await;
        create_membership_update_no_sync(&alix1_group, &alix1_provider).await;

        // Now I am going to run publish intents multiple times
        alix1_group
            .publish_intents(&alix1_provider)
            .await
            .expect("Expect publish to be OK");
        alix1_group
            .publish_intents(&alix1_provider)
            .await
            .expect("Expected publish to be OK");

        // Now I am going to sync twice
        alix1_group.sync_with_conn(&alix1_provider).await.unwrap();
        alix1_group.sync_with_conn(&alix1_provider).await.unwrap();

        // Make sure that only one welcome was sent
        let alix2_welcomes = alix1
            .api_client
            .query_welcome_messages(alix2.installation_public_key(), None)
            .await
            .unwrap();
        assert_eq!(alix2_welcomes.len(), 1);

        // We expect two group messages to have been sent,
        // but only the first is valid
        let group_messages = alix1
            .api_client
            .query_group_messages(alix1_group.group_id.clone(), None)
            .await
            .unwrap();
        assert_eq!(group_messages.len(), 2);

        let alix2_group = receive_group_invite(&alix2).await;

        // Send a message from alix1
        alix1_group
            .send_message("hi from alix1".as_bytes())
            .await
            .unwrap();
        // Send a message from alix2
        alix2_group
            .send_message("hi from alix2".as_bytes())
            .await
            .unwrap();

        // Sync both clients
        alix1_group.sync().await.unwrap();
        alix2_group.sync().await.unwrap();

        let alix1_messages = alix1_group.find_messages(&MsgQueryArgs::default()).unwrap();
        let alix2_messages = alix2_group.find_messages(&MsgQueryArgs::default()).unwrap();
        assert_eq!(alix1_messages.len(), alix2_messages.len());

        assert!(alix1_messages
            .iter()
            .any(|m| m.decrypted_message_bytes == "hi from alix2".as_bytes()));
        assert!(alix2_messages
            .iter()
            .any(|m| m.decrypted_message_bytes == "hi from alix1".as_bytes()));
    }

    #[wasm_bindgen_test(unsupported = tokio::test(flavor = "multi_thread", worker_threads = 5))]
    async fn respect_allow_epoch_increment() {
        let wallet = generate_local_wallet();
        let client = ClientBuilder::new_test_client(&wallet).await;

        let group = client
            .create_group(None, GroupMetadataOptions::default())
            .unwrap();

        let _client_2 = ClientBuilder::new_test_client(&wallet).await;

        // Sync the group to get the message adding client_2 published to the network
        group.sync().await.unwrap();

        // Retrieve the envelope for the commit from the network
        let messages = client
            .api_client
            .query_group_messages(group.group_id.clone(), None)
            .await
            .unwrap();

        let first_envelope = messages.first().unwrap();

        let Some(xmtp_proto::xmtp::mls::api::v1::group_message::Version::V1(first_message)) =
            first_envelope.clone().version
        else {
            panic!("wrong message format")
        };
        let provider = client.mls_provider().unwrap();
        let process_result = group
            .process_message(&provider, &first_message, false)
            .await;

        assert_err!(
            process_result,
            GroupMessageProcessingError::EpochIncrementNotAllowed
        );
    }

    #[wasm_bindgen_test(unsupported = tokio::test)]
    async fn test_get_and_set_consent() {
        let alix = ClientBuilder::new_test_client(&generate_local_wallet()).await;
        let bola = ClientBuilder::new_test_client(&generate_local_wallet()).await;
        let caro = ClientBuilder::new_test_client(&generate_local_wallet()).await;
        let alix_group = alix
            .create_group(None, GroupMetadataOptions::default())
            .unwrap();

        // group consent state should be allowed if user created it
        assert_eq!(alix_group.consent_state().unwrap(), ConsentState::Allowed);

        alix_group
            .update_consent_state(ConsentState::Denied)
            .unwrap();
        assert_eq!(alix_group.consent_state().unwrap(), ConsentState::Denied);

        alix_group
            .add_members_by_inbox_id(&[bola.inbox_id()])
            .await
            .unwrap();

        bola.sync_welcomes(&bola.mls_provider().unwrap())
            .await
            .unwrap();
        let bola_groups = bola.find_groups(GroupQueryArgs::default()).unwrap();
        let bola_group = bola_groups.first().unwrap();
        // group consent state should default to unknown for users who did not create the group
        assert_eq!(bola_group.consent_state().unwrap(), ConsentState::Unknown);

        bola_group
            .send_message("hi from bola".as_bytes())
            .await
            .unwrap();

        // group consent state should be allowed if user sends a message to the group
        assert_eq!(bola_group.consent_state().unwrap(), ConsentState::Allowed);

        alix_group
            .add_members_by_inbox_id(&[caro.inbox_id()])
            .await
            .unwrap();

        caro.sync_welcomes(&caro.mls_provider().unwrap())
            .await
            .unwrap();
        let caro_groups = caro.find_groups(GroupQueryArgs::default()).unwrap();
        let caro_group = caro_groups.first().unwrap();

        caro_group
            .send_message_optimistic("hi from caro".as_bytes())
            .unwrap();

        caro_group.publish_messages().await.unwrap();

        // group consent state should be allowed if user publishes a message to the group
        assert_eq!(caro_group.consent_state().unwrap(), ConsentState::Allowed);
    }

    #[wasm_bindgen_test(unsupported = tokio::test)]
    // TODO(rich): Generalize the test once fixed - test messages that are 0, 1, 2, 3, 4, 5 epochs behind
    async fn test_max_past_epochs() {
        // Create group with two members
        let bo_wallet = generate_local_wallet();
        let alix = ClientBuilder::new_test_client(&generate_local_wallet()).await;
        let bo = ClientBuilder::new_test_client(&bo_wallet).await;
        let alix_group = alix
            .create_group_with_members(
                &[bo_wallet.get_address()],
                None,
                GroupMetadataOptions::default(),
            )
            .await
            .unwrap();

        bo.sync_welcomes(&bo.mls_provider().unwrap()).await.unwrap();
        let bo_groups = bo.find_groups(GroupQueryArgs::default()).unwrap();
        let bo_group = bo_groups.first().unwrap();

        // Both members see the same amount of messages to start
        alix_group.send_message("alix 1".as_bytes()).await.unwrap();
        bo_group.send_message("bo 1".as_bytes()).await.unwrap();
        alix_group.sync().await.unwrap();
        bo_group.sync().await.unwrap();

        let alix_messages = alix_group
            .find_messages(&MsgQueryArgs::default().kind(GroupMessageKind::Application))
            .unwrap();
        let bo_messages = bo_group
            .find_messages(&MsgQueryArgs::default().kind(GroupMessageKind::Application))
            .unwrap();

        assert_eq!(alix_messages.len(), 2);
        assert_eq!(bo_messages.len(), 2);

        // Alix moves the group forward by 1 epoch
        alix_group
            .update_group_name("new name".to_string())
            .await
            .unwrap();

        // Bo sends a message while 1 epoch behind
        bo_group.send_message("bo 2".as_bytes()).await.unwrap();

        // If max_past_epochs is working, Alix should be able to decrypt Bo's message
        alix_group.sync().await.unwrap();
        bo_group.sync().await.unwrap();

        let alix_messages = alix_group
            .find_messages(&MsgQueryArgs::default().kind(GroupMessageKind::Application))
            .unwrap();
        let bo_messages = bo_group
            .find_messages(&MsgQueryArgs::default().kind(GroupMessageKind::Application))
            .unwrap();
        assert_eq!(bo_messages.len(), 3);
        assert_eq!(alix_messages.len(), 3); // Fails here, 2 != 3
    }

    #[wasm_bindgen_test(unsupported = tokio::test)]
    async fn test_validate_dm_group() {
        let client = ClientBuilder::new_test_client(&generate_local_wallet()).await;
        let added_by_inbox = "added_by_inbox_id";
        let creator_inbox_id = client.context.identity.inbox_id();
        let dm_target_inbox_id = added_by_inbox.to_string();

        // Test case 1: Valid DM group
        let valid_dm_group = MlsGroup::<FullXmtpClient>::create_test_dm_group(
            client.clone().into(),
            dm_target_inbox_id.clone(),
            None,
            None,
            None,
            None,
        )
        .unwrap();
        assert!(valid_dm_group
            .load_mls_group_with_lock(client.mls_provider().unwrap(), |mls_group| {
                validate_dm_group(&client, &mls_group, added_by_inbox)
            })
            .is_ok());

        // Test case 2: Invalid conversation type
        let invalid_protected_metadata =
            build_protected_metadata_extension(creator_inbox_id, ConversationType::Group).unwrap();
        let invalid_type_group = MlsGroup::<FullXmtpClient>::create_test_dm_group(
            client.clone().into(),
            dm_target_inbox_id.clone(),
            Some(invalid_protected_metadata),
            None,
            None,
            None,
        )
        .unwrap();
        assert!(matches!(
            invalid_type_group.load_mls_group_with_lock(client.mls_provider().unwrap(), |mls_group|
                validate_dm_group(&client, &mls_group, added_by_inbox)
            ),
            Err(GroupError::Generic(msg)) if msg.contains("Invalid conversation type")
        ));
        // Test case 3: Missing DmMembers
        // This case is not easily testable with the current structure, as DmMembers are set in the protected metadata

        // Test case 4: Mismatched DM members
        let mismatched_dm_members =
            build_dm_protected_metadata_extension(creator_inbox_id, "wrong_inbox_id".to_string())
                .unwrap();
        let mismatched_dm_members_group = MlsGroup::<FullXmtpClient>::create_test_dm_group(
            client.clone().into(),
            dm_target_inbox_id.clone(),
            Some(mismatched_dm_members),
            None,
            None,
            None,
        )
        .unwrap();
        assert!(matches!(
            mismatched_dm_members_group.load_mls_group_with_lock(client.mls_provider().unwrap(), |mls_group|
                validate_dm_group(&client, &mls_group, added_by_inbox)
            ),
            Err(GroupError::Generic(msg)) if msg.contains("DM members do not match expected inboxes")
        ));

        // Test case 5: Non-empty admin list
        let non_empty_admin_list = build_mutable_metadata_extension_default(
            creator_inbox_id,
            GroupMetadataOptions::default(),
        )
        .unwrap();
        let non_empty_admin_list_group = MlsGroup::<FullXmtpClient>::create_test_dm_group(
            client.clone().into(),
            dm_target_inbox_id.clone(),
            None,
            Some(non_empty_admin_list),
            None,
            None,
        )
        .unwrap();
        assert!(matches!(
            non_empty_admin_list_group.load_mls_group_with_lock(client.mls_provider().unwrap(), |mls_group|
                validate_dm_group(&client, &mls_group, added_by_inbox)
            ),
            Err(GroupError::Generic(msg)) if msg.contains("DM group must have empty admin and super admin lists")
        ));

        // Test case 6: Non-empty super admin list
        // Similar to test case 5, but with super_admin_list

        // Test case 7: Invalid permissions
        let invalid_permissions = PolicySet::default();
        let invalid_permissions_group = MlsGroup::<FullXmtpClient>::create_test_dm_group(
            client.clone().into(),
            dm_target_inbox_id.clone(),
            None,
            None,
            None,
            Some(invalid_permissions),
        )
        .unwrap();
        assert!(matches!(
            invalid_permissions_group.load_mls_group_with_lock(client.mls_provider().unwrap(), |mls_group|
                validate_dm_group(&client, &mls_group, added_by_inbox)
            ),
            Err(GroupError::Generic(msg)) if msg.contains("Invalid permissions for DM group")
        ));
    }
}<|MERGE_RESOLUTION|>--- conflicted
+++ resolved
@@ -38,7 +38,6 @@
 
 use self::device_sync::DeviceSyncError;
 pub use self::group_permissions::PreconfiguredPolicies;
-pub use self::intents::{AddressesOrInstallationIds, IntentError};
 use self::scoped_client::ScopedGroupClient;
 use self::{
     group_membership::GroupMembership,
@@ -56,15 +55,11 @@
 use self::{
     group_metadata::{GroupMetadata, GroupMetadataError},
     group_permissions::PolicySet,
+    intents::IntentError,
     validated_commit::CommitValidationError,
 };
-<<<<<<< HEAD
 use crate::storage::StorageError;
-=======
-use std::{collections::HashSet, sync::Arc};
 use xmtp_common::time::now_ns;
-use xmtp_cryptography::signature::{sanitize_evm_addresses, AddressValidationError};
-use xmtp_id::{InboxId, InboxIdRef};
 use xmtp_proto::xmtp::mls::{
     api::v1::{
         group_message::{Version as GroupMessageVersion, V1 as GroupMessageV1},
@@ -76,7 +71,6 @@
     },
 };
 
->>>>>>> 600a8e27
 use crate::{
     api::WrappedApiError,
     client::{deserialize_welcome, ClientError, XmtpMlsLocalContext},
@@ -106,16 +100,7 @@
 use std::{collections::HashSet, sync::Arc};
 use xmtp_cryptography::signature::{sanitize_evm_addresses, AddressValidationError};
 use xmtp_id::{InboxId, InboxIdRef};
-use xmtp_proto::xmtp::mls::{
-    api::v1::{
-        group_message::{Version as GroupMessageVersion, V1 as GroupMessageV1},
-        GroupMessage,
-    },
-    message_contents::{
-        plaintext_envelope::{Content, V1},
-        PlaintextEnvelope,
-    },
-};
+
 use xmtp_common::retry::RetryableError;
 
 #[derive(Debug, Error)]
