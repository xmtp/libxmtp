pub mod group_membership;
pub mod group_metadata;
pub mod group_mutable_metadata;
pub mod group_permissions;
pub mod intents;
pub mod members;
#[allow(dead_code)]
#[cfg(feature = "message-history")]
pub mod message_history;
mod subscriptions;
mod sync;
pub mod validated_commit;

use intents::SendMessageIntentData;
use openmls::{
    credentials::{BasicCredential, CredentialType},
    error::LibraryError,
    extensions::{
        Extension, ExtensionType, Extensions, Metadata, RequiredCapabilitiesExtension,
        UnknownExtension,
    },
    group::{
        CreateGroupContextExtProposalError, MlsGroupCreateConfig, MlsGroupJoinConfig,
        ProcessedWelcome,
    },
    messages::proposals::ProposalType,
    prelude::{
        BasicCredentialError, Capabilities, CredentialWithKey, Error as TlsCodecError, GroupId,
        MlsGroup as OpenMlsGroup, StagedWelcome, Welcome as MlsWelcome, WireFormatPolicy,
    },
};
use openmls_traits::OpenMlsProvider;
use prost::Message;
use thiserror::Error;
use tokio::sync::Mutex;

pub use self::group_permissions::PreconfiguredPolicies;
pub use self::intents::{AddressesOrInstallationIds, IntentError};
#[cfg(feature = "message-history")]
use self::message_history::MessageHistoryError;
use self::{
    group_membership::GroupMembership,
    group_metadata::{extract_group_metadata, DmMembers},
    group_mutable_metadata::{GroupMutableMetadata, GroupMutableMetadataError, MetadataField},
    group_permissions::{
        extract_group_permissions, GroupMutablePermissions, GroupMutablePermissionsError,
    },
    intents::{
        AdminListActionType, PermissionPolicyOption, PermissionUpdateType,
        UpdateAdminListIntentData, UpdateMetadataIntentData, UpdatePermissionIntentData,
    },
    validated_commit::extract_group_membership,
};
use self::{
    group_metadata::{ConversationType, GroupMetadata, GroupMetadataError},
    group_permissions::PolicySet,
    validated_commit::CommitValidationError,
};
use std::{collections::HashSet, sync::Arc};
use xmtp_cryptography::signature::{sanitize_evm_addresses, AddressValidationError};
use xmtp_id::InboxId;
use xmtp_proto::xmtp::mls::{
    api::v1::{
        group_message::{Version as GroupMessageVersion, V1 as GroupMessageV1},
        GroupMessage,
    },
    message_contents::{
        plaintext_envelope::{Content, V1},
        PlaintextEnvelope,
    },
};

use crate::{
    api::WrappedApiError,
    client::{deserialize_welcome, ClientError, MessageProcessingError, XmtpMlsLocalContext},
    configuration::{
        CIPHERSUITE, GROUP_MEMBERSHIP_EXTENSION_ID, GROUP_PERMISSIONS_EXTENSION_ID, MAX_GROUP_SIZE,
        MAX_PAST_EPOCHS, MUTABLE_METADATA_EXTENSION_ID,
        SEND_MESSAGE_UPDATE_INSTALLATIONS_INTERVAL_NS,
    },
    hpke::{decrypt_welcome, HpkeError},
    identity::{parse_credential, IdentityError},
    identity_updates::{load_identity_updates, InstallationDiffError},
    retry::RetryableError,
    storage::{
        consent_record::{ConsentState, ConsentType, StoredConsentRecord},
        db_connection::DbConnection,
        group::{GroupMembershipState, Purpose, StoredGroup},
        group_intent::IntentKind,
        group_message::{DeliveryStatus, GroupMessageKind, StoredGroupMessage},
        sql_key_store,
    },
    utils::{id::calculate_message_id, time::now_ns},
    xmtp_openmls_provider::XmtpOpenMlsProvider,
    Client, Store, XmtpApi,
};

#[derive(Debug, Error)]
pub enum GroupError {
    #[error("group not found")]
    GroupNotFound,
    #[error("Max user limit exceeded.")]
    UserLimitExceeded,
    #[error("api error: {0}")]
    Api(#[from] xmtp_proto::api_client::Error),
    #[error("api error: {0}")]
    WrappedApi(#[from] WrappedApiError),
    #[error("invalid group membership")]
    InvalidGroupMembership,
    #[error("storage error: {0}")]
    Storage(#[from] crate::storage::StorageError),
    #[error("intent error: {0}")]
    Intent(#[from] IntentError),
    #[error("create message: {0}")]
    CreateMessage(#[from] openmls::prelude::CreateMessageError),
    #[error("TLS Codec error: {0}")]
    TlsError(#[from] TlsCodecError),
    #[error("SequenceId not found in local db")]
    MissingSequenceId,
    #[error("Addresses not found {0:?}")]
    AddressNotFound(Vec<String>),
    #[error("add members: {0}")]
    UpdateGroupMembership(
        #[from] openmls::prelude::UpdateGroupMembershipError<sql_key_store::SqlKeyStoreError>,
    ),
    #[error("group create: {0}")]
    GroupCreate(#[from] openmls::group::NewGroupError<sql_key_store::SqlKeyStoreError>),
    #[error("self update: {0}")]
    SelfUpdate(#[from] openmls::group::SelfUpdateError<sql_key_store::SqlKeyStoreError>),
    #[error("welcome error: {0}")]
    WelcomeError(#[from] openmls::prelude::WelcomeError<sql_key_store::SqlKeyStoreError>),
    #[error("Invalid extension {0}")]
    InvalidExtension(#[from] openmls::prelude::InvalidExtensionError),
    #[error("Invalid signature: {0}")]
    Signature(#[from] openmls::prelude::SignatureError),
    #[error("client: {0}")]
    Client(#[from] ClientError),
    #[error("receive error: {0}")]
    ReceiveError(#[from] MessageProcessingError),
    #[error("Receive errors: {0:?}")]
    ReceiveErrors(Vec<MessageProcessingError>),
    #[error("generic: {0}")]
    Generic(String),
    #[error("diesel error {0}")]
    Diesel(#[from] diesel::result::Error),
    #[error(transparent)]
    AddressValidation(#[from] AddressValidationError),
    #[error("Public Keys {0:?} are not valid ed25519 public keys")]
    InvalidPublicKeys(Vec<Vec<u8>>),
    #[error("Commit validation error {0}")]
    CommitValidation(#[from] CommitValidationError),
    #[error("Metadata error {0}")]
    GroupMetadata(#[from] GroupMetadataError),
    #[error("Mutable Metadata error {0}")]
    GroupMutableMetadata(#[from] GroupMutableMetadataError),
    #[error("Mutable Permissions error {0}")]
    GroupMutablePermissions(#[from] GroupMutablePermissionsError),
    #[error("Errors occurred during sync {0:?}")]
    Sync(Vec<GroupError>),
    #[error("Hpke error: {0}")]
    Hpke(#[from] HpkeError),
    #[error("identity error: {0}")]
    Identity(#[from] IdentityError),
    #[error("serialization error: {0}")]
    EncodeError(#[from] prost::EncodeError),
    #[error("create group context proposal error: {0}")]
    CreateGroupContextExtProposalError(
        #[from] CreateGroupContextExtProposalError<sql_key_store::SqlKeyStoreError>,
    ),
    #[error("Credential error")]
    CredentialError(#[from] BasicCredentialError),
    #[error("LeafNode error")]
    LeafNodeError(#[from] LibraryError),
    #[cfg(feature = "message-history")]
    #[error("Message History error: {0}")]
    MessageHistory(#[from] Box<MessageHistoryError>),
    #[error("Installation diff error: {0}")]
    InstallationDiff(#[from] InstallationDiffError),
    #[error("PSKs are not support")]
    NoPSKSupport,
    #[error("Metadata update must specify a metadata field")]
    InvalidPermissionUpdate,
    #[error("The intent publishing task was cancelled")]
    PublishCancelled,
    #[error("the publish failed to complete due to panic")]
    PublishPanicked,
    #[error("dm requires target inbox_id")]
    InvalidDmMissingInboxId,
    #[error("Missing metadata field {name}")]
    MissingMetadataField { name: String },
    #[error("Message was processed but is missing")]
    MissingMessage,
    #[error("sql key store error: {0}")]
    SqlKeyStore(#[from] sql_key_store::SqlKeyStoreError),
    #[error("No pending commit found")]
    MissingPendingCommit,
    #[error("Sync failed to wait for intent")]
    SyncFailedToWait,
}

impl RetryableError for GroupError {
    fn is_retryable(&self) -> bool {
        match self {
            Self::Api(api_error) => api_error.is_retryable(),
            Self::Client(client_error) => client_error.is_retryable(),
            Self::Diesel(diesel) => diesel.is_retryable(),
            Self::Storage(storage) => storage.is_retryable(),
            Self::ReceiveError(msg) => msg.is_retryable(),
            Self::Hpke(hpke) => hpke.is_retryable(),
            Self::Identity(identity) => identity.is_retryable(),
            Self::UpdateGroupMembership(update) => update.is_retryable(),
            Self::GroupCreate(group) => group.is_retryable(),
            Self::SelfUpdate(update) => update.is_retryable(),
            Self::WelcomeError(welcome) => welcome.is_retryable(),
            Self::InstallationDiff(diff) => diff.is_retryable(),
            Self::CreateGroupContextExtProposalError(create) => create.is_retryable(),
            _ => false,
        }
    }
}

pub struct MlsGroup {
    pub group_id: Vec<u8>,
    pub created_at_ns: i64,
    context: Arc<XmtpMlsLocalContext>,
    mutex: Arc<Mutex<()>>,
}

#[derive(Default)]
pub struct GroupMetadataOptions {
    pub name: Option<String>,
    pub image_url_square: Option<String>,
    pub description: Option<String>,
    pub pinned_frame_url: Option<String>,
}

impl Clone for MlsGroup {
    fn clone(&self) -> Self {
        Self {
            context: self.context.clone(),
            group_id: self.group_id.clone(),
            created_at_ns: self.created_at_ns,
            mutex: self.mutex.clone(),
        }
    }
}

#[derive(Debug, Clone, PartialEq)]
pub enum UpdateAdminListType {
    Add,
    Remove,
    AddSuper,
    RemoveSuper,
}

/// Represents a group, which can contain anywhere from 1 to MAX_GROUP_SIZE inboxes.
///
/// This is a wrapper around OpenMLS's `MlsGroup` that handles our application-level configuration
/// and validations.
impl MlsGroup {
    // Creates a new group instance. Does not validate that the group exists in the DB
    pub fn new(context: Arc<XmtpMlsLocalContext>, group_id: Vec<u8>, created_at_ns: i64) -> Self {
        let mut mutexes = context.mutexes.clone();
        Self {
            context,
            group_id: group_id.clone(),
            created_at_ns,
            mutex: mutexes.get_mutex(group_id),
        }
    }

    /// Instantiate a new [`XmtpOpenMlsProvider`] pulling a connection from the database.
    /// prefer to use an already-instantiated mls provider if possible.
    pub fn mls_provider(&self) -> Result<XmtpOpenMlsProvider, GroupError> {
        Ok(self.context.store.conn()?.into())
    }

    // Load the stored OpenMLS group from the OpenMLS provider's keystore
    #[tracing::instrument(level = "trace", skip_all)]
    pub(crate) fn load_mls_group(
        &self,
        provider: impl OpenMlsProvider,
    ) -> Result<OpenMlsGroup, GroupError> {
        let mls_group =
            OpenMlsGroup::load(provider.storage(), &GroupId::from_slice(&self.group_id))
                .map_err(|_| GroupError::GroupNotFound)?
                .ok_or(GroupError::GroupNotFound)?;

        Ok(mls_group)
    }

    // Create a new group and save it to the DB
    pub fn create_and_insert(
        context: Arc<XmtpMlsLocalContext>,
        membership_state: GroupMembershipState,
        permissions_policy_set: PolicySet,
        opts: GroupMetadataOptions,
    ) -> Result<Self, GroupError> {
        let conn = context.store.conn()?;
        let provider = XmtpOpenMlsProvider::new(conn);
        let creator_inbox_id = context.inbox_id();
        let protected_metadata =
            build_protected_metadata_extension(creator_inbox_id.clone(), Purpose::Conversation)?;
        let mutable_metadata = build_mutable_metadata_extension_default(creator_inbox_id, opts)?;
        let group_membership = build_starting_group_membership_extension(context.inbox_id(), 0);
        let mutable_permissions = build_mutable_permissions_extension(permissions_policy_set)?;
        let group_config = build_group_config(
            protected_metadata,
            mutable_metadata,
            group_membership,
            mutable_permissions,
        )?;

        let mls_group = OpenMlsGroup::new(
            &provider,
            &context.identity.installation_keys,
            &group_config,
            CredentialWithKey {
                credential: context.identity.credential(),
                signature_key: context.identity.installation_keys.to_public_vec().into(),
            },
        )?;

        let group_id = mls_group.group_id().to_vec();
        let stored_group = StoredGroup::new(
            group_id.clone(),
            now_ns(),
            membership_state,
            context.inbox_id(),
            None,
        );

        stored_group.store(provider.conn_ref())?;
        let new_group = Self::new(context.clone(), group_id, stored_group.created_at_ns);

        // Consent state defaults to allowed when the user creates the group
        new_group.update_consent_state(ConsentState::Allowed)?;
        Ok(new_group)
    }

<<<<<<< HEAD
    /// Create a group from a decrypted and decoded welcome message
    /// If the group already exists in the store, overwrite the MLS state and do not update the group entry
=======
    // Create a new DM and save it to the DB
    pub fn create_dm_and_insert(
        context: Arc<XmtpMlsLocalContext>,
        membership_state: GroupMembershipState,
        dm_target_inbox_id: InboxId,
    ) -> Result<Self, GroupError> {
        let conn = context.store.conn()?;
        let provider = XmtpOpenMlsProvider::new(conn);
        let protected_metadata =
            build_dm_protected_metadata_extension(context.inbox_id(), dm_target_inbox_id.clone())?;
        let mutable_metadata =
            build_dm_mutable_metadata_extension_default(context.inbox_id(), &dm_target_inbox_id)?;
        let group_membership = build_starting_group_membership_extension(context.inbox_id(), 0);
        let mutable_permissions = PolicySet::new_dm();
        let mutable_permission_extension =
            build_mutable_permissions_extension(mutable_permissions)?;
        let group_config = build_group_config(
            protected_metadata,
            mutable_metadata,
            group_membership,
            mutable_permission_extension,
        )?;

        let mls_group = OpenMlsGroup::new(
            &provider,
            &context.identity.installation_keys,
            &group_config,
            CredentialWithKey {
                credential: context.identity.credential(),
                signature_key: context.identity.installation_keys.to_public_vec().into(),
            },
        )?;

        let group_id = mls_group.group_id().to_vec();
        let stored_group = StoredGroup::new(
            group_id.clone(),
            now_ns(),
            membership_state,
            context.inbox_id(),
            Some(dm_target_inbox_id),
        );

        stored_group.store(provider.conn_ref())?;
        Ok(Self::new(
            context.clone(),
            group_id,
            stored_group.created_at_ns,
        ))
    }

    // Create a group from a decrypted and decoded welcome message
    // If the group already exists in the store, overwrite the MLS state and do not update the group entry
>>>>>>> 814c0067
    async fn create_from_welcome<ApiClient: XmtpApi>(
        client: &Client<ApiClient>,
        provider: &XmtpOpenMlsProvider,
        welcome: MlsWelcome,
        added_by_inbox: String,
        welcome_id: i64,
    ) -> Result<Self, GroupError> {
        tracing::info!("Creating from welcome");
        let mls_welcome =
            StagedWelcome::new_from_welcome(provider, &build_group_join_config(), welcome, None)?;

        let mls_group = mls_welcome.into_group(provider)?;
        let group_id = mls_group.group_id().to_vec();
        let metadata = extract_group_metadata(&mls_group)?;
        let dm_members = metadata.dm_members;
        let dm_inbox_id = if let Some(dm_members) = &dm_members {
            if dm_members.member_one_inbox_id == client.inbox_id() {
                Some(dm_members.member_two_inbox_id.clone())
            } else {
                Some(dm_members.member_one_inbox_id.clone())
            }
        } else {
            None
        };
        let group_type = metadata.conversation_type;

        let to_store = match group_type {
            ConversationType::Group => StoredGroup::new_from_welcome(
                group_id.clone(),
                now_ns(),
                GroupMembershipState::Pending,
                added_by_inbox,
                welcome_id,
                Purpose::Conversation,
                dm_inbox_id,
            ),
            ConversationType::Dm => {
                validate_dm_group(client, &mls_group, &added_by_inbox)?;
                StoredGroup::new_from_welcome(
                    group_id.clone(),
                    now_ns(),
                    GroupMembershipState::Pending,
                    added_by_inbox,
                    welcome_id,
                    Purpose::Conversation,
                    dm_inbox_id,
                )
            }
            ConversationType::Sync => StoredGroup::new_from_welcome(
                group_id.clone(),
                now_ns(),
                GroupMembershipState::Allowed,
                added_by_inbox,
                welcome_id,
                Purpose::Sync,
                dm_inbox_id,
            ),
        };

        // Ensure that the list of members in the group's MLS tree matches the list of inboxes specified
        // in the `GroupMembership` extension.
        validate_initial_group_membership(client, provider.conn_ref(), &mls_group).await?;

        // Insert or replace the group in the database.
        // Replacement can happen in the case that the user has been removed from and subsequently re-added to the group.
        let stored_group = provider.conn_ref().insert_or_replace_group(to_store)?;

        Ok(Self::new(
            client.context.clone(),
            stored_group.id,
            stored_group.created_at_ns,
        ))
    }

    /// Decrypt a welcome message using HPKE and then create and save a group from the stored message
    pub async fn create_from_encrypted_welcome<ApiClient: XmtpApi>(
        client: &Client<ApiClient>,
        provider: &XmtpOpenMlsProvider,
        hpke_public_key: &[u8],
        encrypted_welcome_bytes: Vec<u8>,
        welcome_id: i64,
    ) -> Result<Self, GroupError> {
        tracing::info!("Trying to decrypt welcome");
        let welcome_bytes = decrypt_welcome(provider, hpke_public_key, &encrypted_welcome_bytes)?;

        let welcome = deserialize_welcome(&welcome_bytes)?;

        let join_config = build_group_join_config();

        let processed_welcome =
            ProcessedWelcome::new_from_welcome(provider, &join_config, welcome.clone())?;
        let psks = processed_welcome.psks();
        if !psks.is_empty() {
            tracing::error!("No PSK support for welcome");
            return Err(GroupError::NoPSKSupport);
        }
        let staged_welcome = processed_welcome.into_staged_welcome(provider, None)?;

        let added_by_node = staged_welcome.welcome_sender()?;

        let added_by_credential = BasicCredential::try_from(added_by_node.credential().clone())?;
        let inbox_id = parse_credential(added_by_credential.identity())?;

        Self::create_from_welcome(client, provider, welcome, inbox_id, welcome_id).await
    }

    #[cfg(feature = "message-history")]
    pub(crate) fn create_and_insert_sync_group(
        context: Arc<XmtpMlsLocalContext>,
    ) -> Result<MlsGroup, GroupError> {
        let conn = context.store.conn()?;
        // let my_sequence_id = context.inbox_sequence_id(&conn)?;
        let creator_inbox_id = context.inbox_id().to_string();
        let provider = XmtpOpenMlsProvider::new(conn);
        let protected_metadata =
            build_protected_metadata_extension(creator_inbox_id.clone(), Purpose::Sync)?;
        let mutable_metadata = build_mutable_metadata_extension_default(
            creator_inbox_id,
            GroupMetadataOptions::default(),
        )?;
        let group_membership = build_starting_group_membership_extension(context.inbox_id(), 0);
        let mutable_permissions =
            build_mutable_permissions_extension(PreconfiguredPolicies::default().to_policy_set())?;
        let group_config = build_group_config(
            protected_metadata,
            mutable_metadata,
            group_membership,
            mutable_permissions,
        )?;
        let mls_group = OpenMlsGroup::new(
            &provider,
            &context.identity.installation_keys,
            &group_config,
            CredentialWithKey {
                credential: context.identity.credential(),
                signature_key: context.identity.installation_keys.to_public_vec().into(),
            },
        )?;

        let group_id = mls_group.group_id().to_vec();
        let stored_group =
            StoredGroup::new_sync_group(group_id.clone(), now_ns(), GroupMembershipState::Allowed);

        stored_group.store(provider.conn_ref())?;

        Ok(Self::new(
            context.clone(),
            stored_group.id,
            stored_group.created_at_ns,
        ))
    }

    /// Send a message on this user's XMTP [`Client`].
    pub async fn send_message<ApiClient>(
        &self,
        message: &[u8],
        client: &Client<ApiClient>,
    ) -> Result<Vec<u8>, GroupError>
    where
        ApiClient: XmtpApi,
    {
        let update_interval_ns = Some(SEND_MESSAGE_UPDATE_INSTALLATIONS_INTERVAL_NS);
        let conn = self.context.store.conn()?;
        let provider = XmtpOpenMlsProvider::from(conn);
        self.maybe_update_installations(&provider, update_interval_ns, client)
            .await?;

        let message_id = self.prepare_message(message, provider.conn_ref(), |now| {
            Self::into_envelope(message, now)
        });

        self.sync_until_last_intent_resolved(&provider, client)
            .await?;

        // implicitly set group consent state to allowed
        self.update_consent_state(ConsentState::Allowed)?;

        message_id
    }

    /// Publish all unpublished messages. This happens by calling `sync_until_last_intent_resolved`
    /// which publishes all pending intents and reads them back from the network.
    pub async fn publish_messages<ApiClient>(
        &self,
        client: &Client<ApiClient>,
    ) -> Result<(), GroupError>
    where
        ApiClient: XmtpApi,
    {
        let conn = self.context.store.conn()?;
        let provider = XmtpOpenMlsProvider::from(conn);
        let update_interval_ns = Some(SEND_MESSAGE_UPDATE_INSTALLATIONS_INTERVAL_NS);
        self.maybe_update_installations(&provider, update_interval_ns, client)
            .await?;
        self.sync_until_last_intent_resolved(&provider, client)
            .await?;

        // implicitly set group consent state to allowed
        self.update_consent_state(ConsentState::Allowed)?;

        Ok(())
    }

    /// Checks the network to see if any group members have identity updates that would cause installations
    /// to be added or removed from the group.
    ///
    /// If so, adds/removes those group members
    pub async fn update_installations<ApiClient>(
        &self,
        client: &Client<ApiClient>,
    ) -> Result<(), GroupError>
    where
        ApiClient: XmtpApi,
    {
        let conn = self.context.store.conn()?;
        let provider = XmtpOpenMlsProvider::from(conn);
        self.maybe_update_installations(&provider, Some(0), client)
            .await?;
        Ok(())
    }

    /// Send a message, optimistically returning the ID of the message before the result of a message publish.
    pub fn send_message_optimistic(&self, message: &[u8]) -> Result<Vec<u8>, GroupError> {
        let conn = self.context.store.conn()?;
        let message_id =
            self.prepare_message(message, &conn, |now| Self::into_envelope(message, now))?;
        Ok(message_id)
    }

    /// Prepare a [`IntentKind::SendMessage`] intent, and [`StoredGroupMessage`] on this users XMTP [`Client`].
    ///
    /// # Arguments
    /// * message: UTF-8 or encoded message bytes
    /// * conn: Connection to SQLite database
    /// * envelope: closure that returns context-specific [`PlaintextEnvelope`]. Closure accepts
    ///     timestamp attached to intent & stored message.
    fn prepare_message<F>(
        &self,
        message: &[u8],
        conn: &DbConnection,
        envelope: F,
    ) -> Result<Vec<u8>, GroupError>
    where
        F: FnOnce(i64) -> PlaintextEnvelope,
    {
        let now = now_ns();
        let plain_envelope = envelope(now);
        let mut encoded_envelope = vec![];
        plain_envelope
            .encode(&mut encoded_envelope)
            .map_err(GroupError::EncodeError)?;

        let intent_data: Vec<u8> = SendMessageIntentData::new(encoded_envelope).into();
        self.queue_intent_with_conn(conn, IntentKind::SendMessage, intent_data)?;

        // store this unpublished message locally before sending
        let message_id = calculate_message_id(&self.group_id, message, &now.to_string());
        let group_message = StoredGroupMessage {
            id: message_id.clone(),
            group_id: self.group_id.clone(),
            decrypted_message_bytes: message.to_vec(),
            sent_at_ns: now,
            kind: GroupMessageKind::Application,
            sender_installation_id: self.context.installation_public_key(),
            sender_inbox_id: self.context.inbox_id(),
            delivery_status: DeliveryStatus::Unpublished,
        };
        group_message.store(conn)?;

        Ok(message_id)
    }

    fn into_envelope(encoded_msg: &[u8], idempotency_key: i64) -> PlaintextEnvelope {
        PlaintextEnvelope {
            content: Some(Content::V1(V1 {
                content: encoded_msg.to_vec(),
                idempotency_key: idempotency_key.to_string(),
            })),
        }
    }

    /// Query the database for stored messages. Optionally filtered by time, kind, delivery_status
    /// and limit
    pub fn find_messages(
        &self,
        kind: Option<GroupMessageKind>,
        sent_before_ns: Option<i64>,
        sent_after_ns: Option<i64>,
        delivery_status: Option<DeliveryStatus>,
        limit: Option<i64>,
    ) -> Result<Vec<StoredGroupMessage>, GroupError> {
        let conn = self.context.store.conn()?;
        let messages = conn.get_group_messages(
            &self.group_id,
            sent_after_ns,
            sent_before_ns,
            kind,
            delivery_status,
            limit,
        )?;

        Ok(messages)
    }

    /**
     * Add members to the group by account address
     *
     * If any existing members have new installations that have not been added or removed, the
     * group membership will be updated to include those changes as well.
     */
    #[tracing::instrument(level = "trace", skip_all)]
    pub async fn add_members<ApiClient>(
        &self,
        client: &Client<ApiClient>,
        account_addresses_to_add: Vec<String>,
    ) -> Result<(), GroupError>
    where
        ApiClient: XmtpApi,
    {
        let account_addresses = sanitize_evm_addresses(account_addresses_to_add)?;
        let inbox_id_map = client
            .api_client
            .get_inbox_ids(account_addresses.clone())
            .await?;
        // get current number of users in group
        let member_count = self.members(client).await?.len();
        if member_count + inbox_id_map.len() > MAX_GROUP_SIZE as usize {
            return Err(GroupError::UserLimitExceeded);
        }

        if inbox_id_map.len() != account_addresses.len() {
            let found_addresses: HashSet<&String> = inbox_id_map.keys().collect();
            let to_add_hashset = HashSet::from_iter(account_addresses.iter());
            let missing_addresses = found_addresses.difference(&to_add_hashset);
            return Err(GroupError::AddressNotFound(
                missing_addresses.into_iter().cloned().cloned().collect(),
            ));
        }

        self.add_members_by_inbox_id(client, inbox_id_map.into_values().collect())
            .await
    }

    #[tracing::instrument(level = "trace", skip_all)]
    pub async fn add_members_by_inbox_id<ApiClient: XmtpApi>(
        &self,
        client: &Client<ApiClient>,
        inbox_ids: Vec<String>,
    ) -> Result<(), GroupError> {
        let provider = client.mls_provider()?;
        let intent_data = self
            .get_membership_update_intent(client, &provider, inbox_ids, vec![])
            .await?;

        // TODO:nm this isn't the best test for whether the request is valid
        // If some existing group member has an update, this will return an intent with changes
        // when we really should return an error
        if intent_data.is_empty() {
            tracing::warn!("Member already added");
            return Ok(());
        }

        let intent = self.queue_intent_with_conn(
            provider.conn_ref(),
            IntentKind::UpdateGroupMembership,
            intent_data.into(),
        )?;

        self.sync_until_intent_resolved(&provider, intent.id, client)
            .await
    }

    /// Removes members from the group by their account addresses.
    ///
    /// # Arguments
    /// * `client` - The XMTP client.
    /// * `account_addresses_to_remove` - A vector of account addresses to remove from the group.
    ///
    /// # Returns
    /// A `Result` indicating success or failure of the operation.
    pub async fn remove_members<ApiClient: XmtpApi>(
        &self,
        client: &Client<ApiClient>,
        account_addresses_to_remove: Vec<InboxId>,
    ) -> Result<(), GroupError> {
        let account_addresses = sanitize_evm_addresses(account_addresses_to_remove)?;
        let inbox_id_map = client.api_client.get_inbox_ids(account_addresses).await?;

        self.remove_members_by_inbox_id(client, inbox_id_map.into_values().collect())
            .await
    }

    /// Removes members from the group by their inbox IDs.
    ///
    /// # Arguments
    /// * `client` - The XMTP client.
    /// * `inbox_ids` - A vector of inbox IDs to remove from the group.
    ///
    /// # Returns
    /// A `Result` indicating success or failure of the operation.
    pub async fn remove_members_by_inbox_id<ApiClient: XmtpApi>(
        &self,
        client: &Client<ApiClient>,
        inbox_ids: Vec<InboxId>,
    ) -> Result<(), GroupError> {
        let provider = client.store().conn()?.into();

        let intent_data = self
            .get_membership_update_intent(client, &provider, vec![], inbox_ids)
            .await?;

        let intent = self.queue_intent_with_conn(
            provider.conn_ref(),
            IntentKind::UpdateGroupMembership,
            intent_data.into(),
        )?;

        self.sync_until_intent_resolved(&provider, intent.id, client)
            .await
    }

    /// Updates the name of the group. Will error if the user does not have the appropriate permissions
    /// to perform these updates.
    pub async fn update_group_name<ApiClient>(
        &self,
        client: &Client<ApiClient>,
        group_name: String,
    ) -> Result<(), GroupError>
    where
        ApiClient: XmtpApi,
    {
        let intent_data: Vec<u8> =
            UpdateMetadataIntentData::new_update_group_name(group_name).into();
        let intent = self.queue_intent(IntentKind::MetadataUpdate, intent_data)?;

        self.sync_until_intent_resolved(&client.mls_provider()?, intent.id, client)
            .await
    }

    /// Updates the permission policy of the group. This requires super admin permissions.
    pub async fn update_permission_policy<ApiClient: XmtpApi>(
        &self,
        client: &Client<ApiClient>,
        permission_update_type: PermissionUpdateType,
        permission_policy: PermissionPolicyOption,
        metadata_field: Option<MetadataField>,
    ) -> Result<(), GroupError> {
        if permission_update_type == PermissionUpdateType::UpdateMetadata
            && metadata_field.is_none()
        {
            return Err(GroupError::InvalidPermissionUpdate);
        }

        let intent_data: Vec<u8> = UpdatePermissionIntentData::new(
            permission_update_type,
            permission_policy,
            metadata_field.as_ref().map(|field| field.to_string()),
        )
        .into();

        let intent = self.queue_intent(IntentKind::UpdatePermission, intent_data)?;

        self.sync_until_intent_resolved(&client.mls_provider()?, intent.id, client)
            .await
    }

    /// Retrieves the group name from the group's mutable metadata extension.
    pub fn group_name(&self, provider: impl OpenMlsProvider) -> Result<String, GroupError> {
        let mutable_metadata = self.mutable_metadata(provider)?;
        match mutable_metadata
            .attributes
            .get(&MetadataField::GroupName.to_string())
        {
            Some(group_name) => Ok(group_name.clone()),
            None => Err(GroupError::GroupMutableMetadata(
                GroupMutableMetadataError::MissingExtension,
            )),
        }
    }

    /// Updates the description of the group.
    pub async fn update_group_description<ApiClient>(
        &self,
        client: &Client<ApiClient>,
        group_description: String,
    ) -> Result<(), GroupError>
    where
        ApiClient: XmtpApi,
    {
        let intent_data: Vec<u8> =
            UpdateMetadataIntentData::new_update_group_description(group_description).into();
        let intent = self.queue_intent(IntentKind::MetadataUpdate, intent_data)?;

        self.sync_until_intent_resolved(&client.mls_provider()?, intent.id, client)
            .await
    }

    pub fn group_description(&self, provider: impl OpenMlsProvider) -> Result<String, GroupError> {
        let mutable_metadata = self.mutable_metadata(provider)?;
        match mutable_metadata
            .attributes
            .get(&MetadataField::Description.to_string())
        {
            Some(group_description) => Ok(group_description.clone()),
            None => Err(GroupError::GroupMutableMetadata(
                GroupMutableMetadataError::MissingExtension,
            )),
        }
    }

    /// Updates the image URL (square) of the group.
    pub async fn update_group_image_url_square<ApiClient>(
        &self,
        client: &Client<ApiClient>,
        group_image_url_square: String,
    ) -> Result<(), GroupError>
    where
        ApiClient: XmtpApi,
    {
        let intent_data: Vec<u8> =
            UpdateMetadataIntentData::new_update_group_image_url_square(group_image_url_square)
                .into();
        let intent = self.queue_intent(IntentKind::MetadataUpdate, intent_data)?;

        self.sync_until_intent_resolved(&client.mls_provider()?, intent.id, client)
            .await
    }

    /// Retrieves the image URL (square) of the group from the group's mutable metadata extension.
    pub fn group_image_url_square(
        &self,
        provider: impl OpenMlsProvider,
    ) -> Result<String, GroupError> {
        let mutable_metadata = self.mutable_metadata(provider)?;
        match mutable_metadata
            .attributes
            .get(&MetadataField::GroupImageUrlSquare.to_string())
        {
            Some(group_image_url_square) => Ok(group_image_url_square.clone()),
            None => Err(GroupError::GroupMutableMetadata(
                GroupMutableMetadataError::MissingExtension,
            )),
        }
    }

    pub async fn update_group_pinned_frame_url<ApiClient>(
        &self,
        client: &Client<ApiClient>,
        pinned_frame_url: String,
    ) -> Result<(), GroupError>
    where
        ApiClient: XmtpApi,
    {
        let intent_data: Vec<u8> =
            UpdateMetadataIntentData::new_update_group_pinned_frame_url(pinned_frame_url).into();
        let intent = self.queue_intent(IntentKind::MetadataUpdate, intent_data)?;

        self.sync_until_intent_resolved(&client.mls_provider()?, intent.id, client)
            .await
    }

    pub fn group_pinned_frame_url(
        &self,
        provider: impl OpenMlsProvider,
    ) -> Result<String, GroupError> {
        let mutable_metadata = self.mutable_metadata(provider)?;
        match mutable_metadata
            .attributes
            .get(&MetadataField::GroupPinnedFrameUrl.to_string())
        {
            Some(pinned_frame_url) => Ok(pinned_frame_url.clone()),
            None => Err(GroupError::GroupMutableMetadata(
                GroupMutableMetadataError::MissingExtension,
            )),
        }
    }

    /// Retrieves the admin list of the group from the group's mutable metadata extension.
    pub fn admin_list(&self, provider: impl OpenMlsProvider) -> Result<Vec<String>, GroupError> {
        let mutable_metadata = self.mutable_metadata(provider)?;
        Ok(mutable_metadata.admin_list)
    }

    /// Retrieves the super admin list of the group from the group's mutable metadata extension.    
    pub fn super_admin_list(
        &self,
        provider: impl OpenMlsProvider,
    ) -> Result<Vec<String>, GroupError> {
        let mutable_metadata = self.mutable_metadata(provider)?;
        Ok(mutable_metadata.super_admin_list)
    }

    /// Checks if the given inbox ID is an admin of the group at the most recently synced epoch.
    pub fn is_admin(
        &self,
        inbox_id: String,
        provider: impl OpenMlsProvider,
    ) -> Result<bool, GroupError> {
        let mutable_metadata = self.mutable_metadata(provider)?;
        Ok(mutable_metadata.admin_list.contains(&inbox_id))
    }

    /// Checks if the given inbox ID is a super admin of the group at the most recently synced epoch.
    pub fn is_super_admin(
        &self,
        inbox_id: String,
        provider: impl OpenMlsProvider,
    ) -> Result<bool, GroupError> {
        let mutable_metadata = self.mutable_metadata(provider)?;
        Ok(mutable_metadata.super_admin_list.contains(&inbox_id))
    }

    /// Updates the admin list of the group and syncs the changes to the network.
    pub async fn update_admin_list<ApiClient>(
        &self,
        client: &Client<ApiClient>,
        action_type: UpdateAdminListType,
        inbox_id: String,
    ) -> Result<(), GroupError>
    where
        ApiClient: XmtpApi,
    {
        let intent_action_type = match action_type {
            UpdateAdminListType::Add => AdminListActionType::Add,
            UpdateAdminListType::Remove => AdminListActionType::Remove,
            UpdateAdminListType::AddSuper => AdminListActionType::AddSuper,
            UpdateAdminListType::RemoveSuper => AdminListActionType::RemoveSuper,
        };
        let intent_data: Vec<u8> =
            UpdateAdminListIntentData::new(intent_action_type, inbox_id).into();
        let intent = self.queue_intent(IntentKind::UpdateAdminList, intent_data)?;

        self.sync_until_intent_resolved(&client.mls_provider()?, intent.id, client)
            .await
    }

    /// Find the `inbox_id` of the group member who added the member to the group
    pub fn added_by_inbox_id(&self) -> Result<String, GroupError> {
        let conn = self.context.store.conn()?;
        conn.find_group(self.group_id.clone())
            .map_err(GroupError::from)
            .and_then(|fetch_result| {
                fetch_result
                    .map(|group| group.added_by_inbox_id.clone())
                    .ok_or_else(|| GroupError::GroupNotFound)
            })
    }

    /// Find the `consent_state` of the group
    pub fn consent_state(&self) -> Result<ConsentState, GroupError> {
        let conn = self.context.store.conn()?;
        let record =
            conn.get_consent_record(hex::encode(self.group_id.clone()), ConsentType::GroupId)?;

        match record {
            Some(rec) => Ok(rec.state),
            None => Ok(ConsentState::Unknown),
        }
    }

    pub fn update_consent_state(&self, state: ConsentState) -> Result<(), GroupError> {
        let conn = self.context.store.conn()?;
        conn.insert_or_replace_consent_records(vec![StoredConsentRecord::new(
            ConsentType::GroupId,
            state,
            hex::encode(self.group_id.clone()),
        )])?;

        Ok(())
    }

    // Update this installation's leaf key in the group by creating a key update commit
    pub async fn key_update<ApiClient>(&self, client: &Client<ApiClient>) -> Result<(), GroupError>
    where
        ApiClient: XmtpApi,
    {
        let intent = self.queue_intent(IntentKind::KeyUpdate, vec![])?;
        self.sync_until_intent_resolved(&client.mls_provider()?, intent.id, client)
            .await
    }

    /// Checks if the the current user is active in the group.
    ///
    /// If the current user has been kicked out of the group, `is_active` will return `false`
    pub fn is_active(&self, provider: impl OpenMlsProvider) -> Result<bool, GroupError> {
        let mls_group = self.load_mls_group(provider)?;
        Ok(mls_group.is_active())
    }

    /// Get the `GroupMetadata` of the group.
    pub fn metadata(&self, provider: impl OpenMlsProvider) -> Result<GroupMetadata, GroupError> {
        let mls_group = self.load_mls_group(provider)?;
        Ok(extract_group_metadata(&mls_group)?)
    }

    /// Get the `GroupMutableMetadata` of the group.
    pub fn mutable_metadata(
        &self,
        provider: impl OpenMlsProvider,
    ) -> Result<GroupMutableMetadata, GroupError> {
        let mls_group = &self.load_mls_group(provider)?;

        Ok(mls_group.try_into()?)
    }

    pub fn permissions(&self) -> Result<GroupMutablePermissions, GroupError> {
        let conn = self.context.store.conn()?;
        let provider = XmtpOpenMlsProvider::new(conn);
        let mls_group = self.load_mls_group(&provider)?;

        Ok(extract_group_permissions(&mls_group)?)
    }
    /// Used for testing that dm group validation works as expected.
    ///
    /// See the `test_validate_dm_group` test function for more details.
    #[cfg(test)]
    pub fn create_test_dm_group(
        context: Arc<XmtpMlsLocalContext>,
        dm_target_inbox_id: InboxId,
        custom_protected_metadata: Option<Extension>,
        custom_mutable_metadata: Option<Extension>,
        custom_group_membership: Option<Extension>,
        custom_mutable_permissions: Option<PolicySet>,
    ) -> Result<Self, GroupError> {
        let conn = context.store.conn()?;
        let provider = XmtpOpenMlsProvider::new(conn);

        let protected_metadata = custom_protected_metadata.unwrap_or_else(|| {
            build_dm_protected_metadata_extension(context.inbox_id(), dm_target_inbox_id.clone())
                .unwrap()
        });
        let mutable_metadata = custom_mutable_metadata.unwrap_or_else(|| {
            build_dm_mutable_metadata_extension_default(context.inbox_id(), &dm_target_inbox_id)
                .unwrap()
        });
        let group_membership = custom_group_membership
            .unwrap_or_else(|| build_starting_group_membership_extension(context.inbox_id(), 0));
        let mutable_permissions = custom_mutable_permissions.unwrap_or_else(PolicySet::new_dm);
        let mutable_permission_extension =
            build_mutable_permissions_extension(mutable_permissions)?;

        let group_config = build_group_config(
            protected_metadata,
            mutable_metadata,
            group_membership,
            mutable_permission_extension,
        )?;

        let mls_group = OpenMlsGroup::new(
            &provider,
            &context.identity.installation_keys,
            &group_config,
            CredentialWithKey {
                credential: context.identity.credential(),
                signature_key: context.identity.installation_keys.to_public_vec().into(),
            },
        )?;

        let group_id = mls_group.group_id().to_vec();
        let stored_group = StoredGroup::new(
            group_id.clone(),
            now_ns(),
            GroupMembershipState::Allowed, // Use Allowed as default for tests
            context.inbox_id(),
            Some(dm_target_inbox_id),
        );

        stored_group.store(provider.conn_ref())?;
        Ok(Self::new(
            context.clone(),
            group_id,
            stored_group.created_at_ns,
        ))
    }
}

fn extract_message_v1(message: GroupMessage) -> Result<GroupMessageV1, MessageProcessingError> {
    match message.version {
        Some(GroupMessageVersion::V1(value)) => Ok(value),
        _ => Err(MessageProcessingError::InvalidPayload),
    }
}

pub fn extract_group_id(message: &GroupMessage) -> Result<Vec<u8>, MessageProcessingError> {
    match &message.version {
        Some(GroupMessageVersion::V1(value)) => Ok(value.group_id.clone()),
        _ => Err(MessageProcessingError::InvalidPayload),
    }
}

fn build_protected_metadata_extension(
    creator_inbox_id: String,
    group_purpose: Purpose,
) -> Result<Extension, GroupError> {
    let group_type = match group_purpose {
        Purpose::Conversation => ConversationType::Group,
        Purpose::Sync => ConversationType::Sync,
    };

    let metadata = GroupMetadata::new(group_type, creator_inbox_id, None);
    let protected_metadata = Metadata::new(metadata.try_into()?);

    Ok(Extension::ImmutableMetadata(protected_metadata))
}

fn build_dm_protected_metadata_extension(
    creator_inbox_id: String,
    dm_inbox_id: InboxId,
) -> Result<Extension, GroupError> {
    let dm_members = Some(DmMembers {
        member_one_inbox_id: creator_inbox_id.clone(),
        member_two_inbox_id: dm_inbox_id,
    });

    let metadata = GroupMetadata::new(ConversationType::Dm, creator_inbox_id, dm_members);
    let protected_metadata = Metadata::new(metadata.try_into()?);

    Ok(Extension::ImmutableMetadata(protected_metadata))
}

fn build_mutable_permissions_extension(policies: PolicySet) -> Result<Extension, GroupError> {
    let permissions: Vec<u8> = GroupMutablePermissions::new(policies).try_into()?;
    let unknown_gc_extension = UnknownExtension(permissions);

    Ok(Extension::Unknown(
        GROUP_PERMISSIONS_EXTENSION_ID,
        unknown_gc_extension,
    ))
}

pub fn build_mutable_metadata_extension_default(
    creator_inbox_id: String,
    opts: GroupMetadataOptions,
) -> Result<Extension, GroupError> {
    let mutable_metadata: Vec<u8> =
        GroupMutableMetadata::new_default(creator_inbox_id, opts).try_into()?;
    let unknown_gc_extension = UnknownExtension(mutable_metadata);

    Ok(Extension::Unknown(
        MUTABLE_METADATA_EXTENSION_ID,
        unknown_gc_extension,
    ))
}

pub fn build_dm_mutable_metadata_extension_default(
    creator_inbox_id: String,
    dm_target_inbox_id: &str,
) -> Result<Extension, GroupError> {
    let mutable_metadata: Vec<u8> =
        GroupMutableMetadata::new_dm_default(creator_inbox_id, dm_target_inbox_id).try_into()?;
    let unknown_gc_extension = UnknownExtension(mutable_metadata);

    Ok(Extension::Unknown(
        MUTABLE_METADATA_EXTENSION_ID,
        unknown_gc_extension,
    ))
}

#[tracing::instrument(level = "trace", skip_all)]
pub fn build_extensions_for_metadata_update(
    group: &OpenMlsGroup,
    field_name: String,
    field_value: String,
) -> Result<Extensions, GroupError> {
    let existing_metadata: GroupMutableMetadata = group.try_into()?;
    let mut attributes = existing_metadata.attributes.clone();
    attributes.insert(field_name, field_value);
    let new_mutable_metadata: Vec<u8> = GroupMutableMetadata::new(
        attributes,
        existing_metadata.admin_list,
        existing_metadata.super_admin_list,
    )
    .try_into()?;
    let unknown_gc_extension = UnknownExtension(new_mutable_metadata);
    let extension = Extension::Unknown(MUTABLE_METADATA_EXTENSION_ID, unknown_gc_extension);
    let mut extensions = group.extensions().clone();
    extensions.add_or_replace(extension);
    Ok(extensions)
}

#[tracing::instrument(level = "trace", skip_all)]
pub fn build_extensions_for_permissions_update(
    group: &OpenMlsGroup,
    update_permissions_intent: UpdatePermissionIntentData,
) -> Result<Extensions, GroupError> {
    let existing_permissions: GroupMutablePermissions = group.try_into()?;
    let existing_policy_set = existing_permissions.policies.clone();
    let new_policy_set = match update_permissions_intent.update_type {
        PermissionUpdateType::AddMember => PolicySet::new(
            update_permissions_intent.policy_option.into(),
            existing_policy_set.remove_member_policy,
            existing_policy_set.update_metadata_policy,
            existing_policy_set.add_admin_policy,
            existing_policy_set.remove_admin_policy,
            existing_policy_set.update_permissions_policy,
        ),
        PermissionUpdateType::RemoveMember => PolicySet::new(
            existing_policy_set.add_member_policy,
            update_permissions_intent.policy_option.into(),
            existing_policy_set.update_metadata_policy,
            existing_policy_set.add_admin_policy,
            existing_policy_set.remove_admin_policy,
            existing_policy_set.update_permissions_policy,
        ),
        PermissionUpdateType::AddAdmin => PolicySet::new(
            existing_policy_set.add_member_policy,
            existing_policy_set.remove_member_policy,
            existing_policy_set.update_metadata_policy,
            update_permissions_intent.policy_option.into(),
            existing_policy_set.remove_admin_policy,
            existing_policy_set.update_permissions_policy,
        ),
        PermissionUpdateType::RemoveAdmin => PolicySet::new(
            existing_policy_set.add_member_policy,
            existing_policy_set.remove_member_policy,
            existing_policy_set.update_metadata_policy,
            existing_policy_set.add_admin_policy,
            update_permissions_intent.policy_option.into(),
            existing_policy_set.update_permissions_policy,
        ),
        PermissionUpdateType::UpdateMetadata => {
            let mut metadata_policy = existing_policy_set.update_metadata_policy.clone();
            metadata_policy.insert(
                update_permissions_intent.metadata_field_name.ok_or(
                    GroupError::MissingMetadataField {
                        name: "metadata_field_name".into(),
                    },
                )?,
                update_permissions_intent.policy_option.into(),
            );
            PolicySet::new(
                existing_policy_set.add_member_policy,
                existing_policy_set.remove_member_policy,
                metadata_policy,
                existing_policy_set.add_admin_policy,
                existing_policy_set.remove_admin_policy,
                existing_policy_set.update_permissions_policy,
            )
        }
    };
    let new_group_permissions: Vec<u8> = GroupMutablePermissions::new(new_policy_set).try_into()?;
    let unknown_gc_extension = UnknownExtension(new_group_permissions);
    let extension = Extension::Unknown(GROUP_PERMISSIONS_EXTENSION_ID, unknown_gc_extension);
    let mut extensions = group.extensions().clone();
    extensions.add_or_replace(extension);
    Ok(extensions)
}

#[tracing::instrument(level = "trace", skip_all)]
pub fn build_extensions_for_admin_lists_update(
    group: &OpenMlsGroup,
    admin_lists_update: UpdateAdminListIntentData,
) -> Result<Extensions, GroupError> {
    let existing_metadata: GroupMutableMetadata = group.try_into()?;
    let attributes = existing_metadata.attributes.clone();
    let mut admin_list = existing_metadata.admin_list;
    let mut super_admin_list = existing_metadata.super_admin_list;
    match admin_lists_update.action_type {
        AdminListActionType::Add => {
            if !admin_list.contains(&admin_lists_update.inbox_id) {
                admin_list.push(admin_lists_update.inbox_id);
            }
        }
        AdminListActionType::Remove => admin_list.retain(|x| x != &admin_lists_update.inbox_id),
        AdminListActionType::AddSuper => {
            if !super_admin_list.contains(&admin_lists_update.inbox_id) {
                super_admin_list.push(admin_lists_update.inbox_id);
            }
        }
        AdminListActionType::RemoveSuper => {
            super_admin_list.retain(|x| x != &admin_lists_update.inbox_id)
        }
    }
    let new_mutable_metadata: Vec<u8> =
        GroupMutableMetadata::new(attributes, admin_list, super_admin_list).try_into()?;
    let unknown_gc_extension = UnknownExtension(new_mutable_metadata);
    let extension = Extension::Unknown(MUTABLE_METADATA_EXTENSION_ID, unknown_gc_extension);
    let mut extensions = group.extensions().clone();
    extensions.add_or_replace(extension);
    Ok(extensions)
}

pub fn build_starting_group_membership_extension(inbox_id: String, sequence_id: u64) -> Extension {
    let mut group_membership = GroupMembership::new();
    group_membership.add(inbox_id, sequence_id);
    build_group_membership_extension(&group_membership)
}

pub fn build_group_membership_extension(group_membership: &GroupMembership) -> Extension {
    let unknown_gc_extension = UnknownExtension(group_membership.into());

    Extension::Unknown(GROUP_MEMBERSHIP_EXTENSION_ID, unknown_gc_extension)
}

fn build_group_config(
    protected_metadata_extension: Extension,
    mutable_metadata_extension: Extension,
    group_membership_extension: Extension,
    mutable_permission_extension: Extension,
) -> Result<MlsGroupCreateConfig, GroupError> {
    let required_extension_types = &[
        ExtensionType::Unknown(GROUP_MEMBERSHIP_EXTENSION_ID),
        ExtensionType::Unknown(MUTABLE_METADATA_EXTENSION_ID),
        ExtensionType::Unknown(GROUP_PERMISSIONS_EXTENSION_ID),
        ExtensionType::ImmutableMetadata,
        ExtensionType::LastResort,
        ExtensionType::ApplicationId,
    ];

    let required_proposal_types = &[ProposalType::GroupContextExtensions];

    let capabilities = Capabilities::new(
        None,
        None,
        Some(required_extension_types),
        Some(required_proposal_types),
        None,
    );
    let credentials = &[CredentialType::Basic];

    let required_capabilities =
        Extension::RequiredCapabilities(RequiredCapabilitiesExtension::new(
            required_extension_types,
            required_proposal_types,
            credentials,
        ));

    let extensions = Extensions::from_vec(vec![
        protected_metadata_extension,
        mutable_metadata_extension,
        group_membership_extension,
        mutable_permission_extension,
        required_capabilities,
    ])?;

    Ok(MlsGroupCreateConfig::builder()
        .with_group_context_extensions(extensions)?
        .capabilities(capabilities)
        .ciphersuite(CIPHERSUITE)
        .wire_format_policy(WireFormatPolicy::default())
        .max_past_epochs(MAX_PAST_EPOCHS)
        .use_ratchet_tree_extension(true)
        .build())
}

/**
 * Ensures that the membership in the MLS tree matches the inboxes specified in the `GroupMembership` extension.
 */
async fn validate_initial_group_membership<ApiClient: XmtpApi>(
    client: &Client<ApiClient>,
    conn: &DbConnection,
    mls_group: &OpenMlsGroup,
) -> Result<(), GroupError> {
    tracing::info!("Validating initial group membership");
    let membership = extract_group_membership(mls_group.extensions())?;
    let needs_update = client.filter_inbox_ids_needing_updates(conn, membership.to_filters())?;
    if !needs_update.is_empty() {
        load_identity_updates(&client.api_client, conn, needs_update).await?;
    }

    let mut expected_installation_ids = HashSet::<Vec<u8>>::new();

    let futures: Vec<_> = membership
        .members
        .into_iter()
        .map(|(inbox_id, sequence_id)| {
            client.get_association_state(conn, inbox_id, Some(sequence_id as i64))
        })
        .collect();

    let results = futures::future::try_join_all(futures).await?;

    for association_state in results {
        expected_installation_ids.extend(association_state.installation_ids());
    }

    let actual_installation_ids: HashSet<Vec<u8>> = mls_group
        .members()
        .map(|member| member.signature_key)
        .collect();

    if expected_installation_ids != actual_installation_ids {
        return Err(GroupError::InvalidGroupMembership);
    }

    tracing::info!("Group membership validated");
    Ok(())
}

fn validate_dm_group<ApiClient: XmtpApi>(
    client: &Client<ApiClient>,
    mls_group: &OpenMlsGroup,
    added_by_inbox: &str,
) -> Result<(), GroupError> {
    let metadata = extract_group_metadata(mls_group)?;

    // Check if the conversation type is DM
    if metadata.conversation_type != ConversationType::Dm {
        return Err(GroupError::Generic(
            "Invalid conversation type for DM group".to_string(),
        ));
    }

    // Check if DmMembers are set and validate their contents
    if let Some(dm_members) = metadata.dm_members {
        let our_inbox_id = client.context.identity.inbox_id().clone();
        if !((dm_members.member_one_inbox_id == added_by_inbox
            && dm_members.member_two_inbox_id == our_inbox_id)
            || (dm_members.member_one_inbox_id == our_inbox_id
                && dm_members.member_two_inbox_id == added_by_inbox))
        {
            return Err(GroupError::Generic(
                "DM members do not match expected inboxes".to_string(),
            ));
        }
    } else {
        return Err(GroupError::Generic(
            "DM group must have DmMembers set".to_string(),
        ));
    }

    // Validate mutable metadata
    let mutable_metadata: GroupMutableMetadata = mls_group.try_into()?;

    // Check if the admin list and super admin list are empty
    if !mutable_metadata.admin_list.is_empty() || !mutable_metadata.super_admin_list.is_empty() {
        return Err(GroupError::Generic(
            "DM group must have empty admin and super admin lists".to_string(),
        ));
    }

    // Validate permissions
    let permissions = extract_group_permissions(mls_group)?;
    if permissions != GroupMutablePermissions::new(PolicySet::new_dm()) {
        return Err(GroupError::Generic(
            "Invalid permissions for DM group".to_string(),
        ));
    }

    Ok(())
}

fn build_group_join_config() -> MlsGroupJoinConfig {
    MlsGroupJoinConfig::builder()
        .wire_format_policy(WireFormatPolicy::default())
        .max_past_epochs(MAX_PAST_EPOCHS)
        .use_ratchet_tree_extension(true)
        .build()
}

#[cfg(test)]
mod tests {
    use diesel::connection::SimpleConnection;
    use futures::future::join_all;
    use openmls::prelude::{tls_codec::Serialize, Member, MlsGroup as OpenMlsGroup};
    use prost::Message;
    use std::sync::Arc;
    use xmtp_cryptography::utils::generate_local_wallet;
    use xmtp_proto::xmtp::mls::message_contents::EncodedContent;

    use crate::{
        assert_err, assert_logged,
        builder::ClientBuilder,
        client::{FindGroupParams, MessageProcessingError},
        codecs::{group_updated::GroupUpdatedCodec, ContentCodec},
        groups::{
            build_dm_protected_metadata_extension, build_group_membership_extension,
            build_mutable_metadata_extension_default, build_protected_metadata_extension,
            group_membership::GroupMembership,
            group_metadata::{ConversationType, GroupMetadata},
            group_mutable_metadata::MetadataField,
            intents::{PermissionPolicyOption, PermissionUpdateType},
            members::{GroupMember, PermissionLevel},
            validate_dm_group, DeliveryStatus, GroupMetadataOptions, PreconfiguredPolicies,
            UpdateAdminListType,
        },
        storage::{
            consent_record::ConsentState,
<<<<<<< HEAD
            group_intent::{IntentKind, IntentState},
=======
            group::Purpose,
            group_intent::{IntentKind, IntentState, NewGroupIntent},
>>>>>>> 814c0067
            group_message::{GroupMessageKind, StoredGroupMessage},
        },
        xmtp_openmls_provider::XmtpOpenMlsProvider,
        Client, InboxOwner, XmtpApi,
    };

    use super::{
        group_permissions::PolicySet,
        intents::{Installation, SendWelcomesAction},
        GroupError, MlsGroup,
    };

    async fn receive_group_invite<ApiClient>(client: &Client<ApiClient>) -> MlsGroup
    where
        ApiClient: XmtpApi,
    {
        client.sync_welcomes().await.unwrap();
        let mut groups = client.find_groups(FindGroupParams::default()).unwrap();

        groups.remove(0)
    }

    async fn get_latest_message<ApiClient>(
        group: &MlsGroup,
        client: &Client<ApiClient>,
    ) -> StoredGroupMessage
    where
        ApiClient: XmtpApi,
    {
        group.sync(client).await.unwrap();
        let mut messages = group.find_messages(None, None, None, None, None).unwrap();
        messages.pop().unwrap()
    }

    // Adds a member to the group without the usual validations on group membership
    // Used for testing adversarial scenarios
    async fn force_add_member<ApiClient: XmtpApi>(
        sender_client: &Client<ApiClient>,
        new_member_client: &Client<ApiClient>,
        sender_group: &MlsGroup,
        sender_mls_group: &mut OpenMlsGroup,
        sender_provider: &XmtpOpenMlsProvider,
    ) {
        let new_member_provider = new_member_client.mls_provider().unwrap();

        let key_package = new_member_client
            .identity()
            .new_key_package(&new_member_provider)
            .unwrap();
        let hpke_init_key = key_package.hpke_init_key().as_slice().to_vec();
        let (commit, welcome, _) = sender_mls_group
            .add_members(
                sender_provider,
                &sender_client.identity().installation_keys,
                &[key_package],
            )
            .unwrap();
        let serialized_commit = commit.tls_serialize_detached().unwrap();
        let serialized_welcome = welcome.tls_serialize_detached().unwrap();
        let send_welcomes_action = SendWelcomesAction::new(
            vec![Installation {
                installation_key: new_member_client.installation_public_key(),
                hpke_public_key: hpke_init_key,
            }],
            serialized_welcome,
        );
        sender_client
            .api_client
            .send_group_messages(vec![serialized_commit.as_slice()])
            .await
            .unwrap();
        sender_group
            .send_welcomes(send_welcomes_action, sender_client)
            .await
            .unwrap();
    }

    #[tokio::test(flavor = "multi_thread", worker_threads = 1)]
    async fn test_send_message() {
        let wallet = generate_local_wallet();
        let client = ClientBuilder::new_test_client(&wallet).await;
        let group = client
            .create_group(None, GroupMetadataOptions::default())
            .expect("create group");
        group
            .send_message(b"hello", &client)
            .await
            .expect("send message");

        let messages = client
            .api_client
            .query_group_messages(group.group_id, None)
            .await
            .expect("read topic");
        assert_eq!(messages.len(), 2);
    }

    #[tokio::test(flavor = "multi_thread", worker_threads = 1)]
    async fn test_receive_self_message() {
        let wallet = generate_local_wallet();
        let client = ClientBuilder::new_test_client(&wallet).await;
        let group = client
            .create_group(None, GroupMetadataOptions::default())
            .expect("create group");
        let msg = b"hello";
        group
            .send_message(msg, &client)
            .await
            .expect("send message");

        group
            .receive(&client.store().conn().unwrap().into(), &client)
            .await
            .unwrap();
        // Check for messages
        let messages = group.find_messages(None, None, None, None, None).unwrap();
        assert_eq!(messages.len(), 1);
        assert_eq!(messages.first().unwrap().decrypted_message_bytes, msg);
    }

    #[tokio::test(flavor = "multi_thread", worker_threads = 1)]
    async fn test_receive_message_from_other() {
        let alix = ClientBuilder::new_test_client(&generate_local_wallet()).await;
        let bo = ClientBuilder::new_test_client(&generate_local_wallet()).await;
        let alix_group = alix
            .create_group(None, GroupMetadataOptions::default())
            .expect("create group");
        alix_group
            .add_members_by_inbox_id(&alix, vec![bo.inbox_id()])
            .await
            .unwrap();
        let alix_message = b"hello from alix";
        alix_group
            .send_message(alix_message, &alix)
            .await
            .expect("send message");

        let bo_group = receive_group_invite(&bo).await;
        let message = get_latest_message(&bo_group, &bo).await;
        assert_eq!(message.decrypted_message_bytes, alix_message);

        let bo_message = b"hello from bo";
        bo_group
            .send_message(bo_message, &bo)
            .await
            .expect("send message");

        let message = get_latest_message(&alix_group, &alix).await;
        assert_eq!(message.decrypted_message_bytes, bo_message);
    }

    // Test members function from non group creator
    #[tokio::test(flavor = "multi_thread", worker_threads = 1)]
    async fn test_members_func_from_non_creator() {
        let amal = ClientBuilder::new_test_client(&generate_local_wallet()).await;
        let bola = ClientBuilder::new_test_client(&generate_local_wallet()).await;

        let amal_group = amal
            .create_group(None, GroupMetadataOptions::default())
            .unwrap();
        amal_group
            .add_members_by_inbox_id(&amal, vec![bola.inbox_id()])
            .await
            .unwrap();

        // Get bola's version of the same group
        let bola_groups = bola.sync_welcomes().await.unwrap();
        let bola_group = bola_groups.first().unwrap();

        // Call sync for both
        amal_group.sync(&amal).await.unwrap();
        bola_group.sync(&bola).await.unwrap();

        // Verify bola can see the group name
        let bola_group_name = bola_group
            .group_name(bola_group.mls_provider().unwrap())
            .unwrap();
        assert_eq!(bola_group_name, "");

        // Check if both clients can see the members correctly
        let amal_members: Vec<GroupMember> = amal_group.members(&amal).await.unwrap();
        let bola_members: Vec<GroupMember> = bola_group.members(&bola).await.unwrap();

        assert_eq!(amal_members.len(), 2);
        assert_eq!(bola_members.len(), 2);

        for member in &amal_members {
            if member.inbox_id == amal.inbox_id() {
                assert_eq!(
                    member.permission_level,
                    PermissionLevel::SuperAdmin,
                    "Amal should be a super admin"
                );
            } else if member.inbox_id == bola.inbox_id() {
                assert_eq!(
                    member.permission_level,
                    PermissionLevel::Member,
                    "Bola should be a member"
                );
            }
        }
    }

    // Amal and Bola will both try and add Charlie from the same epoch.
    // The group should resolve to a consistent state
    #[tokio::test(flavor = "multi_thread", worker_threads = 1)]
    async fn test_add_member_conflict() {
        let amal = ClientBuilder::new_test_client(&generate_local_wallet()).await;
        let bola = ClientBuilder::new_test_client(&generate_local_wallet()).await;
        let charlie = ClientBuilder::new_test_client(&generate_local_wallet()).await;

        let amal_group = amal
            .create_group(None, GroupMetadataOptions::default())
            .unwrap();
        // Add bola
        amal_group
            .add_members_by_inbox_id(&amal, vec![bola.inbox_id()])
            .await
            .unwrap();

        // Get bola's version of the same group
        let bola_groups = bola.sync_welcomes().await.unwrap();
        let bola_group = bola_groups.first().unwrap();
        bola_group.sync(&bola).await.unwrap();

        tracing::info!("Adding charlie from amal");
        // Have amal and bola both invite charlie.
        amal_group
            .add_members_by_inbox_id(&amal, vec![charlie.inbox_id()])
            .await
            .expect("failed to add charlie");
        tracing::info!("Adding charlie from bola");
        bola_group
            .add_members_by_inbox_id(&bola, vec![charlie.inbox_id()])
            .await
            .expect("bola's add should succeed in a no-op");

        amal_group
            .receive(&amal.store().conn().unwrap().into(), &amal)
            .await
            .expect_err("expected error");

        // Check Amal's MLS group state.
        let amal_db = XmtpOpenMlsProvider::from(amal.context.store.conn().unwrap());
        let amal_mls_group = amal_group.load_mls_group(&amal_db).unwrap();
        let amal_members: Vec<Member> = amal_mls_group.members().collect();
        assert_eq!(amal_members.len(), 3);

        // Check Bola's MLS group state.
        let bola_db = XmtpOpenMlsProvider::from(bola.context.store.conn().unwrap());
        let bola_mls_group = bola_group.load_mls_group(&bola_db).unwrap();
        let bola_members: Vec<Member> = bola_mls_group.members().collect();
        assert_eq!(bola_members.len(), 3);

        let amal_uncommitted_intents = amal_db
            .conn_ref()
            .find_group_intents(
                amal_group.group_id.clone(),
                Some(vec![
                    IntentState::ToPublish,
                    IntentState::Published,
                    IntentState::Error,
                ]),
                None,
            )
            .unwrap();
        assert_eq!(amal_uncommitted_intents.len(), 0);

        let bola_failed_intents = bola_db
            .conn_ref()
            .find_group_intents(
                bola_group.group_id.clone(),
                Some(vec![IntentState::Error]),
                None,
            )
            .unwrap();
        // Bola's attempted add should be deleted, since it will have been a no-op on the second try
        assert_eq!(bola_failed_intents.len(), 0);

        // Make sure sending and receiving both worked
        amal_group
            .send_message("hello from amal".as_bytes(), &amal)
            .await
            .unwrap();
        bola_group
            .send_message("hello from bola".as_bytes(), &bola)
            .await
            .unwrap();

        let bola_messages = bola_group
            .find_messages(None, None, None, None, None)
            .unwrap();
        let matching_message = bola_messages
            .iter()
            .find(|m| m.decrypted_message_bytes == "hello from amal".as_bytes());
        tracing::info!("found message: {:?}", bola_messages);
        assert!(matching_message.is_some());
    }

    #[test]
    fn test_create_from_welcome_validation() {
        crate::traced_test(|| async {
            let alix = ClientBuilder::new_test_client(&generate_local_wallet()).await;
            let bo = ClientBuilder::new_test_client(&generate_local_wallet()).await;

            let alix_group: MlsGroup = alix
                .create_group(None, GroupMetadataOptions::default())
                .unwrap();
            let provider = alix.mls_provider().unwrap();
            // Doctor the group membership
            let mut mls_group = alix_group.load_mls_group(&provider).unwrap();
            let mut existing_extensions = mls_group.extensions().clone();
            let mut group_membership = GroupMembership::new();
            group_membership.add("foo".to_string(), 1);
            existing_extensions.add_or_replace(build_group_membership_extension(&group_membership));
            mls_group
                .update_group_context_extensions(
                    &provider,
                    existing_extensions.clone(),
                    &alix.identity().installation_keys,
                )
                .unwrap();
            mls_group.merge_pending_commit(&provider).unwrap();

            // Now add bo to the group
            force_add_member(&alix, &bo, &alix_group, &mut mls_group, &provider).await;

            // Bo should not be able to actually read this group
            bo.sync_welcomes().await.unwrap();
            let groups = bo.find_groups(FindGroupParams::default()).unwrap();
            assert_eq!(groups.len(), 0);
            assert_logged!("failed to create group from welcome", 1);
        });
    }

    #[tokio::test(flavor = "multi_thread", worker_threads = 1)]
    async fn test_add_inbox() {
        let client = ClientBuilder::new_test_client(&generate_local_wallet()).await;
        let client_2 = ClientBuilder::new_test_client(&generate_local_wallet()).await;
        let group = client
            .create_group(None, GroupMetadataOptions::default())
            .expect("create group");

        group
            .add_members_by_inbox_id(&client, vec![client_2.inbox_id()])
            .await
            .unwrap();

        let group_id = group.group_id;

        let messages = client
            .api_client
            .query_group_messages(group_id, None)
            .await
            .unwrap();

        assert_eq!(messages.len(), 1);
    }

    #[tokio::test(flavor = "multi_thread", worker_threads = 1)]
    async fn test_add_invalid_member() {
        let client = ClientBuilder::new_test_client(&generate_local_wallet()).await;
        let group = client
            .create_group(None, GroupMetadataOptions::default())
            .expect("create group");

        let result = group
            .add_members_by_inbox_id(&client, vec!["1234".to_string()])
            .await;

        assert!(result.is_err());
    }

    #[tokio::test(flavor = "multi_thread", worker_threads = 1)]
    async fn test_add_unregistered_member() {
        let amal = ClientBuilder::new_test_client(&generate_local_wallet()).await;
        let unconnected_wallet_address = generate_local_wallet().get_address();
        let group = amal
            .create_group(None, GroupMetadataOptions::default())
            .unwrap();
        let result = group
            .add_members(&amal, vec![unconnected_wallet_address])
            .await;

        assert!(result.is_err());
    }

    #[tokio::test(flavor = "multi_thread", worker_threads = 1)]
    async fn test_remove_inbox() {
        let client_1 = ClientBuilder::new_test_client(&generate_local_wallet()).await;
        // Add another client onto the network
        let client_2 = ClientBuilder::new_test_client(&generate_local_wallet()).await;

        let group = client_1
            .create_group(None, GroupMetadataOptions::default())
            .expect("create group");
        group
            .add_members_by_inbox_id(&client_1, vec![client_2.inbox_id()])
            .await
            .expect("group create failure");

        let messages_with_add = group.find_messages(None, None, None, None, None).unwrap();
        assert_eq!(messages_with_add.len(), 1);

        // Try and add another member without merging the pending commit
        group
            .remove_members_by_inbox_id(&client_1, vec![client_2.inbox_id()])
            .await
            .expect("group remove members failure");

        let messages_with_remove = group.find_messages(None, None, None, None, None).unwrap();
        assert_eq!(messages_with_remove.len(), 2);

        // We are expecting 1 message on the group topic, not 2, because the second one should have
        // failed
        let group_id = group.group_id;
        let messages = client_1
            .api_client
            .query_group_messages(group_id, None)
            .await
            .expect("read topic");

        assert_eq!(messages.len(), 2);
    }

    #[tokio::test(flavor = "multi_thread", worker_threads = 1)]
    async fn test_key_update() {
        let client = ClientBuilder::new_test_client(&generate_local_wallet()).await;
        let bola_client = ClientBuilder::new_test_client(&generate_local_wallet()).await;

        let group = client
            .create_group(None, GroupMetadataOptions::default())
            .expect("create group");
        group
            .add_members_by_inbox_id(&client, vec![bola_client.inbox_id()])
            .await
            .unwrap();

        group.key_update(&client).await.unwrap();

        let messages = client
            .api_client
            .query_group_messages(group.group_id.clone(), None)
            .await
            .unwrap();
        assert_eq!(messages.len(), 2);

        let provider: XmtpOpenMlsProvider = client.context.store.conn().unwrap().into();
        let mls_group = group.load_mls_group(&provider).unwrap();
        let pending_commit = mls_group.pending_commit();
        assert!(pending_commit.is_none());

        group
            .send_message(b"hello", &client)
            .await
            .expect("send message");

        bola_client.sync_welcomes().await.unwrap();
        let bola_groups = bola_client.find_groups(FindGroupParams::default()).unwrap();
        let bola_group = bola_groups.first().unwrap();
        bola_group.sync(&bola_client).await.unwrap();
        let bola_messages = bola_group
            .find_messages(None, None, None, None, None)
            .unwrap();
        assert_eq!(bola_messages.len(), 1);
    }

    #[tokio::test(flavor = "multi_thread", worker_threads = 1)]
    async fn test_post_commit() {
        let client = ClientBuilder::new_test_client(&generate_local_wallet()).await;
        let client_2 = ClientBuilder::new_test_client(&generate_local_wallet()).await;
        let group = client
            .create_group(None, GroupMetadataOptions::default())
            .expect("create group");

        group
            .add_members_by_inbox_id(&client, vec![client_2.inbox_id()])
            .await
            .unwrap();

        // Check if the welcome was actually sent
        let welcome_messages = client
            .api_client
            .query_welcome_messages(client_2.installation_public_key(), None)
            .await
            .unwrap();

        assert_eq!(welcome_messages.len(), 1);
    }

    #[tokio::test(flavor = "multi_thread", worker_threads = 1)]
    async fn test_remove_by_account_address() {
        let amal = ClientBuilder::new_test_client(&generate_local_wallet()).await;
        let bola_wallet = &generate_local_wallet();
        let bola = ClientBuilder::new_test_client(bola_wallet).await;
        let charlie_wallet = &generate_local_wallet();
        let _charlie = ClientBuilder::new_test_client(charlie_wallet).await;

        let group = amal
            .create_group(None, GroupMetadataOptions::default())
            .unwrap();
        group
            .add_members(
                &amal,
                vec![bola_wallet.get_address(), charlie_wallet.get_address()],
            )
            .await
            .unwrap();
        tracing::info!("created the group with 2 additional members");
        assert_eq!(group.members(&bola).await.unwrap().len(), 3);
        let messages = group.find_messages(None, None, None, None, None).unwrap();
        assert_eq!(messages.len(), 1);
        assert_eq!(messages[0].kind, GroupMessageKind::MembershipChange);
        let encoded_content =
            EncodedContent::decode(messages[0].decrypted_message_bytes.as_slice()).unwrap();
        let group_update = GroupUpdatedCodec::decode(encoded_content).unwrap();
        assert_eq!(group_update.added_inboxes.len(), 2);
        assert_eq!(group_update.removed_inboxes.len(), 0);

        group
            .remove_members(&amal, vec![bola_wallet.get_address()])
            .await
            .unwrap();
        assert_eq!(group.members(&bola).await.unwrap().len(), 2);
        tracing::info!("removed bola");
        let messages = group.find_messages(None, None, None, None, None).unwrap();
        assert_eq!(messages.len(), 2);
        assert_eq!(messages[1].kind, GroupMessageKind::MembershipChange);
        let encoded_content =
            EncodedContent::decode(messages[1].decrypted_message_bytes.as_slice()).unwrap();
        let group_update = GroupUpdatedCodec::decode(encoded_content).unwrap();
        assert_eq!(group_update.added_inboxes.len(), 0);
        assert_eq!(group_update.removed_inboxes.len(), 1);

        let bola_group = receive_group_invite(&bola).await;
        bola_group.sync(&bola).await.unwrap();
        assert!(!bola_group
            .is_active(bola_group.mls_provider().unwrap())
            .unwrap())
    }

    #[tokio::test(flavor = "multi_thread", worker_threads = 1)]
    async fn test_removed_members_cannot_send_message_to_others() {
        let amal = ClientBuilder::new_test_client(&generate_local_wallet()).await;
        let bola_wallet = &generate_local_wallet();
        let bola = ClientBuilder::new_test_client(bola_wallet).await;
        let charlie_wallet = &generate_local_wallet();
        let charlie = ClientBuilder::new_test_client(charlie_wallet).await;

        let group = amal
            .create_group(None, GroupMetadataOptions::default())
            .unwrap();
        group
            .add_members(
                &amal,
                vec![bola_wallet.get_address(), charlie_wallet.get_address()],
            )
            .await
            .unwrap();
        assert_eq!(group.members(&bola).await.unwrap().len(), 3);

        group
            .remove_members(&amal, vec![bola_wallet.get_address()])
            .await
            .unwrap();
        assert_eq!(group.members(&bola).await.unwrap().len(), 2);
        assert!(group
            .members(&bola)
            .await
            .unwrap()
            .iter()
            .all(|m| m.inbox_id != bola.inbox_id()));
        assert!(group
            .members(&bola)
            .await
            .unwrap()
            .iter()
            .any(|m| m.inbox_id == charlie.inbox_id()));

        group.sync(&amal).await.expect("sync failed");

        let message_text = b"hello";
        group
            .send_message(message_text, &bola)
            .await
            .expect_err("expected send_message to fail");

        group.sync(&bola).await.expect("sync failed");
        group.sync(&amal).await.expect("sync failed");

        let amal_messages = group
            .find_messages(Some(GroupMessageKind::Application), None, None, None, None)
            .unwrap()
            .into_iter()
            .collect::<Vec<StoredGroupMessage>>();

        let message = amal_messages.first().unwrap();

        // FIXME:st this is passing ONLY because the message IS being sent to the group
        assert_eq!(message_text, &message.decrypted_message_bytes[..]);
        assert_eq!(amal_messages.len(), 1);
    }

    // TODO:nm add more tests for filling in missing installations

    #[tokio::test(flavor = "multi_thread", worker_threads = 1)]
    async fn test_add_missing_installations() {
        // Setup for test
        let amal_wallet = generate_local_wallet();
        let amal = ClientBuilder::new_test_client(&amal_wallet).await;
        let bola = ClientBuilder::new_test_client(&generate_local_wallet()).await;

        let group = amal
            .create_group(None, GroupMetadataOptions::default())
            .unwrap();
        group
            .add_members_by_inbox_id(&amal, vec![bola.inbox_id()])
            .await
            .unwrap();

        assert_eq!(group.members(&amal).await.unwrap().len(), 2);

        let provider: XmtpOpenMlsProvider = amal.context.store.conn().unwrap().into();
        // Finished with setup

        // add a second installation for amal using the same wallet
        let _amal_2nd = ClientBuilder::new_test_client(&amal_wallet).await;

        // test if adding the new installation(s) worked
        let new_installations_were_added = group.add_missing_installations(&provider, &amal).await;
        assert!(new_installations_were_added.is_ok());

        group.sync(&amal).await.unwrap();
        let mls_group = group.load_mls_group(&provider).unwrap();
        let num_members = mls_group.members().collect::<Vec<_>>().len();
        assert_eq!(num_members, 3);
    }

    #[tokio::test(flavor = "multi_thread", worker_threads = 10)]
    async fn test_self_resolve_epoch_mismatch() {
        let amal = ClientBuilder::new_test_client(&generate_local_wallet()).await;
        let bola = ClientBuilder::new_test_client(&generate_local_wallet()).await;
        let charlie = ClientBuilder::new_test_client(&generate_local_wallet()).await;
        let dave_wallet = generate_local_wallet();
        let dave = ClientBuilder::new_test_client(&dave_wallet).await;
        let amal_group = amal
            .create_group(None, GroupMetadataOptions::default())
            .unwrap();
        // Add bola to the group
        amal_group
            .add_members_by_inbox_id(&amal, vec![bola.inbox_id()])
            .await
            .unwrap();

        let bola_group = receive_group_invite(&bola).await;
        bola_group.sync(&bola).await.unwrap();
        // Both Amal and Bola are up to date on the group state. Now each of them want to add someone else
        amal_group
            .add_members_by_inbox_id(&amal, vec![charlie.inbox_id()])
            .await
            .unwrap();

        bola_group
            .add_members_by_inbox_id(&bola, vec![dave.inbox_id()])
            .await
            .unwrap();

        // Send a message to the group, now that everyone is invited
        amal_group.sync(&amal).await.unwrap();
        amal_group.send_message(b"hello", &amal).await.unwrap();

        let charlie_group = receive_group_invite(&charlie).await;
        let dave_group = receive_group_invite(&dave).await;

        let (amal_latest_message, bola_latest_message, charlie_latest_message, dave_latest_message) = tokio::join!(
            get_latest_message(&amal_group, &amal),
            get_latest_message(&bola_group, &bola),
            get_latest_message(&charlie_group, &charlie),
            get_latest_message(&dave_group, &dave)
        );

        let expected_latest_message = b"hello".to_vec();
        assert!(expected_latest_message.eq(&amal_latest_message.decrypted_message_bytes));
        assert!(expected_latest_message.eq(&bola_latest_message.decrypted_message_bytes));
        assert!(expected_latest_message.eq(&charlie_latest_message.decrypted_message_bytes));
        assert!(expected_latest_message.eq(&dave_latest_message.decrypted_message_bytes));
    }

    #[tokio::test(flavor = "multi_thread", worker_threads = 1)]
    async fn test_group_permissions() {
        let amal = ClientBuilder::new_test_client(&generate_local_wallet()).await;
        let bola = ClientBuilder::new_test_client(&generate_local_wallet()).await;
        let charlie = ClientBuilder::new_test_client(&generate_local_wallet()).await;

        let amal_group = amal
            .create_group(
                Some(PreconfiguredPolicies::AdminsOnly.to_policy_set()),
                GroupMetadataOptions::default(),
            )
            .unwrap();
        // Add bola to the group
        amal_group
            .add_members_by_inbox_id(&amal, vec![bola.inbox_id()])
            .await
            .unwrap();

        let bola_group = receive_group_invite(&bola).await;
        bola_group.sync(&bola).await.unwrap();
        assert!(bola_group
            .add_members_by_inbox_id(&bola, vec![charlie.inbox_id()])
            .await
            .is_err(),);
    }

    #[tokio::test(flavor = "multi_thread", worker_threads = 1)]
    async fn test_group_options() {
        let amal = ClientBuilder::new_test_client(&generate_local_wallet()).await;

        let amal_group = amal
            .create_group(
                None,
                GroupMetadataOptions {
                    name: Some("Group Name".to_string()),
                    image_url_square: Some("url".to_string()),
                    description: Some("group description".to_string()),
                    pinned_frame_url: Some("pinned frame".to_string()),
                },
            )
            .unwrap();

        let binding = amal_group
            .mutable_metadata(amal_group.mls_provider().unwrap())
            .expect("msg");
        let amal_group_name: &String = binding
            .attributes
            .get(&MetadataField::GroupName.to_string())
            .unwrap();
        let amal_group_image_url: &String = binding
            .attributes
            .get(&MetadataField::GroupImageUrlSquare.to_string())
            .unwrap();
        let amal_group_description: &String = binding
            .attributes
            .get(&MetadataField::Description.to_string())
            .unwrap();
        let amal_group_pinned_frame_url: &String = binding
            .attributes
            .get(&MetadataField::GroupPinnedFrameUrl.to_string())
            .unwrap();

        assert_eq!(amal_group_name, "Group Name");
        assert_eq!(amal_group_image_url, "url");
        assert_eq!(amal_group_description, "group description");
        assert_eq!(amal_group_pinned_frame_url, "pinned frame");
    }

    #[tokio::test(flavor = "multi_thread", worker_threads = 1)]
    // TODO: Need to enforce limits on max wallets on `add_members_by_inbox_id` and break up
    // requests into multiple transactions
    #[ignore]
    async fn test_max_limit_add() {
        let amal = ClientBuilder::new_test_client(&generate_local_wallet()).await;
        let amal_group = amal
            .create_group(
                Some(PreconfiguredPolicies::AdminsOnly.to_policy_set()),
                GroupMetadataOptions::default(),
            )
            .unwrap();
        let mut clients = Vec::new();
        for _ in 0..249 {
            let wallet = generate_local_wallet();
            ClientBuilder::new_test_client(&wallet).await;
            clients.push(wallet.get_address());
        }
        amal_group.add_members(&amal, clients).await.unwrap();
        let bola_wallet = generate_local_wallet();
        ClientBuilder::new_test_client(&bola_wallet).await;
        assert!(amal_group
            .add_members_by_inbox_id(&amal, vec![bola_wallet.get_address()])
            .await
            .is_err(),);
    }

    #[tokio::test(flavor = "multi_thread", worker_threads = 1)]
    async fn test_group_mutable_data() {
        let amal = ClientBuilder::new_test_client(&generate_local_wallet()).await;
        let bola = ClientBuilder::new_test_client(&generate_local_wallet()).await;

        // Create a group and verify it has the default group name
        let policy_set = Some(PreconfiguredPolicies::AdminsOnly.to_policy_set());
        let amal_group: MlsGroup = amal
            .create_group(policy_set, GroupMetadataOptions::default())
            .unwrap();
        amal_group.sync(&amal).await.unwrap();

        let group_mutable_metadata = amal_group
            .mutable_metadata(amal_group.mls_provider().unwrap())
            .unwrap();
        assert!(group_mutable_metadata.attributes.len().eq(&4));
        assert!(group_mutable_metadata
            .attributes
            .get(&MetadataField::GroupName.to_string())
            .unwrap()
            .eq(""));

        // Add bola to the group
        amal_group
            .add_members_by_inbox_id(&amal, vec![bola.inbox_id()])
            .await
            .unwrap();
        bola.sync_welcomes().await.unwrap();
        let bola_groups = bola.find_groups(FindGroupParams::default()).unwrap();
        assert_eq!(bola_groups.len(), 1);
        let bola_group = bola_groups.first().unwrap();
        bola_group.sync(&bola).await.unwrap();
        let group_mutable_metadata = bola_group
            .mutable_metadata(bola_group.mls_provider().unwrap())
            .unwrap();
        assert!(group_mutable_metadata
            .attributes
            .get(&MetadataField::GroupName.to_string())
            .unwrap()
            .eq(""));

        // Update group name
        amal_group
            .update_group_name(&amal, "New Group Name 1".to_string())
            .await
            .unwrap();

        amal_group
            .send_message("hello".as_bytes(), &amal)
            .await
            .unwrap();

        // Verify amal group sees update
        amal_group.sync(&amal).await.unwrap();
        let binding = amal_group
            .mutable_metadata(amal_group.mls_provider().unwrap())
            .expect("msg");
        let amal_group_name: &String = binding
            .attributes
            .get(&MetadataField::GroupName.to_string())
            .unwrap();
        assert_eq!(amal_group_name, "New Group Name 1");

        // Verify bola group sees update
        bola_group.sync(&bola).await.unwrap();
        let binding = bola_group
            .mutable_metadata(bola_group.mls_provider().unwrap())
            .expect("msg");
        let bola_group_name: &String = binding
            .attributes
            .get(&MetadataField::GroupName.to_string())
            .unwrap();
        assert_eq!(bola_group_name, "New Group Name 1");

        // Verify that bola can not update the group name since they are not the creator
        bola_group
            .update_group_name(&bola, "New Group Name 2".to_string())
            .await
            .expect_err("expected err");

        // Verify bola group does not see an update
        bola_group.sync(&bola).await.unwrap();
        let binding = bola_group
            .mutable_metadata(bola_group.mls_provider().unwrap())
            .expect("msg");
        let bola_group_name: &String = binding
            .attributes
            .get(&MetadataField::GroupName.to_string())
            .unwrap();
        assert_eq!(bola_group_name, "New Group Name 1");
    }

    #[tokio::test(flavor = "multi_thread", worker_threads = 1)]
    async fn test_update_group_image_url_square() {
        let amal = ClientBuilder::new_test_client(&generate_local_wallet()).await;

        // Create a group and verify it has the default group name
        let policy_set = Some(PreconfiguredPolicies::AdminsOnly.to_policy_set());
        let amal_group: MlsGroup = amal
            .create_group(policy_set, GroupMetadataOptions::default())
            .unwrap();
        amal_group.sync(&amal).await.unwrap();

        let group_mutable_metadata = amal_group
            .mutable_metadata(amal_group.mls_provider().unwrap())
            .unwrap();
        assert!(group_mutable_metadata
            .attributes
            .get(&MetadataField::GroupImageUrlSquare.to_string())
            .unwrap()
            .eq(""));

        // Update group name
        amal_group
            .update_group_image_url_square(&amal, "a url".to_string())
            .await
            .unwrap();

        // Verify amal group sees update
        amal_group.sync(&amal).await.unwrap();
        let binding = amal_group
            .mutable_metadata(amal_group.mls_provider().unwrap())
            .expect("msg");
        let amal_group_image_url: &String = binding
            .attributes
            .get(&MetadataField::GroupImageUrlSquare.to_string())
            .unwrap();
        assert_eq!(amal_group_image_url, "a url");
    }

    #[tokio::test(flavor = "multi_thread", worker_threads = 1)]
    async fn test_update_group_pinned_frame_url() {
        let amal = ClientBuilder::new_test_client(&generate_local_wallet()).await;

        // Create a group and verify it has the default group name
        let policy_set = Some(PreconfiguredPolicies::AdminsOnly.to_policy_set());
        let amal_group: MlsGroup = amal
            .create_group(policy_set, GroupMetadataOptions::default())
            .unwrap();
        amal_group.sync(&amal).await.unwrap();

        let group_mutable_metadata = amal_group
            .mutable_metadata(amal_group.mls_provider().unwrap())
            .unwrap();
        assert!(group_mutable_metadata
            .attributes
            .get(&MetadataField::GroupPinnedFrameUrl.to_string())
            .unwrap()
            .eq(""));

        // Update group name
        amal_group
            .update_group_pinned_frame_url(&amal, "a frame url".to_string())
            .await
            .unwrap();

        // Verify amal group sees update
        amal_group.sync(&amal).await.unwrap();
        let binding = amal_group
            .mutable_metadata(amal_group.mls_provider().unwrap())
            .expect("msg");
        let amal_group_pinned_frame_url: &String = binding
            .attributes
            .get(&MetadataField::GroupPinnedFrameUrl.to_string())
            .unwrap();
        assert_eq!(amal_group_pinned_frame_url, "a frame url");
    }

    #[tokio::test(flavor = "multi_thread", worker_threads = 1)]
    async fn test_group_mutable_data_group_permissions() {
        let amal = ClientBuilder::new_test_client(&generate_local_wallet()).await;
        let bola_wallet = generate_local_wallet();
        let bola = ClientBuilder::new_test_client(&bola_wallet).await;

        // Create a group and verify it has the default group name
        let policy_set = Some(PreconfiguredPolicies::AllMembers.to_policy_set());
        let amal_group: MlsGroup = amal
            .create_group(policy_set, GroupMetadataOptions::default())
            .unwrap();
        amal_group.sync(&amal).await.unwrap();

        let group_mutable_metadata = amal_group
            .mutable_metadata(amal_group.mls_provider().unwrap())
            .unwrap();
        assert!(group_mutable_metadata
            .attributes
            .get(&MetadataField::GroupName.to_string())
            .unwrap()
            .eq(""));

        // Add bola to the group
        amal_group
            .add_members(&amal, vec![bola_wallet.get_address()])
            .await
            .unwrap();
        bola.sync_welcomes().await.unwrap();
        let bola_groups = bola.find_groups(FindGroupParams::default()).unwrap();
        assert_eq!(bola_groups.len(), 1);
        let bola_group = bola_groups.first().unwrap();
        bola_group.sync(&bola).await.unwrap();
        let group_mutable_metadata = bola_group
            .mutable_metadata(bola_group.mls_provider().unwrap())
            .unwrap();
        assert!(group_mutable_metadata
            .attributes
            .get(&MetadataField::GroupName.to_string())
            .unwrap()
            .eq(""));

        // Update group name
        amal_group
            .update_group_name(&amal, "New Group Name 1".to_string())
            .await
            .unwrap();

        // Verify amal group sees update
        amal_group.sync(&amal).await.unwrap();
        let binding = amal_group
            .mutable_metadata(amal_group.mls_provider().unwrap())
            .unwrap();
        let amal_group_name: &String = binding
            .attributes
            .get(&MetadataField::GroupName.to_string())
            .unwrap();
        assert_eq!(amal_group_name, "New Group Name 1");

        // Verify bola group sees update
        bola_group.sync(&bola).await.unwrap();
        let binding = bola_group
            .mutable_metadata(bola_group.mls_provider().unwrap())
            .expect("msg");
        let bola_group_name: &String = binding
            .attributes
            .get(&MetadataField::GroupName.to_string())
            .unwrap();
        assert_eq!(bola_group_name, "New Group Name 1");

        // Verify that bola CAN update the group name since everyone is admin for this group
        bola_group
            .update_group_name(&bola, "New Group Name 2".to_string())
            .await
            .expect("non creator failed to udpate group name");

        // Verify amal group sees an update
        amal_group.sync(&amal).await.unwrap();
        let binding = amal_group
            .mutable_metadata(amal_group.mls_provider().unwrap())
            .expect("msg");
        let amal_group_name: &String = binding
            .attributes
            .get(&MetadataField::GroupName.to_string())
            .unwrap();
        assert_eq!(amal_group_name, "New Group Name 2");
    }

    #[tokio::test(flavor = "multi_thread", worker_threads = 1)]
    async fn test_group_admin_list_update() {
        let amal = ClientBuilder::new_test_client(&generate_local_wallet()).await;
        let bola_wallet = generate_local_wallet();
        let bola = ClientBuilder::new_test_client(&bola_wallet).await;
        let caro = ClientBuilder::new_test_client(&generate_local_wallet()).await;
        let charlie = ClientBuilder::new_test_client(&generate_local_wallet()).await;

        let policy_set = Some(PreconfiguredPolicies::AdminsOnly.to_policy_set());
        let amal_group = amal
            .create_group(policy_set, GroupMetadataOptions::default())
            .unwrap();
        amal_group.sync(&amal).await.unwrap();

        // Add bola to the group
        amal_group
            .add_members(&amal, vec![bola_wallet.get_address()])
            .await
            .unwrap();
        bola.sync_welcomes().await.unwrap();
        let bola_groups = bola.find_groups(FindGroupParams::default()).unwrap();
        assert_eq!(bola_groups.len(), 1);
        let bola_group = bola_groups.first().unwrap();
        bola_group.sync(&bola).await.unwrap();

        // Verify Amal is the only admin and super admin
        let provider = amal_group.mls_provider().unwrap();
        let admin_list = amal_group.admin_list(&provider).unwrap();
        let super_admin_list = amal_group.super_admin_list(&provider).unwrap();
        drop(provider); // allow connection to be cleaned
        assert_eq!(admin_list.len(), 0);
        assert_eq!(super_admin_list.len(), 1);
        assert!(super_admin_list.contains(&amal.inbox_id()));

        // Verify that bola can not add caro because they are not an admin
        bola.sync_welcomes().await.unwrap();
        let bola_groups = bola.find_groups(FindGroupParams::default()).unwrap();
        assert_eq!(bola_groups.len(), 1);
        let bola_group: &MlsGroup = bola_groups.first().unwrap();
        bola_group.sync(&bola).await.unwrap();
        bola_group
            .add_members_by_inbox_id(&bola, vec![caro.inbox_id()])
            .await
            .expect_err("expected err");

        // Add bola as an admin
        amal_group
            .update_admin_list(&amal, UpdateAdminListType::Add, bola.inbox_id())
            .await
            .unwrap();
        amal_group.sync(&amal).await.unwrap();
        bola_group.sync(&bola).await.unwrap();
        assert_eq!(
            bola_group
                .admin_list(bola_group.mls_provider().unwrap())
                .unwrap()
                .len(),
            1
        );
        assert!(bola_group
            .admin_list(bola_group.mls_provider().unwrap())
            .unwrap()
            .contains(&bola.inbox_id()));

        // Verify that bola can now add caro because they are an admin
        bola_group
            .add_members_by_inbox_id(&bola, vec![caro.inbox_id()])
            .await
            .unwrap();

        bola_group.sync(&bola).await.unwrap();

        // Verify that bola can not remove amal as a super admin, because
        // Remove admin is super admin only permissions
        bola_group
            .update_admin_list(&bola, UpdateAdminListType::RemoveSuper, amal.inbox_id())
            .await
            .expect_err("expected err");

        // Now amal removes bola as an admin
        amal_group
            .update_admin_list(&amal, UpdateAdminListType::Remove, bola.inbox_id())
            .await
            .unwrap();
        amal_group.sync(&amal).await.unwrap();
        bola_group.sync(&bola).await.unwrap();
        assert_eq!(
            bola_group
                .admin_list(bola_group.mls_provider().unwrap())
                .unwrap()
                .len(),
            0
        );
        assert!(!bola_group
            .admin_list(bola_group.mls_provider().unwrap())
            .unwrap()
            .contains(&bola.inbox_id()));

        // Verify that bola can not add charlie because they are not an admin
        bola.sync_welcomes().await.unwrap();
        let bola_groups = bola.find_groups(FindGroupParams::default()).unwrap();
        assert_eq!(bola_groups.len(), 1);
        let bola_group: &MlsGroup = bola_groups.first().unwrap();
        bola_group.sync(&bola).await.unwrap();
        bola_group
            .add_members_by_inbox_id(&bola, vec![charlie.inbox_id()])
            .await
            .expect_err("expected err");
    }

    #[tokio::test(flavor = "multi_thread", worker_threads = 1)]
    async fn test_group_super_admin_list_update() {
        let amal = ClientBuilder::new_test_client(&generate_local_wallet()).await;
        let bola = ClientBuilder::new_test_client(&generate_local_wallet()).await;
        let caro = ClientBuilder::new_test_client(&generate_local_wallet()).await;

        let policy_set = Some(PreconfiguredPolicies::AdminsOnly.to_policy_set());
        let amal_group = amal
            .create_group(policy_set, GroupMetadataOptions::default())
            .unwrap();
        amal_group.sync(&amal).await.unwrap();

        // Add bola to the group
        amal_group
            .add_members_by_inbox_id(&amal, vec![bola.inbox_id()])
            .await
            .unwrap();
        bola.sync_welcomes().await.unwrap();
        let bola_groups = bola.find_groups(FindGroupParams::default()).unwrap();
        assert_eq!(bola_groups.len(), 1);
        let bola_group = bola_groups.first().unwrap();
        bola_group.sync(&bola).await.unwrap();

        // Verify Amal is the only super admin
        let provider = amal_group.mls_provider().unwrap();
        let admin_list = amal_group.admin_list(&provider).unwrap();
        let super_admin_list = amal_group.super_admin_list(&provider).unwrap();
        drop(provider); // allow connection to be re-added to pool
        assert_eq!(admin_list.len(), 0);
        assert_eq!(super_admin_list.len(), 1);
        assert!(super_admin_list.contains(&amal.inbox_id()));

        // Verify that bola can not add caro as an admin because they are not a super admin
        bola.sync_welcomes().await.unwrap();
        let bola_groups = bola.find_groups(FindGroupParams::default()).unwrap();
        assert_eq!(bola_groups.len(), 1);
        let bola_group: &MlsGroup = bola_groups.first().unwrap();
        bola_group.sync(&bola).await.unwrap();
        bola_group
            .update_admin_list(&bola, UpdateAdminListType::Add, caro.inbox_id())
            .await
            .expect_err("expected err");

        // Add bola as a super admin
        amal_group
            .update_admin_list(&amal, UpdateAdminListType::AddSuper, bola.inbox_id())
            .await
            .unwrap();
        amal_group.sync(&amal).await.unwrap();
        bola_group.sync(&bola).await.unwrap();
        let provider = bola_group.mls_provider().unwrap();
        assert_eq!(bola_group.super_admin_list(&provider).unwrap().len(), 2);
        assert!(bola_group
            .super_admin_list(&provider)
            .unwrap()
            .contains(&bola.inbox_id()));
        drop(provider); // allow connection to be re-added to pool

        // Verify that bola can now add caro as an admin
        bola_group
            .update_admin_list(&bola, UpdateAdminListType::Add, caro.inbox_id())
            .await
            .unwrap();
        bola_group.sync(&bola).await.unwrap();
        let provider = bola_group.mls_provider().unwrap();
        assert_eq!(bola_group.admin_list(&provider).unwrap().len(), 1);
        assert!(bola_group
            .admin_list(&provider)
            .unwrap()
            .contains(&caro.inbox_id()));
        drop(provider); // allow connection to be re-added to pool

        // Verify that no one can remove a super admin from a group
        amal_group
            .remove_members(&amal, vec![bola.inbox_id()])
            .await
            .expect_err("expected err");

        // Verify that bola can now remove themself as a super admin
        bola_group
            .update_admin_list(&bola, UpdateAdminListType::RemoveSuper, bola.inbox_id())
            .await
            .unwrap();
        bola_group.sync(&bola).await.unwrap();
        let provider = bola_group.mls_provider().unwrap();
        assert_eq!(bola_group.super_admin_list(&provider).unwrap().len(), 1);
        assert!(!bola_group
            .super_admin_list(&provider)
            .unwrap()
            .contains(&bola.inbox_id()));
        drop(provider); // allow connection to be re-added to pool

        // Verify that amal can NOT remove themself as a super admin because they are the only remaining
        amal_group
            .update_admin_list(&amal, UpdateAdminListType::RemoveSuper, amal.inbox_id())
            .await
            .expect_err("expected err");
    }

    #[tokio::test(flavor = "multi_thread", worker_threads = 1)]
    async fn test_group_members_permission_level_update() {
        let amal = ClientBuilder::new_test_client(&generate_local_wallet()).await;
        let bola = ClientBuilder::new_test_client(&generate_local_wallet()).await;
        let caro = ClientBuilder::new_test_client(&generate_local_wallet()).await;

        let policy_set = Some(PreconfiguredPolicies::AdminsOnly.to_policy_set());
        let amal_group = amal
            .create_group(policy_set, GroupMetadataOptions::default())
            .unwrap();
        amal_group.sync(&amal).await.unwrap();

        // Add Bola and Caro to the group
        amal_group
            .add_members_by_inbox_id(&amal, vec![bola.inbox_id(), caro.inbox_id()])
            .await
            .unwrap();
        amal_group.sync(&amal).await.unwrap();

        // Initial checks for group members
        let initial_members = amal_group.members(&amal).await.unwrap();
        let mut count_member = 0;
        let mut count_admin = 0;
        let mut count_super_admin = 0;

        for member in &initial_members {
            match member.permission_level {
                PermissionLevel::Member => count_member += 1,
                PermissionLevel::Admin => count_admin += 1,
                PermissionLevel::SuperAdmin => count_super_admin += 1,
            }
        }

        assert_eq!(
            count_super_admin, 1,
            "Only Amal should be super admin initially"
        );
        assert_eq!(count_admin, 0, "no members are admin only");
        assert_eq!(count_member, 2, "two members have no admin status");

        // Add Bola as an admin
        amal_group
            .update_admin_list(&amal, UpdateAdminListType::Add, bola.inbox_id())
            .await
            .unwrap();
        amal_group.sync(&amal).await.unwrap();

        // Check after adding Bola as an admin
        let members = amal_group.members(&amal).await.unwrap();
        let mut count_member = 0;
        let mut count_admin = 0;
        let mut count_super_admin = 0;

        for member in &members {
            match member.permission_level {
                PermissionLevel::Member => count_member += 1,
                PermissionLevel::Admin => count_admin += 1,
                PermissionLevel::SuperAdmin => count_super_admin += 1,
            }
        }

        assert_eq!(
            count_super_admin, 1,
            "Only Amal should be super admin initially"
        );
        assert_eq!(count_admin, 1, "bola is admin");
        assert_eq!(count_member, 1, "caro has no admin status");

        // Add Caro as a super admin
        amal_group
            .update_admin_list(&amal, UpdateAdminListType::AddSuper, caro.inbox_id())
            .await
            .unwrap();
        amal_group.sync(&amal).await.unwrap();

        // Check after adding Caro as a super admin
        let members = amal_group.members(&amal).await.unwrap();
        let mut count_member = 0;
        let mut count_admin = 0;
        let mut count_super_admin = 0;

        for member in &members {
            match member.permission_level {
                PermissionLevel::Member => count_member += 1,
                PermissionLevel::Admin => count_admin += 1,
                PermissionLevel::SuperAdmin => count_super_admin += 1,
            }
        }

        assert_eq!(
            count_super_admin, 2,
            "Amal and Caro should be super admin initially"
        );
        assert_eq!(count_admin, 1, "bola is admin");
        assert_eq!(count_member, 0, "no members have no admin status");
    }

    #[tokio::test(flavor = "multi_thread", worker_threads = 1)]
    async fn test_staged_welcome() {
        // Create Clients
        let amal = ClientBuilder::new_test_client(&generate_local_wallet()).await;
        let bola = ClientBuilder::new_test_client(&generate_local_wallet()).await;

        // Amal creates a group
        let amal_group = amal
            .create_group(None, GroupMetadataOptions::default())
            .unwrap();

        // Amal adds Bola to the group
        amal_group
            .add_members_by_inbox_id(&amal, vec![bola.inbox_id()])
            .await
            .unwrap();

        // Bola syncs groups - this will decrypt the Welcome, identify who added Bola
        // and then store that value on the group and insert into the database
        let bola_groups = bola.sync_welcomes().await.unwrap();

        // Bola gets the group id. This will be needed to fetch the group from
        // the database.
        let bola_group = bola_groups.first().unwrap();
        let bola_group_id = bola_group.group_id.clone();

        // Bola fetches group from the database
        let bola_fetched_group = bola.group(bola_group_id).unwrap();

        // Check Bola's group for the added_by_inbox_id of the inviter
        let added_by_inbox = bola_fetched_group.added_by_inbox_id().unwrap();

        // Verify the welcome host_credential is equal to Amal's
        assert_eq!(
            amal.inbox_id(),
            added_by_inbox,
            "The Inviter and added_by_address do not match!"
        );
    }

    #[tokio::test]
    async fn test_can_read_group_creator_inbox_id() {
        let amal = ClientBuilder::new_test_client(&generate_local_wallet()).await;
        let policy_set = Some(PreconfiguredPolicies::AllMembers.to_policy_set());
        let amal_group = amal
            .create_group(policy_set, GroupMetadataOptions::default())
            .unwrap();
        amal_group.sync(&amal).await.unwrap();

        let mutable_metadata = amal_group
            .mutable_metadata(amal_group.mls_provider().unwrap())
            .unwrap();
        assert_eq!(mutable_metadata.super_admin_list.len(), 1);
        assert_eq!(mutable_metadata.super_admin_list[0], amal.inbox_id());

        let protected_metadata: GroupMetadata = amal_group
            .metadata(amal_group.mls_provider().unwrap())
            .unwrap();
        assert_eq!(
            protected_metadata.conversation_type,
            ConversationType::Group
        );

        assert_eq!(protected_metadata.creator_inbox_id, amal.inbox_id());
    }

    #[tokio::test]
    async fn test_can_update_gce_after_failed_commit() {
        // Step 1: Amal creates a group
        let amal = ClientBuilder::new_test_client(&generate_local_wallet()).await;
        let policy_set = Some(PreconfiguredPolicies::AllMembers.to_policy_set());
        let amal_group = amal
            .create_group(policy_set, GroupMetadataOptions::default())
            .unwrap();
        amal_group.sync(&amal).await.unwrap();

        // Step 2:  Amal adds Bola to the group
        let bola = ClientBuilder::new_test_client(&generate_local_wallet()).await;
        amal_group
            .add_members_by_inbox_id(&amal, vec![bola.inbox_id()])
            .await
            .unwrap();

        // Step 3: Verify that Bola can update the group name, and amal sees the update
        bola.sync_welcomes().await.unwrap();
        let bola_groups = bola.find_groups(FindGroupParams::default()).unwrap();
        let bola_group: &MlsGroup = bola_groups.first().unwrap();
        bola_group.sync(&bola).await.unwrap();
        bola_group
            .update_group_name(&bola, "Name Update 1".to_string())
            .await
            .unwrap();
        amal_group.sync(&amal).await.unwrap();
        let name = amal_group
            .group_name(amal_group.mls_provider().unwrap())
            .unwrap();
        assert_eq!(name, "Name Update 1");

        // Step 4:  Bola attempts an action that they do not have permissions for like add admin, fails as expected
        let result = bola_group
            .update_admin_list(&bola, UpdateAdminListType::Add, bola.inbox_id())
            .await;
        if let Err(e) = &result {
            eprintln!("Error updating admin list: {:?}", e);
        }
        // Step 5: Now have Bola attempt to update the group name again
        bola_group
            .update_group_name(&bola, "Name Update 2".to_string())
            .await
            .unwrap();

        // Step 6: Verify that both clients can sync without error and that the group name has been updated
        amal_group.sync(&amal).await.unwrap();
        bola_group.sync(&bola).await.unwrap();
        let binding = amal_group
            .mutable_metadata(amal_group.mls_provider().unwrap())
            .expect("msg");
        let amal_group_name: &String = binding
            .attributes
            .get(&MetadataField::GroupName.to_string())
            .unwrap();
        assert_eq!(amal_group_name, "Name Update 2");
        let binding = bola_group
            .mutable_metadata(bola_group.mls_provider().unwrap())
            .expect("msg");
        let bola_group_name: &String = binding
            .attributes
            .get(&MetadataField::GroupName.to_string())
            .unwrap();
        assert_eq!(bola_group_name, "Name Update 2");
    }

    #[tokio::test]
    async fn test_can_update_permissions_after_group_creation() {
        let amal = ClientBuilder::new_test_client(&generate_local_wallet()).await;
        let policy_set = Some(PreconfiguredPolicies::AdminsOnly.to_policy_set());
        let amal_group: MlsGroup = amal
            .create_group(policy_set, GroupMetadataOptions::default())
            .unwrap();

        // Step 2:  Amal adds Bola to the group
        let bola = ClientBuilder::new_test_client(&generate_local_wallet()).await;
        amal_group
            .add_members_by_inbox_id(&amal, vec![bola.inbox_id()])
            .await
            .unwrap();

        // Step 3: Bola attemps to add Caro, but fails because group is admin only
        let caro = ClientBuilder::new_test_client(&generate_local_wallet()).await;
        bola.sync_welcomes().await.unwrap();
        let bola_groups = bola.find_groups(FindGroupParams::default()).unwrap();
        let bola_group: &MlsGroup = bola_groups.first().unwrap();
        bola_group.sync(&bola).await.unwrap();
        let result = bola_group
            .add_members_by_inbox_id(&bola, vec![caro.inbox_id()])
            .await;
        if let Err(e) = &result {
            eprintln!("Error adding member: {:?}", e);
        } else {
            panic!("Expected error adding member");
        }

        // Step 4: Bola attempts to update permissions but fails because they are not a super admin
        let result = bola_group
            .update_permission_policy(
                &bola,
                PermissionUpdateType::AddMember,
                PermissionPolicyOption::Allow,
                None,
            )
            .await;
        if let Err(e) = &result {
            eprintln!("Error updating permissions: {:?}", e);
        } else {
            panic!("Expected error updating permissions");
        }

        // Step 5: Amal updates group permissions so that all members can add
        amal_group
            .update_permission_policy(
                &amal,
                PermissionUpdateType::AddMember,
                PermissionPolicyOption::Allow,
                None,
            )
            .await
            .unwrap();

        // Step 6: Bola can now add Caro to the group
        bola_group
            .add_members_by_inbox_id(&bola, vec![caro.inbox_id()])
            .await
            .unwrap();
        bola_group.sync(&bola).await.unwrap();
        let members = bola_group.members(&bola).await.unwrap();
        assert_eq!(members.len(), 3);
    }

    #[tokio::test(flavor = "multi_thread")]
    async fn test_optimistic_send() {
        let amal = Arc::new(ClientBuilder::new_test_client(&generate_local_wallet()).await);
        let bola_wallet = generate_local_wallet();
        let bola = Arc::new(ClientBuilder::new_test_client(&bola_wallet).await);
        let amal_group = amal
            .create_group(None, GroupMetadataOptions::default())
            .unwrap();
        amal_group.sync(&amal).await.unwrap();
        // Add bola to the group
        amal_group
            .add_members(&amal, vec![bola_wallet.get_address()])
            .await
            .unwrap();
        let bola_group = receive_group_invite(&bola).await;

        let ids = vec![
            amal_group.send_message_optimistic(b"test one").unwrap(),
            amal_group.send_message_optimistic(b"test two").unwrap(),
            amal_group.send_message_optimistic(b"test three").unwrap(),
            amal_group.send_message_optimistic(b"test four").unwrap(),
        ];

        let messages = amal_group
            .find_messages(Some(GroupMessageKind::Application), None, None, None, None)
            .unwrap()
            .into_iter()
            .collect::<Vec<StoredGroupMessage>>();

        let text = messages
            .iter()
            .cloned()
            .map(|m| String::from_utf8_lossy(&m.decrypted_message_bytes).to_string())
            .collect::<Vec<String>>();
        assert_eq!(
            ids,
            messages
                .iter()
                .cloned()
                .map(|m| m.id)
                .collect::<Vec<Vec<u8>>>()
        );
        assert_eq!(
            text,
            vec![
                "test one".to_string(),
                "test two".to_string(),
                "test three".to_string(),
                "test four".to_string(),
            ]
        );

        let delivery = messages
            .iter()
            .cloned()
            .map(|m| m.delivery_status)
            .collect::<Vec<DeliveryStatus>>();
        assert_eq!(
            delivery,
            vec![
                DeliveryStatus::Unpublished,
                DeliveryStatus::Unpublished,
                DeliveryStatus::Unpublished,
                DeliveryStatus::Unpublished,
            ]
        );

        amal_group.publish_messages(&amal).await.unwrap();
        bola_group.sync(&bola).await.unwrap();

        let messages = bola_group
            .find_messages(None, None, None, None, None)
            .unwrap();
        let delivery = messages
            .iter()
            .cloned()
            .map(|m| m.delivery_status)
            .collect::<Vec<DeliveryStatus>>();
        assert_eq!(
            delivery,
            vec![
                DeliveryStatus::Published,
                DeliveryStatus::Published,
                DeliveryStatus::Published,
                DeliveryStatus::Published,
            ]
        );
    }

    #[tokio::test(flavor = "multi_thread")]
    async fn test_dm_creation() {
        let amal = ClientBuilder::new_test_client(&generate_local_wallet()).await;
        let bola = ClientBuilder::new_test_client(&generate_local_wallet()).await;
        let caro = ClientBuilder::new_test_client(&generate_local_wallet()).await;

        // Amal creates a dm group targetting bola
        let amal_dm: MlsGroup = amal.create_dm_by_inbox_id(bola.inbox_id()).await.unwrap();

        // Amal can not add caro to the dm group
        let result = amal_dm
            .add_members_by_inbox_id(&amal, vec![caro.inbox_id()])
            .await;
        assert!(result.is_err());

        // Bola is already a member
        let result = amal_dm
            .add_members_by_inbox_id(&amal, vec![bola.inbox_id(), caro.inbox_id()])
            .await;
        assert!(result.is_err());
        amal_dm.sync(&amal).await.unwrap();
        let members = amal_dm.members(&amal).await.unwrap();
        assert_eq!(members.len(), 2);

        // Bola can message amal
        let _ = bola.sync_welcomes().await;
        let bola_groups = bola
            .find_groups(FindGroupParams {
                include_dm_groups: true,
                ..FindGroupParams::default()
            })
            .unwrap();
        let bola_dm: &MlsGroup = bola_groups.first().unwrap();
        bola_dm.send_message(b"test one", &bola).await.unwrap();

        // Amal sync and reads message
        amal_dm.sync(&amal).await.unwrap();
        let messages = amal_dm.find_messages(None, None, None, None, None).unwrap();
        assert_eq!(messages.len(), 2);
        let message = messages.last().unwrap();
        assert_eq!(message.decrypted_message_bytes, b"test one");

        // Amal can not remove bola
        let result = amal_dm
            .remove_members_by_inbox_id(&amal, vec![bola.inbox_id()])
            .await;
        assert!(result.is_err());
        amal_dm.sync(&amal).await.unwrap();
        let members = amal_dm.members(&amal).await.unwrap();
        assert_eq!(members.len(), 2);

        // Neither Amal nor Bola is an admin or super admin
        amal_dm.sync(&amal).await.unwrap();
        bola_dm.sync(&bola).await.unwrap();
        let is_amal_admin = amal_dm
            .is_admin(amal.inbox_id(), amal.mls_provider().unwrap())
            .unwrap();
        let is_bola_admin = amal_dm
            .is_admin(bola.inbox_id(), bola.mls_provider().unwrap())
            .unwrap();
        let is_amal_super_admin = amal_dm
            .is_super_admin(amal.inbox_id(), amal.mls_provider().unwrap())
            .unwrap();
        let is_bola_super_admin = amal_dm
            .is_super_admin(bola.inbox_id(), bola.mls_provider().unwrap())
            .unwrap();
        assert!(!is_amal_admin);
        assert!(!is_bola_admin);
        assert!(!is_amal_super_admin);
        assert!(!is_bola_super_admin);
    }

    #[tokio::test(flavor = "multi_thread")]
    async fn process_messages_abort_on_retryable_error() {
        let alix = ClientBuilder::new_test_client(&generate_local_wallet()).await;
        let bo = ClientBuilder::new_test_client(&generate_local_wallet()).await;

        let alix_group = alix
            .create_group(None, GroupMetadataOptions::default())
            .unwrap();

        alix_group
            .add_members_by_inbox_id(&alix, vec![bo.inbox_id()])
            .await
            .unwrap();

        // Create two commits
        alix_group
            .update_group_name(&alix, "foo".to_string())
            .await
            .unwrap();
        alix_group
            .update_group_name(&alix, "bar".to_string())
            .await
            .unwrap();

        let bo_group = receive_group_invite(&bo).await;
        // Get the group messages before we lock the DB, simulating an error that happens
        // in the middle of a sync instead of the beginning
        let bo_messages = bo
            .query_group_messages(&bo_group.group_id, &bo.store().conn().unwrap())
            .await
            .unwrap();

        let conn_1: XmtpOpenMlsProvider = bo.store().conn().unwrap().into();
        let mut conn_2 = bo.store().raw_conn().unwrap();

        // Begin an exclusive transaction on a second connection to lock the database
        conn_2.batch_execute("BEGIN EXCLUSIVE").unwrap();
        let process_result = bo_group.process_messages(bo_messages, &conn_1, &bo).await;
        if let Some(GroupError::ReceiveErrors(errors)) = process_result.err() {
            assert_eq!(errors.len(), 1);
            assert!(errors
                .first()
                .unwrap()
                .to_string()
                .contains("database is locked"));
        } else {
            panic!("Expected error")
        }
    }

    #[tokio::test(flavor = "multi_thread", worker_threads = 5)]
    async fn test_paralell_syncs() {
        let wallet = generate_local_wallet();
        let alix1 = Arc::new(ClientBuilder::new_test_client(&wallet).await);
        let alix1_group = alix1
            .create_group(None, GroupMetadataOptions::default())
            .unwrap();

        let alix2 = ClientBuilder::new_test_client(&wallet).await;

        let sync_tasks: Vec<_> = (0..10)
            .map(|_| {
                let group_clone = alix1_group.clone();
                let client_clone = alix1.clone();
                // Each of these syncs is going to trigger the client to invite alix2 to the group
                // because of the race
                tokio::spawn(async move { group_clone.sync(&client_clone).await })
            })
            .collect();

        let results = join_all(sync_tasks).await;

        // Check if any of the syncs failed
        for result in results.into_iter() {
            assert!(result.is_ok(), "Sync error {:?}", result.err());
        }

        // Make sure that only one welcome was sent
        let alix2_welcomes = alix1
            .api_client
            .query_welcome_messages(alix2.installation_public_key(), None)
            .await
            .unwrap();
        assert_eq!(alix2_welcomes.len(), 1);

        // Make sure that only one group message was sent
        let group_messages = alix1
            .api_client
            .query_group_messages(alix1_group.group_id.clone(), None)
            .await
            .unwrap();
        assert_eq!(group_messages.len(), 1);

        let alix2_group = receive_group_invite(&alix2).await;

        // Send a message from alix1
        alix1_group
            .send_message("hi from alix1".as_bytes(), &alix1)
            .await
            .unwrap();
        // Send a message from alix2
        alix2_group
            .send_message("hi from alix2".as_bytes(), &alix2)
            .await
            .unwrap();

        // Sync both clients
        alix1_group.sync(&alix1).await.unwrap();
        alix2_group.sync(&alix2).await.unwrap();

        let alix1_messages = alix1_group
            .find_messages(None, None, None, None, None)
            .unwrap();
        let alix2_messages = alix2_group
            .find_messages(None, None, None, None, None)
            .unwrap();
        assert_eq!(alix1_messages.len(), alix2_messages.len());

        assert!(alix1_messages
            .iter()
            .any(|m| m.decrypted_message_bytes == "hi from alix2".as_bytes()));
        assert!(alix2_messages
            .iter()
            .any(|m| m.decrypted_message_bytes == "hi from alix1".as_bytes()));
    }

    // Create a membership update intent, but don't sync it yet
    async fn create_membership_update_no_sync<ApiClient>(
        group: &MlsGroup,
        provider: &XmtpOpenMlsProvider,
        client: &Client<ApiClient>,
    ) where
        ApiClient: XmtpApi,
    {
        let intent_data = group
            .get_membership_update_intent(client, provider, vec![], vec![])
            .await
            .unwrap();

        // If there is nothing to do, stop here
        if intent_data.is_empty() {
            return;
        }

        group
            .queue_intent(IntentKind::UpdateGroupMembership, intent_data.into())
            .unwrap();
    }

    /**
     * This test case simulates situations where adding missing
     * installations gets interrupted before the sync part happens
     *
     * We need to be safe even in situations where there are multiple
     * intents that do the same thing, leading to conflicts
     */
    #[tokio::test(flavor = "multi_thread", worker_threads = 5)]
    async fn add_missing_installs_reentrancy() {
        let wallet = generate_local_wallet();
        let alix1 = ClientBuilder::new_test_client(&wallet).await;
        let alix1_group = alix1
            .create_group(None, GroupMetadataOptions::default())
            .unwrap();

        let alix1_provider = alix1.mls_provider().unwrap();

        let alix2 = ClientBuilder::new_test_client(&wallet).await;

        // We are going to run add_missing_installations TWICE
        // which will create two intents to add the installations
        create_membership_update_no_sync(&alix1_group, &alix1_provider, &alix1).await;
        create_membership_update_no_sync(&alix1_group, &alix1_provider, &alix1).await;

        // Now I am going to run publish intents multiple times
        alix1_group
            .publish_intents(&alix1_provider, &alix1)
            .await
            .expect("Expect publish to be OK");
        alix1_group
            .publish_intents(&alix1_provider, &alix1)
            .await
            .expect("Expected publish to be OK");

        // Now I am going to sync twice
        alix1_group
            .sync_with_conn(&alix1_provider, &alix1)
            .await
            .unwrap();
        alix1_group
            .sync_with_conn(&alix1_provider, &alix1)
            .await
            .unwrap();

        // Make sure that only one welcome was sent
        let alix2_welcomes = alix1
            .api_client
            .query_welcome_messages(alix2.installation_public_key(), None)
            .await
            .unwrap();
        assert_eq!(alix2_welcomes.len(), 1);

        // We expect two group messages to have been sent,
        // but only the first is valid
        let group_messages = alix1
            .api_client
            .query_group_messages(alix1_group.group_id.clone(), None)
            .await
            .unwrap();
        assert_eq!(group_messages.len(), 2);

        let alix2_group = receive_group_invite(&alix2).await;

        // Send a message from alix1
        alix1_group
            .send_message("hi from alix1".as_bytes(), &alix1)
            .await
            .unwrap();
        // Send a message from alix2
        alix2_group
            .send_message("hi from alix2".as_bytes(), &alix2)
            .await
            .unwrap();

        // Sync both clients
        alix1_group.sync(&alix1).await.unwrap();
        alix2_group.sync(&alix2).await.unwrap();

        let alix1_messages = alix1_group
            .find_messages(None, None, None, None, None)
            .unwrap();
        let alix2_messages = alix2_group
            .find_messages(None, None, None, None, None)
            .unwrap();
        assert_eq!(alix1_messages.len(), alix2_messages.len());

        assert!(alix1_messages
            .iter()
            .any(|m| m.decrypted_message_bytes == "hi from alix2".as_bytes()));
        assert!(alix2_messages
            .iter()
            .any(|m| m.decrypted_message_bytes == "hi from alix1".as_bytes()));
    }

    #[tokio::test(flavor = "multi_thread", worker_threads = 5)]
    async fn respect_allow_epoch_increment() {
        let wallet = generate_local_wallet();
        let client = ClientBuilder::new_test_client(&wallet).await;

        let group = client
            .create_group(None, GroupMetadataOptions::default())
            .unwrap();

        let _client_2 = ClientBuilder::new_test_client(&wallet).await;

        // Sync the group to get the message adding client_2 published to the network
        group.sync(&client).await.unwrap();

        // Retrieve the envelope for the commit from the network
        let messages = client
            .api_client
            .query_group_messages(group.group_id.clone(), None)
            .await
            .unwrap();

        let first_envelope = messages.first().unwrap();

        let Some(xmtp_proto::xmtp::mls::api::v1::group_message::Version::V1(first_message)) =
            first_envelope.clone().version
        else {
            panic!("wrong message format")
        };
        let provider = client.mls_provider().unwrap();
        let mut openmls_group = group.load_mls_group(&provider).unwrap();
        let process_result = group
            .process_message(
                &client,
                &mut openmls_group,
                &provider,
                &first_message,
                false,
            )
            .await;

        assert_err!(
            process_result,
            MessageProcessingError::EpochIncrementNotAllowed
        );
    }

    #[tokio::test]
    async fn test_get_and_set_consent() {
        let alix = ClientBuilder::new_test_client(&generate_local_wallet()).await;
        let bola = ClientBuilder::new_test_client(&generate_local_wallet()).await;
        let caro = ClientBuilder::new_test_client(&generate_local_wallet()).await;
        let alix_group = alix
            .create_group(None, GroupMetadataOptions::default())
            .unwrap();

        // group consent state should be allowed if user created it
        assert_eq!(alix_group.consent_state().unwrap(), ConsentState::Allowed);

        alix_group
            .update_consent_state(ConsentState::Denied)
            .unwrap();
        assert_eq!(alix_group.consent_state().unwrap(), ConsentState::Denied);

        alix_group
            .add_members_by_inbox_id(&alix, vec![bola.inbox_id()])
            .await
            .unwrap();

        bola.sync_welcomes().await.unwrap();
        let bola_groups = bola.find_groups(FindGroupParams::default()).unwrap();
        let bola_group = bola_groups.first().unwrap();
        // group consent state should default to unknown for users who did not create the group
        assert_eq!(bola_group.consent_state().unwrap(), ConsentState::Unknown);

        bola_group
            .send_message("hi from bola".as_bytes(), &bola)
            .await
            .unwrap();

        // group consent state should be allowed if user sends a message to the group
        assert_eq!(bola_group.consent_state().unwrap(), ConsentState::Allowed);

        alix_group
            .add_members_by_inbox_id(&alix, vec![caro.inbox_id()])
            .await
            .unwrap();

        caro.sync_welcomes().await.unwrap();
        let caro_groups = caro.find_groups(FindGroupParams::default()).unwrap();
        let caro_group = caro_groups.first().unwrap();

        caro_group
            .send_message_optimistic("hi from caro".as_bytes())
            .unwrap();

        caro_group.publish_messages(&caro).await.unwrap();

        // group consent state should be allowed if user publishes a message to the group
        assert_eq!(caro_group.consent_state().unwrap(), ConsentState::Allowed);
    }

    #[tokio::test]
    async fn test_validate_dm_group() {
        let client = ClientBuilder::new_test_client(&generate_local_wallet()).await;
        let added_by_inbox = "added_by_inbox_id";
        let creator_inbox_id = client.context.identity.inbox_id().clone();
        let dm_target_inbox_id = added_by_inbox.to_string();

        // Test case 1: Valid DM group
        let valid_dm_group = MlsGroup::create_test_dm_group(
            client.context.clone(),
            dm_target_inbox_id.clone(),
            None,
            None,
            None,
            None,
        )
        .unwrap();
        assert!(validate_dm_group(
            &client,
            &valid_dm_group
                .load_mls_group(client.mls_provider().unwrap())
                .unwrap(),
            added_by_inbox
        )
        .is_ok());

        // Test case 2: Invalid conversation type
        let invalid_protected_metadata =
            build_protected_metadata_extension(creator_inbox_id.clone(), Purpose::Conversation)
                .unwrap();
        let invalid_type_group = MlsGroup::create_test_dm_group(
            client.context.clone(),
            dm_target_inbox_id.clone(),
            Some(invalid_protected_metadata),
            None,
            None,
            None,
        )
        .unwrap();
        assert!(matches!(
            validate_dm_group(&client, &invalid_type_group.load_mls_group(client.mls_provider().unwrap()).unwrap(), added_by_inbox),
            Err(GroupError::Generic(msg)) if msg.contains("Invalid conversation type")
        ));

        // Test case 3: Missing DmMembers
        // This case is not easily testable with the current structure, as DmMembers are set in the protected metadata

        // Test case 4: Mismatched DM members
        let mismatched_dm_members = build_dm_protected_metadata_extension(
            creator_inbox_id.clone(),
            "wrong_inbox_id".to_string(),
        )
        .unwrap();
        let mismatched_dm_members_group = MlsGroup::create_test_dm_group(
            client.context.clone(),
            dm_target_inbox_id.clone(),
            Some(mismatched_dm_members),
            None,
            None,
            None,
        )
        .unwrap();
        assert!(matches!(
            validate_dm_group(&client, &mismatched_dm_members_group.load_mls_group(client.mls_provider().unwrap()).unwrap(), added_by_inbox),
            Err(GroupError::Generic(msg)) if msg.contains("DM members do not match expected inboxes")
        ));

        // Test case 5: Non-empty admin list
        let non_empty_admin_list = build_mutable_metadata_extension_default(
            creator_inbox_id.clone(),
            GroupMetadataOptions::default(),
        )
        .unwrap();
        let non_empty_admin_list_group = MlsGroup::create_test_dm_group(
            client.context.clone(),
            dm_target_inbox_id.clone(),
            None,
            Some(non_empty_admin_list),
            None,
            None,
        )
        .unwrap();
        assert!(matches!(
            validate_dm_group(&client, &non_empty_admin_list_group.load_mls_group(client.mls_provider().unwrap()).unwrap(), added_by_inbox),
            Err(GroupError::Generic(msg)) if msg.contains("DM group must have empty admin and super admin lists")
        ));

        // Test case 6: Non-empty super admin list
        // Similar to test case 5, but with super_admin_list

        // Test case 7: Invalid permissions
        let invalid_permissions = PolicySet::default();
        let invalid_permissions_group = MlsGroup::create_test_dm_group(
            client.context.clone(),
            dm_target_inbox_id.clone(),
            None,
            None,
            None,
            Some(invalid_permissions),
        )
        .unwrap();
        assert!(matches!(
                validate_dm_group(
                    &client,
                    &invalid_permissions_group.load_mls_group(client.mls_provider().unwrap()).unwrap(),
                    added_by_inbox
                ),
            Err(GroupError::Generic(msg)) if msg.contains("Invalid permissions for DM group")
        ));
    }
}<|MERGE_RESOLUTION|>--- conflicted
+++ resolved
@@ -338,10 +338,6 @@
         Ok(new_group)
     }
 
-<<<<<<< HEAD
-    /// Create a group from a decrypted and decoded welcome message
-    /// If the group already exists in the store, overwrite the MLS state and do not update the group entry
-=======
     // Create a new DM and save it to the DB
     pub fn create_dm_and_insert(
         context: Arc<XmtpMlsLocalContext>,
@@ -394,7 +390,6 @@
 
     // Create a group from a decrypted and decoded welcome message
     // If the group already exists in the store, overwrite the MLS state and do not update the group entry
->>>>>>> 814c0067
     async fn create_from_welcome<ApiClient: XmtpApi>(
         client: &Client<ApiClient>,
         provider: &XmtpOpenMlsProvider,
@@ -1573,12 +1568,8 @@
         },
         storage::{
             consent_record::ConsentState,
-<<<<<<< HEAD
-            group_intent::{IntentKind, IntentState},
-=======
             group::Purpose,
             group_intent::{IntentKind, IntentState, NewGroupIntent},
->>>>>>> 814c0067
             group_message::{GroupMessageKind, StoredGroupMessage},
         },
         xmtp_openmls_provider::XmtpOpenMlsProvider,
