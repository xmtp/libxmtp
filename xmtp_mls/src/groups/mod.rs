pub mod device_sync;
pub mod group_membership;
pub mod group_metadata;
pub mod group_mutable_metadata;
pub mod group_permissions;
pub mod intents;
pub mod members;
pub mod scoped_client;

mod disappearing_messages;
pub(super) mod mls_sync;
pub(super) mod subscriptions;
pub mod validated_commit;

use device_sync::preference_sync::UserPreferenceUpdate;
use intents::SendMessageIntentData;
use mls_sync::GroupMessageProcessingError;
use openmls::{
    credentials::{BasicCredential, CredentialType},
    error::LibraryError,
    extensions::{
        Extension, ExtensionType, Extensions, Metadata, RequiredCapabilitiesExtension,
        UnknownExtension,
    },
    group::{
        CreateGroupContextExtProposalError, MlsGroupCreateConfig, MlsGroupJoinConfig,
        ProcessedWelcome,
    },
    messages::proposals::ProposalType,
    prelude::{
        BasicCredentialError, Capabilities, CredentialWithKey, Error as TlsCodecError, GroupId,
        MlsGroup as OpenMlsGroup, StagedWelcome, Welcome as MlsWelcome, WireFormatPolicy,
    },
};
use openmls_traits::OpenMlsProvider;
use prost::Message;
use thiserror::Error;
use tokio::sync::Mutex;
use xmtp_content_types::reaction::{LegacyReaction, ReactionCodec};

use self::device_sync::DeviceSyncError;
pub use self::group_permissions::PreconfiguredPolicies;
use self::scoped_client::ScopedGroupClient;
use self::{
    group_membership::GroupMembership,
    group_metadata::{extract_group_metadata, DmMembers},
    group_mutable_metadata::{GroupMutableMetadata, GroupMutableMetadataError, MetadataField},
    group_permissions::{
        extract_group_permissions, GroupMutablePermissions, GroupMutablePermissionsError,
    },
    intents::{
        AdminListActionType, PermissionPolicyOption, PermissionUpdateType,
        UpdateAdminListIntentData, UpdateMetadataIntentData, UpdatePermissionIntentData,
    },
    validated_commit::extract_group_membership,
};
use self::{
    group_metadata::{GroupMetadata, GroupMetadataError},
    group_permissions::PolicySet,
    intents::IntentError,
    validated_commit::CommitValidationError,
};
use crate::storage::{
    group::DmIdExt,
    group_message::{ContentType, StoredGroupMessageWithReactions},
    NotFound, StorageError,
};
use xmtp_common::time::now_ns;
use xmtp_proto::xmtp::mls::message_contents::{
    content_types::ReactionV2,
    plaintext_envelope::{Content, V1},
    EncodedContent, PlaintextEnvelope,
};

use crate::{
    api::WrappedApiError,
    client::{deserialize_welcome, ClientError, XmtpMlsLocalContext},
    configuration::{
        CIPHERSUITE, GROUP_MEMBERSHIP_EXTENSION_ID, GROUP_PERMISSIONS_EXTENSION_ID, MAX_GROUP_SIZE,
        MAX_PAST_EPOCHS, MUTABLE_METADATA_EXTENSION_ID,
        SEND_MESSAGE_UPDATE_INSTALLATIONS_INTERVAL_NS,
    },
    hpke::{decrypt_welcome, HpkeError},
    identity::{parse_credential, IdentityError},
    identity_updates::{load_identity_updates, InstallationDiffError},
    intents::ProcessIntentError,
    storage::xmtp_openmls_provider::XmtpOpenMlsProvider,
    storage::{
        consent_record::{ConsentState, ConsentType, StoredConsentRecord},
        db_connection::DbConnection,
        group::{ConversationType, GroupMembershipState, StoredGroup},
        group_intent::IntentKind,
        group_message::{DeliveryStatus, GroupMessageKind, MsgQueryArgs, StoredGroupMessage},
        sql_key_store,
    },
    subscriptions::{LocalEventError, LocalEvents},
    utils::id::calculate_message_id,
    Store, MLS_COMMIT_LOCK,
};
use std::future::Future;
use std::{collections::HashSet, sync::Arc};
use xmtp_cryptography::signature::{sanitize_evm_addresses, AddressValidationError};
use xmtp_id::{InboxId, InboxIdRef};

use crate::groups::group_mutable_metadata::MessageDisappearingSettings;
use xmtp_common::retry::RetryableError;

#[derive(Debug, Error)]
pub enum GroupError {
    #[error(transparent)]
    NotFound(#[from] NotFound),
    #[error("Max user limit exceeded.")]
    UserLimitExceeded,
    #[error("api error: {0}")]
    Api(#[from] xmtp_proto::Error),
    #[error("api error: {0}")]
    WrappedApi(#[from] WrappedApiError),
    #[error("invalid group membership")]
    InvalidGroupMembership,
    #[error("storage error: {0}")]
    Storage(#[from] crate::storage::StorageError),
    #[error("intent error: {0}")]
    Intent(#[from] IntentError),
    #[error("create message: {0}")]
    CreateMessage(#[from] openmls::prelude::CreateMessageError),
    #[error("TLS Codec error: {0}")]
    TlsError(#[from] TlsCodecError),
    #[error("SequenceId not found in local db")]
    MissingSequenceId,
    #[error("Addresses not found {0:?}")]
    AddressNotFound(Vec<String>),
    #[error("add members: {0}")]
    UpdateGroupMembership(
        #[from] openmls::prelude::UpdateGroupMembershipError<sql_key_store::SqlKeyStoreError>,
    ),
    #[error("group create: {0}")]
    GroupCreate(#[from] openmls::group::NewGroupError<sql_key_store::SqlKeyStoreError>),
    #[error("self update: {0}")]
    SelfUpdate(#[from] openmls::group::SelfUpdateError<sql_key_store::SqlKeyStoreError>),
    #[error("welcome error: {0}")]
    WelcomeError(#[from] openmls::prelude::WelcomeError<sql_key_store::SqlKeyStoreError>),
    #[error("Invalid extension {0}")]
    InvalidExtension(#[from] openmls::prelude::InvalidExtensionError),
    #[error("Invalid signature: {0}")]
    Signature(#[from] openmls::prelude::SignatureError),
    #[error("client: {0}")]
    Client(#[from] ClientError),
    #[error("receive error: {0}")]
    ReceiveError(#[from] GroupMessageProcessingError),
    #[error("Receive errors: {0:?}")]
    ReceiveErrors(Vec<GroupMessageProcessingError>),
    #[error("generic: {0}")]
    Generic(String),
    #[error("diesel error {0}")]
    Diesel(#[from] diesel::result::Error),
    #[error(transparent)]
    AddressValidation(#[from] AddressValidationError),
    #[error(transparent)]
    LocalEvent(#[from] LocalEventError),
    #[error("Public Keys {0:?} are not valid ed25519 public keys")]
    InvalidPublicKeys(Vec<Vec<u8>>),
    #[error("Commit validation error {0}")]
    CommitValidation(#[from] CommitValidationError),
    #[error("Metadata error {0}")]
    GroupMetadata(#[from] GroupMetadataError),
    #[error("Mutable Metadata error {0}")]
    GroupMutableMetadata(#[from] GroupMutableMetadataError),
    #[error("Mutable Permissions error {0}")]
    GroupMutablePermissions(#[from] GroupMutablePermissionsError),
    #[error("Errors occurred during sync {0:?}")]
    Sync(Vec<GroupError>),
    #[error("Hpke error: {0}")]
    Hpke(#[from] HpkeError),
    #[error("identity error: {0}")]
    Identity(#[from] IdentityError),
    #[error("serialization error: {0}")]
    EncodeError(#[from] prost::EncodeError),
    #[error("create group context proposal error: {0}")]
    CreateGroupContextExtProposalError(
        #[from] CreateGroupContextExtProposalError<sql_key_store::SqlKeyStoreError>,
    ),
    #[error("Credential error")]
    CredentialError(#[from] BasicCredentialError),
    #[error("LeafNode error")]
    LeafNodeError(#[from] LibraryError),

    #[error("Message History error: {0}")]
    MessageHistory(#[from] Box<DeviceSyncError>),
    #[error("Installation diff error: {0}")]
    InstallationDiff(#[from] InstallationDiffError),
    #[error("PSKs are not support")]
    NoPSKSupport,
    #[error("Metadata update must specify a metadata field")]
    InvalidPermissionUpdate,
    #[error("dm requires target inbox_id")]
    InvalidDmMissingInboxId,
    #[error("Missing metadata field {name}")]
    MissingMetadataField { name: String },
    #[error("sql key store error: {0}")]
    SqlKeyStore(#[from] sql_key_store::SqlKeyStoreError),
    #[error("Sync failed to wait for intent")]
    SyncFailedToWait,
    #[error("cannot change metadata of DM")]
    DmGroupMetadataForbidden,
    #[error("Missing pending commit")]
    MissingPendingCommit,
    #[error("Intent not committed")]
    IntentNotCommitted,
    #[error(transparent)]
    ProcessIntent(#[from] ProcessIntentError),
    #[error("Failed to load lock")]
    LockUnavailable,
    #[error("Failed to acquire semaphore lock")]
    LockFailedToAcquire,
}

impl RetryableError for GroupError {
    fn is_retryable(&self) -> bool {
        match self {
            Self::Api(api_error) => api_error.is_retryable(),
            Self::ReceiveErrors(errors) => errors.iter().any(|e| e.is_retryable()),
            Self::Client(client_error) => client_error.is_retryable(),
            Self::Diesel(diesel) => diesel.is_retryable(),
            Self::Storage(storage) => storage.is_retryable(),
            Self::ReceiveError(msg) => msg.is_retryable(),
            Self::Hpke(hpke) => hpke.is_retryable(),
            Self::Identity(identity) => identity.is_retryable(),
            Self::UpdateGroupMembership(update) => update.is_retryable(),
            Self::GroupCreate(group) => group.is_retryable(),
            Self::SelfUpdate(update) => update.is_retryable(),
            Self::WelcomeError(welcome) => welcome.is_retryable(),
            Self::SqlKeyStore(sql) => sql.is_retryable(),
            Self::Sync(errs) => errs.iter().any(|e| e.is_retryable()),
            Self::InstallationDiff(diff) => diff.is_retryable(),
            Self::CreateGroupContextExtProposalError(create) => create.is_retryable(),
            Self::CommitValidation(err) => err.is_retryable(),
            Self::WrappedApi(err) => err.is_retryable(),
            Self::MessageHistory(err) => err.is_retryable(),
            Self::ProcessIntent(err) => err.is_retryable(),
            Self::LocalEvent(err) => err.is_retryable(),
            Self::LockUnavailable => true,
            Self::LockFailedToAcquire => true,
            Self::SyncFailedToWait => true,
            Self::NotFound(_)
            | Self::GroupMetadata(_)
            | Self::GroupMutableMetadata(_)
            | Self::GroupMutablePermissions(_)
            | Self::UserLimitExceeded
            | Self::InvalidGroupMembership
            | Self::Intent(_)
            | Self::CreateMessage(_)
            | Self::TlsError(_)
            | Self::IntentNotCommitted
            | Self::Generic(_)
            | Self::InvalidDmMissingInboxId
            | Self::MissingSequenceId
            | Self::AddressNotFound(_)
            | Self::InvalidExtension(_)
            | Self::MissingMetadataField { .. }
            | Self::DmGroupMetadataForbidden
            | Self::Signature(_)
            | Self::LeafNodeError(_)
            | Self::NoPSKSupport
            | Self::MissingPendingCommit
            | Self::InvalidPermissionUpdate
            | Self::AddressValidation(_)
            | Self::InvalidPublicKeys(_)
            | Self::CredentialError(_)
            | Self::EncodeError(_) => false,
        }
    }
}

pub struct MlsGroup<C> {
    pub group_id: Vec<u8>,
    pub created_at_ns: i64,
    pub client: Arc<C>,
    mutex: Arc<Mutex<()>>,
}

pub struct ConversationListItem<C> {
    pub group: MlsGroup<C>,
    pub last_message: Option<StoredGroupMessage>,
}

#[derive(Default)]
pub struct GroupMetadataOptions {
    pub name: Option<String>,
    pub image_url_square: Option<String>,
    pub description: Option<String>,
<<<<<<< HEAD
    pub message_expiration_from_ms: Option<i64>,
    pub message_expiration_ms: Option<i64>,
=======
    pub pinned_frame_url: Option<String>,
    pub message_disappearing_settings: Option<MessageDisappearingSettings>,
>>>>>>> bac3c101
}

impl<C> Clone for MlsGroup<C> {
    fn clone(&self) -> Self {
        Self {
            group_id: self.group_id.clone(),
            created_at_ns: self.created_at_ns,
            client: self.client.clone(),
            mutex: self.mutex.clone(),
        }
    }
}

pub struct HmacKey {
    pub key: [u8; 42],
    // # of 30 day periods since unix epoch
    pub epoch: i64,
}

#[derive(Debug, Clone, PartialEq)]
pub enum UpdateAdminListType {
    Add,
    Remove,
    AddSuper,
    RemoveSuper,
}

/// Fields extracted from content of a message that should be stored in the DB
pub struct QueryableContentFields {
    pub content_type: ContentType,
    pub version_major: i32,
    pub version_minor: i32,
    pub authority_id: String,
    pub reference_id: Option<Vec<u8>>,
}

impl Default for QueryableContentFields {
    fn default() -> Self {
        Self {
            content_type: ContentType::Unknown, // Or whatever the appropriate default is
            version_major: 0,
            version_minor: 0,
            authority_id: String::new(),
            reference_id: None,
        }
    }
}

impl TryFrom<EncodedContent> for QueryableContentFields {
    type Error = prost::DecodeError;

    fn try_from(content: EncodedContent) -> Result<Self, Self::Error> {
        let content_type_id = content.r#type.unwrap_or_default();
        let reference_id = match (
            content_type_id.type_id.as_str(),
            content_type_id.version_major,
        ) {
            (ReactionCodec::TYPE_ID, major) if major >= 2 => {
                ReactionV2::decode(content.content.as_slice())
                    .ok()
                    .and_then(|reaction| hex::decode(reaction.reference).ok())
            }
            (ReactionCodec::TYPE_ID, _) => LegacyReaction::decode(&content.content)
                .and_then(|legacy_reaction| hex::decode(legacy_reaction.reference).ok()),
            _ => None,
        };

        Ok(QueryableContentFields {
            content_type: content_type_id.type_id.into(),
            version_major: content_type_id.version_major as i32,
            version_minor: content_type_id.version_minor as i32,
            authority_id: content_type_id.authority_id.to_string(),
            reference_id,
        })
    }
}

/// Represents a group, which can contain anywhere from 1 to MAX_GROUP_SIZE inboxes.
///
/// This is a wrapper around OpenMLS's `MlsGroup` that handles our application-level configuration
/// and validations.
impl<ScopedClient: ScopedGroupClient> MlsGroup<ScopedClient> {
    // Creates a new group instance. Does not validate that the group exists in the DB
    pub fn new(client: ScopedClient, group_id: Vec<u8>, created_at_ns: i64) -> Self {
        Self::new_from_arc(Arc::new(client), group_id, created_at_ns)
    }

    /// Creates a new group instance. Validate that the group exists in the DB before constructing
    /// the group.
    ///
    /// # Returns
    ///
    /// Returns the Group and the stored group information as a tuple.
    pub fn new_validated(
        client: ScopedClient,
        group_id: Vec<u8>,
        provider: &XmtpOpenMlsProvider,
    ) -> Result<(Self, StoredGroup), GroupError> {
        if let Some(group) = provider.conn_ref().find_group(&group_id)? {
            Ok((
                Self::new_from_arc(Arc::new(client), group_id, group.created_at_ns),
                group,
            ))
        } else {
            tracing::error!("Failed to validate existence of group");
            Err(NotFound::GroupById(group_id).into())
        }
    }

    pub(crate) fn new_from_arc(
        client: Arc<ScopedClient>,
        group_id: Vec<u8>,
        created_at_ns: i64,
    ) -> Self {
        let mut mutexes = client.context().mutexes.clone();
        Self {
            group_id: group_id.clone(),
            created_at_ns,
            mutex: mutexes.get_mutex(group_id),
            client,
        }
    }

    pub(self) fn context(&self) -> Arc<XmtpMlsLocalContext> {
        self.client.context()
    }

    /// Instantiate a new [`XmtpOpenMlsProvider`] pulling a connection from the database.
    /// prefer to use an already-instantiated mls provider if possible.
    pub fn mls_provider(&self) -> Result<XmtpOpenMlsProvider, StorageError> {
        self.context().mls_provider()
    }

    // Load the stored OpenMLS group from the OpenMLS provider's keystore
    #[tracing::instrument(level = "trace", skip_all)]
    pub(crate) fn load_mls_group_with_lock<F, R>(
        &self,
        provider: impl OpenMlsProvider,
        operation: F,
    ) -> Result<R, GroupError>
    where
        F: FnOnce(OpenMlsGroup) -> Result<R, GroupError>,
    {
        // Get the group ID for locking
        let group_id = self.group_id.clone();

        // Acquire the lock synchronously using blocking_lock
        let _lock = MLS_COMMIT_LOCK.get_lock_sync(group_id.clone());
        // Load the MLS group
        let mls_group =
            OpenMlsGroup::load(provider.storage(), &GroupId::from_slice(&self.group_id))
                .map_err(|_| NotFound::MlsGroup)?
                .ok_or(NotFound::MlsGroup)?;

        // Perform the operation with the MLS group
        operation(mls_group)
    }

    // Load the stored OpenMLS group from the OpenMLS provider's keystore
    #[tracing::instrument(level = "trace", skip_all)]
    pub(crate) async fn load_mls_group_with_lock_async<F, E, R, Fut>(
        &self,
        provider: &XmtpOpenMlsProvider,
        operation: F,
    ) -> Result<R, E>
    where
        F: FnOnce(OpenMlsGroup) -> Fut,
        Fut: Future<Output = Result<R, E>>,
        E: From<GroupMessageProcessingError> + From<crate::StorageError>,
    {
        // Get the group ID for locking
        let group_id = self.group_id.clone();

        // Acquire the lock asynchronously
        let _lock = MLS_COMMIT_LOCK.get_lock_async(group_id.clone()).await;

        // Load the MLS group
        let mls_group =
            OpenMlsGroup::load(provider.storage(), &GroupId::from_slice(&self.group_id))
                .map_err(crate::StorageError::from)?
                .ok_or(StorageError::from(NotFound::GroupById(
                    self.group_id.to_vec(),
                )))?;

        // Perform the operation with the MLS group
        operation(mls_group).await.map_err(Into::into)
    }

    // Create a new group and save it to the DB
    pub(crate) fn create_and_insert(
        client: Arc<ScopedClient>,
        provider: &XmtpOpenMlsProvider,
        membership_state: GroupMembershipState,
        permissions_policy_set: PolicySet,
        opts: GroupMetadataOptions,
    ) -> Result<Self, GroupError> {
        let context = client.context();
        let creator_inbox_id = context.inbox_id();
        let protected_metadata =
            build_protected_metadata_extension(creator_inbox_id, ConversationType::Group)?;
        let mutable_metadata = build_mutable_metadata_extension_default(creator_inbox_id, opts)?;
        let group_membership = build_starting_group_membership_extension(creator_inbox_id, 0);
        let mutable_permissions = build_mutable_permissions_extension(permissions_policy_set)?;
        let group_config = build_group_config(
            protected_metadata,
            mutable_metadata,
            group_membership,
            mutable_permissions,
        )?;

        let mls_group = OpenMlsGroup::new(
            provider,
            &context.identity.installation_keys,
            &group_config,
            CredentialWithKey {
                credential: context.identity.credential(),
                signature_key: context.identity.installation_keys.public_slice().into(),
            },
        )?;

        let group_id = mls_group.group_id().to_vec();
        let stored_group = StoredGroup::new(
            group_id.clone(),
            now_ns(),
            membership_state,
            context.inbox_id().to_string(),
            None,
        );

        stored_group.store(provider.conn_ref())?;
        let new_group = Self::new_from_arc(client.clone(), group_id, stored_group.created_at_ns);

        // Consent state defaults to allowed when the user creates the group
        new_group.update_consent_state(ConsentState::Allowed)?;
        Ok(new_group)
    }

    // Create a new DM and save it to the DB
    pub(crate) fn create_dm_and_insert(
        provider: &XmtpOpenMlsProvider,
        client: Arc<ScopedClient>,
        membership_state: GroupMembershipState,
        dm_target_inbox_id: InboxId,
    ) -> Result<Self, GroupError> {
        let context = client.context();
        let protected_metadata =
            build_dm_protected_metadata_extension(context.inbox_id(), dm_target_inbox_id.clone())?;
        let mutable_metadata =
            build_dm_mutable_metadata_extension_default(context.inbox_id(), &dm_target_inbox_id)?;
        let group_membership = build_starting_group_membership_extension(context.inbox_id(), 0);
        let mutable_permissions = PolicySet::new_dm();
        let mutable_permission_extension =
            build_mutable_permissions_extension(mutable_permissions)?;
        let group_config = build_group_config(
            protected_metadata,
            mutable_metadata,
            group_membership,
            mutable_permission_extension,
        )?;

        let mls_group = OpenMlsGroup::new(
            &provider,
            &context.identity.installation_keys,
            &group_config,
            CredentialWithKey {
                credential: context.identity.credential(),
                signature_key: context.identity.installation_keys.public_slice().into(),
            },
        )?;

        let group_id = mls_group.group_id().to_vec();

        let stored_group = StoredGroup::new(
            group_id.clone(),
            now_ns(),
            membership_state,
            context.inbox_id().to_string(),
            Some(DmMembers {
                member_one_inbox_id: dm_target_inbox_id,
                member_two_inbox_id: client.inbox_id().to_string(),
            }),
        );

        stored_group.store(provider.conn_ref())?;
        let new_group = Self::new_from_arc(client.clone(), group_id, stored_group.created_at_ns);
        // Consent state defaults to allowed when the user creates the group
        new_group.update_consent_state(ConsentState::Allowed)?;
        Ok(new_group)
    }

    // Create a group from a decrypted and decoded welcome message
    // If the group already exists in the store, overwrite the MLS state and do not update the group entry
    async fn create_from_welcome(
        client: &ScopedClient,
        provider: &XmtpOpenMlsProvider,
        welcome: MlsWelcome,
        added_by_inbox: String,
        welcome_id: i64,
    ) -> Result<Self, GroupError>
    where
        ScopedClient: Clone,
    {
        tracing::info!("Creating from welcome");
        let mls_welcome =
            StagedWelcome::new_from_welcome(provider, &build_group_join_config(), welcome, None)?;

        let mls_group = mls_welcome.into_group(provider)?;
        let group_id = mls_group.group_id().to_vec();
        let metadata = extract_group_metadata(&mls_group)?;
        let dm_members = metadata.dm_members;

        let conversation_type = metadata.conversation_type;

        let to_store = match conversation_type {
            ConversationType::Group => StoredGroup::new_from_welcome(
                group_id.clone(),
                now_ns(),
                GroupMembershipState::Pending,
                added_by_inbox,
                welcome_id,
                conversation_type,
                dm_members,
            ),
            ConversationType::Dm => {
                validate_dm_group(client, &mls_group, &added_by_inbox)?;
                StoredGroup::new_from_welcome(
                    group_id.clone(),
                    now_ns(),
                    GroupMembershipState::Pending,
                    added_by_inbox,
                    welcome_id,
                    conversation_type,
                    dm_members,
                )
            }
            ConversationType::Sync => StoredGroup::new_from_welcome(
                group_id.clone(),
                now_ns(),
                GroupMembershipState::Allowed,
                added_by_inbox,
                welcome_id,
                conversation_type,
                dm_members,
            ),
        };

        // Ensure that the list of members in the group's MLS tree matches the list of inboxes specified
        // in the `GroupMembership` extension.
        validate_initial_group_membership(&client, provider.conn_ref(), &mls_group).await?;

        // Insert or replace the group in the database.
        // Replacement can happen in the case that the user has been removed from and subsequently re-added to the group.
        let stored_group = provider.conn_ref().insert_or_replace_group(to_store)?;

        Ok(Self::new(
            client.clone(),
            stored_group.id,
            stored_group.created_at_ns,
        ))
    }

    /// Decrypt a welcome message using HPKE and then create and save a group from the stored message
    pub async fn create_from_encrypted_welcome(
        client: &ScopedClient,
        provider: &XmtpOpenMlsProvider,
        hpke_public_key: &[u8],
        encrypted_welcome_bytes: &[u8],
        welcome_id: i64,
    ) -> Result<Self, GroupError>
    where
        ScopedClient: Clone,
    {
        tracing::info!("Trying to decrypt welcome");
        let welcome_bytes = decrypt_welcome(provider, hpke_public_key, encrypted_welcome_bytes)?;

        let welcome = deserialize_welcome(&welcome_bytes)?;

        let join_config = build_group_join_config();

        let processed_welcome =
            ProcessedWelcome::new_from_welcome(provider, &join_config, welcome.clone())?;
        let psks = processed_welcome.psks();
        if !psks.is_empty() {
            tracing::error!("No PSK support for welcome");
            return Err(GroupError::NoPSKSupport);
        }
        let staged_welcome = processed_welcome.into_staged_welcome(provider, None)?;

        let added_by_node = staged_welcome.welcome_sender()?;

        let added_by_credential = BasicCredential::try_from(added_by_node.credential().clone())?;
        let inbox_id = parse_credential(added_by_credential.identity())?;

        Self::create_from_welcome(client, provider, welcome, inbox_id, welcome_id).await
    }

    pub(crate) fn create_and_insert_sync_group(
        client: Arc<ScopedClient>,
        provider: &XmtpOpenMlsProvider,
    ) -> Result<MlsGroup<ScopedClient>, GroupError> {
        let context = client.context();
        let creator_inbox_id = context.inbox_id();

        let protected_metadata =
            build_protected_metadata_extension(creator_inbox_id, ConversationType::Sync)?;
        let mutable_metadata = build_mutable_metadata_extension_default(
            creator_inbox_id,
            GroupMetadataOptions::default(),
        )?;
        let group_membership = build_starting_group_membership_extension(creator_inbox_id, 0);
        let mutable_permissions =
            build_mutable_permissions_extension(PreconfiguredPolicies::default().to_policy_set())?;
        let group_config = build_group_config(
            protected_metadata,
            mutable_metadata,
            group_membership,
            mutable_permissions,
        )?;
        let mls_group = OpenMlsGroup::new(
            &provider,
            &context.identity.installation_keys,
            &group_config,
            CredentialWithKey {
                credential: context.identity.credential(),
                signature_key: context.identity.installation_keys.public_slice().into(),
            },
        )?;

        let group_id = mls_group.group_id().to_vec();
        let stored_group =
            StoredGroup::new_sync_group(group_id.clone(), now_ns(), GroupMembershipState::Allowed);

        stored_group.store(provider.conn_ref())?;

        Ok(Self::new_from_arc(
            client,
            stored_group.id,
            stored_group.created_at_ns,
        ))
    }

    /// Send a message on this users XMTP [`Client`].
    pub async fn send_message(&self, message: &[u8]) -> Result<Vec<u8>, GroupError> {
        let provider = self.mls_provider()?;
        self.send_message_with_provider(message, &provider).await
    }

    /// Send a message with the given [`XmtpOpenMlsProvider`]
    pub async fn send_message_with_provider(
        &self,
        message: &[u8],
        provider: &XmtpOpenMlsProvider,
    ) -> Result<Vec<u8>, GroupError> {
        let update_interval_ns = Some(SEND_MESSAGE_UPDATE_INSTALLATIONS_INTERVAL_NS);
        self.maybe_update_installations(provider, update_interval_ns)
            .await?;

        let message_id =
            self.prepare_message(message, provider, |now| Self::into_envelope(message, now))?;

        self.sync_until_last_intent_resolved(provider).await?;
        // implicitly set group consent state to allowed
        self.update_consent_state(ConsentState::Allowed)?;

        Ok(message_id)
    }

    /// Publish all unpublished messages. This happens by calling `sync_until_last_intent_resolved`
    /// which publishes all pending intents and reads them back from the network.
    pub async fn publish_messages(&self) -> Result<(), GroupError> {
        let conn = self.context().store().conn()?;
        let provider = XmtpOpenMlsProvider::from(conn);
        let update_interval_ns = Some(SEND_MESSAGE_UPDATE_INSTALLATIONS_INTERVAL_NS);
        self.maybe_update_installations(&provider, update_interval_ns)
            .await?;
        self.sync_until_last_intent_resolved(&provider).await?;

        // implicitly set group consent state to allowed
        self.update_consent_state(ConsentState::Allowed)?;

        Ok(())
    }

    /// Checks the network to see if any group members have identity updates that would cause installations
    /// to be added or removed from the group.
    ///
    /// If so, adds/removes those group members
    pub async fn update_installations(&self) -> Result<(), GroupError> {
        let provider = self.client.mls_provider()?;
        self.maybe_update_installations(&provider, Some(0)).await?;
        Ok(())
    }

    /// Send a message, optimistically returning the ID of the message before the result of a message publish.
    pub fn send_message_optimistic(&self, message: &[u8]) -> Result<Vec<u8>, GroupError> {
        let provider = self.mls_provider()?;
        let message_id =
            self.prepare_message(message, &provider, |now| Self::into_envelope(message, now))?;
        Ok(message_id)
    }

    /// Helper function to extract queryable content fields from a message
    fn extract_queryable_content_fields(message: &[u8]) -> QueryableContentFields {
        // Return early with default if decoding fails or type is missing
        EncodedContent::decode(message)
            .inspect_err(|_| {
                tracing::debug!("No queryable content fields, msg not formatted as encoded content")
            })
            .and_then(|content| {
                QueryableContentFields::try_from(content).inspect_err(|e| {
                    tracing::debug!(
                        "Failed to convert EncodedContent to QueryableContentFields: {}",
                        e
                    )
                })
            })
            .unwrap_or_default()
    }

    /// Prepare a [`IntentKind::SendMessage`] intent, and [`StoredGroupMessage`] on this users XMTP [`Client`].
    ///
    /// # Arguments
    /// * message: UTF-8 or encoded message bytes
    /// * conn: Connection to SQLite database
    /// * envelope: closure that returns context-specific [`PlaintextEnvelope`]. Closure accepts
    ///     timestamp attached to intent & stored message.
    fn prepare_message<F>(
        &self,
        message: &[u8],
        provider: &XmtpOpenMlsProvider,
        envelope: F,
    ) -> Result<Vec<u8>, GroupError>
    where
        F: FnOnce(i64) -> PlaintextEnvelope,
    {
        let now = now_ns();
        let plain_envelope = envelope(now);
        let mut encoded_envelope = vec![];
        plain_envelope
            .encode(&mut encoded_envelope)
            .map_err(GroupError::EncodeError)?;

        let intent_data: Vec<u8> = SendMessageIntentData::new(encoded_envelope).into();
        self.queue_intent(provider, IntentKind::SendMessage, intent_data)?;

        // store this unpublished message locally before sending
        let message_id = calculate_message_id(&self.group_id, message, &now.to_string());
        let queryable_content_fields = Self::extract_queryable_content_fields(message);
        let group_message = StoredGroupMessage {
            id: message_id.clone(),
            group_id: self.group_id.clone(),
            decrypted_message_bytes: message.to_vec(),
            sent_at_ns: now,
            kind: GroupMessageKind::Application,
            sender_installation_id: self.context().installation_public_key().into(),
            sender_inbox_id: self.context().inbox_id().to_string(),
            delivery_status: DeliveryStatus::Unpublished,
            content_type: queryable_content_fields.content_type,
            version_major: queryable_content_fields.version_major,
            version_minor: queryable_content_fields.version_minor,
            authority_id: queryable_content_fields.authority_id,
            reference_id: queryable_content_fields.reference_id,
        };
        group_message.store(provider.conn_ref())?;

        Ok(message_id)
    }

    fn into_envelope(encoded_msg: &[u8], idempotency_key: i64) -> PlaintextEnvelope {
        PlaintextEnvelope {
            content: Some(Content::V1(V1 {
                content: encoded_msg.to_vec(),
                idempotency_key: idempotency_key.to_string(),
            })),
        }
    }

    /// Query the database for stored messages. Optionally filtered by time, kind, delivery_status
    /// and limit
    pub fn find_messages(
        &self,
        args: &MsgQueryArgs,
    ) -> Result<Vec<StoredGroupMessage>, GroupError> {
        let conn = self.context().store().conn()?;
        let messages = conn.get_group_messages(&self.group_id, args)?;
        Ok(messages)
    }

    /// Query the database for stored messages. Optionally filtered by time, kind, delivery_status
    /// and limit
    pub fn find_messages_with_reactions(
        &self,
        args: &MsgQueryArgs,
    ) -> Result<Vec<StoredGroupMessageWithReactions>, GroupError> {
        let conn = self.context().store().conn()?;
        let messages = conn.get_group_messages_with_reactions(&self.group_id, args)?;
        Ok(messages)
    }

    ///
    /// Add members to the group by account address
    ///
    /// If any existing members have new installations that have not been added or removed, the
    /// group membership will be updated to include those changes as well.
    #[tracing::instrument(level = "trace", skip_all)]
    pub async fn add_members(&self, account_addresses_to_add: &[String]) -> Result<(), GroupError> {
        let account_addresses = sanitize_evm_addresses(account_addresses_to_add)?;
        let inbox_id_map = self
            .client
            .api()
            .get_inbox_ids(account_addresses.clone())
            .await?;
        let provider = self.mls_provider()?;
        // get current number of users in group
        let member_count = self.members_with_provider(&provider).await?.len();
        if member_count + inbox_id_map.len() > MAX_GROUP_SIZE {
            return Err(GroupError::UserLimitExceeded);
        }

        if inbox_id_map.len() != account_addresses.len() {
            let found_addresses: HashSet<&String> = inbox_id_map.keys().collect();
            let to_add_hashset = HashSet::from_iter(account_addresses.iter());
            let missing_addresses = found_addresses.difference(&to_add_hashset);
            return Err(GroupError::AddressNotFound(
                missing_addresses.into_iter().cloned().cloned().collect(),
            ));
        }

        self.add_members_by_inbox_id_with_provider(
            &provider,
            &inbox_id_map.into_values().collect::<Vec<_>>(),
        )
        .await
    }

    #[tracing::instrument(level = "trace", skip_all)]
    pub async fn add_members_by_inbox_id<S: AsRef<str>>(
        &self,
        inbox_ids: &[S],
    ) -> Result<(), GroupError> {
        let provider = self.client.mls_provider()?;
        self.add_members_by_inbox_id_with_provider(&provider, inbox_ids)
            .await
    }

    #[tracing::instrument(level = "trace", skip_all)]
    pub async fn add_members_by_inbox_id_with_provider<S: AsRef<str>>(
        &self,
        provider: &XmtpOpenMlsProvider,
        inbox_ids: &[S],
    ) -> Result<(), GroupError> {
        let ids = inbox_ids.iter().map(AsRef::as_ref).collect::<Vec<&str>>();
        let intent_data = self
            .get_membership_update_intent(provider, ids.as_slice(), &[])
            .await?;

        // TODO:nm this isn't the best test for whether the request is valid
        // If some existing group member has an update, this will return an intent with changes
        // when we really should return an error
        if intent_data.is_empty() {
            tracing::warn!("Member already added");
            return Ok(());
        }

        let intent = self.queue_intent(
            provider,
            IntentKind::UpdateGroupMembership,
            intent_data.into(),
        )?;

        self.sync_until_intent_resolved(provider, intent.id).await
    }

    /// Removes members from the group by their account addresses.
    ///
    /// # Arguments
    /// * `client` - The XMTP client.
    /// * `account_addresses_to_remove` - A vector of account addresses to remove from the group.
    ///
    /// # Returns
    /// A `Result` indicating success or failure of the operation.
    pub async fn remove_members(
        &self,
        account_addresses_to_remove: &[InboxId],
    ) -> Result<(), GroupError> {
        let account_addresses = sanitize_evm_addresses(account_addresses_to_remove)?;
        let inbox_id_map = self.client.api().get_inbox_ids(account_addresses).await?;

        let ids = inbox_id_map
            .values()
            .map(AsRef::as_ref)
            .collect::<Vec<&str>>();
        self.remove_members_by_inbox_id(ids.as_slice()).await
    }

    /// Removes members from the group by their inbox IDs.
    ///
    /// # Arguments
    /// * `client` - The XMTP client.
    /// * `inbox_ids` - A vector of inbox IDs to remove from the group.
    ///
    /// # Returns
    /// A `Result` indicating success or failure of the operation.
    pub async fn remove_members_by_inbox_id(
        &self,
        inbox_ids: &[InboxIdRef<'_>],
    ) -> Result<(), GroupError> {
        let provider = self.client.store().conn()?.into();

        let intent_data = self
            .get_membership_update_intent(&provider, &[], inbox_ids)
            .await?;

        let intent = self.queue_intent(
            &provider,
            IntentKind::UpdateGroupMembership,
            intent_data.into(),
        )?;

        self.sync_until_intent_resolved(&provider, intent.id).await
    }

    /// Updates the name of the group. Will error if the user does not have the appropriate permissions
    /// to perform these updates.
    pub async fn update_group_name(&self, group_name: String) -> Result<(), GroupError> {
        let provider = self.client.mls_provider()?;
        if self.metadata(&provider).await?.conversation_type == ConversationType::Dm {
            return Err(GroupError::DmGroupMetadataForbidden);
        }
        let intent_data: Vec<u8> =
            UpdateMetadataIntentData::new_update_group_name(group_name).into();
        let intent = self.queue_intent(&provider, IntentKind::MetadataUpdate, intent_data)?;

        self.sync_until_intent_resolved(&provider, intent.id).await
    }

    /// Updates the permission policy of the group. This requires super admin permissions.
    pub async fn update_permission_policy(
        &self,
        permission_update_type: PermissionUpdateType,
        permission_policy: PermissionPolicyOption,
        metadata_field: Option<MetadataField>,
    ) -> Result<(), GroupError> {
        let provider = self.client.mls_provider()?;
        if self.metadata(&provider).await?.conversation_type == ConversationType::Dm {
            return Err(GroupError::DmGroupMetadataForbidden);
        }
        if permission_update_type == PermissionUpdateType::UpdateMetadata
            && metadata_field.is_none()
        {
            return Err(GroupError::InvalidPermissionUpdate);
        }

        let intent_data: Vec<u8> = UpdatePermissionIntentData::new(
            permission_update_type,
            permission_policy,
            metadata_field.as_ref().map(|field| field.to_string()),
        )
        .into();

        let intent = self.queue_intent(&provider, IntentKind::UpdatePermission, intent_data)?;

        self.sync_until_intent_resolved(&provider, intent.id).await
    }

    /// Retrieves the group name from the group's mutable metadata extension.
    pub fn group_name(&self, provider: &XmtpOpenMlsProvider) -> Result<String, GroupError> {
        let mutable_metadata = self.mutable_metadata(provider)?;
        match mutable_metadata
            .attributes
            .get(&MetadataField::GroupName.to_string())
        {
            Some(group_name) => Ok(group_name.clone()),
            None => Err(GroupError::GroupMutableMetadata(
                GroupMutableMetadataError::MissingExtension,
            )),
        }
    }

    /// Updates the description of the group.
    pub async fn update_group_description(
        &self,
        group_description: String,
    ) -> Result<(), GroupError> {
        let provider = self.client.mls_provider()?;
        if self.metadata(&provider).await?.conversation_type == ConversationType::Dm {
            return Err(GroupError::DmGroupMetadataForbidden);
        }
        let intent_data: Vec<u8> =
            UpdateMetadataIntentData::new_update_group_description(group_description).into();
        let intent = self.queue_intent(&provider, IntentKind::MetadataUpdate, intent_data)?;

        self.sync_until_intent_resolved(&provider, intent.id).await
    }

    pub fn group_description(&self, provider: &XmtpOpenMlsProvider) -> Result<String, GroupError> {
        let mutable_metadata = self.mutable_metadata(provider)?;
        match mutable_metadata
            .attributes
            .get(&MetadataField::Description.to_string())
        {
            Some(group_description) => Ok(group_description.clone()),
            None => Err(GroupError::GroupMutableMetadata(
                GroupMutableMetadataError::MissingExtension,
            )),
        }
    }

    /// Updates the image URL (square) of the group.
    pub async fn update_group_image_url_square(
        &self,
        group_image_url_square: String,
    ) -> Result<(), GroupError> {
        let provider = self.client.mls_provider()?;
        if self.metadata(&provider).await?.conversation_type == ConversationType::Dm {
            return Err(GroupError::DmGroupMetadataForbidden);
        }
        let intent_data: Vec<u8> =
            UpdateMetadataIntentData::new_update_group_image_url_square(group_image_url_square)
                .into();
        let intent = self.queue_intent(&provider, IntentKind::MetadataUpdate, intent_data)?;

        self.sync_until_intent_resolved(&provider, intent.id).await
    }

    /// Retrieves the image URL (square) of the group from the group's mutable metadata extension.
    pub fn group_image_url_square(
        &self,
        provider: &XmtpOpenMlsProvider,
    ) -> Result<String, GroupError> {
        let mutable_metadata = self.mutable_metadata(provider)?;
        match mutable_metadata
            .attributes
            .get(&MetadataField::GroupImageUrlSquare.to_string())
        {
            Some(group_image_url_square) => Ok(group_image_url_square.clone()),
            None => Err(GroupError::GroupMutableMetadata(
                GroupMutableMetadataError::MissingExtension,
            )),
        }
    }

<<<<<<< HEAD
=======
    pub async fn update_group_pinned_frame_url(
        &self,
        pinned_frame_url: String,
    ) -> Result<(), GroupError> {
        let provider = self.client.mls_provider()?;
        if self.metadata(&provider).await?.conversation_type == ConversationType::Dm {
            return Err(GroupError::DmGroupMetadataForbidden);
        }
        let intent_data: Vec<u8> =
            UpdateMetadataIntentData::new_update_group_pinned_frame_url(pinned_frame_url).into();
        let intent = self.queue_intent(&provider, IntentKind::MetadataUpdate, intent_data)?;

        self.sync_until_intent_resolved(&provider, intent.id).await
    }

    pub fn group_pinned_frame_url(
        &self,
        provider: &XmtpOpenMlsProvider,
    ) -> Result<String, GroupError> {
        let mutable_metadata = self.mutable_metadata(provider)?;
        match mutable_metadata
            .attributes
            .get(&MetadataField::GroupPinnedFrameUrl.to_string())
        {
            Some(pinned_frame_url) => Ok(pinned_frame_url.clone()),
            None => Err(GroupError::GroupMutableMetadata(
                GroupMutableMetadataError::MissingExtension,
            )),
        }
    }

    pub async fn update_conversation_message_disappearing_settings(
        &self,
        settings: MessageDisappearingSettings,
    ) -> Result<(), GroupError> {
        let provider = self.client.mls_provider()?;

        self.update_conversation_message_disappear_from_ns(&provider, settings.from_ns)
            .await?;
        self.update_conversation_message_disappear_in_ns(&provider, settings.in_ns)
            .await
    }

    pub async fn remove_conversation_message_disappearing_settings(
        &self,
    ) -> Result<(), GroupError> {
        self.update_conversation_message_disappearing_settings(
            MessageDisappearingSettings::default(),
        )
        .await
    }

    async fn update_conversation_message_disappear_from_ns(
        &self,
        provider: &XmtpOpenMlsProvider,
        expire_from_ms: i64,
    ) -> Result<(), GroupError> {
        let intent_data: Vec<u8> =
            UpdateMetadataIntentData::new_update_conversation_message_disappear_from_ns(
                expire_from_ms,
            )
            .into();
        let intent = self.queue_intent(provider, IntentKind::MetadataUpdate, intent_data)?;
        self.sync_until_intent_resolved(provider, intent.id).await
    }

    async fn update_conversation_message_disappear_in_ns(
        &self,
        provider: &XmtpOpenMlsProvider,
        expire_in_ms: i64,
    ) -> Result<(), GroupError> {
        let intent_data: Vec<u8> =
            UpdateMetadataIntentData::new_update_conversation_message_disappear_in_ns(expire_in_ms)
                .into();
        let intent = self.queue_intent(provider, IntentKind::MetadataUpdate, intent_data)?;
        self.sync_until_intent_resolved(provider, intent.id).await
    }

    pub fn conversation_message_disappearing_settings(
        &self,
        provider: &XmtpOpenMlsProvider,
    ) -> Result<MessageDisappearingSettings, GroupError> {
        let mutable_metadata = self.mutable_metadata(provider)?;
        let disappear_from_ns = mutable_metadata
            .attributes
            .get(&MetadataField::MessageDisappearFromNS.to_string());
        let disappear_in_ns = mutable_metadata
            .attributes
            .get(&MetadataField::MessageDisappearInNS.to_string());

        if let (Some(Ok(message_disappear_from_ns)), Some(Ok(message_disappear_in_ns))) = (
            disappear_from_ns.map(|s| s.parse::<i64>()),
            disappear_in_ns.map(|s| s.parse::<i64>()),
        ) {
            Ok(MessageDisappearingSettings::new(
                message_disappear_from_ns,
                message_disappear_in_ns,
            ))
        } else {
            Err(GroupError::GroupMetadata(
                GroupMetadataError::MissingExtension,
            ))
        }
    }

>>>>>>> bac3c101
    /// Retrieves the admin list of the group from the group's mutable metadata extension.
    pub fn admin_list(&self, provider: &XmtpOpenMlsProvider) -> Result<Vec<String>, GroupError> {
        let mutable_metadata = self.mutable_metadata(provider)?;
        Ok(mutable_metadata.admin_list)
    }

    /// Retrieves the super admin list of the group from the group's mutable metadata extension.
    pub fn super_admin_list(
        &self,
        provider: &XmtpOpenMlsProvider,
    ) -> Result<Vec<String>, GroupError> {
        let mutable_metadata = self.mutable_metadata(provider)?;
        Ok(mutable_metadata.super_admin_list)
    }

    /// Checks if the given inbox ID is an admin of the group at the most recently synced epoch.
    pub fn is_admin(
        &self,
        inbox_id: String,
        provider: &XmtpOpenMlsProvider,
    ) -> Result<bool, GroupError> {
        let mutable_metadata = self.mutable_metadata(provider)?;
        Ok(mutable_metadata.admin_list.contains(&inbox_id))
    }

    /// Checks if the given inbox ID is a super admin of the group at the most recently synced epoch.
    pub fn is_super_admin(
        &self,
        inbox_id: String,
        provider: &XmtpOpenMlsProvider,
    ) -> Result<bool, GroupError> {
        let mutable_metadata = self.mutable_metadata(provider)?;
        Ok(mutable_metadata.super_admin_list.contains(&inbox_id))
    }

    /// Retrieves the conversation type of the group from the group's metadata extension.
    pub async fn conversation_type(
        &self,
        provider: &XmtpOpenMlsProvider,
    ) -> Result<ConversationType, GroupError> {
        let metadata = self.metadata(provider).await?;
        Ok(metadata.conversation_type)
    }

    /// Updates the admin list of the group and syncs the changes to the network.
    pub async fn update_admin_list(
        &self,
        action_type: UpdateAdminListType,
        inbox_id: String,
    ) -> Result<(), GroupError> {
        let provider = self.client.mls_provider()?;
        if self.metadata(&provider).await?.conversation_type == ConversationType::Dm {
            return Err(GroupError::DmGroupMetadataForbidden);
        }
        let intent_action_type = match action_type {
            UpdateAdminListType::Add => AdminListActionType::Add,
            UpdateAdminListType::Remove => AdminListActionType::Remove,
            UpdateAdminListType::AddSuper => AdminListActionType::AddSuper,
            UpdateAdminListType::RemoveSuper => AdminListActionType::RemoveSuper,
        };
        let intent_data: Vec<u8> =
            UpdateAdminListIntentData::new(intent_action_type, inbox_id).into();
        let intent = self.queue_intent(&provider, IntentKind::UpdateAdminList, intent_data)?;

        self.sync_until_intent_resolved(&provider, intent.id).await
    }

    /// Find the `inbox_id` of the group member who added the member to the group
    pub fn added_by_inbox_id(&self) -> Result<String, GroupError> {
        let conn = self.context().store().conn()?;
        let group = conn
            .find_group(&self.group_id)?
            .ok_or_else(|| NotFound::GroupById(self.group_id.clone()))?;
        Ok(group.added_by_inbox_id)
    }

    /// Find the `inbox_id` of the group member who is the peer of this dm
    pub fn dm_inbox_id(&self) -> Result<String, GroupError> {
        let conn = self.context().store().conn()?;
        let group = conn
            .find_group(&self.group_id)?
            .ok_or_else(|| NotFound::GroupById(self.group_id.clone()))?;
        let inbox_id = self.client.inbox_id();
        let dm_id = &group
            .dm_id
            .ok_or_else(|| NotFound::GroupById(self.group_id.clone()))?;
        Ok(dm_id.other_inbox_id(inbox_id))
    }

    /// Find the `consent_state` of the group
    pub fn consent_state(&self) -> Result<ConsentState, GroupError> {
        let conn = self.context().store().conn()?;
        let record = conn.get_consent_record(
            hex::encode(self.group_id.clone()),
            ConsentType::ConversationId,
        )?;

        match record {
            Some(rec) => Ok(rec.state),
            None => Ok(ConsentState::Unknown),
        }
    }

    pub fn update_consent_state(&self, state: ConsentState) -> Result<(), GroupError> {
        let conn = self.context().store().conn()?;

        let consent_record = StoredConsentRecord::new(
            ConsentType::ConversationId,
            state,
            hex::encode(self.group_id.clone()),
        );
        let new_records = conn
            .insert_or_replace_consent_records(&[consent_record.clone()])?
            .into_iter()
            .map(UserPreferenceUpdate::ConsentUpdate)
            .collect();

        if self.client.history_sync_url().is_some() {
            // Dispatch an update event so it can be synced across devices
            let _ = self
                .client
                .local_events()
                .send(LocalEvents::OutgoingPreferenceUpdates(new_records));
        }

        Ok(())
    }

    /// Update this installation's leaf key in the group by creating a key update commit
    pub async fn key_update(&self) -> Result<(), GroupError> {
        let provider = self.client.mls_provider()?;
        let intent = self.queue_intent(&provider, IntentKind::KeyUpdate, vec![])?;
        self.sync_until_intent_resolved(&provider, intent.id).await
    }

    /// Checks if the current user is active in the group.
    ///
    /// If the current user has been kicked out of the group, `is_active` will return `false`
    pub fn is_active(&self, provider: &XmtpOpenMlsProvider) -> Result<bool, GroupError> {
        self.load_mls_group_with_lock(provider, |mls_group| Ok(mls_group.is_active()))
    }

    /// Get the `GroupMetadata` of the group.
    pub async fn metadata(
        &self,
        provider: &XmtpOpenMlsProvider,
    ) -> Result<GroupMetadata, GroupError> {
        self.load_mls_group_with_lock_async(provider, |mls_group| {
            futures::future::ready(extract_group_metadata(&mls_group).map_err(Into::into))
        })
        .await
    }

    /// Get the `GroupMutableMetadata` of the group.
    pub fn mutable_metadata(
        &self,
        provider: &XmtpOpenMlsProvider,
    ) -> Result<GroupMutableMetadata, GroupError> {
        self.load_mls_group_with_lock(provider, |mls_group| {
            Ok(GroupMutableMetadata::try_from(&mls_group)?)
        })
    }

    pub fn permissions(&self) -> Result<GroupMutablePermissions, GroupError> {
        let provider = self.mls_provider()?;

        self.load_mls_group_with_lock(&provider, |mls_group| {
            Ok(extract_group_permissions(&mls_group)?)
        })
    }

    /// Used for testing that dm group validation works as expected.
    ///
    /// See the `test_validate_dm_group` test function for more details.
    #[cfg(test)]
    pub fn create_test_dm_group(
        client: Arc<ScopedClient>,
        dm_target_inbox_id: InboxId,
        custom_protected_metadata: Option<Extension>,
        custom_mutable_metadata: Option<Extension>,
        custom_group_membership: Option<Extension>,
        custom_mutable_permissions: Option<PolicySet>,
    ) -> Result<Self, GroupError> {
        let context = client.context();
        let conn = context.store().conn()?;
        let provider = XmtpOpenMlsProvider::new(conn);

        let protected_metadata = custom_protected_metadata.unwrap_or_else(|| {
            build_dm_protected_metadata_extension(context.inbox_id(), dm_target_inbox_id.clone())
                .unwrap()
        });
        let mutable_metadata = custom_mutable_metadata.unwrap_or_else(|| {
            build_dm_mutable_metadata_extension_default(context.inbox_id(), &dm_target_inbox_id)
                .unwrap()
        });
        let group_membership = custom_group_membership
            .unwrap_or_else(|| build_starting_group_membership_extension(context.inbox_id(), 0));
        let mutable_permissions = custom_mutable_permissions.unwrap_or_else(PolicySet::new_dm);
        let mutable_permission_extension =
            build_mutable_permissions_extension(mutable_permissions)?;

        let group_config = build_group_config(
            protected_metadata,
            mutable_metadata,
            group_membership,
            mutable_permission_extension,
        )?;

        let mls_group = OpenMlsGroup::new(
            &provider,
            &context.identity.installation_keys,
            &group_config,
            CredentialWithKey {
                credential: context.identity.credential(),
                signature_key: context.identity.installation_keys.public_slice().into(),
            },
        )?;

        let group_id = mls_group.group_id().to_vec();
        let stored_group = StoredGroup::new(
            group_id.clone(),
            now_ns(),
            GroupMembershipState::Allowed, // Use Allowed as default for tests
            context.inbox_id().to_string(),
            Some(DmMembers {
                member_one_inbox_id: client.inbox_id().to_string(),
                member_two_inbox_id: dm_target_inbox_id,
            }),
        );

        stored_group.store(provider.conn_ref())?;
        Ok(Self::new_from_arc(
            client,
            group_id,
            stored_group.created_at_ns,
        ))
    }
}

fn build_protected_metadata_extension(
    creator_inbox_id: &str,
    conversation_type: ConversationType,
) -> Result<Extension, GroupError> {
    let metadata = GroupMetadata::new(conversation_type, creator_inbox_id.to_string(), None);
    let protected_metadata = Metadata::new(metadata.try_into()?);

    Ok(Extension::ImmutableMetadata(protected_metadata))
}

fn build_dm_protected_metadata_extension(
    creator_inbox_id: &str,
    dm_inbox_id: InboxId,
) -> Result<Extension, GroupError> {
    let dm_members = Some(DmMembers {
        member_one_inbox_id: creator_inbox_id.to_string(),
        member_two_inbox_id: dm_inbox_id,
    });

    let metadata = GroupMetadata::new(
        ConversationType::Dm,
        creator_inbox_id.to_string(),
        dm_members,
    );
    let protected_metadata = Metadata::new(metadata.try_into()?);

    Ok(Extension::ImmutableMetadata(protected_metadata))
}

fn build_mutable_permissions_extension(policies: PolicySet) -> Result<Extension, GroupError> {
    let permissions: Vec<u8> = GroupMutablePermissions::new(policies).try_into()?;
    let unknown_gc_extension = UnknownExtension(permissions);

    Ok(Extension::Unknown(
        GROUP_PERMISSIONS_EXTENSION_ID,
        unknown_gc_extension,
    ))
}

pub fn build_mutable_metadata_extension_default(
    creator_inbox_id: &str,
    opts: GroupMetadataOptions,
) -> Result<Extension, GroupError> {
    let mutable_metadata: Vec<u8> =
        GroupMutableMetadata::new_default(creator_inbox_id.to_string(), opts).try_into()?;
    let unknown_gc_extension = UnknownExtension(mutable_metadata);

    Ok(Extension::Unknown(
        MUTABLE_METADATA_EXTENSION_ID,
        unknown_gc_extension,
    ))
}

pub fn build_dm_mutable_metadata_extension_default(
    creator_inbox_id: &str,
    dm_target_inbox_id: &str,
) -> Result<Extension, GroupError> {
    let mutable_metadata: Vec<u8> =
        GroupMutableMetadata::new_dm_default(creator_inbox_id.to_string(), dm_target_inbox_id)
            .try_into()?;
    let unknown_gc_extension = UnknownExtension(mutable_metadata);

    Ok(Extension::Unknown(
        MUTABLE_METADATA_EXTENSION_ID,
        unknown_gc_extension,
    ))
}

#[tracing::instrument(level = "trace", skip_all)]
pub fn build_extensions_for_metadata_update(
    group: &OpenMlsGroup,
    field_name: String,
    field_value: String,
) -> Result<Extensions, GroupError> {
    let existing_metadata: GroupMutableMetadata = group.try_into()?;
    let mut attributes = existing_metadata.attributes.clone();
    attributes.insert(field_name, field_value);
    let new_mutable_metadata: Vec<u8> = GroupMutableMetadata::new(
        attributes,
        existing_metadata.admin_list,
        existing_metadata.super_admin_list,
    )
    .try_into()?;
    let unknown_gc_extension = UnknownExtension(new_mutable_metadata);
    let extension = Extension::Unknown(MUTABLE_METADATA_EXTENSION_ID, unknown_gc_extension);
    let mut extensions = group.extensions().clone();
    extensions.add_or_replace(extension);
    Ok(extensions)
}

#[tracing::instrument(level = "trace", skip_all)]
pub fn build_extensions_for_permissions_update(
    group: &OpenMlsGroup,
    update_permissions_intent: UpdatePermissionIntentData,
) -> Result<Extensions, GroupError> {
    let existing_permissions: GroupMutablePermissions = group.try_into()?;
    let existing_policy_set = existing_permissions.policies.clone();
    let new_policy_set = match update_permissions_intent.update_type {
        PermissionUpdateType::AddMember => PolicySet::new(
            update_permissions_intent.policy_option.into(),
            existing_policy_set.remove_member_policy,
            existing_policy_set.update_metadata_policy,
            existing_policy_set.add_admin_policy,
            existing_policy_set.remove_admin_policy,
            existing_policy_set.update_permissions_policy,
        ),
        PermissionUpdateType::RemoveMember => PolicySet::new(
            existing_policy_set.add_member_policy,
            update_permissions_intent.policy_option.into(),
            existing_policy_set.update_metadata_policy,
            existing_policy_set.add_admin_policy,
            existing_policy_set.remove_admin_policy,
            existing_policy_set.update_permissions_policy,
        ),
        PermissionUpdateType::AddAdmin => PolicySet::new(
            existing_policy_set.add_member_policy,
            existing_policy_set.remove_member_policy,
            existing_policy_set.update_metadata_policy,
            update_permissions_intent.policy_option.into(),
            existing_policy_set.remove_admin_policy,
            existing_policy_set.update_permissions_policy,
        ),
        PermissionUpdateType::RemoveAdmin => PolicySet::new(
            existing_policy_set.add_member_policy,
            existing_policy_set.remove_member_policy,
            existing_policy_set.update_metadata_policy,
            existing_policy_set.add_admin_policy,
            update_permissions_intent.policy_option.into(),
            existing_policy_set.update_permissions_policy,
        ),
        PermissionUpdateType::UpdateMetadata => {
            let mut metadata_policy = existing_policy_set.update_metadata_policy.clone();
            metadata_policy.insert(
                update_permissions_intent.metadata_field_name.ok_or(
                    GroupError::MissingMetadataField {
                        name: "metadata_field_name".into(),
                    },
                )?,
                update_permissions_intent.policy_option.into(),
            );
            PolicySet::new(
                existing_policy_set.add_member_policy,
                existing_policy_set.remove_member_policy,
                metadata_policy,
                existing_policy_set.add_admin_policy,
                existing_policy_set.remove_admin_policy,
                existing_policy_set.update_permissions_policy,
            )
        }
    };
    let new_group_permissions: Vec<u8> = GroupMutablePermissions::new(new_policy_set).try_into()?;
    let unknown_gc_extension = UnknownExtension(new_group_permissions);
    let extension = Extension::Unknown(GROUP_PERMISSIONS_EXTENSION_ID, unknown_gc_extension);
    let mut extensions = group.extensions().clone();
    extensions.add_or_replace(extension);
    Ok(extensions)
}

#[tracing::instrument(level = "trace", skip_all)]
pub fn build_extensions_for_admin_lists_update(
    group: &OpenMlsGroup,
    admin_lists_update: UpdateAdminListIntentData,
) -> Result<Extensions, GroupError> {
    let existing_metadata: GroupMutableMetadata = group.try_into()?;
    let attributes = existing_metadata.attributes.clone();
    let mut admin_list = existing_metadata.admin_list;
    let mut super_admin_list = existing_metadata.super_admin_list;
    match admin_lists_update.action_type {
        AdminListActionType::Add => {
            if !admin_list.contains(&admin_lists_update.inbox_id) {
                admin_list.push(admin_lists_update.inbox_id);
            }
        }
        AdminListActionType::Remove => admin_list.retain(|x| x != &admin_lists_update.inbox_id),
        AdminListActionType::AddSuper => {
            if !super_admin_list.contains(&admin_lists_update.inbox_id) {
                super_admin_list.push(admin_lists_update.inbox_id);
            }
        }
        AdminListActionType::RemoveSuper => {
            super_admin_list.retain(|x| x != &admin_lists_update.inbox_id)
        }
    }
    let new_mutable_metadata: Vec<u8> =
        GroupMutableMetadata::new(attributes, admin_list, super_admin_list).try_into()?;
    let unknown_gc_extension = UnknownExtension(new_mutable_metadata);
    let extension = Extension::Unknown(MUTABLE_METADATA_EXTENSION_ID, unknown_gc_extension);
    let mut extensions = group.extensions().clone();
    extensions.add_or_replace(extension);
    Ok(extensions)
}

pub fn build_starting_group_membership_extension(inbox_id: &str, sequence_id: u64) -> Extension {
    let mut group_membership = GroupMembership::new();
    group_membership.add(inbox_id.to_string(), sequence_id);
    build_group_membership_extension(&group_membership)
}

pub fn build_group_membership_extension(group_membership: &GroupMembership) -> Extension {
    let unknown_gc_extension = UnknownExtension(group_membership.into());

    Extension::Unknown(GROUP_MEMBERSHIP_EXTENSION_ID, unknown_gc_extension)
}

fn build_group_config(
    protected_metadata_extension: Extension,
    mutable_metadata_extension: Extension,
    group_membership_extension: Extension,
    mutable_permission_extension: Extension,
) -> Result<MlsGroupCreateConfig, GroupError> {
    let required_extension_types = &[
        ExtensionType::Unknown(GROUP_MEMBERSHIP_EXTENSION_ID),
        ExtensionType::Unknown(MUTABLE_METADATA_EXTENSION_ID),
        ExtensionType::Unknown(GROUP_PERMISSIONS_EXTENSION_ID),
        ExtensionType::ImmutableMetadata,
        ExtensionType::LastResort,
        ExtensionType::ApplicationId,
    ];

    let required_proposal_types = &[ProposalType::GroupContextExtensions];

    let capabilities = Capabilities::new(
        None,
        None,
        Some(required_extension_types),
        Some(required_proposal_types),
        None,
    );
    let credentials = &[CredentialType::Basic];

    let required_capabilities =
        Extension::RequiredCapabilities(RequiredCapabilitiesExtension::new(
            required_extension_types,
            required_proposal_types,
            credentials,
        ));

    let extensions = Extensions::from_vec(vec![
        protected_metadata_extension,
        mutable_metadata_extension,
        group_membership_extension,
        mutable_permission_extension,
        required_capabilities,
    ])?;

    Ok(MlsGroupCreateConfig::builder()
        .with_group_context_extensions(extensions)?
        .capabilities(capabilities)
        .ciphersuite(CIPHERSUITE)
        .wire_format_policy(WireFormatPolicy::default())
        .max_past_epochs(MAX_PAST_EPOCHS)
        .use_ratchet_tree_extension(true)
        .build())
}

/**
 * Ensures that the membership in the MLS tree matches the inboxes specified in the `GroupMembership` extension.
 */
async fn validate_initial_group_membership(
    client: impl ScopedGroupClient,
    conn: &DbConnection,
    mls_group: &OpenMlsGroup,
) -> Result<(), GroupError> {
    tracing::info!("Validating initial group membership");
    let membership = extract_group_membership(mls_group.extensions())?;
    let needs_update = conn.filter_inbox_ids_needing_updates(membership.to_filters().as_slice())?;
    if !needs_update.is_empty() {
        let ids = needs_update.iter().map(AsRef::as_ref).collect::<Vec<_>>();
        load_identity_updates(client.api(), conn, ids.as_slice()).await?;
    }

    let mut expected_installation_ids = HashSet::<Vec<u8>>::new();

    let futures: Vec<_> = membership
        .members
        .iter()
        .map(|(inbox_id, sequence_id)| {
            client.get_association_state(conn, inbox_id, Some(*sequence_id as i64))
        })
        .collect();

    let results = futures::future::try_join_all(futures).await?;

    for association_state in results {
        expected_installation_ids.extend(association_state.installation_ids());
    }

    let actual_installation_ids: HashSet<Vec<u8>> = mls_group
        .members()
        .map(|member| member.signature_key)
        .collect();

    if expected_installation_ids != actual_installation_ids {
        return Err(GroupError::InvalidGroupMembership);
    }

    tracing::info!("Group membership validated");
    Ok(())
}

fn validate_dm_group(
    client: impl ScopedGroupClient,
    mls_group: &OpenMlsGroup,
    added_by_inbox: &str,
) -> Result<(), GroupError> {
    // Validate dm specific immutable metadata
    let metadata = extract_group_metadata(mls_group)?;

    // 1) Check if the conversation type is DM
    if metadata.conversation_type != ConversationType::Dm {
        return Err(GroupError::Generic(
            "Invalid conversation type for DM group".to_string(),
        ));
    }

    // 2) If `dm_members` is not set, return an error immediately
    let dm_members = match &metadata.dm_members {
        Some(dm) => dm,
        None => {
            return Err(GroupError::Generic(
                "DM group must have DmMembers set".to_string(),
            ));
        }
    };

    // 3) If the inbox that added this group is our inbox, make sure that
    //    one of the `dm_members` is our inbox id
    if added_by_inbox == client.inbox_id() {
        if !(dm_members.member_one_inbox_id == client.inbox_id()
            || dm_members.member_two_inbox_id == client.inbox_id())
        {
            return Err(GroupError::Generic(
                "DM group must have our inbox as one of the dm members".to_string(),
            ));
        }
        return Ok(());
    }

    // 4) Otherwise, make sure one of the `dm_members` is ours, and the other is `added_by_inbox`
    let is_expected_pair = (dm_members.member_one_inbox_id == added_by_inbox
        && dm_members.member_two_inbox_id == client.inbox_id())
        || (dm_members.member_one_inbox_id == client.inbox_id()
            && dm_members.member_two_inbox_id == added_by_inbox);

    if !is_expected_pair {
        return Err(GroupError::Generic(
            "DM members do not match expected inboxes".to_string(),
        ));
    }

    // Validate mutable metadata
    let mutable_metadata: GroupMutableMetadata = mls_group.try_into()?;

    // Check if the admin list and super admin list are empty
    if !mutable_metadata.admin_list.is_empty() || !mutable_metadata.super_admin_list.is_empty() {
        return Err(GroupError::Generic(
            "DM group must have empty admin and super admin lists".to_string(),
        ));
    }

    // Validate permissions so no one adds us to a dm that they can unexpectedly add another member to
    // Note: we don't validate mutable metadata permissions, because they don't affect group membership
    let permissions = extract_group_permissions(mls_group)?;
    let expected_permissions = GroupMutablePermissions::new(PolicySet::new_dm());

    if permissions.policies.add_member_policy != expected_permissions.policies.add_member_policy
        && permissions.policies.remove_member_policy
            != expected_permissions.policies.remove_member_policy
        && permissions.policies.add_admin_policy != expected_permissions.policies.add_admin_policy
        && permissions.policies.remove_admin_policy
            != expected_permissions.policies.remove_admin_policy
        && permissions.policies.update_permissions_policy
            != expected_permissions.policies.update_permissions_policy
    {
        return Err(GroupError::Generic(
            "Invalid permissions for DM group".to_string(),
        ));
    }

    Ok(())
}

fn build_group_join_config() -> MlsGroupJoinConfig {
    MlsGroupJoinConfig::builder()
        .wire_format_policy(WireFormatPolicy::default())
        .max_past_epochs(MAX_PAST_EPOCHS)
        .use_ratchet_tree_extension(true)
        .build()
}

#[cfg(test)]
pub(crate) mod tests {
    #[cfg(target_arch = "wasm32")]
    wasm_bindgen_test::wasm_bindgen_test_configure!(run_in_dedicated_worker);

    use diesel::connection::SimpleConnection;
    use diesel::RunQueryDsl;
    use futures::future::join_all;
    use prost::Message;
    use std::sync::Arc;
    use wasm_bindgen_test::wasm_bindgen_test;
    use xmtp_common::assert_err;
    use xmtp_common::time::now_ns;
    use xmtp_content_types::{group_updated::GroupUpdatedCodec, ContentCodec};
    use xmtp_cryptography::utils::generate_local_wallet;
    use xmtp_proto::xmtp::mls::api::v1::group_message::Version;
    use xmtp_proto::xmtp::mls::message_contents::EncodedContent;

    use super::{group_permissions::PolicySet, MlsGroup};
    use crate::groups::group_mutable_metadata::MessageDisappearingSettings;
    use crate::storage::group::StoredGroup;
    use crate::storage::schema::groups;
    use crate::{
        builder::ClientBuilder,
        groups::{
            build_dm_protected_metadata_extension, build_mutable_metadata_extension_default,
            build_protected_metadata_extension,
            group_metadata::GroupMetadata,
            group_mutable_metadata::MetadataField,
            intents::{PermissionPolicyOption, PermissionUpdateType},
            members::{GroupMember, PermissionLevel},
            mls_sync::GroupMessageProcessingError,
            validate_dm_group, DeliveryStatus, GroupError, GroupMetadataOptions,
            PreconfiguredPolicies, UpdateAdminListType,
        },
        storage::{
            consent_record::ConsentState,
            group::{ConversationType, GroupQueryArgs},
            group_intent::{IntentKind, IntentState},
            group_message::{GroupMessageKind, MsgQueryArgs, StoredGroupMessage},
            xmtp_openmls_provider::XmtpOpenMlsProvider,
        },
        utils::test::FullXmtpClient,
        InboxOwner, StreamHandle as _,
    };

    async fn receive_group_invite(client: &FullXmtpClient) -> MlsGroup<FullXmtpClient> {
        client
            .sync_welcomes(&client.mls_provider().unwrap())
            .await
            .unwrap();
        let mut groups = client.find_groups(GroupQueryArgs::default()).unwrap();

        groups.remove(0)
    }

    async fn get_latest_message(group: &MlsGroup<FullXmtpClient>) -> StoredGroupMessage {
        group.sync().await.unwrap();
        let mut messages = group.find_messages(&MsgQueryArgs::default()).unwrap();
        messages.pop().unwrap()
    }

    // Adds a member to the group without the usual validations on group membership
    // Used for testing adversarial scenarios
    #[cfg(not(target_arch = "wasm32"))]
    async fn force_add_member(
        sender_client: &FullXmtpClient,
        new_member_client: &FullXmtpClient,
        sender_group: &MlsGroup<FullXmtpClient>,
        sender_mls_group: &mut openmls::prelude::MlsGroup,
        sender_provider: &XmtpOpenMlsProvider,
    ) {
        use super::intents::{Installation, SendWelcomesAction};
        use openmls::prelude::tls_codec::Serialize;
        let new_member_provider = new_member_client.mls_provider().unwrap();

        let key_package = new_member_client
            .identity()
            .new_key_package(&new_member_provider)
            .unwrap();
        let hpke_init_key = key_package.hpke_init_key().as_slice().to_vec();
        let (commit, welcome, _) = sender_mls_group
            .add_members(
                sender_provider,
                &sender_client.identity().installation_keys,
                &[key_package],
            )
            .unwrap();
        let serialized_commit = commit.tls_serialize_detached().unwrap();
        let serialized_welcome = welcome.tls_serialize_detached().unwrap();
        let send_welcomes_action = SendWelcomesAction::new(
            vec![Installation {
                installation_key: new_member_client.installation_public_key().into(),
                hpke_public_key: hpke_init_key,
            }],
            serialized_welcome,
        );
        let messages = sender_group
            .prepare_group_messages(vec![serialized_commit.as_slice()])
            .unwrap();
        sender_client
            .api_client
            .send_group_messages(messages)
            .await
            .unwrap();
        sender_group
            .send_welcomes(send_welcomes_action)
            .await
            .unwrap();
    }

    #[wasm_bindgen_test(unsupported = tokio::test(flavor = "current_thread"))]
    async fn test_send_message() {
        let wallet = generate_local_wallet();
        let client = ClientBuilder::new_test_client(&wallet).await;
        let group = client
            .create_group(None, GroupMetadataOptions::default())
            .expect("create group");
        group.send_message(b"hello").await.expect("send message");

        let messages = client
            .api_client
            .query_group_messages(group.group_id, None)
            .await
            .expect("read topic");
        assert_eq!(messages.len(), 2);
    }

    #[wasm_bindgen_test(unsupported = tokio::test(flavor = "current_thread"))]
    async fn test_receive_self_message() {
        let wallet = generate_local_wallet();
        let client = ClientBuilder::new_test_client(&wallet).await;
        let group = client
            .create_group(None, GroupMetadataOptions::default())
            .expect("create group");
        let msg = b"hello";
        group.send_message(msg).await.expect("send message");

        group
            .receive(&client.store().conn().unwrap().into())
            .await
            .unwrap();
        // Check for messages
        let messages = group.find_messages(&MsgQueryArgs::default()).unwrap();
        assert_eq!(messages.len(), 1);
        assert_eq!(messages.first().unwrap().decrypted_message_bytes, msg);
    }

    #[cfg_attr(target_arch = "wasm32", wasm_bindgen_test::wasm_bindgen_test)]
    #[cfg_attr(not(target_arch = "wasm32"), tokio::test(flavor = "current_thread"))]
    async fn test_receive_message_from_other() {
        let alix = ClientBuilder::new_test_client(&generate_local_wallet()).await;
        let bo = ClientBuilder::new_test_client(&generate_local_wallet()).await;
        let alix_group = alix
            .create_group(None, GroupMetadataOptions::default())
            .expect("create group");
        alix_group
            .add_members_by_inbox_id(&[bo.inbox_id()])
            .await
            .unwrap();
        let alix_message = b"hello from alix";
        alix_group
            .send_message(alix_message)
            .await
            .expect("send message");

        let bo_group = receive_group_invite(&bo).await;
        let message = get_latest_message(&bo_group).await;
        assert_eq!(message.decrypted_message_bytes, alix_message);

        let bo_message = b"hello from bo";
        bo_group
            .send_message(bo_message)
            .await
            .expect("send message");

        let message = get_latest_message(&alix_group).await;
        assert_eq!(message.decrypted_message_bytes, bo_message);
    }

    // Test members function from non group creator
    #[wasm_bindgen_test(unsupported = tokio::test(flavor = "current_thread"))]
    async fn test_members_func_from_non_creator() {
        let amal = ClientBuilder::new_test_client(&generate_local_wallet()).await;
        let bola = ClientBuilder::new_test_client(&generate_local_wallet()).await;

        let amal_group = amal
            .create_group(None, GroupMetadataOptions::default())
            .unwrap();
        amal_group
            .add_members_by_inbox_id(&[bola.inbox_id()])
            .await
            .unwrap();

        // Get bola's version of the same group
        let bola_groups = bola
            .sync_welcomes(&bola.mls_provider().unwrap())
            .await
            .unwrap();
        let bola_group = bola_groups.first().unwrap();

        // Call sync for both
        amal_group.sync().await.unwrap();
        bola_group.sync().await.unwrap();

        // Verify bola can see the group name
        let bola_group_name = bola_group
            .group_name(&bola_group.mls_provider().unwrap())
            .unwrap();
        assert_eq!(bola_group_name, "");

        // Check if both clients can see the members correctly
        let amal_members: Vec<GroupMember> = amal_group.members().await.unwrap();
        let bola_members: Vec<GroupMember> = bola_group.members().await.unwrap();

        assert_eq!(amal_members.len(), 2);
        assert_eq!(bola_members.len(), 2);

        for member in &amal_members {
            if member.inbox_id == amal.inbox_id() {
                assert_eq!(
                    member.permission_level,
                    PermissionLevel::SuperAdmin,
                    "Amal should be a super admin"
                );
            } else if member.inbox_id == bola.inbox_id() {
                assert_eq!(
                    member.permission_level,
                    PermissionLevel::Member,
                    "Bola should be a member"
                );
            }
        }
    }

    // Amal and Bola will both try and add Charlie from the same epoch.
    // The group should resolve to a consistent state
    #[wasm_bindgen_test(unsupported = tokio::test(flavor = "current_thread"))]
    async fn test_add_member_conflict() {
        let amal = ClientBuilder::new_test_client(&generate_local_wallet()).await;
        let bola = ClientBuilder::new_test_client(&generate_local_wallet()).await;
        let charlie = ClientBuilder::new_test_client(&generate_local_wallet()).await;

        let amal_group = amal
            .create_group(None, GroupMetadataOptions::default())
            .unwrap();
        // Add bola
        amal_group
            .add_members_by_inbox_id(&[bola.inbox_id()])
            .await
            .unwrap();

        // Get bola's version of the same group
        let bola_groups = bola
            .sync_welcomes(&bola.mls_provider().unwrap())
            .await
            .unwrap();
        let bola_group = bola_groups.first().unwrap();
        bola_group.sync().await.unwrap();

        tracing::info!("Adding charlie from amal");
        // Have amal and bola both invite charlie.
        amal_group
            .add_members_by_inbox_id(&[charlie.inbox_id()])
            .await
            .expect("failed to add charlie");
        tracing::info!("Adding charlie from bola");
        bola_group
            .add_members_by_inbox_id(&[charlie.inbox_id()])
            .await
            .expect("bola's add should succeed in a no-op");

        amal_group
            .receive(&amal.store().conn().unwrap().into())
            .await
            .expect_err("expected error");

        // Check Amal's MLS group state.
        let amal_db = XmtpOpenMlsProvider::from(amal.context.store().conn().unwrap());
        let amal_members_len = amal_group
            .load_mls_group_with_lock(&amal_db, |mls_group| Ok(mls_group.members().count()))
            .unwrap();

        assert_eq!(amal_members_len, 3);

        // Check Bola's MLS group state.
        let bola_db = XmtpOpenMlsProvider::from(bola.context.store().conn().unwrap());
        let bola_members_len = bola_group
            .load_mls_group_with_lock(&bola_db, |mls_group| Ok(mls_group.members().count()))
            .unwrap();

        assert_eq!(bola_members_len, 3);

        let amal_uncommitted_intents = amal_db
            .conn_ref()
            .find_group_intents(
                amal_group.group_id.clone(),
                Some(vec![
                    IntentState::ToPublish,
                    IntentState::Published,
                    IntentState::Error,
                ]),
                None,
            )
            .unwrap();
        assert_eq!(amal_uncommitted_intents.len(), 0);

        let bola_failed_intents = bola_db
            .conn_ref()
            .find_group_intents(
                bola_group.group_id.clone(),
                Some(vec![IntentState::Error]),
                None,
            )
            .unwrap();
        // Bola's attempted add should be deleted, since it will have been a no-op on the second try
        assert_eq!(bola_failed_intents.len(), 0);

        // Make sure sending and receiving both worked
        amal_group
            .send_message("hello from amal".as_bytes())
            .await
            .unwrap();
        bola_group
            .send_message("hello from bola".as_bytes())
            .await
            .unwrap();

        let bola_messages = bola_group.find_messages(&MsgQueryArgs::default()).unwrap();
        let matching_message = bola_messages
            .iter()
            .find(|m| m.decrypted_message_bytes == "hello from amal".as_bytes());
        tracing::info!("found message: {:?}", bola_messages);
        assert!(matching_message.is_some());
    }

    #[cfg_attr(not(target_arch = "wasm32"), test)]
    #[cfg(not(target_arch = "wasm32"))]
    fn test_create_from_welcome_validation() {
        use crate::groups::{build_group_membership_extension, group_membership::GroupMembership};
        use xmtp_common::assert_logged;
        xmtp_common::traced_test!(async {
            tracing::info!("TEST");
            let alix = ClientBuilder::new_test_client(&generate_local_wallet()).await;
            let bo = ClientBuilder::new_test_client(&generate_local_wallet()).await;

            let alix_group = alix
                .create_group(None, GroupMetadataOptions::default())
                .unwrap();
            let provider = alix.mls_provider().unwrap();
            // Doctor the group membership
            let mut mls_group = alix_group
                .load_mls_group_with_lock(&provider, |mut mls_group| {
                    let mut existing_extensions = mls_group.extensions().clone();
                    let mut group_membership = GroupMembership::new();
                    group_membership.add("deadbeef".to_string(), 1);
                    existing_extensions
                        .add_or_replace(build_group_membership_extension(&group_membership));

                    mls_group
                        .update_group_context_extensions(
                            &provider,
                            existing_extensions.clone(),
                            &alix.identity().installation_keys,
                        )
                        .unwrap();
                    mls_group.merge_pending_commit(&provider).unwrap();

                    Ok(mls_group) // Return the updated group if necessary
                })
                .unwrap();

            // Now add bo to the group
            force_add_member(&alix, &bo, &alix_group, &mut mls_group, &provider).await;

            // Bo should not be able to actually read this group
            bo.sync_welcomes(&bo.mls_provider().unwrap()).await.unwrap();
            let groups = bo.find_groups(GroupQueryArgs::default()).unwrap();
            assert_eq!(groups.len(), 0);
            assert_logged!("failed to create group from welcome", 1);
        });
    }

    #[wasm_bindgen_test(unsupported = tokio::test(flavor = "current_thread"))]
    async fn test_dm_stitching() {
        let alix_wallet = generate_local_wallet();
        let alix = ClientBuilder::new_test_client(&alix_wallet).await;
        let alix_provider = alix.mls_provider().unwrap();
        let alix_conn = alix_provider.conn_ref();

        let bo_wallet = generate_local_wallet();
        let bo = ClientBuilder::new_test_client(&bo_wallet).await;

        let bo_dm = bo
            .find_or_create_dm_by_inbox_id(alix.inbox_id().to_string())
            .await
            .unwrap();
        let alix_dm = alix
            .find_or_create_dm_by_inbox_id(bo.inbox_id().to_string())
            .await
            .unwrap();

        bo_dm.send_message(b"Hello there").await.unwrap();
        alix_dm
            .send_message(b"No, let's use this dm")
            .await
            .unwrap();

        alix.sync_all_welcomes_and_groups(&alix_provider, None)
            .await
            .unwrap();

        // The dm shows up
        let alix_groups = alix_conn
            .raw_query(|conn| groups::table.load::<StoredGroup>(conn))
            .unwrap();
        assert_eq!(alix_groups.len(), 2);
        // They should have the same ID
        assert_eq!(alix_groups[0].dm_id, alix_groups[1].dm_id);

        // The dm is filtered out up
        let mut alix_filtered_groups = alix_conn.find_groups(GroupQueryArgs::default()).unwrap();
        assert_eq!(alix_filtered_groups.len(), 1);

        let dm_group = alix_filtered_groups.pop().unwrap();

        let now = now_ns();
        let one_and_a_half_second = 1_500_000_000;
        assert!(
            ((now - one_and_a_half_second)..(now + one_and_a_half_second))
                .contains(&dm_group.last_message_ns.unwrap()),
            "last_message_ns {} was not within one and a half second of current time {}",
            dm_group.last_message_ns.unwrap(),
            now
        );

        let dm_group = alix.group(dm_group.id).unwrap();
        let alix_msgs = dm_group
            .find_messages(&MsgQueryArgs {
                kind: Some(GroupMessageKind::Application),
                ..Default::default()
            })
            .unwrap();

        assert_eq!(alix_msgs.len(), 2);

        let msg = String::from_utf8_lossy(&alix_msgs[0].decrypted_message_bytes);
        assert_eq!(msg, "Hello there");

        let msg = String::from_utf8_lossy(&alix_msgs[1].decrypted_message_bytes);
        assert_eq!(msg, "No, let's use this dm");
    }

    #[wasm_bindgen_test(unsupported = tokio::test(flavor = "current_thread"))]
    async fn test_add_inbox() {
        let client = ClientBuilder::new_test_client(&generate_local_wallet()).await;
        let client_2 = ClientBuilder::new_test_client(&generate_local_wallet()).await;
        let group = client
            .create_group(None, GroupMetadataOptions::default())
            .expect("create group");

        group
            .add_members_by_inbox_id(&[client_2.inbox_id()])
            .await
            .unwrap();

        let group_id = group.group_id;

        let messages = client
            .api_client
            .query_group_messages(group_id, None)
            .await
            .unwrap();

        assert_eq!(messages.len(), 1);
    }

    #[wasm_bindgen_test(unsupported = tokio::test(flavor = "current_thread"))]
    async fn test_add_invalid_member() {
        let client = ClientBuilder::new_test_client(&generate_local_wallet()).await;
        let group = client
            .create_group(None, GroupMetadataOptions::default())
            .expect("create group");

        let result = group.add_members_by_inbox_id(&["1234".to_string()]).await;

        assert!(result.is_err());
    }

    #[wasm_bindgen_test(unsupported = tokio::test(flavor = "current_thread"))]
    async fn test_add_unregistered_member() {
        let amal = ClientBuilder::new_test_client(&generate_local_wallet()).await;
        let unconnected_wallet_address = generate_local_wallet().get_address();
        let group = amal
            .create_group(None, GroupMetadataOptions::default())
            .unwrap();
        let result = group.add_members(&[unconnected_wallet_address]).await;

        assert!(result.is_err());
    }

    #[wasm_bindgen_test(unsupported = tokio::test(flavor = "current_thread"))]
    async fn test_remove_inbox() {
        let client_1 = ClientBuilder::new_test_client(&generate_local_wallet()).await;
        // Add another client onto the network
        let client_2 = ClientBuilder::new_test_client(&generate_local_wallet()).await;

        let group = client_1
            .create_group(None, GroupMetadataOptions::default())
            .expect("create group");
        group
            .add_members_by_inbox_id(&[client_2.inbox_id()])
            .await
            .expect("group create failure");

        let messages_with_add = group.find_messages(&MsgQueryArgs::default()).unwrap();
        assert_eq!(messages_with_add.len(), 1);

        // Try and add another member without merging the pending commit
        group
            .remove_members_by_inbox_id(&[client_2.inbox_id()])
            .await
            .expect("group remove members failure");

        let messages_with_remove = group.find_messages(&MsgQueryArgs::default()).unwrap();
        assert_eq!(messages_with_remove.len(), 2);

        // We are expecting 1 message on the group topic, not 2, because the second one should have
        // failed
        let group_id = group.group_id;
        let messages = client_1
            .api_client
            .query_group_messages(group_id, None)
            .await
            .expect("read topic");

        assert_eq!(messages.len(), 2);
    }

    #[wasm_bindgen_test(unsupported = tokio::test(flavor = "current_thread"))]
    async fn test_key_update() {
        let client = ClientBuilder::new_test_client(&generate_local_wallet()).await;
        let bola_client = ClientBuilder::new_test_client(&generate_local_wallet()).await;

        let group = client
            .create_group(None, GroupMetadataOptions::default())
            .expect("create group");
        group
            .add_members_by_inbox_id(&[bola_client.inbox_id()])
            .await
            .unwrap();

        group.key_update().await.unwrap();

        let messages = client
            .api_client
            .query_group_messages(group.group_id.clone(), None)
            .await
            .unwrap();
        assert_eq!(messages.len(), 2);

        let provider: XmtpOpenMlsProvider = client.context.store().conn().unwrap().into();
        let pending_commit_is_none = group
            .load_mls_group_with_lock(&provider, |mls_group| {
                Ok(mls_group.pending_commit().is_none())
            })
            .unwrap();

        assert!(pending_commit_is_none);

        group.send_message(b"hello").await.expect("send message");

        bola_client
            .sync_welcomes(&bola_client.mls_provider().unwrap())
            .await
            .unwrap();
        let bola_groups = bola_client.find_groups(GroupQueryArgs::default()).unwrap();
        let bola_group = bola_groups.first().unwrap();
        bola_group.sync().await.unwrap();
        let bola_messages = bola_group.find_messages(&MsgQueryArgs::default()).unwrap();
        assert_eq!(bola_messages.len(), 1);
    }

    #[wasm_bindgen_test(unsupported = tokio::test(flavor = "current_thread"))]
    async fn test_post_commit() {
        let client = ClientBuilder::new_test_client(&generate_local_wallet()).await;
        let client_2 = ClientBuilder::new_test_client(&generate_local_wallet()).await;
        let group = client
            .create_group(None, GroupMetadataOptions::default())
            .expect("create group");

        group
            .add_members_by_inbox_id(&[client_2.inbox_id()])
            .await
            .unwrap();

        // Check if the welcome was actually sent
        let welcome_messages = client
            .api_client
            .query_welcome_messages(client_2.installation_public_key(), None)
            .await
            .unwrap();

        assert_eq!(welcome_messages.len(), 1);
    }

    #[wasm_bindgen_test(unsupported = tokio::test(flavor = "current_thread"))]
    async fn test_remove_by_account_address() {
        let amal = ClientBuilder::new_test_client(&generate_local_wallet()).await;
        let bola_wallet = &generate_local_wallet();
        let bola = ClientBuilder::new_test_client(bola_wallet).await;
        let charlie_wallet = &generate_local_wallet();
        let _charlie = ClientBuilder::new_test_client(charlie_wallet).await;

        let group = amal
            .create_group(None, GroupMetadataOptions::default())
            .unwrap();
        group
            .add_members(&[bola_wallet.get_address(), charlie_wallet.get_address()])
            .await
            .unwrap();
        tracing::info!("created the group with 2 additional members");
        assert_eq!(group.members().await.unwrap().len(), 3);
        let messages = group.find_messages(&MsgQueryArgs::default()).unwrap();
        assert_eq!(messages.len(), 1);
        assert_eq!(messages[0].kind, GroupMessageKind::MembershipChange);
        let encoded_content =
            EncodedContent::decode(messages[0].decrypted_message_bytes.as_slice()).unwrap();
        let group_update = GroupUpdatedCodec::decode(encoded_content).unwrap();
        assert_eq!(group_update.added_inboxes.len(), 2);
        assert_eq!(group_update.removed_inboxes.len(), 0);

        group
            .remove_members(&[bola_wallet.get_address()])
            .await
            .unwrap();
        assert_eq!(group.members().await.unwrap().len(), 2);
        tracing::info!("removed bola");
        let messages = group.find_messages(&MsgQueryArgs::default()).unwrap();
        assert_eq!(messages.len(), 2);
        assert_eq!(messages[1].kind, GroupMessageKind::MembershipChange);
        let encoded_content =
            EncodedContent::decode(messages[1].decrypted_message_bytes.as_slice()).unwrap();
        let group_update = GroupUpdatedCodec::decode(encoded_content).unwrap();
        assert_eq!(group_update.added_inboxes.len(), 0);
        assert_eq!(group_update.removed_inboxes.len(), 1);

        let bola_group = receive_group_invite(&bola).await;
        bola_group.sync().await.unwrap();
        assert!(!bola_group
            .is_active(&bola_group.mls_provider().unwrap())
            .unwrap())
    }

    #[wasm_bindgen_test(unsupported = tokio::test(flavor = "current_thread"))]
    async fn test_removed_members_cannot_send_message_to_others() {
        let amal = ClientBuilder::new_test_client(&generate_local_wallet()).await;
        let bola_wallet = &generate_local_wallet();
        let bola = ClientBuilder::new_test_client(bola_wallet).await;
        let charlie_wallet = &generate_local_wallet();
        let charlie = ClientBuilder::new_test_client(charlie_wallet).await;

        let amal_group = amal
            .create_group(None, GroupMetadataOptions::default())
            .unwrap();
        amal_group
            .add_members(&[bola_wallet.get_address(), charlie_wallet.get_address()])
            .await
            .unwrap();
        assert_eq!(amal_group.members().await.unwrap().len(), 3);

        amal_group
            .remove_members(&[bola_wallet.get_address()])
            .await
            .unwrap();
        assert_eq!(amal_group.members().await.unwrap().len(), 2);
        assert!(amal_group
            .members()
            .await
            .unwrap()
            .iter()
            .all(|m| m.inbox_id != bola.inbox_id()));
        assert!(amal_group
            .members()
            .await
            .unwrap()
            .iter()
            .any(|m| m.inbox_id == charlie.inbox_id()));

        amal_group.sync().await.expect("sync failed");

        let message_text = b"hello";

        let bola_group = MlsGroup::<FullXmtpClient>::new(
            bola.clone(),
            amal_group.group_id.clone(),
            amal_group.created_at_ns,
        );
        bola_group
            .send_message(message_text)
            .await
            .expect_err("expected send_message to fail");

        amal_group.sync().await.expect("sync failed");
        amal_group.sync().await.expect("sync failed");

        let amal_messages = amal_group
            .find_messages(&MsgQueryArgs {
                kind: Some(GroupMessageKind::Application),
                ..Default::default()
            })
            .unwrap()
            .into_iter()
            .collect::<Vec<StoredGroupMessage>>();

        assert!(amal_messages.is_empty());
    }

    #[wasm_bindgen_test(unsupported = tokio::test(flavor = "current_thread"))]
    async fn test_add_missing_installations() {
        // Setup for test
        let amal_wallet = generate_local_wallet();
        let amal = ClientBuilder::new_test_client(&amal_wallet).await;
        let bola = ClientBuilder::new_test_client(&generate_local_wallet()).await;

        let group = amal
            .create_group(None, GroupMetadataOptions::default())
            .unwrap();
        group
            .add_members_by_inbox_id(&[bola.inbox_id()])
            .await
            .unwrap();

        assert_eq!(group.members().await.unwrap().len(), 2);

        let provider: XmtpOpenMlsProvider = amal.context.store().conn().unwrap().into();
        // Finished with setup

        // add a second installation for amal using the same wallet
        let _amal_2nd = ClientBuilder::new_test_client(&amal_wallet).await;

        // test if adding the new installation(s) worked
        let new_installations_were_added = group.add_missing_installations(&provider).await;
        assert!(new_installations_were_added.is_ok());

        group.sync().await.unwrap();
        let num_members = group
            .load_mls_group_with_lock(&provider, |mls_group| {
                Ok(mls_group.members().collect::<Vec<_>>().len())
            })
            .unwrap();

        assert_eq!(num_members, 3);
    }

    #[wasm_bindgen_test(unsupported = tokio::test(flavor = "multi_thread", worker_threads = 10))]
    async fn test_self_resolve_epoch_mismatch() {
        let amal = ClientBuilder::new_test_client(&generate_local_wallet()).await;
        let bola = ClientBuilder::new_test_client(&generate_local_wallet()).await;
        let charlie = ClientBuilder::new_test_client(&generate_local_wallet()).await;
        let dave_wallet = generate_local_wallet();
        let dave = ClientBuilder::new_test_client(&dave_wallet).await;
        let amal_group = amal
            .create_group(None, GroupMetadataOptions::default())
            .unwrap();
        // Add bola to the group
        amal_group
            .add_members_by_inbox_id(&[bola.inbox_id()])
            .await
            .unwrap();

        let bola_group = receive_group_invite(&bola).await;
        bola_group.sync().await.unwrap();
        // Both Amal and Bola are up to date on the group state. Now each of them want to add someone else
        amal_group
            .add_members_by_inbox_id(&[charlie.inbox_id()])
            .await
            .unwrap();

        bola_group
            .add_members_by_inbox_id(&[dave.inbox_id()])
            .await
            .unwrap();

        // Send a message to the group, now that everyone is invited
        amal_group.sync().await.unwrap();
        amal_group.send_message(b"hello").await.unwrap();

        let charlie_group = receive_group_invite(&charlie).await;
        let dave_group = receive_group_invite(&dave).await;

        let (amal_latest_message, bola_latest_message, charlie_latest_message, dave_latest_message) = tokio::join!(
            get_latest_message(&amal_group),
            get_latest_message(&bola_group),
            get_latest_message(&charlie_group),
            get_latest_message(&dave_group)
        );

        let expected_latest_message = b"hello".to_vec();
        assert!(expected_latest_message.eq(&amal_latest_message.decrypted_message_bytes));
        assert!(expected_latest_message.eq(&bola_latest_message.decrypted_message_bytes));
        assert!(expected_latest_message.eq(&charlie_latest_message.decrypted_message_bytes));
        assert!(expected_latest_message.eq(&dave_latest_message.decrypted_message_bytes));
    }

    #[wasm_bindgen_test(unsupported = tokio::test(flavor = "current_thread"))]
    async fn test_group_permissions() {
        let amal = ClientBuilder::new_test_client(&generate_local_wallet()).await;
        let bola = ClientBuilder::new_test_client(&generate_local_wallet()).await;
        let charlie = ClientBuilder::new_test_client(&generate_local_wallet()).await;

        let amal_group = amal
            .create_group(
                Some(PreconfiguredPolicies::AdminsOnly.to_policy_set()),
                GroupMetadataOptions::default(),
            )
            .unwrap();
        // Add bola to the group
        amal_group
            .add_members_by_inbox_id(&[bola.inbox_id()])
            .await
            .unwrap();

        let bola_group = receive_group_invite(&bola).await;
        bola_group.sync().await.unwrap();
        assert!(bola_group
            .add_members_by_inbox_id(&[charlie.inbox_id()])
            .await
            .is_err(),);
    }

    #[wasm_bindgen_test(unsupported = tokio::test(flavor = "current_thread"))]
    async fn test_group_options() {
        let expected_group_message_disappearing_settings =
            MessageDisappearingSettings::new(100, 200);

        let amal = ClientBuilder::new_test_client(&generate_local_wallet()).await;

        let amal_group = amal
            .create_group(
                None,
                GroupMetadataOptions {
                    name: Some("Group Name".to_string()),
                    image_url_square: Some("url".to_string()),
                    description: Some("group description".to_string()),
<<<<<<< HEAD
                    message_expiration_from_ms: None,
                    message_expiration_ms: None,
=======
                    pinned_frame_url: Some("pinned frame".to_string()),
                    message_disappearing_settings: Some(
                        expected_group_message_disappearing_settings.clone(),
                    ),
>>>>>>> bac3c101
                },
            )
            .unwrap();

        let binding = amal_group
            .mutable_metadata(&amal_group.mls_provider().unwrap())
            .expect("msg");
        let amal_group_name: &String = binding
            .attributes
            .get(&MetadataField::GroupName.to_string())
            .unwrap();
        let amal_group_image_url: &String = binding
            .attributes
            .get(&MetadataField::GroupImageUrlSquare.to_string())
            .unwrap();
        let amal_group_description: &String = binding
            .attributes
            .get(&MetadataField::Description.to_string())
            .unwrap();
<<<<<<< HEAD

        assert_eq!(amal_group_name, "Group Name");
        assert_eq!(amal_group_image_url, "url");
        assert_eq!(amal_group_description, "group description");
=======
        let amal_group_pinned_frame_url: &String = binding
            .attributes
            .get(&MetadataField::GroupPinnedFrameUrl.to_string())
            .unwrap();
        let amal_group_message_disappear_from_ns = binding
            .attributes
            .get(&MetadataField::MessageDisappearFromNS.to_string())
            .unwrap();
        let amal_group_message_disappear_in_ns = binding
            .attributes
            .get(&MetadataField::MessageDisappearInNS.to_string())
            .unwrap();
        assert_eq!(amal_group_name, "Group Name");
        assert_eq!(amal_group_image_url, "url");
        assert_eq!(amal_group_description, "group description");
        assert_eq!(amal_group_pinned_frame_url, "pinned frame");
        assert_eq!(
            amal_group_message_disappear_from_ns.clone(),
            expected_group_message_disappearing_settings
                .from_ns
                .to_string()
        );
        assert_eq!(
            amal_group_message_disappear_in_ns.clone(),
            expected_group_message_disappearing_settings
                .in_ns
                .to_string()
        );
>>>>>>> bac3c101
    }

    #[wasm_bindgen_test(unsupported = tokio::test(flavor = "current_thread"))]
    #[ignore]
    async fn test_max_limit_add() {
        let amal = ClientBuilder::new_test_client(&generate_local_wallet()).await;
        let amal_group = amal
            .create_group(
                Some(PreconfiguredPolicies::AdminsOnly.to_policy_set()),
                GroupMetadataOptions::default(),
            )
            .unwrap();
        let mut clients = Vec::new();
        for _ in 0..249 {
            let wallet = generate_local_wallet();
            ClientBuilder::new_test_client(&wallet).await;
            clients.push(wallet.get_address());
        }
        amal_group.add_members(&clients).await.unwrap();
        let bola_wallet = generate_local_wallet();
        ClientBuilder::new_test_client(&bola_wallet).await;
        assert!(amal_group
            .add_members_by_inbox_id(&[bola_wallet.get_address()])
            .await
            .is_err(),);
    }

    #[wasm_bindgen_test(unsupported = tokio::test(flavor = "current_thread"))]
    async fn test_group_mutable_data() {
        let amal = ClientBuilder::new_test_client(&generate_local_wallet()).await;
        let bola = ClientBuilder::new_test_client(&generate_local_wallet()).await;

        // Create a group and verify it has the default group name
        let policy_set = Some(PreconfiguredPolicies::AdminsOnly.to_policy_set());
        let amal_group = amal
            .create_group(policy_set, GroupMetadataOptions::default())
            .unwrap();
        amal_group.sync().await.unwrap();

        let group_mutable_metadata = amal_group
            .mutable_metadata(&amal_group.mls_provider().unwrap())
            .unwrap();
        assert!(group_mutable_metadata.attributes.len().eq(&4));
        assert!(group_mutable_metadata
            .attributes
            .get(&MetadataField::GroupName.to_string())
            .unwrap()
            .is_empty());

        // Add bola to the group
        amal_group
            .add_members_by_inbox_id(&[bola.inbox_id()])
            .await
            .unwrap();
        bola.sync_welcomes(&bola.mls_provider().unwrap())
            .await
            .unwrap();

        let bola_groups = bola.find_groups(GroupQueryArgs::default()).unwrap();
        assert_eq!(bola_groups.len(), 1);
        let bola_group = bola_groups.first().unwrap();
        bola_group.sync().await.unwrap();
        let group_mutable_metadata = bola_group
            .mutable_metadata(&bola_group.mls_provider().unwrap())
            .unwrap();
        assert!(group_mutable_metadata
            .attributes
            .get(&MetadataField::GroupName.to_string())
            .unwrap()
            .is_empty());

        // Update group name
        amal_group
            .update_group_name("New Group Name 1".to_string())
            .await
            .unwrap();

        amal_group.send_message("hello".as_bytes()).await.unwrap();

        // Verify amal group sees update
        amal_group.sync().await.unwrap();
        let binding = amal_group
            .mutable_metadata(&amal_group.mls_provider().unwrap())
            .expect("msg");
        let amal_group_name: &String = binding
            .attributes
            .get(&MetadataField::GroupName.to_string())
            .unwrap();
        assert_eq!(amal_group_name, "New Group Name 1");

        // Verify bola group sees update
        bola_group.sync().await.unwrap();
        let binding = bola_group
            .mutable_metadata(&bola_group.mls_provider().unwrap())
            .expect("msg");
        let bola_group_name: &String = binding
            .attributes
            .get(&MetadataField::GroupName.to_string())
            .unwrap();
        assert_eq!(bola_group_name, "New Group Name 1");

        // Verify that bola can not update the group name since they are not the creator
        bola_group
            .update_group_name("New Group Name 2".to_string())
            .await
            .expect_err("expected err");

        // Verify bola group does not see an update
        bola_group.sync().await.unwrap();
        let binding = bola_group
            .mutable_metadata(&bola_group.mls_provider().unwrap())
            .expect("msg");
        let bola_group_name: &String = binding
            .attributes
            .get(&MetadataField::GroupName.to_string())
            .unwrap();
        assert_eq!(bola_group_name, "New Group Name 1");
    }

    #[wasm_bindgen_test(unsupported = tokio::test(flavor = "current_thread"))]
    async fn test_update_policies_empty_group() {
        let amal = ClientBuilder::new_test_client(&generate_local_wallet()).await;
        let bola_wallet = generate_local_wallet();
        let _bola = ClientBuilder::new_test_client(&bola_wallet).await;

        // Create a group with amal and bola
        let policy_set = Some(PreconfiguredPolicies::AdminsOnly.to_policy_set());
        let amal_group = amal
            .create_group_with_members(
                &[bola_wallet.get_address()],
                policy_set,
                GroupMetadataOptions::default(),
            )
            .await
            .unwrap();

        // Verify we can update the group name without syncing first
        amal_group
            .update_group_name("New Group Name 1".to_string())
            .await
            .unwrap();

        // Verify the name is updated
        amal_group.sync().await.unwrap();
        let group_mutable_metadata = amal_group
            .mutable_metadata(&amal_group.mls_provider().unwrap())
            .unwrap();
        let group_name_1 = group_mutable_metadata
            .attributes
            .get(&MetadataField::GroupName.to_string())
            .unwrap();
        assert_eq!(group_name_1, "New Group Name 1");

        // Create a group with just amal
        let policy_set_2 = Some(PreconfiguredPolicies::AdminsOnly.to_policy_set());
        let amal_group_2 = amal
            .create_group(policy_set_2, GroupMetadataOptions::default())
            .unwrap();

        // Verify empty group fails to update metadata before syncing
        amal_group_2
            .update_group_name("New Group Name 2".to_string())
            .await
            .expect_err("Should fail to update group name before first sync");

        // Sync the group
        amal_group_2.sync().await.unwrap();

        //Verify we can now update the group name
        amal_group_2
            .update_group_name("New Group Name 2".to_string())
            .await
            .unwrap();

        // Verify the name is updated
        amal_group_2.sync().await.unwrap();
        let group_mutable_metadata = amal_group_2
            .mutable_metadata(&amal_group_2.mls_provider().unwrap())
            .unwrap();
        let group_name_2 = group_mutable_metadata
            .attributes
            .get(&MetadataField::GroupName.to_string())
            .unwrap();
        assert_eq!(group_name_2, "New Group Name 2");
    }

    #[wasm_bindgen_test(unsupported = tokio::test(flavor = "current_thread"))]
    async fn test_update_group_image_url_square() {
        let amal = ClientBuilder::new_test_client(&generate_local_wallet()).await;

        // Create a group and verify it has the default group name
        let policy_set = Some(PreconfiguredPolicies::AdminsOnly.to_policy_set());
        let amal_group = amal
            .create_group(policy_set, GroupMetadataOptions::default())
            .unwrap();
        amal_group.sync().await.unwrap();

        let group_mutable_metadata = amal_group
            .mutable_metadata(&amal_group.mls_provider().unwrap())
            .unwrap();
        assert!(group_mutable_metadata
            .attributes
            .get(&MetadataField::GroupImageUrlSquare.to_string())
            .unwrap()
            .is_empty());

        // Update group name
        amal_group
            .update_group_image_url_square("a url".to_string())
            .await
            .unwrap();

        // Verify amal group sees update
        amal_group.sync().await.unwrap();
        let binding = amal_group
            .mutable_metadata(&amal_group.mls_provider().unwrap())
            .expect("msg");
        let amal_group_image_url: &String = binding
            .attributes
            .get(&MetadataField::GroupImageUrlSquare.to_string())
            .unwrap();
        assert_eq!(amal_group_image_url, "a url");
    }

    #[wasm_bindgen_test(unsupported = tokio::test(flavor = "current_thread"))]
<<<<<<< HEAD
=======
    async fn test_update_group_pinned_frame_url() {
        let amal = ClientBuilder::new_test_client(&generate_local_wallet()).await;

        // Create a group and verify it has the default group name
        let policy_set = Some(PreconfiguredPolicies::AdminsOnly.to_policy_set());
        let amal_group = amal
            .create_group(policy_set, GroupMetadataOptions::default())
            .unwrap();
        amal_group.sync().await.unwrap();

        let group_mutable_metadata = amal_group
            .mutable_metadata(&amal_group.mls_provider().unwrap())
            .unwrap();
        assert!(group_mutable_metadata
            .attributes
            .get(&MetadataField::GroupPinnedFrameUrl.to_string())
            .unwrap()
            .is_empty());

        // Update group name
        amal_group
            .update_group_pinned_frame_url("a frame url".to_string())
            .await
            .unwrap();

        // Verify amal group sees update
        amal_group.sync().await.unwrap();
        let binding = amal_group
            .mutable_metadata(&amal_group.mls_provider().unwrap())
            .expect("msg");
        let amal_group_pinned_frame_url: &String = binding
            .attributes
            .get(&MetadataField::GroupPinnedFrameUrl.to_string())
            .unwrap();
        assert_eq!(amal_group_pinned_frame_url, "a frame url");
    }

    #[wasm_bindgen_test(unsupported = tokio::test(flavor = "current_thread"))]
    async fn test_update_group_message_expiration_settings() {
        let amal = ClientBuilder::new_test_client(&generate_local_wallet()).await;

        // Create a group and verify it has the default group name
        let policy_set = Some(PreconfiguredPolicies::AdminsOnly.to_policy_set());
        let amal_group = amal
            .create_group(policy_set, GroupMetadataOptions::default())
            .unwrap();
        amal_group.sync().await.unwrap();

        let group_mutable_metadata = amal_group
            .mutable_metadata(&amal_group.mls_provider().unwrap())
            .unwrap();
        assert_eq!(
            group_mutable_metadata
                .attributes
                .get(&MetadataField::MessageDisappearInNS.to_string()),
            None
        );
        assert_eq!(
            group_mutable_metadata
                .attributes
                .get(&MetadataField::MessageDisappearFromNS.to_string()),
            None
        );

        // Update group name
        let expected_group_message_expiration_settings = MessageDisappearingSettings::new(100, 200);

        amal_group
            .update_conversation_message_disappearing_settings(
                expected_group_message_expiration_settings.clone(),
            )
            .await
            .unwrap();

        // Verify amal group sees update
        amal_group.sync().await.unwrap();
        let binding = amal_group
            .mutable_metadata(&amal_group.mls_provider().unwrap())
            .expect("msg");
        let amal_message_expiration_from_ms: &String = binding
            .attributes
            .get(&MetadataField::MessageDisappearFromNS.to_string())
            .unwrap();
        let amal_message_disappear_in_ns: &String = binding
            .attributes
            .get(&MetadataField::MessageDisappearInNS.to_string())
            .unwrap();
        assert_eq!(
            amal_message_expiration_from_ms.clone(),
            expected_group_message_expiration_settings
                .from_ns
                .to_string()
        );
        assert_eq!(
            amal_message_disappear_in_ns.clone(),
            expected_group_message_expiration_settings.in_ns.to_string()
        );
    }

    #[wasm_bindgen_test(unsupported = tokio::test(flavor = "current_thread"))]
>>>>>>> bac3c101
    async fn test_group_mutable_data_group_permissions() {
        let amal = ClientBuilder::new_test_client(&generate_local_wallet()).await;
        let bola_wallet = generate_local_wallet();
        let bola = ClientBuilder::new_test_client(&bola_wallet).await;

        // Create a group and verify it has the default group name
        let policy_set = Some(PreconfiguredPolicies::Default.to_policy_set());
        let amal_group = amal
            .create_group(policy_set, GroupMetadataOptions::default())
            .unwrap();
        amal_group.sync().await.unwrap();

        let group_mutable_metadata = amal_group
            .mutable_metadata(&amal_group.mls_provider().unwrap())
            .unwrap();
        assert!(group_mutable_metadata
            .attributes
            .get(&MetadataField::GroupName.to_string())
            .unwrap()
            .is_empty());

        // Add bola to the group
        amal_group
            .add_members(&[bola_wallet.get_address()])
            .await
            .unwrap();
        bola.sync_welcomes(&bola.mls_provider().unwrap())
            .await
            .unwrap();
        let bola_groups = bola.find_groups(GroupQueryArgs::default()).unwrap();
        assert_eq!(bola_groups.len(), 1);
        let bola_group = bola_groups.first().unwrap();
        bola_group.sync().await.unwrap();
        let group_mutable_metadata = bola_group
            .mutable_metadata(&bola_group.mls_provider().unwrap())
            .unwrap();
        assert!(group_mutable_metadata
            .attributes
            .get(&MetadataField::GroupName.to_string())
            .unwrap()
            .is_empty());

        // Update group name
        amal_group
            .update_group_name("New Group Name 1".to_string())
            .await
            .unwrap();

        // Verify amal group sees update
        amal_group.sync().await.unwrap();
        let binding = amal_group
            .mutable_metadata(&amal_group.mls_provider().unwrap())
            .unwrap();
        let amal_group_name: &String = binding
            .attributes
            .get(&MetadataField::GroupName.to_string())
            .unwrap();
        assert_eq!(amal_group_name, "New Group Name 1");

        // Verify bola group sees update
        bola_group.sync().await.unwrap();
        let binding = bola_group
            .mutable_metadata(&bola_group.mls_provider().unwrap())
            .expect("msg");
        let bola_group_name: &String = binding
            .attributes
            .get(&MetadataField::GroupName.to_string())
            .unwrap();
        assert_eq!(bola_group_name, "New Group Name 1");

        // Verify that bola CAN update the group name since everyone is admin for this group
        bola_group
            .update_group_name("New Group Name 2".to_string())
            .await
            .expect("non creator failed to udpate group name");

        // Verify amal group sees an update
        amal_group.sync().await.unwrap();
        let binding = amal_group
            .mutable_metadata(&amal_group.mls_provider().unwrap())
            .expect("msg");
        let amal_group_name: &String = binding
            .attributes
            .get(&MetadataField::GroupName.to_string())
            .unwrap();
        assert_eq!(amal_group_name, "New Group Name 2");
    }

    #[wasm_bindgen_test(unsupported = tokio::test(flavor = "current_thread"))]
    async fn test_group_admin_list_update() {
        let amal = ClientBuilder::new_test_client(&generate_local_wallet()).await;
        let bola_wallet = generate_local_wallet();
        let bola = ClientBuilder::new_test_client(&bola_wallet).await;
        let caro = ClientBuilder::new_test_client(&generate_local_wallet()).await;
        let charlie = ClientBuilder::new_test_client(&generate_local_wallet()).await;

        let policy_set = Some(PreconfiguredPolicies::AdminsOnly.to_policy_set());
        let amal_group = amal
            .create_group(policy_set, GroupMetadataOptions::default())
            .unwrap();
        amal_group.sync().await.unwrap();

        // Add bola to the group
        amal_group
            .add_members(&[bola_wallet.get_address()])
            .await
            .unwrap();
        bola.sync_welcomes(&bola.mls_provider().unwrap())
            .await
            .unwrap();
        let bola_groups = bola.find_groups(GroupQueryArgs::default()).unwrap();
        assert_eq!(bola_groups.len(), 1);
        let bola_group = bola_groups.first().unwrap();
        bola_group.sync().await.unwrap();

        // Verify Amal is the only admin and super admin
        let provider = amal_group.mls_provider().unwrap();
        let admin_list = amal_group.admin_list(&provider).unwrap();
        let super_admin_list = amal_group.super_admin_list(&provider).unwrap();
        drop(provider); // allow connection to be cleaned
        assert_eq!(admin_list.len(), 0);
        assert_eq!(super_admin_list.len(), 1);
        assert!(super_admin_list.contains(&amal.inbox_id().to_string()));

        // Verify that bola can not add caro because they are not an admin
        bola.sync_welcomes(&bola.mls_provider().unwrap())
            .await
            .unwrap();
        let bola_groups = bola.find_groups(GroupQueryArgs::default()).unwrap();
        assert_eq!(bola_groups.len(), 1);
        let bola_group: &MlsGroup<_> = bola_groups.first().unwrap();
        bola_group.sync().await.unwrap();
        bola_group
            .add_members_by_inbox_id(&[caro.inbox_id()])
            .await
            .expect_err("expected err");

        // Add bola as an admin
        amal_group
            .update_admin_list(UpdateAdminListType::Add, bola.inbox_id().to_string())
            .await
            .unwrap();
        amal_group.sync().await.unwrap();
        bola_group.sync().await.unwrap();
        assert_eq!(
            bola_group
                .admin_list(&bola_group.mls_provider().unwrap())
                .unwrap()
                .len(),
            1
        );
        assert!(bola_group
            .admin_list(&bola_group.mls_provider().unwrap())
            .unwrap()
            .contains(&bola.inbox_id().to_string()));

        // Verify that bola can now add caro because they are an admin
        bola_group
            .add_members_by_inbox_id(&[caro.inbox_id()])
            .await
            .unwrap();

        bola_group.sync().await.unwrap();

        // Verify that bola can not remove amal as a super admin, because
        // Remove admin is super admin only permissions
        bola_group
            .update_admin_list(
                UpdateAdminListType::RemoveSuper,
                amal.inbox_id().to_string(),
            )
            .await
            .expect_err("expected err");

        // Now amal removes bola as an admin
        amal_group
            .update_admin_list(UpdateAdminListType::Remove, bola.inbox_id().to_string())
            .await
            .unwrap();
        amal_group.sync().await.unwrap();
        bola_group.sync().await.unwrap();
        assert_eq!(
            bola_group
                .admin_list(&bola_group.mls_provider().unwrap())
                .unwrap()
                .len(),
            0
        );
        assert!(!bola_group
            .admin_list(&bola_group.mls_provider().unwrap())
            .unwrap()
            .contains(&bola.inbox_id().to_string()));

        // Verify that bola can not add charlie because they are not an admin
        bola.sync_welcomes(&bola.mls_provider().unwrap())
            .await
            .unwrap();
        let bola_groups = bola.find_groups(GroupQueryArgs::default()).unwrap();
        assert_eq!(bola_groups.len(), 1);
        let bola_group: &MlsGroup<_> = bola_groups.first().unwrap();
        bola_group.sync().await.unwrap();
        bola_group
            .add_members_by_inbox_id(&[charlie.inbox_id()])
            .await
            .expect_err("expected err");
    }

    #[wasm_bindgen_test(unsupported = tokio::test(flavor = "current_thread"))]
    async fn test_group_super_admin_list_update() {
        let amal = ClientBuilder::new_test_client(&generate_local_wallet()).await;
        let bola = ClientBuilder::new_test_client(&generate_local_wallet()).await;
        let caro = ClientBuilder::new_test_client(&generate_local_wallet()).await;

        let policy_set = Some(PreconfiguredPolicies::AdminsOnly.to_policy_set());
        let amal_group = amal
            .create_group(policy_set, GroupMetadataOptions::default())
            .unwrap();
        amal_group.sync().await.unwrap();

        // Add bola to the group
        amal_group
            .add_members_by_inbox_id(&[bola.inbox_id()])
            .await
            .unwrap();
        bola.sync_welcomes(&bola.mls_provider().unwrap())
            .await
            .unwrap();
        let bola_groups = bola.find_groups(GroupQueryArgs::default()).unwrap();
        assert_eq!(bola_groups.len(), 1);
        let bola_group = bola_groups.first().unwrap();
        bola_group.sync().await.unwrap();

        // Verify Amal is the only super admin
        let provider = amal_group.mls_provider().unwrap();
        let admin_list = amal_group.admin_list(&provider).unwrap();
        let super_admin_list = amal_group.super_admin_list(&provider).unwrap();
        drop(provider); // allow connection to be re-added to pool
        assert_eq!(admin_list.len(), 0);
        assert_eq!(super_admin_list.len(), 1);
        assert!(super_admin_list.contains(&amal.inbox_id().to_string()));

        // Verify that bola can not add caro as an admin because they are not a super admin
        bola.sync_welcomes(&bola.mls_provider().unwrap())
            .await
            .unwrap();
        let bola_groups = bola.find_groups(GroupQueryArgs::default()).unwrap();

        assert_eq!(bola_groups.len(), 1);
        let bola_group: &MlsGroup<_> = bola_groups.first().unwrap();
        bola_group.sync().await.unwrap();
        bola_group
            .update_admin_list(UpdateAdminListType::Add, caro.inbox_id().to_string())
            .await
            .expect_err("expected err");

        // Add bola as a super admin
        amal_group
            .update_admin_list(UpdateAdminListType::AddSuper, bola.inbox_id().to_string())
            .await
            .unwrap();
        amal_group.sync().await.unwrap();
        bola_group.sync().await.unwrap();
        let provider = bola_group.mls_provider().unwrap();
        assert_eq!(bola_group.super_admin_list(&provider).unwrap().len(), 2);
        assert!(bola_group
            .super_admin_list(&provider)
            .unwrap()
            .contains(&bola.inbox_id().to_string()));
        drop(provider); // allow connection to be re-added to pool

        // Verify that bola can now add caro as an admin
        bola_group
            .update_admin_list(UpdateAdminListType::Add, caro.inbox_id().to_string())
            .await
            .unwrap();
        bola_group.sync().await.unwrap();
        let provider = bola_group.mls_provider().unwrap();
        assert_eq!(bola_group.admin_list(&provider).unwrap().len(), 1);
        assert!(bola_group
            .admin_list(&provider)
            .unwrap()
            .contains(&caro.inbox_id().to_string()));
        drop(provider); // allow connection to be re-added to pool

        // Verify that no one can remove a super admin from a group
        amal_group
            .remove_members(&[bola.inbox_id().to_string()])
            .await
            .expect_err("expected err");

        // Verify that bola can now remove themself as a super admin
        bola_group
            .update_admin_list(
                UpdateAdminListType::RemoveSuper,
                bola.inbox_id().to_string(),
            )
            .await
            .unwrap();
        bola_group.sync().await.unwrap();
        let provider = bola_group.mls_provider().unwrap();
        assert_eq!(bola_group.super_admin_list(&provider).unwrap().len(), 1);
        assert!(!bola_group
            .super_admin_list(&provider)
            .unwrap()
            .contains(&bola.inbox_id().to_string()));
        drop(provider); // allow connection to be re-added to pool

        // Verify that amal can NOT remove themself as a super admin because they are the only remaining
        amal_group
            .update_admin_list(
                UpdateAdminListType::RemoveSuper,
                amal.inbox_id().to_string(),
            )
            .await
            .expect_err("expected err");
    }

    #[wasm_bindgen_test(unsupported = tokio::test(flavor = "current_thread"))]
    async fn test_group_members_permission_level_update() {
        let amal = ClientBuilder::new_test_client(&generate_local_wallet()).await;
        let bola = ClientBuilder::new_test_client(&generate_local_wallet()).await;
        let caro = ClientBuilder::new_test_client(&generate_local_wallet()).await;

        let policy_set = Some(PreconfiguredPolicies::AdminsOnly.to_policy_set());
        let amal_group = amal
            .create_group(policy_set, GroupMetadataOptions::default())
            .unwrap();
        amal_group.sync().await.unwrap();

        // Add Bola and Caro to the group
        amal_group
            .add_members_by_inbox_id(&[bola.inbox_id(), caro.inbox_id()])
            .await
            .unwrap();
        amal_group.sync().await.unwrap();

        // Initial checks for group members
        let initial_members = amal_group.members().await.unwrap();
        let mut count_member = 0;
        let mut count_admin = 0;
        let mut count_super_admin = 0;

        for member in &initial_members {
            match member.permission_level {
                PermissionLevel::Member => count_member += 1,
                PermissionLevel::Admin => count_admin += 1,
                PermissionLevel::SuperAdmin => count_super_admin += 1,
            }
        }

        assert_eq!(
            count_super_admin, 1,
            "Only Amal should be super admin initially"
        );
        assert_eq!(count_admin, 0, "no members are admin only");
        assert_eq!(count_member, 2, "two members have no admin status");

        // Add Bola as an admin
        amal_group
            .update_admin_list(UpdateAdminListType::Add, bola.inbox_id().to_string())
            .await
            .unwrap();
        amal_group.sync().await.unwrap();

        // Check after adding Bola as an admin
        let members = amal_group.members().await.unwrap();
        let mut count_member = 0;
        let mut count_admin = 0;
        let mut count_super_admin = 0;

        for member in &members {
            match member.permission_level {
                PermissionLevel::Member => count_member += 1,
                PermissionLevel::Admin => count_admin += 1,
                PermissionLevel::SuperAdmin => count_super_admin += 1,
            }
        }

        assert_eq!(
            count_super_admin, 1,
            "Only Amal should be super admin initially"
        );
        assert_eq!(count_admin, 1, "bola is admin");
        assert_eq!(count_member, 1, "caro has no admin status");

        // Add Caro as a super admin
        amal_group
            .update_admin_list(UpdateAdminListType::AddSuper, caro.inbox_id().to_string())
            .await
            .unwrap();
        amal_group.sync().await.unwrap();

        // Check after adding Caro as a super admin
        let members = amal_group.members().await.unwrap();
        let mut count_member = 0;
        let mut count_admin = 0;
        let mut count_super_admin = 0;

        for member in &members {
            match member.permission_level {
                PermissionLevel::Member => count_member += 1,
                PermissionLevel::Admin => count_admin += 1,
                PermissionLevel::SuperAdmin => count_super_admin += 1,
            }
        }

        assert_eq!(
            count_super_admin, 2,
            "Amal and Caro should be super admin initially"
        );
        assert_eq!(count_admin, 1, "bola is admin");
        assert_eq!(count_member, 0, "no members have no admin status");
    }

    #[wasm_bindgen_test(unsupported = tokio::test(flavor = "current_thread"))]
    async fn test_staged_welcome() {
        // Create Clients
        let amal = ClientBuilder::new_test_client(&generate_local_wallet()).await;
        let bola = ClientBuilder::new_test_client(&generate_local_wallet()).await;

        // Amal creates a group
        let amal_group = amal
            .create_group(None, GroupMetadataOptions::default())
            .unwrap();

        // Amal adds Bola to the group
        amal_group
            .add_members_by_inbox_id(&[bola.inbox_id()])
            .await
            .unwrap();

        // Bola syncs groups - this will decrypt the Welcome, identify who added Bola
        // and then store that value on the group and insert into the database
        let bola_groups = bola
            .sync_welcomes(&bola.mls_provider().unwrap())
            .await
            .unwrap();

        // Bola gets the group id. This will be needed to fetch the group from
        // the database.
        let bola_group = bola_groups.first().unwrap();
        let bola_group_id = bola_group.group_id.clone();

        // Bola fetches group from the database
        let bola_fetched_group = bola.group(bola_group_id).unwrap();

        // Check Bola's group for the added_by_inbox_id of the inviter
        let added_by_inbox = bola_fetched_group.added_by_inbox_id().unwrap();

        // Verify the welcome host_credential is equal to Amal's
        assert_eq!(
            amal.inbox_id(),
            added_by_inbox,
            "The Inviter and added_by_address do not match!"
        );
    }

    #[wasm_bindgen_test(unsupported = tokio::test(flavor = "current_thread"))]
    async fn test_can_read_group_creator_inbox_id() {
        let amal = ClientBuilder::new_test_client(&generate_local_wallet()).await;
        let policy_set = Some(PreconfiguredPolicies::Default.to_policy_set());
        let amal_group = amal
            .create_group(policy_set, GroupMetadataOptions::default())
            .unwrap();
        amal_group.sync().await.unwrap();

        let mutable_metadata = amal_group
            .mutable_metadata(&amal_group.mls_provider().unwrap())
            .unwrap();
        assert_eq!(mutable_metadata.super_admin_list.len(), 1);
        assert_eq!(mutable_metadata.super_admin_list[0], amal.inbox_id());

        let protected_metadata: GroupMetadata = amal_group
            .metadata(&amal_group.mls_provider().unwrap())
            .await
            .unwrap();
        assert_eq!(
            protected_metadata.conversation_type,
            ConversationType::Group
        );

        assert_eq!(protected_metadata.creator_inbox_id, amal.inbox_id());
    }

    #[wasm_bindgen_test(unsupported = tokio::test(flavor = "current_thread"))]
    async fn test_can_update_gce_after_failed_commit() {
        // Step 1: Amal creates a group
        let amal = ClientBuilder::new_test_client(&generate_local_wallet()).await;
        let policy_set = Some(PreconfiguredPolicies::Default.to_policy_set());
        let amal_group = amal
            .create_group(policy_set, GroupMetadataOptions::default())
            .unwrap();
        amal_group.sync().await.unwrap();

        // Step 2:  Amal adds Bola to the group
        let bola = ClientBuilder::new_test_client(&generate_local_wallet()).await;
        amal_group
            .add_members_by_inbox_id(&[bola.inbox_id()])
            .await
            .unwrap();

        // Step 3: Verify that Bola can update the group name, and amal sees the update
        bola.sync_welcomes(&bola.mls_provider().unwrap())
            .await
            .unwrap();
        let bola_groups = bola.find_groups(GroupQueryArgs::default()).unwrap();
        let bola_group: &MlsGroup<_> = bola_groups.first().unwrap();
        bola_group.sync().await.unwrap();
        bola_group
            .update_group_name("Name Update 1".to_string())
            .await
            .unwrap();
        amal_group.sync().await.unwrap();
        let name = amal_group
            .group_name(&amal_group.mls_provider().unwrap())
            .unwrap();
        assert_eq!(name, "Name Update 1");

        // Step 4:  Bola attempts an action that they do not have permissions for like add admin, fails as expected
        let result = bola_group
            .update_admin_list(UpdateAdminListType::Add, bola.inbox_id().to_string())
            .await;
        if let Err(e) = &result {
            eprintln!("Error updating admin list: {:?}", e);
        }
        // Step 5: Now have Bola attempt to update the group name again
        bola_group
            .update_group_name("Name Update 2".to_string())
            .await
            .unwrap();

        // Step 6: Verify that both clients can sync without error and that the group name has been updated
        amal_group.sync().await.unwrap();
        bola_group.sync().await.unwrap();
        let binding = amal_group
            .mutable_metadata(&amal_group.mls_provider().unwrap())
            .expect("msg");
        let amal_group_name: &String = binding
            .attributes
            .get(&MetadataField::GroupName.to_string())
            .unwrap();
        assert_eq!(amal_group_name, "Name Update 2");
        let binding = bola_group
            .mutable_metadata(&bola_group.mls_provider().unwrap())
            .expect("msg");
        let bola_group_name: &String = binding
            .attributes
            .get(&MetadataField::GroupName.to_string())
            .unwrap();
        assert_eq!(bola_group_name, "Name Update 2");
    }

    #[wasm_bindgen_test(unsupported = tokio::test(flavor = "current_thread"))]
    async fn test_can_update_permissions_after_group_creation() {
        let amal = ClientBuilder::new_test_client(&generate_local_wallet()).await;
        let policy_set = Some(PreconfiguredPolicies::AdminsOnly.to_policy_set());
        let amal_group: MlsGroup<_> = amal
            .create_group(policy_set, GroupMetadataOptions::default())
            .unwrap();

        // Step 2:  Amal adds Bola to the group
        let bola = ClientBuilder::new_test_client(&generate_local_wallet()).await;
        amal_group
            .add_members_by_inbox_id(&[bola.inbox_id()])
            .await
            .unwrap();

        // Step 3: Bola attemps to add Caro, but fails because group is admin only
        let caro = ClientBuilder::new_test_client(&generate_local_wallet()).await;
        bola.sync_welcomes(&bola.mls_provider().unwrap())
            .await
            .unwrap();
        let bola_groups = bola.find_groups(GroupQueryArgs::default()).unwrap();

        let bola_group: &MlsGroup<_> = bola_groups.first().unwrap();
        bola_group.sync().await.unwrap();
        let result = bola_group.add_members_by_inbox_id(&[caro.inbox_id()]).await;
        if let Err(e) = &result {
            eprintln!("Error adding member: {:?}", e);
        } else {
            panic!("Expected error adding member");
        }

        // Step 4: Bola attempts to update permissions but fails because they are not a super admin
        let result = bola_group
            .update_permission_policy(
                PermissionUpdateType::AddMember,
                PermissionPolicyOption::Allow,
                None,
            )
            .await;
        if let Err(e) = &result {
            eprintln!("Error updating permissions: {:?}", e);
        } else {
            panic!("Expected error updating permissions");
        }

        // Step 5: Amal updates group permissions so that all members can add
        amal_group
            .update_permission_policy(
                PermissionUpdateType::AddMember,
                PermissionPolicyOption::Allow,
                None,
            )
            .await
            .unwrap();

        // Step 6: Bola can now add Caro to the group
        bola_group
            .add_members_by_inbox_id(&[caro.inbox_id()])
            .await
            .unwrap();
        bola_group.sync().await.unwrap();
        let members = bola_group.members().await.unwrap();
        assert_eq!(members.len(), 3);
    }

    #[wasm_bindgen_test(unsupported = tokio::test(flavor = "current_thread"))]
    async fn test_optimistic_send() {
        let amal = Arc::new(ClientBuilder::new_test_client(&generate_local_wallet()).await);
        let bola_wallet = generate_local_wallet();
        let bola = Arc::new(ClientBuilder::new_test_client(&bola_wallet).await);
        let amal_group = amal
            .create_group(None, GroupMetadataOptions::default())
            .unwrap();
        amal_group.sync().await.unwrap();
        // Add bola to the group
        amal_group
            .add_members(&[bola_wallet.get_address()])
            .await
            .unwrap();
        let bola_group = receive_group_invite(&bola).await;

        let ids = vec![
            amal_group.send_message_optimistic(b"test one").unwrap(),
            amal_group.send_message_optimistic(b"test two").unwrap(),
            amal_group.send_message_optimistic(b"test three").unwrap(),
            amal_group.send_message_optimistic(b"test four").unwrap(),
        ];

        let messages = amal_group
            .find_messages(&MsgQueryArgs {
                kind: Some(GroupMessageKind::Application),
                ..Default::default()
            })
            .unwrap()
            .into_iter()
            .collect::<Vec<StoredGroupMessage>>();

        let text = messages
            .iter()
            .cloned()
            .map(|m| String::from_utf8_lossy(&m.decrypted_message_bytes).to_string())
            .collect::<Vec<String>>();
        assert_eq!(
            ids,
            messages
                .iter()
                .cloned()
                .map(|m| m.id)
                .collect::<Vec<Vec<u8>>>()
        );
        assert_eq!(
            text,
            vec![
                "test one".to_string(),
                "test two".to_string(),
                "test three".to_string(),
                "test four".to_string(),
            ]
        );

        let delivery = messages
            .iter()
            .cloned()
            .map(|m| m.delivery_status)
            .collect::<Vec<DeliveryStatus>>();
        assert_eq!(
            delivery,
            vec![
                DeliveryStatus::Unpublished,
                DeliveryStatus::Unpublished,
                DeliveryStatus::Unpublished,
                DeliveryStatus::Unpublished,
            ]
        );

        amal_group.publish_messages().await.unwrap();
        bola_group.sync().await.unwrap();

        let messages = bola_group.find_messages(&MsgQueryArgs::default()).unwrap();
        let delivery = messages
            .iter()
            .cloned()
            .map(|m| m.delivery_status)
            .collect::<Vec<DeliveryStatus>>();
        assert_eq!(
            delivery,
            vec![
                DeliveryStatus::Published,
                DeliveryStatus::Published,
                DeliveryStatus::Published,
                DeliveryStatus::Published,
            ]
        );
    }

    #[wasm_bindgen_test(unsupported = tokio::test(flavor = "current_thread"))]
    async fn test_dm_creation() {
        let amal = ClientBuilder::new_test_client(&generate_local_wallet()).await;
        let bola = ClientBuilder::new_test_client(&generate_local_wallet()).await;
        let caro = ClientBuilder::new_test_client(&generate_local_wallet()).await;

        // Amal creates a dm group targetting bola
        let amal_dm = amal
            .find_or_create_dm_by_inbox_id(bola.inbox_id().to_string())
            .await
            .unwrap();

        // Amal can not add caro to the dm group
        let result = amal_dm.add_members_by_inbox_id(&[caro.inbox_id()]).await;
        assert!(result.is_err());

        // Bola is already a member
        let result = amal_dm
            .add_members_by_inbox_id(&[bola.inbox_id(), caro.inbox_id()])
            .await;
        assert!(result.is_err());
        amal_dm.sync().await.unwrap();
        let members = amal_dm.members().await.unwrap();
        assert_eq!(members.len(), 2);

        // Bola can message amal
        let _ = bola.sync_welcomes(&bola.mls_provider().unwrap()).await;
        let bola_groups = bola.find_groups(GroupQueryArgs::default()).unwrap();

        let bola_dm: &MlsGroup<_> = bola_groups.first().unwrap();
        bola_dm.send_message(b"test one").await.unwrap();

        // Amal sync and reads message
        amal_dm.sync().await.unwrap();
        let messages = amal_dm.find_messages(&MsgQueryArgs::default()).unwrap();
        assert_eq!(messages.len(), 2);
        let message = messages.last().unwrap();
        assert_eq!(message.decrypted_message_bytes, b"test one");

        // Amal can not remove bola
        let result = amal_dm.remove_members_by_inbox_id(&[bola.inbox_id()]).await;
        assert!(result.is_err());
        amal_dm.sync().await.unwrap();
        let members = amal_dm.members().await.unwrap();
        assert_eq!(members.len(), 2);

        // Neither Amal nor Bola is an admin or super admin
        amal_dm.sync().await.unwrap();
        bola_dm.sync().await.unwrap();
        let is_amal_admin = amal_dm
            .is_admin(amal.inbox_id().to_string(), &amal.mls_provider().unwrap())
            .unwrap();
        let is_bola_admin = amal_dm
            .is_admin(bola.inbox_id().to_string(), &bola.mls_provider().unwrap())
            .unwrap();
        let is_amal_super_admin = amal_dm
            .is_super_admin(amal.inbox_id().to_string(), &amal.mls_provider().unwrap())
            .unwrap();
        let is_bola_super_admin = amal_dm
            .is_super_admin(bola.inbox_id().to_string(), &bola.mls_provider().unwrap())
            .unwrap();
        assert!(!is_amal_admin);
        assert!(!is_bola_admin);
        assert!(!is_amal_super_admin);
        assert!(!is_bola_super_admin);
    }

    #[wasm_bindgen_test(unsupported = tokio::test(flavor = "current_thread"))]
    async fn process_messages_abort_on_retryable_error() {
        let alix = ClientBuilder::new_test_client(&generate_local_wallet()).await;
        let bo = ClientBuilder::new_test_client(&generate_local_wallet()).await;

        let alix_group = alix
            .create_group(None, GroupMetadataOptions::default())
            .unwrap();

        alix_group
            .add_members_by_inbox_id(&[bo.inbox_id()])
            .await
            .unwrap();

        // Create two commits
        alix_group
            .update_group_name("foo".to_string())
            .await
            .unwrap();
        alix_group
            .update_group_name("bar".to_string())
            .await
            .unwrap();

        let bo_group = receive_group_invite(&bo).await;
        // Get the group messages before we lock the DB, simulating an error that happens
        // in the middle of a sync instead of the beginning
        let bo_messages = bo
            .query_group_messages(&bo_group.group_id, &bo.store().conn().unwrap())
            .await
            .unwrap();

        let conn_1: XmtpOpenMlsProvider = bo.store().conn().unwrap().into();
        let conn_2 = bo.store().conn().unwrap();
        conn_2
            .raw_query(|c| {
                c.batch_execute("BEGIN EXCLUSIVE").unwrap();
                Ok::<_, diesel::result::Error>(())
            })
            .unwrap();

        let process_result = bo_group.process_messages(bo_messages, &conn_1).await;
        if let Some(GroupError::ReceiveErrors(errors)) = process_result.err() {
            assert_eq!(errors.len(), 1);
            assert!(errors
                .first()
                .unwrap()
                .to_string()
                .contains("database is locked"));
        } else {
            panic!("Expected error")
        }
    }

    #[wasm_bindgen_test(unsupported = tokio::test(flavor = "current_thread"))]
    async fn skip_already_processed_messages() {
        let alix = ClientBuilder::new_test_client(&generate_local_wallet()).await;

        let bo_wallet = generate_local_wallet();
        let bo_client = ClientBuilder::new_test_client(&bo_wallet).await;

        let alix_group = alix
            .create_group(None, GroupMetadataOptions::default())
            .unwrap();

        alix_group
            .add_members_by_inbox_id(&[bo_client.inbox_id()])
            .await
            .unwrap();

        let alix_message = vec![1];
        alix_group.send_message(&alix_message).await.unwrap();
        bo_client
            .sync_welcomes(&bo_client.mls_provider().unwrap())
            .await
            .unwrap();
        let bo_groups = bo_client.find_groups(GroupQueryArgs::default()).unwrap();
        let bo_group = bo_groups.first().unwrap();

        let mut bo_messages_from_api = bo_client
            .query_group_messages(&bo_group.group_id, &bo_client.store().conn().unwrap())
            .await
            .unwrap();

        // override the messages to contain already processed messaged
        for msg in &mut bo_messages_from_api {
            if let Some(Version::V1(ref mut v1)) = msg.version {
                v1.id = 0;
            }
        }

        let process_result = bo_group
            .process_messages(bo_messages_from_api, &bo_client.mls_provider().unwrap())
            .await;
        if let Some(GroupError::ReceiveErrors(errors)) = process_result.err() {
            assert_eq!(errors.len(), 2);
            assert!(errors
                .first()
                .unwrap()
                .to_string()
                .contains("already processed"));
        } else {
            panic!("Expected error")
        }
    }

    #[wasm_bindgen_test(unsupported = tokio::test(flavor = "multi_thread", worker_threads = 5))]
    async fn test_parallel_syncs() {
        let wallet = generate_local_wallet();
        let alix1 = Arc::new(ClientBuilder::new_test_client(&wallet).await);
        let alix1_group = alix1
            .create_group(None, GroupMetadataOptions::default())
            .unwrap();

        let alix2 = ClientBuilder::new_test_client(&wallet).await;

        let sync_tasks: Vec<_> = (0..10)
            .map(|_| {
                let group_clone = alix1_group.clone();
                // Each of these syncs is going to trigger the client to invite alix2 to the group
                // because of the race
                crate::spawn(None, async move { group_clone.sync().await }).join()
            })
            .collect();

        let results = join_all(sync_tasks).await;

        // Check if any of the syncs failed
        for result in results.into_iter() {
            assert!(result.is_ok(), "Sync error {:?}", result.err());
        }

        // Make sure that only one welcome was sent
        let alix2_welcomes = alix1
            .api_client
            .query_welcome_messages(alix2.installation_public_key(), None)
            .await
            .unwrap();
        assert_eq!(alix2_welcomes.len(), 1);

        // Make sure that only one group message was sent
        let group_messages = alix1
            .api_client
            .query_group_messages(alix1_group.group_id.clone(), None)
            .await
            .unwrap();
        assert_eq!(group_messages.len(), 1);

        let alix2_group = receive_group_invite(&alix2).await;

        // Send a message from alix1
        alix1_group
            .send_message("hi from alix1".as_bytes())
            .await
            .unwrap();
        // Send a message from alix2
        alix2_group
            .send_message("hi from alix2".as_bytes())
            .await
            .unwrap();

        // Sync both clients
        alix1_group.sync().await.unwrap();
        alix2_group.sync().await.unwrap();

        let alix1_messages = alix1_group.find_messages(&MsgQueryArgs::default()).unwrap();
        let alix2_messages = alix2_group.find_messages(&MsgQueryArgs::default()).unwrap();
        assert_eq!(alix1_messages.len(), alix2_messages.len());

        assert!(alix1_messages
            .iter()
            .any(|m| m.decrypted_message_bytes == "hi from alix2".as_bytes()));
        assert!(alix2_messages
            .iter()
            .any(|m| m.decrypted_message_bytes == "hi from alix1".as_bytes()));
    }

    // Create a membership update intent, but don't sync it yet
    async fn create_membership_update_no_sync(
        group: &MlsGroup<FullXmtpClient>,
        provider: &XmtpOpenMlsProvider,
    ) {
        let intent_data = group
            .get_membership_update_intent(provider, &[], &[])
            .await
            .unwrap();

        // If there is nothing to do, stop here
        if intent_data.is_empty() {
            return;
        }

        group
            .queue_intent(
                provider,
                IntentKind::UpdateGroupMembership,
                intent_data.into(),
            )
            .unwrap();
    }

    /**
     * This test case simulates situations where adding missing
     * installations gets interrupted before the sync part happens
     *
     * We need to be safe even in situations where there are multiple
     * intents that do the same thing, leading to conflicts
     */
    #[wasm_bindgen_test(unsupported = tokio::test(flavor = "multi_thread", worker_threads = 5))]
    async fn add_missing_installs_reentrancy() {
        let wallet = generate_local_wallet();
        let alix1 = ClientBuilder::new_test_client(&wallet).await;
        let alix1_group = alix1
            .create_group(None, GroupMetadataOptions::default())
            .unwrap();

        let alix1_provider = alix1.mls_provider().unwrap();

        let alix2 = ClientBuilder::new_test_client(&wallet).await;

        // We are going to run add_missing_installations TWICE
        // which will create two intents to add the installations
        create_membership_update_no_sync(&alix1_group, &alix1_provider).await;
        create_membership_update_no_sync(&alix1_group, &alix1_provider).await;

        // Now I am going to run publish intents multiple times
        alix1_group
            .publish_intents(&alix1_provider)
            .await
            .expect("Expect publish to be OK");
        alix1_group
            .publish_intents(&alix1_provider)
            .await
            .expect("Expected publish to be OK");

        // Now I am going to sync twice
        alix1_group.sync_with_conn(&alix1_provider).await.unwrap();
        alix1_group.sync_with_conn(&alix1_provider).await.unwrap();

        // Make sure that only one welcome was sent
        let alix2_welcomes = alix1
            .api_client
            .query_welcome_messages(alix2.installation_public_key(), None)
            .await
            .unwrap();
        assert_eq!(alix2_welcomes.len(), 1);

        // We expect two group messages to have been sent,
        // but only the first is valid
        let group_messages = alix1
            .api_client
            .query_group_messages(alix1_group.group_id.clone(), None)
            .await
            .unwrap();
        assert_eq!(group_messages.len(), 2);

        let alix2_group = receive_group_invite(&alix2).await;

        // Send a message from alix1
        alix1_group
            .send_message("hi from alix1".as_bytes())
            .await
            .unwrap();
        // Send a message from alix2
        alix2_group
            .send_message("hi from alix2".as_bytes())
            .await
            .unwrap();

        // Sync both clients
        alix1_group.sync().await.unwrap();
        alix2_group.sync().await.unwrap();

        let alix1_messages = alix1_group.find_messages(&MsgQueryArgs::default()).unwrap();
        let alix2_messages = alix2_group.find_messages(&MsgQueryArgs::default()).unwrap();
        assert_eq!(alix1_messages.len(), alix2_messages.len());

        assert!(alix1_messages
            .iter()
            .any(|m| m.decrypted_message_bytes == "hi from alix2".as_bytes()));
        assert!(alix2_messages
            .iter()
            .any(|m| m.decrypted_message_bytes == "hi from alix1".as_bytes()));
    }

    #[wasm_bindgen_test(unsupported = tokio::test(flavor = "multi_thread", worker_threads = 5))]
    async fn respect_allow_epoch_increment() {
        let wallet = generate_local_wallet();
        let client = ClientBuilder::new_test_client(&wallet).await;

        let group = client
            .create_group(None, GroupMetadataOptions::default())
            .unwrap();

        let _client_2 = ClientBuilder::new_test_client(&wallet).await;

        // Sync the group to get the message adding client_2 published to the network
        group.sync().await.unwrap();

        // Retrieve the envelope for the commit from the network
        let messages = client
            .api_client
            .query_group_messages(group.group_id.clone(), None)
            .await
            .unwrap();

        let first_envelope = messages.first().unwrap();

        let Some(xmtp_proto::xmtp::mls::api::v1::group_message::Version::V1(first_message)) =
            first_envelope.clone().version
        else {
            panic!("wrong message format")
        };
        let provider = client.mls_provider().unwrap();
        let process_result = group
            .process_message(&provider, &first_message, false)
            .await;

        assert_err!(
            process_result,
            GroupMessageProcessingError::EpochIncrementNotAllowed
        );
    }

    #[wasm_bindgen_test(unsupported = tokio::test)]
    async fn test_get_and_set_consent() {
        let alix = ClientBuilder::new_test_client(&generate_local_wallet()).await;
        let bola = ClientBuilder::new_test_client(&generate_local_wallet()).await;
        let caro = ClientBuilder::new_test_client(&generate_local_wallet()).await;
        let alix_group = alix
            .create_group(None, GroupMetadataOptions::default())
            .unwrap();

        // group consent state should be allowed if user created it
        assert_eq!(alix_group.consent_state().unwrap(), ConsentState::Allowed);

        alix_group
            .update_consent_state(ConsentState::Denied)
            .unwrap();
        assert_eq!(alix_group.consent_state().unwrap(), ConsentState::Denied);

        alix_group
            .add_members_by_inbox_id(&[bola.inbox_id()])
            .await
            .unwrap();

        bola.sync_welcomes(&bola.mls_provider().unwrap())
            .await
            .unwrap();
        let bola_groups = bola.find_groups(GroupQueryArgs::default()).unwrap();
        let bola_group = bola_groups.first().unwrap();
        // group consent state should default to unknown for users who did not create the group
        assert_eq!(bola_group.consent_state().unwrap(), ConsentState::Unknown);

        bola_group
            .send_message("hi from bola".as_bytes())
            .await
            .unwrap();

        // group consent state should be allowed if user sends a message to the group
        assert_eq!(bola_group.consent_state().unwrap(), ConsentState::Allowed);

        alix_group
            .add_members_by_inbox_id(&[caro.inbox_id()])
            .await
            .unwrap();

        caro.sync_welcomes(&caro.mls_provider().unwrap())
            .await
            .unwrap();
        let caro_groups = caro.find_groups(GroupQueryArgs::default()).unwrap();
        let caro_group = caro_groups.first().unwrap();

        caro_group
            .send_message_optimistic("hi from caro".as_bytes())
            .unwrap();

        caro_group.publish_messages().await.unwrap();

        // group consent state should be allowed if user publishes a message to the group
        assert_eq!(caro_group.consent_state().unwrap(), ConsentState::Allowed);
    }

    #[wasm_bindgen_test(unsupported = tokio::test)]
    // TODO(rich): Generalize the test once fixed - test messages that are 0, 1, 2, 3, 4, 5 epochs behind
    async fn test_max_past_epochs() {
        // Create group with two members
        let bo_wallet = generate_local_wallet();
        let alix = ClientBuilder::new_test_client(&generate_local_wallet()).await;
        let bo = ClientBuilder::new_test_client(&bo_wallet).await;
        let alix_group = alix
            .create_group_with_members(
                &[bo_wallet.get_address()],
                None,
                GroupMetadataOptions::default(),
            )
            .await
            .unwrap();

        bo.sync_welcomes(&bo.mls_provider().unwrap()).await.unwrap();
        let bo_groups = bo.find_groups(GroupQueryArgs::default()).unwrap();
        let bo_group = bo_groups.first().unwrap();

        // Both members see the same amount of messages to start
        alix_group.send_message("alix 1".as_bytes()).await.unwrap();
        bo_group.send_message("bo 1".as_bytes()).await.unwrap();
        alix_group.sync().await.unwrap();
        bo_group.sync().await.unwrap();

        let alix_messages = alix_group
            .find_messages(&MsgQueryArgs {
                kind: Some(GroupMessageKind::Application),
                ..Default::default()
            })
            .unwrap();
        let bo_messages = bo_group
            .find_messages(&MsgQueryArgs {
                kind: Some(GroupMessageKind::Application),
                ..Default::default()
            })
            .unwrap();

        assert_eq!(alix_messages.len(), 2);
        assert_eq!(bo_messages.len(), 2);

        // Alix moves the group forward by 1 epoch
        alix_group
            .update_group_name("new name".to_string())
            .await
            .unwrap();

        // Bo sends a message while 1 epoch behind
        bo_group.send_message("bo 2".as_bytes()).await.unwrap();

        // If max_past_epochs is working, Alix should be able to decrypt Bo's message
        alix_group.sync().await.unwrap();
        bo_group.sync().await.unwrap();

        let alix_messages = alix_group
            .find_messages(&MsgQueryArgs {
                kind: Some(GroupMessageKind::Application),
                ..Default::default()
            })
            .unwrap();
        let bo_messages = bo_group
            .find_messages(&MsgQueryArgs {
                kind: Some(GroupMessageKind::Application),
                ..Default::default()
            })
            .unwrap();
        assert_eq!(bo_messages.len(), 3);
        assert_eq!(alix_messages.len(), 3); // Fails here, 2 != 3
    }

    #[wasm_bindgen_test(unsupported = tokio::test)]
    async fn test_validate_dm_group() {
        let client = ClientBuilder::new_test_client(&generate_local_wallet()).await;
        let added_by_inbox = "added_by_inbox_id";
        let creator_inbox_id = client.context.identity.inbox_id();
        let dm_target_inbox_id = added_by_inbox.to_string();

        // Test case 1: Valid DM group
        let valid_dm_group = MlsGroup::<FullXmtpClient>::create_test_dm_group(
            client.clone().into(),
            dm_target_inbox_id.clone(),
            None,
            None,
            None,
            None,
        )
        .unwrap();
        assert!(valid_dm_group
            .load_mls_group_with_lock(client.mls_provider().unwrap(), |mls_group| {
                validate_dm_group(&client, &mls_group, added_by_inbox)
            })
            .is_ok());

        // Test case 2: Invalid conversation type
        let invalid_protected_metadata =
            build_protected_metadata_extension(creator_inbox_id, ConversationType::Group).unwrap();
        let invalid_type_group = MlsGroup::<FullXmtpClient>::create_test_dm_group(
            client.clone().into(),
            dm_target_inbox_id.clone(),
            Some(invalid_protected_metadata),
            None,
            None,
            None,
        )
        .unwrap();
        assert!(matches!(
            invalid_type_group.load_mls_group_with_lock(client.mls_provider().unwrap(), |mls_group|
                validate_dm_group(&client, &mls_group, added_by_inbox)
            ),
            Err(GroupError::Generic(msg)) if msg.contains("Invalid conversation type")
        ));
        // Test case 3: Missing DmMembers
        // This case is not easily testable with the current structure, as DmMembers are set in the protected metadata

        // Test case 4: Mismatched DM members
        let mismatched_dm_members =
            build_dm_protected_metadata_extension(creator_inbox_id, "wrong_inbox_id".to_string())
                .unwrap();
        let mismatched_dm_members_group = MlsGroup::<FullXmtpClient>::create_test_dm_group(
            client.clone().into(),
            dm_target_inbox_id.clone(),
            Some(mismatched_dm_members),
            None,
            None,
            None,
        )
        .unwrap();
        assert!(matches!(
            mismatched_dm_members_group.load_mls_group_with_lock(client.mls_provider().unwrap(), |mls_group|
                validate_dm_group(&client, &mls_group, added_by_inbox)
            ),
            Err(GroupError::Generic(msg)) if msg.contains("DM members do not match expected inboxes")
        ));

        // Test case 5: Non-empty admin list
        let non_empty_admin_list = build_mutable_metadata_extension_default(
            creator_inbox_id,
            GroupMetadataOptions::default(),
        )
        .unwrap();
        let non_empty_admin_list_group = MlsGroup::<FullXmtpClient>::create_test_dm_group(
            client.clone().into(),
            dm_target_inbox_id.clone(),
            None,
            Some(non_empty_admin_list),
            None,
            None,
        )
        .unwrap();
        assert!(matches!(
            non_empty_admin_list_group.load_mls_group_with_lock(client.mls_provider().unwrap(), |mls_group|
                validate_dm_group(&client, &mls_group, added_by_inbox)
            ),
            Err(GroupError::Generic(msg)) if msg.contains("DM group must have empty admin and super admin lists")
        ));

        // Test case 6: Non-empty super admin list
        // Similar to test case 5, but with super_admin_list

        // Test case 7: Invalid permissions
        let invalid_permissions = PolicySet::default();
        let invalid_permissions_group = MlsGroup::<FullXmtpClient>::create_test_dm_group(
            client.clone().into(),
            dm_target_inbox_id.clone(),
            None,
            None,
            None,
            Some(invalid_permissions),
        )
        .unwrap();
        assert!(matches!(
            invalid_permissions_group.load_mls_group_with_lock(client.mls_provider().unwrap(), |mls_group|
                validate_dm_group(&client, &mls_group, added_by_inbox)
            ),
            Err(GroupError::Generic(msg)) if msg.contains("Invalid permissions for DM group")
        ));
    }
}<|MERGE_RESOLUTION|>--- conflicted
+++ resolved
@@ -288,13 +288,7 @@
     pub name: Option<String>,
     pub image_url_square: Option<String>,
     pub description: Option<String>,
-<<<<<<< HEAD
-    pub message_expiration_from_ms: Option<i64>,
-    pub message_expiration_ms: Option<i64>,
-=======
-    pub pinned_frame_url: Option<String>,
     pub message_disappearing_settings: Option<MessageDisappearingSettings>,
->>>>>>> bac3c101
 }
 
 impl<C> Clone for MlsGroup<C> {
@@ -1137,39 +1131,6 @@
         }
     }
 
-<<<<<<< HEAD
-=======
-    pub async fn update_group_pinned_frame_url(
-        &self,
-        pinned_frame_url: String,
-    ) -> Result<(), GroupError> {
-        let provider = self.client.mls_provider()?;
-        if self.metadata(&provider).await?.conversation_type == ConversationType::Dm {
-            return Err(GroupError::DmGroupMetadataForbidden);
-        }
-        let intent_data: Vec<u8> =
-            UpdateMetadataIntentData::new_update_group_pinned_frame_url(pinned_frame_url).into();
-        let intent = self.queue_intent(&provider, IntentKind::MetadataUpdate, intent_data)?;
-
-        self.sync_until_intent_resolved(&provider, intent.id).await
-    }
-
-    pub fn group_pinned_frame_url(
-        &self,
-        provider: &XmtpOpenMlsProvider,
-    ) -> Result<String, GroupError> {
-        let mutable_metadata = self.mutable_metadata(provider)?;
-        match mutable_metadata
-            .attributes
-            .get(&MetadataField::GroupPinnedFrameUrl.to_string())
-        {
-            Some(pinned_frame_url) => Ok(pinned_frame_url.clone()),
-            None => Err(GroupError::GroupMutableMetadata(
-                GroupMutableMetadataError::MissingExtension,
-            )),
-        }
-    }
-
     pub async fn update_conversation_message_disappearing_settings(
         &self,
         settings: MessageDisappearingSettings,
@@ -1244,7 +1205,6 @@
         }
     }
 
->>>>>>> bac3c101
     /// Retrieves the admin list of the group from the group's mutable metadata extension.
     pub fn admin_list(&self, provider: &XmtpOpenMlsProvider) -> Result<Vec<String>, GroupError> {
         let mutable_metadata = self.mutable_metadata(provider)?;
@@ -2719,15 +2679,9 @@
                     name: Some("Group Name".to_string()),
                     image_url_square: Some("url".to_string()),
                     description: Some("group description".to_string()),
-<<<<<<< HEAD
-                    message_expiration_from_ms: None,
-                    message_expiration_ms: None,
-=======
-                    pinned_frame_url: Some("pinned frame".to_string()),
                     message_disappearing_settings: Some(
                         expected_group_message_disappearing_settings.clone(),
                     ),
->>>>>>> bac3c101
                 },
             )
             .unwrap();
@@ -2747,28 +2701,17 @@
             .attributes
             .get(&MetadataField::Description.to_string())
             .unwrap();
-<<<<<<< HEAD
-
+        let amal_group_message_disappear_from_ns = binding
+            .attributes
+            .get(&MetadataField::MessageDisappearFromNS.to_string())
+            .unwrap();
+        let amal_group_message_disappear_in_ns = binding
+            .attributes
+            .get(&MetadataField::MessageDisappearInNS.to_string())
+            .unwrap();
         assert_eq!(amal_group_name, "Group Name");
         assert_eq!(amal_group_image_url, "url");
         assert_eq!(amal_group_description, "group description");
-=======
-        let amal_group_pinned_frame_url: &String = binding
-            .attributes
-            .get(&MetadataField::GroupPinnedFrameUrl.to_string())
-            .unwrap();
-        let amal_group_message_disappear_from_ns = binding
-            .attributes
-            .get(&MetadataField::MessageDisappearFromNS.to_string())
-            .unwrap();
-        let amal_group_message_disappear_in_ns = binding
-            .attributes
-            .get(&MetadataField::MessageDisappearInNS.to_string())
-            .unwrap();
-        assert_eq!(amal_group_name, "Group Name");
-        assert_eq!(amal_group_image_url, "url");
-        assert_eq!(amal_group_description, "group description");
-        assert_eq!(amal_group_pinned_frame_url, "pinned frame");
         assert_eq!(
             amal_group_message_disappear_from_ns.clone(),
             expected_group_message_disappearing_settings
@@ -2781,7 +2724,6 @@
                 .in_ns
                 .to_string()
         );
->>>>>>> bac3c101
     }
 
     #[wasm_bindgen_test(unsupported = tokio::test(flavor = "current_thread"))]
@@ -3004,46 +2946,6 @@
             .get(&MetadataField::GroupImageUrlSquare.to_string())
             .unwrap();
         assert_eq!(amal_group_image_url, "a url");
-    }
-
-    #[wasm_bindgen_test(unsupported = tokio::test(flavor = "current_thread"))]
-<<<<<<< HEAD
-=======
-    async fn test_update_group_pinned_frame_url() {
-        let amal = ClientBuilder::new_test_client(&generate_local_wallet()).await;
-
-        // Create a group and verify it has the default group name
-        let policy_set = Some(PreconfiguredPolicies::AdminsOnly.to_policy_set());
-        let amal_group = amal
-            .create_group(policy_set, GroupMetadataOptions::default())
-            .unwrap();
-        amal_group.sync().await.unwrap();
-
-        let group_mutable_metadata = amal_group
-            .mutable_metadata(&amal_group.mls_provider().unwrap())
-            .unwrap();
-        assert!(group_mutable_metadata
-            .attributes
-            .get(&MetadataField::GroupPinnedFrameUrl.to_string())
-            .unwrap()
-            .is_empty());
-
-        // Update group name
-        amal_group
-            .update_group_pinned_frame_url("a frame url".to_string())
-            .await
-            .unwrap();
-
-        // Verify amal group sees update
-        amal_group.sync().await.unwrap();
-        let binding = amal_group
-            .mutable_metadata(&amal_group.mls_provider().unwrap())
-            .expect("msg");
-        let amal_group_pinned_frame_url: &String = binding
-            .attributes
-            .get(&MetadataField::GroupPinnedFrameUrl.to_string())
-            .unwrap();
-        assert_eq!(amal_group_pinned_frame_url, "a frame url");
     }
 
     #[wasm_bindgen_test(unsupported = tokio::test(flavor = "current_thread"))]
@@ -3109,7 +3011,6 @@
     }
 
     #[wasm_bindgen_test(unsupported = tokio::test(flavor = "current_thread"))]
->>>>>>> bac3c101
     async fn test_group_mutable_data_group_permissions() {
         let amal = ClientBuilder::new_test_client(&generate_local_wallet()).await;
         let bola_wallet = generate_local_wallet();
