--- conflicted
+++ resolved
@@ -937,7 +937,55 @@
         Ok(())
     }
 
-<<<<<<< HEAD
+    /// Removes and readds installations from the MLS tree.
+    ///
+    /// The installation list should be validated beforehand - invalid installations
+    /// will simply be omitted at the time that the intent's publish data is computed.
+    ///
+    /// # Arguments
+    /// * `installations` - A vector of installations to readd.
+    ///
+    /// # Returns
+    /// A `Result` indicating success or failure of the operation.
+    #[allow(dead_code)]
+    pub(crate) async fn readd_installations(
+        &self,
+        installations: Vec<Vec<u8>>,
+    ) -> Result<(), GroupError> {
+        self.ensure_not_paused().await?;
+
+        let readd_min_version =
+            LibXMTPVersion::parse(xmtp_configuration::MIN_RECOVERY_REQUEST_VERSION)?;
+        let metadata = self.mutable_metadata()?;
+        let group_version = metadata
+            .attributes
+            .get(MetadataField::MinimumSupportedProtocolVersion.as_str());
+        let group_min_version =
+            LibXMTPVersion::parse(group_version.unwrap_or(&"0.0.0".to_string()))?;
+
+        if readd_min_version > group_min_version {
+            self.update_group_min_version(xmtp_configuration::MIN_RECOVERY_REQUEST_VERSION)
+                .await?;
+        }
+
+        let intent_data: Vec<u8> = ReaddInstallationsIntentData::new(installations.clone()).into();
+        let intent = QueueIntent::readd_installations()
+            .data(intent_data)
+            .queue(self)?;
+
+        let _ = self.sync_until_intent_resolved(intent.id).await?;
+
+        track!(
+            "Readd Installations",
+            {
+                "installations": installations
+            },
+            group: &self.group_id
+        );
+
+        Ok(())
+    }
+
     /// Removes all members from the group who are currently in the pending removal list.
     ///
     /// Only admins and super admins can call this function. Validates permissions, filters
@@ -1107,52 +1155,6 @@
             group_id = hex::encode(&self.group_id),
             remaining_pending = remaining_pending_list.len(),
             "Finished cleaning up pending removal list"
-=======
-    /// Removes and readds installations from the MLS tree.
-    ///
-    /// The installation list should be validated beforehand - invalid installations
-    /// will simply be omitted at the time that the intent's publish data is computed.
-    ///
-    /// # Arguments
-    /// * `installations` - A vector of installations to readd.
-    ///
-    /// # Returns
-    /// A `Result` indicating success or failure of the operation.
-    #[allow(dead_code)]
-    pub(crate) async fn readd_installations(
-        &self,
-        installations: Vec<Vec<u8>>,
-    ) -> Result<(), GroupError> {
-        self.ensure_not_paused().await?;
-
-        let readd_min_version =
-            LibXMTPVersion::parse(xmtp_configuration::MIN_RECOVERY_REQUEST_VERSION)?;
-        let metadata = self.mutable_metadata()?;
-        let group_version = metadata
-            .attributes
-            .get(MetadataField::MinimumSupportedProtocolVersion.as_str());
-        let group_min_version =
-            LibXMTPVersion::parse(group_version.unwrap_or(&"0.0.0".to_string()))?;
-
-        if readd_min_version > group_min_version {
-            self.update_group_min_version(xmtp_configuration::MIN_RECOVERY_REQUEST_VERSION)
-                .await?;
-        }
-
-        let intent_data: Vec<u8> = ReaddInstallationsIntentData::new(installations.clone()).into();
-        let intent = QueueIntent::readd_installations()
-            .data(intent_data)
-            .queue(self)?;
-
-        let _ = self.sync_until_intent_resolved(intent.id).await?;
-
-        track!(
-            "Readd Installations",
-            {
-                "installations": installations
-            },
-            group: &self.group_id
->>>>>>> fac4e59a
         );
 
         Ok(())
