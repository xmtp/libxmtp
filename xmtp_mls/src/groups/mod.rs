--- conflicted
+++ resolved
@@ -668,7 +668,7 @@
                     // Let the DeviceSync worker know about the presence of a new
                     // sync group that came in from a welcome.3
                     let group_id = mls_group.group_id().to_vec();
-                    let _ = context.local_events().send(LocalEvents::SyncWorkerEvent(SyncWorkerEvent::NewSyncGroupFromWelcome(group_id)));
+                    let _ = context.worker_events().send(SyncWorkerEvent::NewSyncGroupFromWelcome(group_id));
 
                     group
                         .membership_state(GroupMembershipState::Allowed)
@@ -682,7 +682,6 @@
             let stored_group = provider.db().insert_or_replace_group(to_store)?;
 
             StoredConsentRecord::persist_consent(provider.db(), &stored_group)?;
-<<<<<<< HEAD
             track!(
                 "Group Welcome",
                 {
@@ -690,17 +689,6 @@
                     "added_by_inbox_id": &stored_group.added_by_inbox_id
                 },
                 group: &stored_group.id
-=======
-
-            Events::track(
-                db,
-                Some(stored_group.id.clone()),
-                Event::GroupWelcome,
-                Some(Details::GroupWelcome  {
-                    conversation_type: stored_group.conversation_type,
-                    added_by_inbox_id: stored_group.added_by_inbox_id.clone()
-                })
->>>>>>> b24a513e
             );
 
             let group = Self::new(
@@ -1437,10 +1425,8 @@
             // Dispatch an update event so it can be synced across devices
             let _ = self
                 .context
-                .local_events()
-                .send(LocalEvents::SyncWorkerEvent(
-                    SyncWorkerEvent::SyncPreferences(new_records.clone()),
-                ));
+                .worker_events()
+                .send(SyncWorkerEvent::SyncPreferences(new_records.clone()));
             // Broadcast the changes
             let _ = self
                 .context
