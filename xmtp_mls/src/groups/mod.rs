--- conflicted
+++ resolved
@@ -394,19 +394,10 @@
         );
 
         stored_group.store(provider.conn_ref())?;
-<<<<<<< HEAD
-        Ok(Self::new_from_arc(
-            client.clone(),
-            group_id,
-            stored_group.created_at_ns,
-        ))
-=======
-        let new_group = Self::new(context.clone(), group_id, stored_group.created_at_ns);
-
+        let new_group = Self::new_from_arc(client.clone(), group_id, stored_group.created_at_ns);
         // Consent state defaults to allowed when the user creates the group
         new_group.update_consent_state(ConsentState::Allowed)?;
         Ok(new_group)
->>>>>>> 6edeed87
     }
 
     // Create a group from a decrypted and decoded welcome message
@@ -1005,17 +996,11 @@
 
     /// Find the `consent_state` of the group
     pub fn consent_state(&self) -> Result<ConsentState, GroupError> {
-<<<<<<< HEAD
         let conn = self.context().store().conn()?;
-        let record =
-            conn.get_consent_record(hex::encode(self.group_id.clone()), ConsentType::GroupId)?;
-=======
-        let conn = self.context.store.conn()?;
         let record = conn.get_consent_record(
             hex::encode(self.group_id.clone()),
             ConsentType::ConversationId,
         )?;
->>>>>>> 6edeed87
 
         match record {
             Some(rec) => Ok(rec.state),
