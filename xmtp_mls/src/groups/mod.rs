--- conflicted
+++ resolved
@@ -105,13 +105,7 @@
     },
 };
 
-<<<<<<< HEAD
 use crate::groups::intents::UpdateGroupMembershipResult;
-=======
-use crate::groups::group_mutable_metadata::MessageDisappearingSettings;
-use crate::groups::intents::UpdateGroupMembershipResult;
-use xmtp_common::retry::RetryableError;
->>>>>>> 10b99c9d
 
 const MAX_GROUP_DESCRIPTION_LENGTH: usize = 1000;
 const MAX_GROUP_NAME_LENGTH: usize = 100;
@@ -2636,6 +2630,7 @@
 
         assert_eq!(group.members().await.unwrap().len(), 2);
         assert_eq!(group.members().await.unwrap().len(), 2);
+        assert_eq!(group.members().await.unwrap().len(), 2);
 
         let provider: XmtpOpenMlsProvider = amal.context.store().conn().unwrap().into();
         // Finished with setup
