pub mod commit_log;
pub mod commit_log_key;
pub mod device_sync;
pub mod device_sync_legacy;
pub mod disappearing_messages;
mod error;
pub mod group_membership;
pub mod group_permissions;
pub mod intents;
pub mod key_package_cleaner_worker;
pub mod members;
pub mod message_list;
pub(super) mod mls_ext;
pub(super) mod mls_sync;
pub mod oneshot;
pub mod send_message_opts;
pub(super) mod subscriptions;
pub mod summary;
#[cfg(test)]
mod tests;
pub mod validated_commit;
pub mod welcome_sync;
mod welcomes;
pub use welcomes::*;

pub use self::group_permissions::PreconfiguredPolicies;
use self::{
    group_membership::GroupMembership,
    group_permissions::PolicySet,
    group_permissions::{GroupMutablePermissions, extract_group_permissions},
    intents::{
        AdminListActionType, PermissionPolicyOption, PermissionUpdateType,
        UpdateAdminListIntentData, UpdateMetadataIntentData, UpdatePermissionIntentData,
    },
};
use crate::groups::{
    intents::{QueueIntent, ReaddInstallationsIntentData},
    mls_ext::CommitLogStorer,
    validated_commit::LibXMTPVersion,
};
use crate::{GroupCommitLock, context::XmtpSharedContext};
use crate::{client::ClientError, subscriptions::LocalEvents, utils::id::calculate_message_id};
use crate::{subscriptions::SyncWorkerEvent, track};
use device_sync::preference_sync::PreferenceUpdate;
pub use error::*;
use intents::{SendMessageIntentData, UpdateGroupMembershipResult};
use mls_sync::GroupMessageProcessingError;
use openmls::{
    credentials::CredentialType,
    extensions::{
        Extension, ExtensionType, Extensions, Metadata, RequiredCapabilitiesExtension,
        UnknownExtension,
    },
    group::MlsGroupCreateConfig,
    messages::proposals::ProposalType,
    prelude::{Capabilities, GroupId, MlsGroup as OpenMlsGroup, WireFormatPolicy},
};
use openmls_traits::storage::CURRENT_VERSION;
use prost::Message;
use std::collections::HashMap;
use std::future::Future;
use std::{collections::HashSet, sync::Arc};
use tokio::sync::Mutex;
use xmtp_common::time::now_ns;
use xmtp_configuration::{
    CIPHERSUITE, GROUP_MEMBERSHIP_EXTENSION_ID, GROUP_PERMISSIONS_EXTENSION_ID, MAX_GROUP_SIZE,
    MAX_PAST_EPOCHS, MUTABLE_METADATA_EXTENSION_ID, Originators,
    SEND_MESSAGE_UPDATE_INSTALLATIONS_INTERVAL_NS,
};
use xmtp_content_types::{encoded_content_to_bytes, ContentCodec};
use xmtp_content_types::{
    reaction::{LegacyReaction, ReactionCodec},
    reply::ReplyCodec,
};
use xmtp_content_types::leave_request::LeaveRequestCodec;
use xmtp_cryptography::configuration::ED25519_KEY_LENGTH;
use xmtp_db::prelude::*;
use xmtp_db::user_preferences::HmacKey;
use xmtp_db::{Fetch, consent_record::ConsentType};
use xmtp_db::{
    NotFound, StorageError,
    group_message::{ContentType, StoredGroupMessageWithReactions},
    refresh_state::EntityKind,
};
use xmtp_db::{Store, StoreOrIgnore};
use xmtp_db::{
    XmtpMlsStorageProvider,
    remote_commit_log::{RemoteCommitLog, RemoteCommitLogOrder},
};
use xmtp_db::{
    consent_record::{ConsentState, StoredConsentRecord},
    group::{ConversationType, GroupMembershipState, StoredGroup},
    group_message::{DeliveryStatus, GroupMessageKind, MsgQueryArgs, StoredGroupMessage},
};
use xmtp_db::{group_message::LatestMessageTimeBySender, local_commit_log::LocalCommitLog};
use xmtp_id::associations::Identifier;
use xmtp_id::{AsIdRef, InboxId, InboxIdRef};
use xmtp_mls_common::{
    group::{DMMetadataOptions, GroupMetadataOptions},
    group_metadata::{DmMembers, GroupMetadata, GroupMetadataError, extract_group_metadata},
    group_mutable_metadata::{
        GroupMutableMetadata, GroupMutableMetadataError, MessageDisappearingSettings, MetadataField,
    },
};
use xmtp_proto::{
    types::Cursor,
    xmtp::mls::message_contents::{
        EncodedContent, OneshotMessage, PlaintextEnvelope,
        content_types::ReactionV2,
        plaintext_envelope::{Content, V1},
    },
};
use xmtp_proto::xmtp::mls::message_contents::content_types::LeaveRequest;
use crate::groups::send_message_opts::SendMessageOpts;

const MAX_GROUP_DESCRIPTION_LENGTH: usize = 1000;
const MAX_GROUP_NAME_LENGTH: usize = 100;
const MAX_GROUP_IMAGE_URL_LENGTH: usize = 2048;

/// An LibXMTP MlsGroup
/// _NOTE:_ The Eq implementation compares [`GroupId`], so a dm group with the same identity will be
/// different.
/// the Hash implementation hashes the [`GroupId`]
pub struct MlsGroup<Context> {
    pub group_id: Vec<u8>,
    pub dm_id: Option<String>,
    pub conversation_type: ConversationType,
    pub created_at_ns: i64,
    pub context: Context,
    mls_commit_lock: Arc<GroupCommitLock>,
    mutex: Arc<Mutex<()>>,
}

impl<C> std::hash::Hash for MlsGroup<C> {
    fn hash<H: std::hash::Hasher>(&self, state: &mut H) {
        self.group_id.hash(state);
    }
}

impl<C> PartialEq for MlsGroup<C> {
    fn eq(&self, other: &Self) -> bool {
        self.group_id == other.group_id
    }
}

impl<C> Eq for MlsGroup<C> {}

impl<Context> std::fmt::Debug for MlsGroup<Context>
where
    Context: XmtpSharedContext,
{
    fn fmt(&self, f: &mut std::fmt::Formatter<'_>) -> Result<(), std::fmt::Error> {
        let id = xmtp_common::fmt::truncate_hex(hex::encode(&self.group_id));
        let inbox_id = self.context.inbox_id();
        let installation = self.context.installation_id().to_string();
        let time = chrono::DateTime::from_timestamp_nanos(self.created_at_ns);
        write!(
            f,
            "Group {{ id: [{}], created: [{}], client: [{}], installation: [{}] }}",
            id,
            time.format("%H:%M:%S"),
            inbox_id,
            installation
        )
    }
}

pub struct ConversationListItem<Context> {
    pub group: MlsGroup<Context>,
    pub last_message: Option<StoredGroupMessage>,
    pub is_commit_log_forked: Option<bool>,
}

impl<Context: XmtpSharedContext> Clone for MlsGroup<Context> {
    fn clone(&self) -> Self {
        Self {
            group_id: self.group_id.clone(),
            dm_id: self.dm_id.clone(),
            conversation_type: self.conversation_type,
            created_at_ns: self.created_at_ns,
            context: self.context.clone(),
            mutex: self.mutex.clone(),
            mls_commit_lock: self.mls_commit_lock.clone(),
        }
    }
}

#[derive(Debug, Clone, PartialEq)]
pub struct ConversationDebugInfo {
    pub epoch: u64,
    pub maybe_forked: bool,
    pub fork_details: String,
    pub is_commit_log_forked: Option<bool>,
    pub local_commit_log: String,
    pub remote_commit_log: String,
    pub cursor: Vec<Cursor>,
}

#[derive(Debug, Clone, PartialEq)]
pub enum UpdateAdminListType {
    Add,
    Remove,
    AddSuper,
    RemoveSuper,
}

/// Fields extracted from content of a message that should be stored in the DB
pub struct QueryableContentFields {
    pub content_type: ContentType,
    pub version_major: i32,
    pub version_minor: i32,
    pub authority_id: String,
    pub reference_id: Option<Vec<u8>>,
}

impl Default for QueryableContentFields {
    fn default() -> Self {
        Self {
            content_type: ContentType::Unknown, // Or whatever the appropriate default is
            version_major: 0,
            version_minor: 0,
            authority_id: String::new(),
            reference_id: None,
        }
    }
}

impl TryFrom<EncodedContent> for QueryableContentFields {
    type Error = prost::DecodeError;

    fn try_from(content: EncodedContent) -> Result<Self, Self::Error> {
        let content_type_id = content.r#type.clone().unwrap_or_default();

        let type_id_str = content_type_id.type_id.clone();

        let reference_id = match (type_id_str.as_str(), content_type_id.version_major) {
            (ReplyCodec::TYPE_ID, 1) => ReplyCodec::decode(content)
                .ok()
                .and_then(|reply| hex::decode(reply.reference).ok()),
            (ReactionCodec::TYPE_ID, major) if major >= 2 => {
                ReactionV2::decode(content.content.as_slice())
                    .ok()
                    .and_then(|reaction| hex::decode(reaction.reference).ok())
            }
            (ReactionCodec::TYPE_ID, _) => LegacyReaction::decode(&content.content)
                .and_then(|legacy_reaction| hex::decode(legacy_reaction.reference).ok()),
            _ => None,
        };

        Ok(QueryableContentFields {
            content_type: content_type_id.type_id.into(),
            version_major: content_type_id.version_major as i32,
            version_minor: content_type_id.version_minor as i32,
            authority_id: content_type_id.authority_id.to_string(),
            reference_id,
        })
    }
}

impl<Context: Clone> From<MlsGroup<&Context>> for MlsGroup<Context> {
    fn from(group: MlsGroup<&Context>) -> MlsGroup<Context> {
        MlsGroup::<Context> {
            context: group.context.clone(),
            group_id: group.group_id,
            dm_id: group.dm_id,
            created_at_ns: group.created_at_ns,
            mls_commit_lock: group.mls_commit_lock,
            mutex: group.mutex,
            conversation_type: group.conversation_type,
        }
    }
}

/// Represents a group, which can contain anywhere from 1 to MAX_GROUP_SIZE inboxes.
///
/// This is a wrapper around OpenMLS's `MlsGroup` that handles our application-level configuration
/// and validations.
impl<Context> MlsGroup<Context>
where
    Context: XmtpSharedContext,
{
    // Creates a new group instance. Does not validate that the group exists in the DB
    pub fn new(
        context: Context,
        group_id: Vec<u8>,
        dm_id: Option<String>,
        conversation_type: ConversationType,
        created_at_ns: i64,
    ) -> Self {
        Self::new_from_arc(
            context.clone(),
            group_id,
            dm_id,
            conversation_type,
            created_at_ns,
        )
    }

    /// Creates a new group instance from the database. Validate that the group exists in the DB before constructing
    /// the group.
    ///
    /// # Returns
    ///
    /// Returns the Group and the stored group information as a tuple.
    pub fn new_cached(
        context: Context,
        group_id: &[u8],
    ) -> Result<(Self, StoredGroup), StorageError> {
        let conn = context.db();
        if let Some(group) = conn.find_group(group_id)? {
            Ok((
                Self::new_from_arc(
                    context,
                    group_id.to_vec(),
                    group.dm_id.clone(),
                    group.conversation_type,
                    group.created_at_ns,
                ),
                group,
            ))
        } else {
            tracing::error!("group {} does not exist", hex::encode(group_id));
            Err(NotFound::GroupById(group_id.to_vec()).into())
        }
    }

    pub(crate) fn new_from_arc(
        context: Context,
        group_id: Vec<u8>,
        dm_id: Option<String>,
        conversation_type: ConversationType,
        created_at_ns: i64,
    ) -> Self {
        let mut mutexes = context.mutexes().clone();
        Self {
            group_id: group_id.clone(),
            dm_id,
            conversation_type,
            created_at_ns,
            mutex: mutexes.get_mutex(group_id),
            context: context.clone(),
            mls_commit_lock: Arc::clone(context.mls_commit_lock()),
        }
    }

    // Load the stored OpenMLS group from the OpenMLS provider's keystore
    #[tracing::instrument(level = "trace", skip_all)]
    pub(crate) fn load_mls_group_with_lock<F, R>(
        &self,
        storage: &impl XmtpMlsStorageProvider,
        operation: F,
    ) -> Result<R, GroupError>
    where
        F: Fn(OpenMlsGroup) -> Result<R, GroupError>,
    {
        // Get the group ID for locking
        let group_id = self.group_id.clone();

        // Acquire the lock synchronously using blocking_lock
        let _lock = self.mls_commit_lock.get_lock_sync(group_id.clone());
        // Load the MLS group
        let mls_group = OpenMlsGroup::load(storage, &GroupId::from_slice(&self.group_id))
            .map_err(|_| NotFound::MlsGroup)?
            .ok_or(NotFound::MlsGroup)?;

        // Perform the operation with the MLS group
        operation(mls_group)
    }

    // Load the stored OpenMLS group from the OpenMLS provider's keystore
    #[tracing::instrument(level = "trace", skip(operation))]
    pub(crate) async fn load_mls_group_with_lock_async<F, E, R, Fut>(
        &self,
        operation: F,
    ) -> Result<R, E>
    where
        F: FnOnce(OpenMlsGroup) -> Fut,
        Fut: Future<Output = Result<R, E>>,
        E:
            From<GroupMessageProcessingError>
                + From<crate::StorageError>
                + From<
                    <Context::MlsStorage as openmls_traits::storage::StorageProvider<
                        CURRENT_VERSION,
                    >>::Error,
                >,
    {
        let mls_storage = self.context.mls_storage();
        // Get the group ID for locking
        let group_id = self.group_id.clone();

        // Acquire the lock asynchronously
        let _lock = self.mls_commit_lock.get_lock_async(group_id.clone()).await;

        // Load the MLS group
        let mls_group = OpenMlsGroup::load(mls_storage, &GroupId::from_slice(&self.group_id))?
            .ok_or(StorageError::from(NotFound::GroupById(
                self.group_id.to_vec(),
            )))?;

        // Perform the operation with the MLS group
        operation(mls_group).await
    }

    // Create a new group and save it to the DB
    pub(crate) fn create_and_insert(
        context: Context,
        conversation_type: ConversationType,
        permissions_policy_set: PolicySet,
        opts: GroupMetadataOptions,
        oneshot_message: Option<OneshotMessage>,
    ) -> Result<Self, GroupError> {
        assert!(conversation_type != ConversationType::Dm);
        let stored_group = Self::insert(
            &context,
            None,
            GroupMembershipState::Allowed,
            conversation_type,
            permissions_policy_set,
            opts,
            oneshot_message,
        )?;
        let new_group = Self::new_from_arc(
            context.clone(),
            stored_group.id,
            stored_group.dm_id,
            conversation_type,
            stored_group.created_at_ns,
        );

        // Consent state defaults to allowed when the user creates the group
        if !conversation_type.is_virtual() {
            new_group.update_consent_state(ConsentState::Allowed)?;
        }

        Ok(new_group)
    }

    pub(crate) fn insert(
        context: &Context,
        existing_group_id: Option<&[u8]>,
        membership_state: GroupMembershipState,
        conversation_type: ConversationType,
        permissions_policy_set: PolicySet,
        opts: GroupMetadataOptions,
        oneshot_message: Option<OneshotMessage>,
    ) -> Result<StoredGroup, GroupError> {
        assert!(conversation_type != ConversationType::Dm);
        let creator_inbox_id = context.inbox_id();
        let protected_metadata = build_protected_metadata_extension(
            creator_inbox_id,
            conversation_type,
            oneshot_message,
        )?;
        let mutable_metadata =
            build_mutable_metadata_extension_default(creator_inbox_id, opts.clone())?;
        let group_membership = build_starting_group_membership_extension(creator_inbox_id, 0);
        let mutable_permissions = build_mutable_permissions_extension(permissions_policy_set)?;
        let group_config = build_group_config(
            protected_metadata,
            mutable_metadata,
            group_membership,
            mutable_permissions,
        )?;

        let provider = context.mls_provider();
        let mls_group = if let Some(existing_group_id) = existing_group_id {
            // TODO: For groups restored from backup, in order to support queries on metadata such as
            // the group title and description, a stubbed OpenMLS group is created, and later overwritten
            // when a welcome is received.
            OpenMlsGroup::from_backup_stub_logged(
                &provider,
                context.identity(),
                &group_config,
                GroupId::from_slice(existing_group_id),
            )?
        } else {
            OpenMlsGroup::from_creation_logged(&provider, context.identity(), &group_config)?
        };

        let group_id = mls_group.group_id().to_vec();
        // If not an existing group, the creator is a super admin and should publish the commit log
        // Otherwise, for existing groups, we'll never publish the commit log until we receive a welcome message
        let should_publish_commit_log = existing_group_id.is_none();

        let stored_group = StoredGroup::builder()
            .id(group_id.clone())
            .created_at_ns(now_ns())
            .membership_state(membership_state)
            .conversation_type(conversation_type)
            .added_by_inbox_id(context.inbox_id().to_string())
            .message_disappear_from_ns(
                opts.message_disappearing_settings
                    .as_ref()
                    .map(|m| m.from_ns),
            )
            .message_disappear_in_ns(opts.message_disappearing_settings.as_ref().map(|m| m.in_ns))
            .should_publish_commit_log(should_publish_commit_log)
            .build()?;

        stored_group.store_or_ignore(&context.db())?;

        Ok(stored_group)
    }

    // Create a new DM and save it to the DB
    pub(crate) fn create_dm_and_insert(
        context: &Context,
        membership_state: GroupMembershipState,
        dm_target_inbox_id: InboxId,
        opts: DMMetadataOptions,
    ) -> Result<Self, GroupError> {
        let provider = context.mls_provider();
        let protected_metadata =
            build_dm_protected_metadata_extension(context.inbox_id(), dm_target_inbox_id.clone())?;
        let mutable_metadata = build_dm_mutable_metadata_extension_default(
            context.inbox_id(),
            &dm_target_inbox_id,
            opts.clone(),
        )?;
        let group_membership = build_starting_group_membership_extension(context.inbox_id(), 0);
        let mutable_permissions = PolicySet::new_dm();
        let mutable_permission_extension =
            build_mutable_permissions_extension(mutable_permissions)?;
        let group_config = build_group_config(
            protected_metadata,
            mutable_metadata,
            group_membership,
            mutable_permission_extension,
        )?;

        let mls_group =
            OpenMlsGroup::from_creation_logged(&provider, context.identity(), &group_config)?;

        let group_id = mls_group.group_id().to_vec();
        let stored_group = StoredGroup::builder()
            .id(group_id.clone())
            .created_at_ns(now_ns())
            .membership_state(membership_state)
            .added_by_inbox_id(context.inbox_id().to_string())
            .message_disappear_from_ns(
                opts.message_disappearing_settings
                    .as_ref()
                    .map(|m| m.from_ns),
            )
            .message_disappear_in_ns(opts.message_disappearing_settings.as_ref().map(|m| m.in_ns))
            .dm_id(Some(
                DmMembers {
                    member_one_inbox_id: dm_target_inbox_id,
                    member_two_inbox_id: context.identity().inbox_id().to_string(),
                }
                .to_string(),
            ))
            .build()?;

        stored_group.store(&context.db())?;
        let new_group = Self::new_from_arc(
            context.clone(),
            group_id.clone(),
            stored_group.dm_id,
            ConversationType::Dm,
            stored_group.created_at_ns,
        );
        // Consent state defaults to allowed when the user creates the group
        new_group.update_consent_state(ConsentState::Allowed)?;

        track!("Group Create", { "conversation_type": ConversationType::Dm }, group: &new_group.group_id);

        Ok(new_group)
    }

    // Super admin status is only criteria for whether to publish the commit log for now
    fn check_should_publish_commit_log(
        inbox_id: String,
        mutable_metadata: Option<GroupMutableMetadata>,
    ) -> bool {
        mutable_metadata
            .as_ref()
            .map(|metadata| metadata.is_super_admin(&inbox_id))
            .unwrap_or(false) // Default to false if no mutable metadata
    }

    /// Send a message on this users XMTP [`Client`](crate::client::Client).
    #[cfg_attr(any(test, feature = "test-utils"), tracing::instrument(level = "info", skip(self), fields(who = self.context.inbox_id(), message = %String::from_utf8_lossy(message))))]
    #[cfg_attr(
        not(any(test, feature = "test-utils")),
        tracing::instrument(level = "trace", skip(self))
    )]
    pub async fn send_message(
        &self,
        message: &[u8],
        opts: send_message_opts::SendMessageOpts,
    ) -> Result<Vec<u8>, GroupError> {
        if !self.is_active()? {
            tracing::warn!("Unable to send a message on an inactive group.");
            return Err(GroupError::GroupInactive);
        }

        self.ensure_not_paused().await?;
        let update_interval_ns = Some(SEND_MESSAGE_UPDATE_INSTALLATIONS_INTERVAL_NS);
        self.maybe_update_installations(update_interval_ns).await?;

        let message_id =
            self.prepare_message(message, opts, |now| Self::into_envelope(message, now))?;

        self.sync_until_last_intent_resolved().await?;

        // implicitly set group consent state to allowed
        self.update_consent_state(ConsentState::Allowed)?;

        Ok(message_id)
    }

    /// Publish all unpublished messages. This happens by calling `sync_until_last_intent_resolved`
    /// which publishes all pending intents and reads them back from the network.
    #[cfg_attr(any(test, feature = "test-utils"), tracing::instrument(level = "info", fields(who = self.context.inbox_id()), skip(self)))]
    #[cfg_attr(
        not(any(test, feature = "test-utils")),
        tracing::instrument(level = "trace", skip(self))
    )]
    pub async fn publish_messages(&self) -> Result<(), GroupError> {
        self.ensure_not_paused().await?;
        let update_interval_ns = Some(SEND_MESSAGE_UPDATE_INSTALLATIONS_INTERVAL_NS);
        self.maybe_update_installations(update_interval_ns).await?;
        self.sync_until_last_intent_resolved().await?;

        // implicitly set group consent state to allowed
        self.update_consent_state(ConsentState::Allowed)?;

        Ok(())
    }

    /// Checks the network to see if any group members have identity updates that would cause installations
    /// to be added or removed from the group.
    ///
    /// If so, adds/removes those group members
    pub async fn update_installations(&self) -> Result<(), GroupError> {
        self.ensure_not_paused().await?;
        self.maybe_update_installations(Some(0)).await?;
        Ok(())
    }

    /// Send a message, optimistically returning the ID of the message before the result of a message publish.
    pub fn send_message_optimistic(
        &self,
        message: &[u8],
        opts: send_message_opts::SendMessageOpts,
    ) -> Result<Vec<u8>, GroupError> {
        let message_id =
            self.prepare_message(message, opts, |now| Self::into_envelope(message, now))?;
        Ok(message_id)
    }

    /// Helper function to extract queryable content fields from a message
    fn extract_queryable_content_fields(message: &[u8]) -> QueryableContentFields {
        // Return early with default if decoding fails or type is missing
        EncodedContent::decode(message)
            .inspect_err(|_| {
                tracing::debug!("No queryable content fields, msg not formatted as encoded content")
            })
            .and_then(|content| {
                QueryableContentFields::try_from(content).inspect_err(|e| {
                    tracing::debug!(
                        "Failed to convert EncodedContent to QueryableContentFields: {}",
                        e
                    )
                })
            })
            .unwrap_or_default()
    }

    /// Prepare a [`IntentKind::SendMessage`] intent, and [`StoredGroupMessage`] on this users XMTP [`Client`].
    ///
    /// # Arguments
    /// * message: UTF-8 or encoded message bytes
    /// * opts: Options for sending the message
    /// * envelope: closure that returns context-specific [`PlaintextEnvelope`]. Closure accepts
    ///   timestamp attached to intent & stored message.
    #[tracing::instrument(skip_all, level = "trace")]
    pub(crate) fn prepare_message<F>(
        &self,
        message: &[u8],
        opts: send_message_opts::SendMessageOpts,
        envelope: F,
    ) -> Result<Vec<u8>, GroupError>
    where
        F: FnOnce(i64) -> PlaintextEnvelope,
    {
        let now = now_ns();
        let plain_envelope = envelope(now);
        let mut encoded_envelope = vec![];
        plain_envelope
            .encode(&mut encoded_envelope)
            .map_err(GroupError::EncodeError)?;

        let intent_data: Vec<u8> = SendMessageIntentData::new(encoded_envelope).into();
        let queryable_content_fields: QueryableContentFields =
            Self::extract_queryable_content_fields(message);
        QueueIntent::send_message()
            .data(intent_data)
            .should_push(opts.should_push)
            .queue(self)?;

        // store this unpublished message locally before sending
        let message_id = calculate_message_id(&self.group_id, message, &now.to_string());
        let group_message = StoredGroupMessage {
            id: message_id.clone(),
            group_id: self.group_id.clone(),
            decrypted_message_bytes: message.to_vec(),
            sent_at_ns: now,
            kind: GroupMessageKind::Application,
            sender_installation_id: self.context.installation_id().into(),
            sender_inbox_id: self.context.inbox_id().to_string(),
            delivery_status: DeliveryStatus::Unpublished,
            content_type: queryable_content_fields.content_type,
            version_major: queryable_content_fields.version_major,
            version_minor: queryable_content_fields.version_minor,
            authority_id: queryable_content_fields.authority_id,
            reference_id: queryable_content_fields.reference_id,
            sequence_id: 0,
            originator_id: 0,
            expire_at_ns: None,
        };
        group_message.store(&self.context.db())?;

        Ok(message_id)
    }

    fn into_envelope(encoded_msg: &[u8], idempotency_key: i64) -> PlaintextEnvelope {
        PlaintextEnvelope {
            content: Some(Content::V1(V1 {
                content: encoded_msg.to_vec(),
                idempotency_key: idempotency_key.to_string(),
            })),
        }
    }

    /// Query the database for stored messages. Optionally filtered by time, kind, delivery_status
    /// and limit
    pub fn find_messages(
        &self,
        args: &MsgQueryArgs,
    ) -> Result<Vec<StoredGroupMessage>, GroupError> {
        let conn = self.context.db();
        let messages = conn.get_group_messages(&self.group_id, args)?;
        Ok(messages)
    }

    /// Count the number of stored messages matching the given criteria
    pub fn count_messages(&self, args: &MsgQueryArgs) -> Result<i64, GroupError> {
        let conn = self.context.db();
        let count = conn.count_group_messages(&self.group_id, args)?;
        Ok(count)
    }

    /// Query the database for stored messages. Optionally filtered by time, kind, delivery_status
    /// and limit
    pub fn find_messages_with_reactions(
        &self,
        args: &MsgQueryArgs,
    ) -> Result<Vec<StoredGroupMessageWithReactions>, GroupError> {
        let conn = self.context.db();
        let messages = conn.get_group_messages_with_reactions(&self.group_id, args)?;
        Ok(messages)
    }

    pub fn get_last_read_times(&self) -> Result<LatestMessageTimeBySender, GroupError> {
        let conn = self.context.db();
        let latest_read_receipt =
            conn.get_latest_message_times_by_sender(&self.group_id, &[ContentType::ReadReceipt])?;
        Ok(latest_read_receipt)
    }

    ///
    /// Add members to the group by account address
    ///
    /// If any existing members have new installations that have not been added or removed, the
    /// group membership will be updated to include those changes as well.
    /// # Returns
    /// - `Ok(UpdateGroupMembershipResult)`: Contains details about the membership changes, including:
    ///   - `added_members`: list of added installations
    ///   - `removed_members`: A list of installations that were removed.
    ///   - `members_with_errors`: A list of members that encountered errors during the update.
    /// - `Err(GroupError)`: If the operation fails due to an error.
    #[tracing::instrument(level = "trace", skip_all)]
    pub async fn add_members(
        &self,
        account_identifiers: &[Identifier],
    ) -> Result<UpdateGroupMembershipResult, GroupError> {
        // Fetch the associated inbox_ids
        let requests = account_identifiers.iter().map(Into::into).collect();
        let inbox_id_map: HashMap<Identifier, String> = self
            .context
            .api()
            .get_inbox_ids(requests)
            .await?
            .into_iter()
            .filter_map(|(k, v)| Some((k.try_into().ok()?, v)))
            .collect();

        // get current number of users in group
        let member_count = self.members().await?.len();
        if member_count + inbox_id_map.len() > MAX_GROUP_SIZE {
            return Err(GroupError::UserLimitExceeded);
        }

        if inbox_id_map.len() != account_identifiers.len() {
            let found_addresses: HashSet<&Identifier> = inbox_id_map.keys().collect();
            let to_add_hashset = HashSet::from_iter(account_identifiers.iter());

            let missing_addresses = found_addresses.difference(&to_add_hashset);
            return Err(GroupError::AddressNotFound(
                missing_addresses
                    .into_iter()
                    .map(|ident| format!("{ident}"))
                    .collect(),
            ));
        }

        self.add_members_by_inbox_id(&inbox_id_map.into_values().collect::<Vec<_>>())
            .await
    }

    #[cfg_attr(any(test, feature = "test-utils"), tracing::instrument(level = "info", skip_all, fields(who = %self.context.inbox_id(), inbox_ids = ?inbox_ids.as_ref().iter().map(|i| i.as_ref()).collect::<Vec<_>>())))]
    #[cfg_attr(
        not(any(test, feature = "test-utils")),
        tracing::instrument(level = "trace", skip_all)
    )]
    pub async fn add_members_by_inbox_id<S: AsIdRef>(
        &self,
        inbox_ids: impl AsRef<[S]>,
    ) -> Result<UpdateGroupMembershipResult, GroupError> {
        self.ensure_not_paused().await?;

        let ids = inbox_ids
            .as_ref()
            .iter()
            .map(AsIdRef::as_ref)
            .collect::<Vec<&str>>();
        let intent_data = self
            .get_membership_update_intent(ids.as_slice(), &[])
            .await?;

        // TODO:nm this isn't the best test for whether the request is valid
        // If some existing group member has an update, this will return an intent with changes
        // when we really should return an error
        let ok_result = Ok(UpdateGroupMembershipResult::from(intent_data.clone()));

        if intent_data.is_empty() {
            tracing::warn!("Member already added");
            return ok_result;
        }

        let intent = QueueIntent::update_group_membership()
            .data(intent_data)
            .queue(self)?;

        self.sync_until_intent_resolved(intent.id).await?;
        track!(
            "Group Membership Change",
            {
                "added": ids,
                "removed": ()
            },
            group: &self.group_id
        );

        ok_result
    }

    /// Removes members from the group by their account addresses.
    ///
    /// # Arguments
    /// * `client` - The XMTP client.
    /// * `account_addresses_to_remove` - A vector of account addresses to remove from the group.
    ///
    /// # Returns
    /// A `Result` indicating success or failure of the operation.
    pub async fn remove_members(
        &self,
        account_addresses_to_remove: &[Identifier],
    ) -> Result<(), GroupError> {
        let account_addresses_to_remove =
            account_addresses_to_remove.iter().map(Into::into).collect();

        let inbox_id_map = self
            .context
            .api()
            .get_inbox_ids(account_addresses_to_remove)
            .await?;

        let ids = inbox_id_map
            .values()
            .map(AsRef::as_ref)
            .collect::<Vec<&str>>();
        self.remove_members_by_inbox_id(ids.as_slice()).await
    }

    /// Removes members from the group by their inbox IDs.
    ///
    /// # Arguments
    /// * `client` - The XMTP client.
    /// * `inbox_ids` - A vector of inbox IDs to remove from the group.
    ///
    /// # Returns
    /// A `Result` indicating success or failure of the operation.
    #[cfg_attr(any(test, feature = "test-utils"), tracing::instrument(level = "info", skip_all, fields(who = %self.context.inbox_id(), inbox_ids = ?inbox_ids)))]
    #[cfg_attr(
        not(any(test, feature = "test-utils")),
        tracing::instrument(level = "trace", skip_all)
    )]
    pub async fn remove_members_by_inbox_id(
        &self,
        inbox_ids: &[InboxIdRef<'_>],
    ) -> Result<(), GroupError> {
        self.ensure_not_paused().await?;
        let intent_data = self.get_membership_update_intent(&[], inbox_ids).await?;
        let intent = QueueIntent::update_group_membership()
            .data(intent_data)
            .queue(self)?;

        let _ = self.sync_until_intent_resolved(intent.id).await?;

        track!(
            "Group Membership Change",
            {
                "added": (),
                "removed": inbox_ids
            },
            group: &self.group_id
        );

        Ok(())
    }

<<<<<<< HEAD
    pub async fn leave_group(&self) -> Result<(), GroupError> {
        self.ensure_not_paused().await?;
        self.is_member().await?;

        //check member size
        let members = self.members().await?;

        // check if the group has other members
        if members.len() == 1 {
            return Err(GroupLeaveValidationError::SingleMemberLeaveRejected.into());
        }

        // check if the conversation is not a DM
        if self.metadata().await?.conversation_type == ConversationType::Dm {
            return Err(GroupLeaveValidationError::DmLeaveForbidden.into());
        }

        let is_admin = self.is_admin(self.context.inbox_id().to_string())?;
        let is_super_admin = self.is_super_admin(self.context.inbox_id().to_string())?;
        let admin_size = self.admin_list()?.len();
        let super_admin_size = self.super_admin_list()?.len();

        // check if the user is the only Admin or SuperAdmin of the group
        if (is_admin && admin_size == 1) || (is_super_admin && super_admin_size == 1) {
            return Err(GroupLeaveValidationError::LeaveWithoutAdminForbidden.into());
        }

        if !self.is_in_pending_remove(self.context.inbox_id().to_string())? {
            let content = LeaveRequestCodec::encode(LeaveRequest {
                authenticated_note: None
            })?;
            self.send_message(&encoded_content_to_bytes(content), SendMessageOpts::default())
                .await?;
        }
        Ok(())
    }

    /// Checks if the current user is a member of the group.
    /// Returns Ok(()) if the user is a member, otherwise returns NotAGroupMember error.
    #[tracing::instrument(level = "debug", skip(self))]
    async fn is_member(&self) -> Result<(), GroupError> {
        let members = self.members().await?;
        if !members
            .iter()
            .any(|m| m.inbox_id == self.context.inbox_id())
        {
            return Err(GroupLeaveValidationError::NotAGroupMember.into());
        }
=======
    /// Removes and readds installations from the MLS tree.
    ///
    /// The installation list should be validated beforehand - invalid installations
    /// will simply be omitted at the time that the intent's publish data is computed.
    ///
    /// # Arguments
    /// * `installations` - A vector of installations to readd.
    ///
    /// # Returns
    /// A `Result` indicating success or failure of the operation.
    #[allow(dead_code)]
    pub(crate) async fn readd_installations(
        &self,
        installations: Vec<Vec<u8>>,
    ) -> Result<(), GroupError> {
        self.ensure_not_paused().await?;

        let readd_min_version =
            LibXMTPVersion::parse(xmtp_configuration::MIN_RECOVERY_REQUEST_VERSION)?;
        let metadata = self.mutable_metadata()?;
        let group_version = metadata
            .attributes
            .get(MetadataField::MinimumSupportedProtocolVersion.as_str());
        let group_min_version =
            LibXMTPVersion::parse(group_version.unwrap_or(&"0.0.0".to_string()))?;

        if readd_min_version > group_min_version {
            self.update_group_min_version(xmtp_configuration::MIN_RECOVERY_REQUEST_VERSION)
                .await?;
        }

        let intent_data: Vec<u8> = ReaddInstallationsIntentData::new(installations.clone()).into();
        let intent = QueueIntent::readd_installations()
            .data(intent_data)
            .queue(self)?;

        let _ = self.sync_until_intent_resolved(intent.id).await?;

        track!(
            "Readd Installations",
            {
                "installations": installations
            },
            group: &self.group_id
        );

>>>>>>> ceab9df3
        Ok(())
    }

    /// Updates the name of the group. Will error if the user does not have the appropriate permissions
    /// to perform these updates.
    #[cfg_attr(any(test, feature = "test-utils"), tracing::instrument(level = "info", fields(who = %self.context.inbox_id()), skip(self)))]
    #[cfg_attr(
        not(any(test, feature = "test-utils")),
        tracing::instrument(level = "trace", skip(self))
    )]
    pub async fn update_group_name(&self, group_name: String) -> Result<(), GroupError> {
        self.ensure_not_paused().await?;

        if group_name.len() > MAX_GROUP_NAME_LENGTH {
            return Err(GroupError::TooManyCharacters {
                length: MAX_GROUP_NAME_LENGTH,
            });
        }
        if self.metadata().await?.conversation_type == ConversationType::Dm {
            return Err(MetadataPermissionsError::DmGroupMetadataForbidden.into());
        }
        let intent_data: Vec<u8> =
            UpdateMetadataIntentData::new_update_group_name(group_name).into();
        let intent = QueueIntent::metadata_update()
            .data(intent_data)
            .queue(self)?;

        let _ = self.sync_until_intent_resolved(intent.id).await?;
        Ok(())
    }

    /// Updates min version of the group to match this client's version.
    /// Not publicly exposed because:
    /// - Setting the min version to pre-release versions may not behave as expected
    /// - When the version is not explicitly specified, unexpected behavior may arise,
    ///   for example if the code is left in across multiple version bumps.
    #[cfg_attr(any(test, feature = "test-utils"), tracing::instrument(level = "info", fields(who = %self.context.inbox_id()), skip(self)))]
    #[cfg_attr(
        not(any(test, feature = "test-utils")),
        tracing::instrument(level = "trace", skip(self))
    )]
    #[allow(dead_code)]
    pub(crate) async fn update_group_min_version_to_match_self(&self) -> Result<(), GroupError> {
        let version = self.context.version_info().pkg_version();
        self.update_group_min_version(version).await
    }

    /// Updates min version of the group to match the given version.
    ///
    /// # Arguments
    /// * `version` - The libxmtp version to update the group min version to.
    ///   This is a semver-formatted string matching the Cargo.toml in the
    ///   libxmtp dependency, and does not match mobile or web release versions.
    ///   Do NOT include pre-release metadata like "1.0.0-alpha",
    ///   "1.0.0-beta", etc, as the version comparison may not match what
    ///   is expected. For historical reasons, "1.0.0-alpha" is considered to be
    ///   > "1.0.0", so it is better to just specify "1.0.0".
    ///
    /// # Returns
    /// A `Result` indicating success or failure of the operation.
    pub async fn update_group_min_version(&self, version: &str) -> Result<(), GroupError> {
        self.ensure_not_paused().await?;
        tracing::info!("updating group min version to match self: {}", version);
        let intent_data: Vec<u8> =
            UpdateMetadataIntentData::new_update_group_min_version_to_match_self(
                version.to_string(),
            )
            .into();
        let intent = QueueIntent::metadata_update()
            .data(intent_data)
            .queue(self)?;

        let _ = self.sync_until_intent_resolved(intent.id).await?;
        Ok(())
    }

    /// Updates the commit log signer of the group. Will error if the user does not have the appropriate permissions
    /// to perform these updates.
    pub async fn update_commit_log_signer(
        &self,
        commit_log_signer: xmtp_cryptography::Secret,
    ) -> Result<(), GroupError> {
        self.ensure_not_paused().await?;

        if self.metadata().await?.conversation_type == ConversationType::Dm {
            return Err(MetadataPermissionsError::DmGroupMetadataForbidden.into());
        }
        let intent_data: Vec<u8> =
            UpdateMetadataIntentData::new_update_commit_log_signer(commit_log_signer).into();
        let intent = QueueIntent::metadata_update()
            .data(intent_data)
            .queue(self)?;

        let _ = self.sync_until_intent_resolved(intent.id).await?;
        Ok(())
    }

    fn min_protocol_version_from_extensions(
        mutable_metadata: &GroupMutableMetadata,
    ) -> Option<String> {
        mutable_metadata
            .attributes
            .get(&MetadataField::MinimumSupportedProtocolVersion.to_string())
            .map(|v| v.to_string())
    }

    /// Updates the permission policy of the group. This requires super admin permissions.
    #[cfg_attr(any(test, feature = "test-utils"), tracing::instrument(level = "info", fields(who = %self.context.inbox_id()), skip(self)))]
    #[cfg_attr(
        not(any(test, feature = "test-utils")),
        tracing::instrument(level = "trace", skip(self))
    )]
    pub async fn update_permission_policy(
        &self,
        permission_update_type: PermissionUpdateType,
        permission_policy: PermissionPolicyOption,
        metadata_field: Option<MetadataField>,
    ) -> Result<(), GroupError> {
        self.ensure_not_paused().await?;

        if self.metadata().await?.conversation_type == ConversationType::Dm {
            return Err(MetadataPermissionsError::DmGroupMetadataForbidden.into());
        }
        if permission_update_type == PermissionUpdateType::UpdateMetadata
            && metadata_field.is_none()
        {
            return Err(MetadataPermissionsError::InvalidPermissionUpdate.into());
        }

        let intent_data: Vec<u8> = UpdatePermissionIntentData::new(
            permission_update_type,
            permission_policy,
            metadata_field.as_ref().map(|field| field.to_string()),
        )
        .into();

        let intent = QueueIntent::update_permission()
            .data(intent_data)
            .queue(self)?;

        let _ = self.sync_until_intent_resolved(intent.id).await?;
        Ok(())
    }

    /// Retrieves the group name from the group's mutable metadata extension.
    pub fn group_name(&self) -> Result<String, GroupError> {
        let mutable_metadata = self.mutable_metadata()?;
        match mutable_metadata
            .attributes
            .get(&MetadataField::GroupName.to_string())
        {
            Some(group_name) => Ok(group_name.clone()),
            None => Err(MetadataPermissionsError::from(
                GroupMutableMetadataError::MissingExtension,
            )
            .into()),
        }
    }

    /// Updates the description of the group.
    #[cfg_attr(any(test, feature = "test-utils"), tracing::instrument(level = "info", fields(who = %self.context.inbox_id()), skip(self)))]
    #[cfg_attr(
        not(any(test, feature = "test-utils")),
        tracing::instrument(level = "trace", skip(self))
    )]
    pub async fn update_group_description(
        &self,
        group_description: String,
    ) -> Result<(), GroupError> {
        self.ensure_not_paused().await?;

        if group_description.len() > MAX_GROUP_DESCRIPTION_LENGTH {
            return Err(GroupError::TooManyCharacters {
                length: MAX_GROUP_DESCRIPTION_LENGTH,
            });
        }

        if self.metadata().await?.conversation_type == ConversationType::Dm {
            return Err(MetadataPermissionsError::DmGroupMetadataForbidden.into());
        }
        let intent_data: Vec<u8> =
            UpdateMetadataIntentData::new_update_group_description(group_description).into();
        let intent = QueueIntent::metadata_update()
            .data(intent_data)
            .queue(self)?;

        let _ = self.sync_until_intent_resolved(intent.id).await?;
        Ok(())
    }

    pub fn group_description(&self) -> Result<String, GroupError> {
        let mutable_metadata = self.mutable_metadata()?;
        match mutable_metadata
            .attributes
            .get(&MetadataField::Description.to_string())
        {
            Some(group_description) => Ok(group_description.clone()),
            None => Err(GroupError::MetadataPermissionsError(
                GroupMutableMetadataError::MissingExtension.into(),
            )),
        }
    }

    /// Updates the image URL (square) of the group.
    #[cfg_attr(any(test, feature = "test-utils"), tracing::instrument(level = "info", fields(who = %self.context.inbox_id()), skip(self)))]
    #[cfg_attr(
        not(any(test, feature = "test-utils")),
        tracing::instrument(level = "trace", skip(self))
    )]
    pub async fn update_group_image_url_square(
        &self,
        group_image_url_square: String,
    ) -> Result<(), GroupError> {
        self.ensure_not_paused().await?;

        if group_image_url_square.len() > MAX_GROUP_IMAGE_URL_LENGTH {
            return Err(GroupError::TooManyCharacters {
                length: MAX_GROUP_IMAGE_URL_LENGTH,
            });
        }

        if self.metadata().await?.conversation_type == ConversationType::Dm {
            return Err(MetadataPermissionsError::DmGroupMetadataForbidden.into());
        }
        let intent_data: Vec<u8> =
            UpdateMetadataIntentData::new_update_group_image_url_square(group_image_url_square)
                .into();
        let intent = QueueIntent::metadata_update()
            .data(intent_data)
            .queue(self)?;

        let _ = self.sync_until_intent_resolved(intent.id).await?;
        Ok(())
    }

    /// Retrieves the image URL (square) of the group from the group's mutable metadata extension.
    pub fn group_image_url_square(&self) -> Result<String, GroupError> {
        let mutable_metadata = self.mutable_metadata()?;
        match mutable_metadata
            .attributes
            .get(&MetadataField::GroupImageUrlSquare.to_string())
        {
            Some(group_image_url_square) => Ok(group_image_url_square.clone()),
            None => Err(MetadataPermissionsError::Mutable(
                GroupMutableMetadataError::MissingExtension,
            )
            .into()),
        }
    }

    pub async fn update_conversation_message_disappearing_settings(
        &self,
        settings: MessageDisappearingSettings,
    ) -> Result<(), GroupError> {
        self.ensure_not_paused().await?;

        self.update_conversation_message_disappear_from_ns(settings.from_ns)
            .await?;
        self.update_conversation_message_disappear_in_ns(settings.in_ns)
            .await
    }

    pub async fn remove_conversation_message_disappearing_settings(
        &self,
    ) -> Result<(), GroupError> {
        self.ensure_not_paused().await?;

        self.update_conversation_message_disappearing_settings(
            MessageDisappearingSettings::default(),
        )
        .await
    }

    #[cfg_attr(any(test, feature = "test-utils"), tracing::instrument(level = "info", fields(who = %self.context.inbox_id()), skip(self)))]
    #[cfg_attr(
        not(any(test, feature = "test-utils")),
        tracing::instrument(level = "trace", skip(self))
    )]
    async fn update_conversation_message_disappear_from_ns(
        &self,
        expire_from_ms: i64,
    ) -> Result<(), GroupError> {
        self.ensure_not_paused().await?;

        let intent_data: Vec<u8> =
            UpdateMetadataIntentData::new_update_conversation_message_disappear_from_ns(
                expire_from_ms,
            )
            .into();
        let intent = QueueIntent::metadata_update()
            .data(intent_data)
            .queue(self)?;
        let _ = self.sync_until_intent_resolved(intent.id).await?;
        Ok(())
    }

    #[cfg_attr(any(test, feature = "test-utils"), tracing::instrument(level = "info", fields(who = %self.context.inbox_id()), skip(self)))]
    #[cfg_attr(
        not(any(test, feature = "test-utils")),
        tracing::instrument(level = "trace", skip(self))
    )]
    async fn update_conversation_message_disappear_in_ns(
        &self,
        expire_in_ms: i64,
    ) -> Result<(), GroupError> {
        self.ensure_not_paused().await?;

        let intent_data: Vec<u8> =
            UpdateMetadataIntentData::new_update_conversation_message_disappear_in_ns(expire_in_ms)
                .into();
        let intent = QueueIntent::metadata_update()
            .data(intent_data)
            .queue(self)?;
        let _ = self.sync_until_intent_resolved(intent.id).await?;
        Ok(())
    }

    /// If group is not paused, will return None, otherwise will return the version that the group is paused for
    pub fn paused_for_version(&self) -> Result<Option<String>, GroupError> {
        let paused_for_version = self.context.db().get_group_paused_version(&self.group_id)?;
        Ok(paused_for_version)
    }

    #[tracing::instrument(skip_all, level = "trace")]
    async fn ensure_not_paused(&self) -> Result<(), GroupError> {
        if let Some(min_version) = self.context.db().get_group_paused_version(&self.group_id)? {
            Err(GroupError::GroupPausedUntilUpdate(min_version))
        } else {
            Ok(())
        }
    }

    pub fn conversation_message_disappearing_settings(
        &self,
    ) -> Result<MessageDisappearingSettings, GroupError> {
        let metadata = self.mutable_metadata()?;
        Self::conversation_message_disappearing_settings_from_extensions(&metadata)
    }

    pub fn conversation_message_disappearing_settings_from_extensions(
        mutable_metadata: &GroupMutableMetadata,
    ) -> Result<MessageDisappearingSettings, GroupError> {
        let disappear_from_ns = mutable_metadata
            .attributes
            .get(&MetadataField::MessageDisappearFromNS.to_string());
        let disappear_in_ns = mutable_metadata
            .attributes
            .get(&MetadataField::MessageDisappearInNS.to_string());

        if let (Some(Ok(message_disappear_from_ns)), Some(Ok(message_disappear_in_ns))) = (
            disappear_from_ns.map(|s| s.parse::<i64>()),
            disappear_in_ns.map(|s| s.parse::<i64>()),
        ) {
            Ok(MessageDisappearingSettings::new(
                message_disappear_from_ns,
                message_disappear_in_ns,
            ))
        } else {
            Err(GroupError::MetadataPermissionsError(
                GroupMetadataError::MissingExtension.into(),
            ))
        }
    }

    pub fn pending_remove_list(&self) -> Result<Vec<String>, GroupError> {
        todo!()
        // let mutable_metadata = self.mutable_metadata()?;
        // Ok(mutable_metadata.pending_remove_list)
    }

    /// Retrieves the admin list of the group from the group's mutable metadata extension.
    pub fn admin_list(&self) -> Result<Vec<String>, GroupError> {
        let mutable_metadata = self.mutable_metadata()?;
        Ok(mutable_metadata.admin_list)
    }

    /// Retrieves the super admin list of the group from the group's mutable metadata extension.
    pub fn super_admin_list(&self) -> Result<Vec<String>, GroupError> {
        let mutable_metadata = self.mutable_metadata()?;
        Ok(mutable_metadata.super_admin_list)
    }

    /// Checks if the given inbox ID is an admin of the group at the most recently synced epoch.
    pub fn is_admin(&self, inbox_id: String) -> Result<bool, GroupError> {
        let mutable_metadata = self.mutable_metadata()?;
        Ok(mutable_metadata.admin_list.contains(&inbox_id))
    }

    /// Checks if the given inbox ID is a super admin of the group at the most recently synced epoch.
    pub fn is_super_admin(&self, inbox_id: String) -> Result<bool, GroupError> {
        let mutable_metadata = self.mutable_metadata()?;
        Ok(mutable_metadata.super_admin_list.contains(&inbox_id))
    }

    /// Checks if the given inbox ID is the pending-remove list of the group at the most recently synced epoch.
    pub fn is_in_pending_remove(&self, inbox_id: String) -> Result<bool, GroupError> {
        return Ok(false);
        todo!("check if in pending remove list from db");
        // let mutable_metadata = self.mutable_metadata()?;
        // Ok(mutable_metadata.pending_remove_list.contains(&inbox_id))
    }

    /// Retrieves the conversation type of the group from the group's metadata extension.
    pub async fn conversation_type(&self) -> Result<ConversationType, GroupError> {
        let conversation_type = self.context.db().get_conversation_type(&self.group_id)?;
        Ok(conversation_type)
    }

    /// Updates the admin list of the group and syncs the changes to the network.
    #[cfg_attr(any(test, feature = "test-utils"), tracing::instrument(level = "info", fields(who = %self.context.inbox_id()), skip(self)))]
    #[cfg_attr(
        not(any(test, feature = "test-utils")),
        tracing::instrument(level = "trace", skip(self))
    )]
    pub async fn update_admin_list(
        &self,
        action_type: UpdateAdminListType,
        inbox_id: String,
    ) -> Result<(), GroupError> {
        if self.metadata().await?.conversation_type == ConversationType::Dm {
            return Err(MetadataPermissionsError::DmGroupMetadataForbidden.into());
        }
        let intent_action_type = match action_type {
            UpdateAdminListType::Add => AdminListActionType::Add,
            UpdateAdminListType::Remove => AdminListActionType::Remove,
            UpdateAdminListType::AddSuper => AdminListActionType::AddSuper,
            UpdateAdminListType::RemoveSuper => AdminListActionType::RemoveSuper,
        };
        let intent_data: Vec<u8> =
            UpdateAdminListIntentData::new(intent_action_type, inbox_id).into();
        let intent = QueueIntent::update_admin_list()
            .data(intent_data)
            .queue(self)?;

        let _ = self.sync_until_intent_resolved(intent.id).await?;
        Ok(())
    }

    /// Find the `inbox_id` of the group member who added the member to the group
    pub fn added_by_inbox_id(&self) -> Result<String, GroupError> {
        let conn = self.context.db();
        let group = conn
            .find_group(&self.group_id)?
            .ok_or_else(|| NotFound::GroupById(self.group_id.clone()))?;
        Ok(group.added_by_inbox_id)
    }

    /// Find the `consent_state` of the group
    pub fn consent_state(&self) -> Result<ConsentState, GroupError> {
        let conn = self.context.db();
        let record = conn.get_consent_record(
            hex::encode(self.group_id.clone()),
            ConsentType::ConversationId,
        )?;

        match record {
            Some(rec) => Ok(rec.state),
            None => Ok(ConsentState::Unknown),
        }
    }

    // Returns new consent records. Does not broadcast changes.
    pub fn quietly_update_consent_state(
        &self,
        state: ConsentState,
        db: &impl DbQuery,
    ) -> Result<Vec<StoredConsentRecord>, GroupError> {
        let consent_record = StoredConsentRecord::new(
            ConsentType::ConversationId,
            state,
            hex::encode(self.group_id.clone()),
        );

        Ok(db.insert_or_replace_consent_records(std::slice::from_ref(&consent_record))?)
    }

    #[tracing::instrument(skip_all, level = "trace")]
    pub fn update_consent_state(&self, state: ConsentState) -> Result<(), GroupError> {
        let db = self.context.db();
        let new_records: Vec<PreferenceUpdate> = self
            .quietly_update_consent_state(state, &db)?
            .into_iter()
            .map(PreferenceUpdate::Consent)
            .collect();

        if !new_records.is_empty() {
            // Dispatch an update event so it can be synced across devices
            let _ = self
                .context
                .worker_events()
                .send(SyncWorkerEvent::SyncPreferences(new_records.clone()));
            // Broadcast the changes
            let _ = self
                .context
                .local_events()
                .send(LocalEvents::PreferencesChanged(new_records));
        }

        Ok(())
    }

    /// Get the current epoch number of the group.
    pub async fn epoch(&self) -> Result<u64, GroupError> {
        self.load_mls_group_with_lock_async(|mls_group| {
            futures::future::ready(Ok(mls_group.epoch().as_u64()))
        })
        .await
    }

    pub async fn cursor(&self) -> Result<[Cursor; 2], GroupError> {
        let db = self.context.db();
        let msgs = db.get_last_cursor_for_originator(
            &self.group_id,
            EntityKind::ApplicationMessage,
            Originators::APPLICATION_MESSAGES,
        )?;
        let commits = db.get_last_cursor_for_originator(
            &self.group_id,
            EntityKind::CommitMessage,
            Originators::MLS_COMMITS,
        )?;
        Ok([msgs, commits])
    }

    pub async fn local_commit_log(&self) -> Result<Vec<LocalCommitLog>, GroupError> {
        Ok(self.context.db().get_group_logs(&self.group_id)?)
    }

    pub async fn remote_commit_log(&self) -> Result<Vec<RemoteCommitLog>, GroupError> {
        Ok(self.context.db().get_remote_commit_log_after_cursor(
            &self.group_id,
            0,
            RemoteCommitLogOrder::AscendingByRowid,
        )?)
    }

    pub async fn debug_info(&self) -> Result<ConversationDebugInfo, GroupError> {
        let epoch = self.epoch().await?;
        let cursor = self.cursor().await?;
        let commit_log = self.local_commit_log().await?;
        let remote_commit_log = self.remote_commit_log().await?;
        let db = self.context.db();

        let stored_group = match db.find_group(&self.group_id)? {
            Some(group) => group,
            None => {
                return Err(GroupError::NotFound(NotFound::GroupById(
                    self.group_id.clone(),
                )));
            }
        };

        Ok(ConversationDebugInfo {
            epoch,
            maybe_forked: stored_group.maybe_forked,
            fork_details: stored_group.fork_details,
            is_commit_log_forked: stored_group.is_commit_log_forked,
            local_commit_log: format!("{:?}", commit_log),
            remote_commit_log: format!("{:?}", remote_commit_log),
            cursor: cursor.to_vec(),
        })
    }

    /// Update this installation's leaf key in the group by creating a key update commit
    #[cfg_attr(any(test, feature = "test-utils"), tracing::instrument(level = "info", fields(who = %self.context.inbox_id()), skip(self)))]
    #[cfg_attr(
        not(any(test, feature = "test-utils")),
        tracing::instrument(level = "trace", skip(self))
    )]
    pub async fn key_update(&self) -> Result<(), GroupError> {
        let intent = QueueIntent::key_update().queue(self)?;
        let _ = self.sync_until_intent_resolved(intent.id).await?;
        Ok(())
    }

    /// Checks if the current user is active in the group.
    ///
    /// If the current user has been kicked out of the group, `is_active` will return `false`
    #[tracing::instrument(skip_all, level = "trace")]
    pub fn is_active(&self) -> Result<bool, GroupError> {
        // Restored groups that are not yet added are inactive
        let Some(stored_group) = self.context.db().find_group(&self.group_id)? else {
            return Err(GroupError::NotFound(NotFound::GroupById(
                self.group_id.clone(),
            )));
        };
        if matches!(
            stored_group.membership_state,
            GroupMembershipState::Restored
        ) {
            return Ok(false);
        }

        self.load_mls_group_with_lock(self.context.mls_storage(), |mls_group| {
            Ok(mls_group.is_active())
        })
    }

    /// Get the `GroupMetadata` of the group.
    pub async fn metadata(&self) -> Result<GroupMetadata, GroupError> {
        self.load_mls_group_with_lock_async(|mls_group| {
            futures::future::ready(
                extract_group_metadata(mls_group.extensions())
                    .map_err(MetadataPermissionsError::from)
                    .map_err(Into::into),
            )
        })
        .await
    }

    /// Get the `GroupMutableMetadata` of the group.
    pub fn mutable_metadata(&self) -> Result<GroupMutableMetadata, GroupError> {
        self.load_mls_group_with_lock(self.context.mls_storage(), |mls_group| {
            GroupMutableMetadata::try_from(&mls_group)
                .map_err(MetadataPermissionsError::from)
                .map_err(GroupError::from)
        })
    }

    pub fn permissions(&self) -> Result<GroupMutablePermissions, GroupError> {
        self.load_mls_group_with_lock(self.context.mls_storage(), |mls_group| {
            Ok(extract_group_permissions(&mls_group).map_err(MetadataPermissionsError::from)?)
        })
    }

    /// Fetches the message disappearing settings for a given group ID.
    ///
    /// Returns `Some(MessageDisappearingSettings)` if the group exists and has valid settings,
    /// `None` if the group or settings are missing, or `Err(ClientError)` on a database error.
    pub fn disappearing_settings(&self) -> Result<Option<MessageDisappearingSettings>, GroupError> {
        let conn = self.context.db();
        let stored_group: Option<StoredGroup> = conn.fetch(&self.group_id)?;

        let settings = stored_group.and_then(|group| {
            let from_ns = group.message_disappear_from_ns?;
            let in_ns = group.message_disappear_in_ns?;

            Some(MessageDisappearingSettings { from_ns, in_ns })
        });

        Ok(settings)
    }

    /// Find all the duplicate dms for this group
    pub fn find_duplicate_dms(&self) -> Result<Vec<MlsGroup<Context>>, ClientError> {
        let duplicates = self.context.db().other_dms(&self.group_id)?;

        let mls_groups = duplicates
            .into_iter()
            .map(|g| {
                MlsGroup::new(
                    self.context.clone(),
                    g.id,
                    g.dm_id,
                    g.conversation_type,
                    g.created_at_ns,
                )
            })
            .collect();

        Ok(mls_groups)
    }

    /// Used for testing that dm group validation works as expected.
    ///
    /// See the `test_validate_dm_group` test function for more details.
    #[cfg(test)]
    pub fn create_test_dm_group(
        context: Context,
        dm_target_inbox_id: InboxId,
        custom_protected_metadata: Option<Extension>,
        custom_mutable_metadata: Option<Extension>,
        custom_group_membership: Option<Extension>,
        custom_mutable_permissions: Option<PolicySet>,
        opts: Option<DMMetadataOptions>,
    ) -> Result<Self, GroupError> {
        let provider = context.mls_provider();

        let protected_metadata = custom_protected_metadata.unwrap_or_else(|| {
            build_dm_protected_metadata_extension(context.inbox_id(), dm_target_inbox_id.clone())
                .unwrap()
        });
        let mutable_metadata = custom_mutable_metadata.unwrap_or_else(|| {
            build_dm_mutable_metadata_extension_default(
                context.inbox_id(),
                &dm_target_inbox_id,
                opts.unwrap_or_default(),
            )
            .unwrap()
        });
        let group_membership = custom_group_membership
            .unwrap_or_else(|| build_starting_group_membership_extension(context.inbox_id(), 0));
        let mutable_permissions = custom_mutable_permissions.unwrap_or_else(PolicySet::new_dm);
        let mutable_permission_extension =
            build_mutable_permissions_extension(mutable_permissions)?;

        let group_config = build_group_config(
            protected_metadata,
            mutable_metadata,
            group_membership,
            mutable_permission_extension,
        )?;

        let mls_group =
            OpenMlsGroup::from_creation_logged(&provider, context.identity(), &group_config)?;
        let group_id = mls_group.group_id().to_vec();
        let stored_group = StoredGroup::builder()
            .id(group_id.clone())
            .created_at_ns(now_ns())
            .membership_state(GroupMembershipState::Allowed)
            .added_by_inbox_id(context.inbox_id().to_string())
            .dm_id(Some(
                DmMembers {
                    member_one_inbox_id: context.inbox_id().to_string(),
                    member_two_inbox_id: dm_target_inbox_id,
                }
                .to_string(),
            ))
            .build()?;

        stored_group.store(&context.db())?;
        Ok(Self::new_from_arc(
            context,
            group_id,
            stored_group.dm_id.clone(),
            ConversationType::Dm,
            stored_group.created_at_ns,
        ))
    }
}

pub(crate) fn build_protected_metadata_extension(
    creator_inbox_id: &str,
    conversation_type: ConversationType,
    oneshot_message: Option<OneshotMessage>,
) -> Result<Extension, MetadataPermissionsError> {
    assert!(conversation_type != ConversationType::Dm);
    let metadata = GroupMetadata::new(
        conversation_type,
        creator_inbox_id.to_string(),
        None,
        oneshot_message,
    );
    let protected_metadata = Metadata::new(metadata.try_into()?);

    Ok(Extension::ImmutableMetadata(protected_metadata))
}

fn build_dm_protected_metadata_extension(
    creator_inbox_id: &str,
    dm_inbox_id: InboxId,
) -> Result<Extension, GroupError> {
    let dm_members = Some(DmMembers {
        member_one_inbox_id: creator_inbox_id.to_string(),
        member_two_inbox_id: dm_inbox_id,
    });

    let metadata = GroupMetadata::new(
        ConversationType::Dm,
        creator_inbox_id.to_string(),
        dm_members,
        None,
    );
    let protected_metadata = Metadata::new(
        metadata
            .try_into()
            .map_err(MetadataPermissionsError::from)?,
    );

    Ok(Extension::ImmutableMetadata(protected_metadata))
}

pub(crate) fn build_mutable_permissions_extension(
    policies: PolicySet,
) -> Result<Extension, MetadataPermissionsError> {
    let permissions: Vec<u8> = GroupMutablePermissions::new(policies).try_into()?;
    let unknown_gc_extension = UnknownExtension(permissions);

    Ok(Extension::Unknown(
        GROUP_PERMISSIONS_EXTENSION_ID,
        unknown_gc_extension,
    ))
}

pub fn build_mutable_metadata_extension_default(
    creator_inbox_id: &str,
    opts: GroupMetadataOptions,
) -> Result<Extension, GroupError> {
    let mut commit_log_signer = None;
    if xmtp_configuration::ENABLE_COMMIT_LOG {
        // Optional TODO(rich): Plumb in provider and use traits in commit_log_key.rs to generate and store secret
        commit_log_signer = Some(xmtp_cryptography::rand::rand_secret::<ED25519_KEY_LENGTH>());
    }
    let mutable_metadata: Vec<u8> =
        GroupMutableMetadata::new_default(creator_inbox_id.to_string(), commit_log_signer, opts)
            .try_into()
            .map_err(MetadataPermissionsError::from)?;
    let unknown_gc_extension = UnknownExtension(mutable_metadata);

    Ok(Extension::Unknown(
        MUTABLE_METADATA_EXTENSION_ID,
        unknown_gc_extension,
    ))
}

pub fn build_dm_mutable_metadata_extension_default(
    creator_inbox_id: &str,
    dm_target_inbox_id: &str,
    opts: DMMetadataOptions,
) -> Result<Extension, MetadataPermissionsError> {
    let mut commit_log_signer = None;
    if xmtp_configuration::ENABLE_COMMIT_LOG {
        commit_log_signer = Some(xmtp_cryptography::rand::rand_secret::<ED25519_KEY_LENGTH>());
    }
    let mutable_metadata: Vec<u8> = GroupMutableMetadata::new_dm_default(
        creator_inbox_id.to_string(),
        dm_target_inbox_id,
        commit_log_signer,
        opts,
    )
    .try_into()?;
    let unknown_gc_extension = UnknownExtension(mutable_metadata);

    Ok(Extension::Unknown(
        MUTABLE_METADATA_EXTENSION_ID,
        unknown_gc_extension,
    ))
}

#[tracing::instrument(level = "trace", skip_all)]
pub fn build_extensions_for_metadata_update(
    group: &OpenMlsGroup,
    field_name: String,
    field_value: String,
) -> Result<Extensions, MetadataPermissionsError> {
    let existing_metadata: GroupMutableMetadata = group.try_into()?;
    let mut attributes = existing_metadata.attributes.clone();
    attributes.insert(field_name, field_value);
    let new_mutable_metadata: Vec<u8> = GroupMutableMetadata::new(
        attributes,
        existing_metadata.admin_list,
        existing_metadata.super_admin_list,
    )
    .try_into()?;
    let unknown_gc_extension = UnknownExtension(new_mutable_metadata);
    let extension = Extension::Unknown(MUTABLE_METADATA_EXTENSION_ID, unknown_gc_extension);
    let mut extensions = group.extensions().clone();
    extensions.add_or_replace(extension);
    Ok(extensions)
}

#[tracing::instrument(level = "trace", skip_all)]
pub fn build_extensions_for_permissions_update(
    group: &OpenMlsGroup,
    update_permissions_intent: UpdatePermissionIntentData,
) -> Result<Extensions, MetadataPermissionsError> {
    let existing_permissions: GroupMutablePermissions = group.try_into()?;
    let existing_policy_set = existing_permissions.policies.clone();
    let new_policy_set = match update_permissions_intent.update_type {
        PermissionUpdateType::AddMember => PolicySet::new(
            update_permissions_intent.policy_option.into(),
            existing_policy_set.remove_member_policy,
            existing_policy_set.update_metadata_policy,
            existing_policy_set.add_admin_policy,
            existing_policy_set.remove_admin_policy,
            existing_policy_set.update_permissions_policy,
        ),
        PermissionUpdateType::RemoveMember => PolicySet::new(
            existing_policy_set.add_member_policy,
            update_permissions_intent.policy_option.into(),
            existing_policy_set.update_metadata_policy,
            existing_policy_set.add_admin_policy,
            existing_policy_set.remove_admin_policy,
            existing_policy_set.update_permissions_policy,
        ),
        PermissionUpdateType::AddAdmin => PolicySet::new(
            existing_policy_set.add_member_policy,
            existing_policy_set.remove_member_policy,
            existing_policy_set.update_metadata_policy,
            update_permissions_intent.policy_option.into(),
            existing_policy_set.remove_admin_policy,
            existing_policy_set.update_permissions_policy,
        ),
        PermissionUpdateType::RemoveAdmin => PolicySet::new(
            existing_policy_set.add_member_policy,
            existing_policy_set.remove_member_policy,
            existing_policy_set.update_metadata_policy,
            existing_policy_set.add_admin_policy,
            update_permissions_intent.policy_option.into(),
            existing_policy_set.update_permissions_policy,
        ),
        PermissionUpdateType::UpdateMetadata => {
            let mut metadata_policy = existing_policy_set.update_metadata_policy.clone();
            metadata_policy.insert(
                update_permissions_intent
                    .metadata_field_name
                    .ok_or(GroupMutableMetadataError::MissingMetadataField)?,
                update_permissions_intent.policy_option.into(),
            );
            PolicySet::new(
                existing_policy_set.add_member_policy,
                existing_policy_set.remove_member_policy,
                metadata_policy,
                existing_policy_set.add_admin_policy,
                existing_policy_set.remove_admin_policy,
                existing_policy_set.update_permissions_policy,
            )
        }
    };
    let new_group_permissions: Vec<u8> = GroupMutablePermissions::new(new_policy_set).try_into()?;
    let unknown_gc_extension = UnknownExtension(new_group_permissions);
    let extension = Extension::Unknown(GROUP_PERMISSIONS_EXTENSION_ID, unknown_gc_extension);
    let mut extensions = group.extensions().clone();
    extensions.add_or_replace(extension);
    Ok(extensions)
}

#[tracing::instrument(level = "trace", skip_all)]
pub fn build_extensions_for_admin_lists_update(
    group: &OpenMlsGroup,
    admin_lists_update: UpdateAdminListIntentData,
) -> Result<Extensions, MetadataPermissionsError> {
    let existing_metadata: GroupMutableMetadata = group.try_into()?;
    let attributes = existing_metadata.attributes.clone();
    let mut admin_list = existing_metadata.admin_list;
    let mut super_admin_list = existing_metadata.super_admin_list;
    match admin_lists_update.action_type {
        AdminListActionType::Add => {
            if !admin_list.contains(&admin_lists_update.inbox_id) {
                admin_list.push(admin_lists_update.inbox_id);
            }
        }
        AdminListActionType::Remove => admin_list.retain(|x| x != &admin_lists_update.inbox_id),
        AdminListActionType::AddSuper => {
            if !super_admin_list.contains(&admin_lists_update.inbox_id) {
                super_admin_list.push(admin_lists_update.inbox_id);
            }
        }
        AdminListActionType::RemoveSuper => {
            super_admin_list.retain(|x| x != &admin_lists_update.inbox_id)
        }
    }
    let new_mutable_metadata: Vec<u8> =
        GroupMutableMetadata::new(attributes, admin_list, super_admin_list).try_into()?;
    let unknown_gc_extension = UnknownExtension(new_mutable_metadata);
    let extension = Extension::Unknown(MUTABLE_METADATA_EXTENSION_ID, unknown_gc_extension);
    let mut extensions = group.extensions().clone();
    extensions.add_or_replace(extension);
    Ok(extensions)
}

pub fn build_starting_group_membership_extension(inbox_id: &str, sequence_id: u64) -> Extension {
    let mut group_membership = GroupMembership::new();
    group_membership.add(inbox_id.to_string(), sequence_id);
    build_group_membership_extension(&group_membership)
}

pub fn build_group_membership_extension(group_membership: &GroupMembership) -> Extension {
    let unknown_gc_extension = UnknownExtension(group_membership.into());

    Extension::Unknown(GROUP_MEMBERSHIP_EXTENSION_ID, unknown_gc_extension)
}

pub(crate) fn build_group_config(
    protected_metadata_extension: Extension,
    mutable_metadata_extension: Extension,
    group_membership_extension: Extension,
    mutable_permission_extension: Extension,
) -> Result<MlsGroupCreateConfig, GroupError> {
    let required_extension_types = &[
        ExtensionType::Unknown(GROUP_MEMBERSHIP_EXTENSION_ID),
        ExtensionType::Unknown(MUTABLE_METADATA_EXTENSION_ID),
        ExtensionType::Unknown(GROUP_PERMISSIONS_EXTENSION_ID),
        ExtensionType::ImmutableMetadata,
        ExtensionType::LastResort,
        ExtensionType::ApplicationId,
    ];

    let required_proposal_types = &[ProposalType::GroupContextExtensions];

    let capabilities = Capabilities::new(
        None,
        None,
        Some(required_extension_types),
        Some(required_proposal_types),
        None,
    );
    let credentials = &[CredentialType::Basic];

    let required_capabilities =
        Extension::RequiredCapabilities(RequiredCapabilitiesExtension::new(
            required_extension_types,
            required_proposal_types,
            credentials,
        ));

    let extensions = Extensions::from_vec(vec![
        protected_metadata_extension,
        mutable_metadata_extension,
        group_membership_extension,
        mutable_permission_extension,
        required_capabilities,
    ])?;

    Ok(MlsGroupCreateConfig::builder()
        .with_group_context_extensions(extensions)?
        .capabilities(capabilities)
        .ciphersuite(CIPHERSUITE)
        .wire_format_policy(WireFormatPolicy::default())
        .max_past_epochs(MAX_PAST_EPOCHS)
        .use_ratchet_tree_extension(true)
        .build())
}

pub fn filter_inbox_ids_needing_updates<'a>(
    conn: &impl DbQuery,
    filters: &[(&'a str, i64)],
) -> Result<Vec<&'a str>, xmtp_db::ConnectionError> {
    let existing_sequence_ids =
        conn.get_latest_sequence_id(&filters.iter().map(|f| f.0).collect::<Vec<&str>>())?;

    let needs_update = filters
        .iter()
        .filter_map(|filter| {
            let existing_sequence_id = existing_sequence_ids.get(filter.0);
            if let Some(sequence_id) = existing_sequence_id
                && sequence_id.ge(&filter.1)
            {
                return None;
            }

            Some(filter.0)
        })
        .collect::<Vec<&str>>();
    Ok(needs_update)
}

fn validate_dm_group(
    context: impl XmtpSharedContext,
    mls_group: &OpenMlsGroup,
    added_by_inbox: &str,
) -> Result<(), MetadataPermissionsError> {
    // Validate dm specific immutable metadata
    let metadata = extract_group_metadata(mls_group.extensions())?;

    // 1) Check if the conversation type is DM
    if metadata.conversation_type != ConversationType::Dm {
        return Err(DmValidationError::InvalidConversationType.into());
    }

    // 2) If `dm_members` is not set, return an error immediately
    let dm_members = match &metadata.dm_members {
        Some(dm) => dm,
        None => {
            return Err(DmValidationError::MustHaveMembersSet.into());
        }
    };

    // 3) If the inbox that added this group is our inbox, make sure that
    //    one of the `dm_members` is our inbox id
    let identity = context.identity();
    if added_by_inbox == identity.inbox_id() {
        if !(dm_members.member_one_inbox_id == identity.inbox_id()
            || dm_members.member_two_inbox_id == identity.inbox_id())
        {
            return Err(DmValidationError::OurInboxMustBeMember.into());
        }
        return Ok(());
    }

    // 4) Otherwise, make sure one of the `dm_members` is ours, and the other is `added_by_inbox`
    let is_expected_pair = (dm_members.member_one_inbox_id == added_by_inbox
        && dm_members.member_two_inbox_id == identity.inbox_id())
        || (dm_members.member_one_inbox_id == identity.inbox_id()
            && dm_members.member_two_inbox_id == added_by_inbox);

    if !is_expected_pair {
        return Err(DmValidationError::ExpectedInboxesDoNotMatch.into());
    }

    // Validate mutable metadata
    let mutable_metadata: GroupMutableMetadata = mls_group.try_into()?;

    // Check if the admin list and super admin list are empty
    if !mutable_metadata.admin_list.is_empty() || !mutable_metadata.super_admin_list.is_empty() {
        return Err(DmValidationError::MustHaveEmptyAdminAndSuperAdmin.into());
    }

    // Validate permissions so no one adds us to a dm that they can unexpectedly add another member to
    // Note: we don't validate mutable metadata permissions, because they don't affect group membership
    let permissions = extract_group_permissions(mls_group)?;
    let expected_permissions = GroupMutablePermissions::new(PolicySet::new_dm());

    if permissions.policies.add_member_policy != expected_permissions.policies.add_member_policy
        && permissions.policies.remove_member_policy
            != expected_permissions.policies.remove_member_policy
        && permissions.policies.add_admin_policy != expected_permissions.policies.add_admin_policy
        && permissions.policies.remove_admin_policy
            != expected_permissions.policies.remove_admin_policy
        && permissions.policies.update_permissions_policy
            != expected_permissions.policies.update_permissions_policy
    {
        return Err(DmValidationError::InvalidPermissions.into());
    }

    Ok(())
}<|MERGE_RESOLUTION|>--- conflicted
+++ resolved
@@ -933,56 +933,6 @@
         Ok(())
     }
 
-<<<<<<< HEAD
-    pub async fn leave_group(&self) -> Result<(), GroupError> {
-        self.ensure_not_paused().await?;
-        self.is_member().await?;
-
-        //check member size
-        let members = self.members().await?;
-
-        // check if the group has other members
-        if members.len() == 1 {
-            return Err(GroupLeaveValidationError::SingleMemberLeaveRejected.into());
-        }
-
-        // check if the conversation is not a DM
-        if self.metadata().await?.conversation_type == ConversationType::Dm {
-            return Err(GroupLeaveValidationError::DmLeaveForbidden.into());
-        }
-
-        let is_admin = self.is_admin(self.context.inbox_id().to_string())?;
-        let is_super_admin = self.is_super_admin(self.context.inbox_id().to_string())?;
-        let admin_size = self.admin_list()?.len();
-        let super_admin_size = self.super_admin_list()?.len();
-
-        // check if the user is the only Admin or SuperAdmin of the group
-        if (is_admin && admin_size == 1) || (is_super_admin && super_admin_size == 1) {
-            return Err(GroupLeaveValidationError::LeaveWithoutAdminForbidden.into());
-        }
-
-        if !self.is_in_pending_remove(self.context.inbox_id().to_string())? {
-            let content = LeaveRequestCodec::encode(LeaveRequest {
-                authenticated_note: None
-            })?;
-            self.send_message(&encoded_content_to_bytes(content), SendMessageOpts::default())
-                .await?;
-        }
-        Ok(())
-    }
-
-    /// Checks if the current user is a member of the group.
-    /// Returns Ok(()) if the user is a member, otherwise returns NotAGroupMember error.
-    #[tracing::instrument(level = "debug", skip(self))]
-    async fn is_member(&self) -> Result<(), GroupError> {
-        let members = self.members().await?;
-        if !members
-            .iter()
-            .any(|m| m.inbox_id == self.context.inbox_id())
-        {
-            return Err(GroupLeaveValidationError::NotAGroupMember.into());
-        }
-=======
     /// Removes and readds installations from the MLS tree.
     ///
     /// The installation list should be validated beforehand - invalid installations
@@ -1029,7 +979,57 @@
             group: &self.group_id
         );
 
->>>>>>> ceab9df3
+        Ok(())
+    }
+
+    pub async fn leave_group(&self) -> Result<(), GroupError> {
+        self.ensure_not_paused().await?;
+        self.is_member().await?;
+
+        //check member size
+        let members = self.members().await?;
+
+        // check if the group has other members
+        if members.len() == 1 {
+            return Err(GroupLeaveValidationError::SingleMemberLeaveRejected.into());
+        }
+
+        // check if the conversation is not a DM
+        if self.metadata().await?.conversation_type == ConversationType::Dm {
+            return Err(GroupLeaveValidationError::DmLeaveForbidden.into());
+        }
+
+        let is_admin = self.is_admin(self.context.inbox_id().to_string())?;
+        let is_super_admin = self.is_super_admin(self.context.inbox_id().to_string())?;
+        let admin_size = self.admin_list()?.len();
+        let super_admin_size = self.super_admin_list()?.len();
+
+        // check if the user is the only Admin or SuperAdmin of the group
+        if (is_admin && admin_size == 1) || (is_super_admin && super_admin_size == 1) {
+            return Err(GroupLeaveValidationError::LeaveWithoutAdminForbidden.into());
+        }
+
+        if !self.is_in_pending_remove(self.context.inbox_id().to_string())? {
+            let content = LeaveRequestCodec::encode(LeaveRequest {
+                authenticated_note: None
+            })?;
+            self.send_message(&encoded_content_to_bytes(content), SendMessageOpts::default())
+                .await?;
+        }
+        Ok(())
+    }
+
+    /// Checks if the current user is a member of the group.
+    /// Returns Ok(()) if the user is a member, otherwise returns NotAGroupMember error.
+    #[tracing::instrument(level = "debug", skip(self))]
+    async fn is_member(&self) -> Result<(), GroupError> {
+        let members = self.members().await?;
+        if !members
+            .iter()
+            .any(|m| m.inbox_id == self.context.inbox_id())
+        {
+            return Err(GroupLeaveValidationError::NotAGroupMember.into());
+        }
         Ok(())
     }
 
