--- conflicted
+++ resolved
@@ -256,9 +256,7 @@
                         "no pending commit to merge. Group epoch: {}. Message epoch: {}",
                         group_epoch, message_epoch
                     );
-                    self.client
-                        .store
-                        .set_group_intent_to_publish(conn, intent.id)?;
+                    EncryptedMessageStore::set_group_intent_to_publish(conn, intent.id)?;
 
                     return Err(MessageProcessingError::NoPendingCommit {
                         message_epoch,
@@ -270,9 +268,7 @@
                     Err(MergePendingCommitError::MlsGroupStateError(err)) => {
                         debug!("error merging commit: {}", err);
                         openmls_group.clear_pending_commit();
-                        self.client
-                            .store
-                            .set_group_intent_to_publish(conn, intent.id)?;
+                        EncryptedMessageStore::set_group_intent_to_publish(conn, intent.id)?;
                     }
                     _ => (),
                 };
@@ -296,9 +292,7 @@
             }
         };
 
-        self.client
-            .store
-            .set_group_intent_committed(conn, intent.id)?;
+        EncryptedMessageStore::set_group_intent_committed(conn, intent.id)?;
 
         Ok(())
     }
@@ -368,11 +362,10 @@
             )),
         }?;
 
-        match self
-            .client
-            .store
-            .find_group_intent_by_payload_hash(conn, sha256(envelope.message.as_slice()))
-        {
+        match EncryptedMessageStore::find_group_intent_by_payload_hash(
+            conn,
+            sha256(envelope.message.as_slice()),
+        ) {
             // Intent with the payload hash matches
             Ok(Some(intent)) => self.process_own_message(
                 conn,
@@ -676,12 +669,8 @@
     use xmtp_cryptography::utils::generate_local_wallet;
 
     use crate::{
-<<<<<<< HEAD
-        builder::ClientBuilder, groups::GroupError, storage::EncryptedMessageStore,
+        builder::ClientBuilder, storage::group_intent::IntentState, storage::EncryptedMessageStore,
         utils::topic::get_welcome_topic,
-=======
-        builder::ClientBuilder, storage::group_intent::IntentState, utils::topic::get_welcome_topic,
->>>>>>> 2b3e0c3a
     };
 
     #[tokio::test]
@@ -756,35 +745,37 @@
         bola_group.receive().await.expect_err("expected error");
 
         // Check Amal's MLS group state.
-        let amal_mls_group = amal_group.load_mls_group(&amal.mls_provider()).unwrap();
+        let mut amal_db = amal.store.conn().unwrap();
+        let amal_mls_group = amal_group
+            .load_mls_group(&amal.mls_provider(&mut amal_db))
+            .unwrap();
         let amal_members: Vec<Member> = amal_mls_group.members().collect();
         assert_eq!(amal_members.len(), 3);
 
         // Check Bola's MLS group state.
-        let bola_mls_group = bola_group.load_mls_group(&bola.mls_provider()).unwrap();
+        let mut bola_db = bola.store.conn().unwrap();
+        let bola_mls_group = bola_group
+            .load_mls_group(&bola.mls_provider(&mut bola_db))
+            .unwrap();
         let bola_members: Vec<Member> = bola_mls_group.members().collect();
         assert_eq!(bola_members.len(), 3);
 
-        let amal_uncommitted_intents = amal
-            .store
-            .find_group_intents(
-                &mut amal.store.conn().unwrap(),
-                amal_group.group_id.clone(),
-                Some(vec![IntentState::ToPublish, IntentState::Published]),
-                None,
-            )
-            .unwrap();
+        let amal_uncommitted_intents = EncryptedMessageStore::find_group_intents(
+            &mut amal.store.conn().unwrap(),
+            amal_group.group_id.clone(),
+            Some(vec![IntentState::ToPublish, IntentState::Published]),
+            None,
+        )
+        .unwrap();
         assert_eq!(amal_uncommitted_intents.len(), 0);
 
-        let bola_uncommitted_intents = bola
-            .store
-            .find_group_intents(
-                &mut bola.store.conn().unwrap(),
-                bola_group.group_id.clone(),
-                Some(vec![IntentState::ToPublish, IntentState::Published]),
-                None,
-            )
-            .unwrap();
+        let bola_uncommitted_intents = EncryptedMessageStore::find_group_intents(
+            &mut bola.store.conn().unwrap(),
+            bola_group.group_id.clone(),
+            Some(vec![IntentState::ToPublish, IntentState::Published]),
+            None,
+        )
+        .unwrap();
         // Bola should have one uncommitted intent for the failed attempt at adding Charlie, who is already in the group
         assert_eq!(bola_uncommitted_intents.len(), 1);
     }
@@ -834,11 +825,6 @@
         let client_2 = ClientBuilder::new_test_client(generate_local_wallet().into()).await;
         client_2.register_identity().await.unwrap();
 
-<<<<<<< HEAD
-        let mut conn = client_1.store.conn().unwrap();
-        let provider = super::XmtpOpenMlsProvider::new(&mut conn);
-=======
->>>>>>> 2b3e0c3a
         let group = client_1.create_group().expect("create group");
         group
             .add_members_by_installation_id(vec![client_2
@@ -905,17 +891,6 @@
             .await
             .unwrap();
 
-<<<<<<< HEAD
-        let intents =
-            EncryptedMessageStore::find_group_intents(conn, group.group_id.clone(), None, None)
-                .unwrap();
-        let intent = intents.first().unwrap();
-        // Set the intent to committed manually
-        EncryptedMessageStore::set_group_intent_committed(conn, intent.id).unwrap();
-        group.post_commit(conn).await.unwrap();
-
-=======
->>>>>>> 2b3e0c3a
         // Check if the welcome was actually sent
         let welcome_topic = get_welcome_topic(&client_2.identity.installation_keys.to_public_vec());
         let welcome_messages = client
