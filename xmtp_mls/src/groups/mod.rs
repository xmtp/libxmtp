--- conflicted
+++ resolved
@@ -975,7 +975,6 @@
         Ok(())
     }
 
-<<<<<<< HEAD
     /// Removes all members from the group who are currently in the pending removal list.
     ///
     /// Only admins and super admins can call this function. Validates permissions, filters
@@ -1150,8 +1149,6 @@
         Ok(())
     }
 
-=======
->>>>>>> 4172da22
     pub async fn leave_group(&self) -> Result<(), GroupError> {
         self.ensure_not_paused().await?;
         self.is_member().await?;
@@ -1174,30 +1171,6 @@
         // check if the user is the only Admin or SuperAdmin of the group
         if (is_admin && admin_size == 1) || (is_super_admin && super_admin_size == 1) {
             return Err(GroupLeaveValidationError::LeaveWithoutAdminForbidden.into());
-        }
-
-<<<<<<< HEAD
-        let is_admin = self.is_admin(self.context.inbox_id().to_string())?;
-        let is_super_admin = self.is_super_admin(self.context.inbox_id().to_string())?;
-        let admin_size = self.admin_list()?.len();
-        let super_admin_size = self.super_admin_list()?.len();
-
-        if is_admin && admin_size == 1 || is_super_admin && super_admin_size == 1 {
-            return Err(GroupLeaveValidationError::LeaveWithoutAdminForbidden.into());
-        }
-        let is_admin = self.is_admin(self.context.inbox_id().to_string())?;
-        let is_super_admin = self.is_super_admin(self.context.inbox_id().to_string())?;
-        let admin_size = self.admin_list()?.len();
-        let super_admin_size = self.super_admin_list()?.len();
-
-        if is_admin && admin_size == 1 || is_super_admin && super_admin_size == 1 {
-            return Err(GroupLeaveValidationError::LeaveWithoutAdminForbidden.into());
-=======
-        if !self.is_in_pending_remove(self.context.inbox_id().to_string())? {
-            let content = LeaveRequestCodec::encode(LeaveRequest {})?;
-            self.send_message(&encoded_content_to_bytes(content))
-                .await?;
->>>>>>> 4172da22
         }
 
         if !self.is_in_pending_remove(&self.context.inbox_id().to_string())? {
