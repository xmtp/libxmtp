mod intents;
<<<<<<< HEAD
=======
mod members;

#[cfg(test)]
use std::println as debug;

>>>>>>> c2eab48f
use intents::SendMessageIntentData;
#[cfg(not(test))]
use log::debug;
use openmls::{
    framing::ProtocolMessage,
    group::MergePendingCommitError,
    prelude::{
        CredentialWithKey, CryptoConfig, GroupId, LeafNodeIndex, MlsGroup as OpenMlsGroup,
        MlsGroupConfig, MlsMessageIn, MlsMessageInBody, PrivateMessageIn, ProcessedMessage,
        ProcessedMessageContent, Sender, Welcome as MlsWelcome, WireFormatPolicy,
    },
    prelude_test::KeyPackage,
};
use openmls_traits::OpenMlsProvider;
use std::mem::discriminant;
#[cfg(test)]
use std::println as debug;
use thiserror::Error;
use tls_codec::{Deserialize, Serialize};
use xmtp_proto::api_client::{Envelope, XmtpApiClient, XmtpMlsClient};

pub use self::intents::IntentError;
use self::intents::{AddMembersIntentData, PostCommitAction, RemoveMembersIntentData};
use crate::{
    api_client_wrapper::WelcomeMessage,
    client::{ClientError, MessageProcessingError},
    configuration::CIPHERSUITE,
    identity::Identity,
    storage::{
        group::{GroupMembershipState, StoredGroup},
        group_intent::{IntentKind, IntentState, NewGroupIntent, StoredGroupIntent},
        group_message::{GroupMessageKind, StoredGroupMessage},
        DbConnection, EncryptedMessageStore, StorageError,
    },
    utils::{hash::sha256, id::get_message_id, time::now_ns, topic::get_group_topic},
    xmtp_openmls_provider::XmtpOpenMlsProvider,
    Client, Delete, Store,
};

#[derive(Debug, Error)]
pub enum GroupError {
    #[error("group not found")]
    GroupNotFound,
    #[error("api error: {0}")]
    Api(#[from] xmtp_proto::api_client::Error),
    #[error("storage error: {0}")]
    Storage(#[from] crate::storage::StorageError),
    #[error("intent error: {0}")]
    Intent(#[from] IntentError),
    #[error("create message: {0}")]
    CreateMessage(#[from] openmls::prelude::CreateMessageError),
    #[error("tls serialization: {0}")]
    TlsSerialization(#[from] tls_codec::Error),
    #[error("add members: {0}")]
    AddMembers(#[from] openmls::prelude::AddMembersError<StorageError>),
    #[error("remove members: {0}")]
    RemoveMembers(#[from] openmls::prelude::RemoveMembersError<StorageError>),
    #[error("group create: {0}")]
    GroupCreate(#[from] openmls::prelude::NewGroupError<StorageError>),
    #[error("self update: {0}")]
    SelfUpdate(#[from] openmls::group::SelfUpdateError<StorageError>),
    #[error("welcome error: {0}")]
    WelcomeError(#[from] openmls::prelude::WelcomeError<StorageError>),
    #[error("client: {0}")]
    Client(#[from] ClientError),
    #[error("receive errors: {0:?}")]
    ReceiveError(Vec<MessageProcessingError>),
    #[error("generic: {0}")]
    Generic(String),
    #[error("diesel error {0}")]
    Diesel(#[from] diesel::result::Error),
}

pub struct MlsGroup<'c, ApiClient> {
    pub group_id: Vec<u8>,
    pub created_at_ns: i64,
    client: &'c Client<ApiClient>,
}

impl<'c, ApiClient> MlsGroup<'c, ApiClient>
where
    ApiClient: XmtpApiClient + XmtpMlsClient,
{
    // Creates a new group instance. Does not validate that the group exists in the DB
    pub fn new(client: &'c Client<ApiClient>, group_id: Vec<u8>, created_at_ns: i64) -> Self {
        Self {
            client,
            group_id,
            created_at_ns,
        }
    }

    pub fn load_mls_group(
        &self,
        provider: &XmtpOpenMlsProvider,
    ) -> Result<OpenMlsGroup, GroupError> {
        let mls_group =
            OpenMlsGroup::load(&GroupId::from_slice(&self.group_id), provider.key_store())
                .ok_or(GroupError::GroupNotFound)?;

        Ok(mls_group)
    }

    pub fn create_and_insert(
        client: &'c Client<ApiClient>,
        membership_state: GroupMembershipState,
    ) -> Result<Self, GroupError> {
        let mut conn = client.store.conn()?;
        let provider = XmtpOpenMlsProvider::new(&mut conn);
        let mut mls_group = OpenMlsGroup::new(
            &provider,
            &client.identity.installation_keys,
            &build_group_config(),
            CredentialWithKey {
                credential: client.identity.credential.clone(),
                signature_key: client.identity.installation_keys.to_public_vec().into(),
            },
        )?;

        mls_group.save(provider.key_store())?;
        let group_id = mls_group.group_id().to_vec();
        let stored_group = StoredGroup::new(group_id.clone(), now_ns(), membership_state);
        {
            stored_group.store(*provider.conn().borrow_mut())?;
        }

        Ok(Self::new(client, group_id, stored_group.created_at_ns))
    }

    pub fn create_from_welcome(
        client: &'c Client<ApiClient>,
        provider: &XmtpOpenMlsProvider,
        welcome: MlsWelcome,
    ) -> Result<Self, GroupError> {
        let mut mls_group =
            OpenMlsGroup::new_from_welcome(provider, &build_group_config(), welcome, None)?;
        mls_group.save(provider.key_store())?;

        let group_id = mls_group.group_id().to_vec();
        let stored_group =
            StoredGroup::new(group_id.clone(), now_ns(), GroupMembershipState::Pending);
        {
            stored_group.store(*provider.conn().borrow_mut())?;
        }

        Ok(Self::new(client, group_id, stored_group.created_at_ns))
    }

    pub fn find_messages(
        &self,
        kind: Option<GroupMessageKind>,
        sent_before_ns: Option<i64>,
        sent_after_ns: Option<i64>,
        limit: Option<i64>,
    ) -> Result<Vec<StoredGroupMessage>, GroupError> {
        let mut conn = self.client.store.conn()?;
        let messages = EncryptedMessageStore::get_group_messages(
            &mut conn,
            &self.group_id,
            sent_after_ns,
            sent_before_ns,
            kind,
            limit,
        )?;

        Ok(messages)
    }

    fn validate_message_sender(
        &self,
        openmls_group: &mut OpenMlsGroup,
        decrypted_message: &ProcessedMessage,
        envelope_timestamp_ns: u64,
    ) -> Result<(String, Vec<u8>), MessageProcessingError> {
        let mut sender_account_address = None;
        let mut sender_installation_id = None;
        if let Sender::Member(leaf_node_index) = decrypted_message.sender() {
            if let Some(member) = openmls_group.member_at(*leaf_node_index) {
                if member.credential.eq(decrypted_message.credential()) {
                    sender_account_address = Identity::get_validated_account_address(
                        member.credential.identity(),
                        &member.signature_key,
                    )
                    .ok();
                    sender_installation_id = Some(member.signature_key);
                }
            }
        }

        if sender_account_address.is_none() {
            return Err(MessageProcessingError::InvalidSender {
                message_time_ns: envelope_timestamp_ns,
                credential: decrypted_message.credential().identity().to_vec(),
            });
        }
        Ok((
            sender_account_address.unwrap(),
            sender_installation_id.unwrap(),
        ))
    }

    fn process_own_message(
        &self,
        intent: StoredGroupIntent,
        openmls_group: &mut OpenMlsGroup,
        provider: &XmtpOpenMlsProvider,
        message: ProtocolMessage,
        envelope_timestamp_ns: u64,
    ) -> Result<(), MessageProcessingError> {
        if intent.state == IntentState::Committed {
            return Ok(());
        }
        debug!(
            "[{}] processing own message for intent {} / {:?}",
            self.client.account_address(),
            intent.id,
            intent.kind
        );

        match intent.kind {
            IntentKind::AddMembers | IntentKind::RemoveMembers | IntentKind::KeyUpdate => {
                // We don't get errors with merge_pending_commit when there are no commits to merge
                if openmls_group.pending_commit().is_none() {
                    let message_epoch = message.epoch();
                    let group_epoch = openmls_group.epoch();
                    debug!(
                        "no pending commit to merge. Group epoch: {}. Message epoch: {}",
                        group_epoch, message_epoch
                    );
                    {
                        EncryptedMessageStore::set_group_intent_to_publish(
                            &mut provider.conn().borrow_mut(),
                            intent.id,
                        )?;
                    }

                    return Err(MessageProcessingError::NoPendingCommit {
                        message_epoch,
                        group_epoch,
                    });
                }
                debug!("[{}] merging pending commit", self.client.account_address());
                if let Err(MergePendingCommitError::MlsGroupStateError(err)) =
                    openmls_group.merge_pending_commit(provider)
                {
                    debug!("error merging commit: {}", err);
                    openmls_group.clear_pending_commit();
                    {
                        EncryptedMessageStore::set_group_intent_to_publish(
                            &mut provider.conn().borrow_mut(),
                            intent.id,
                        )?;
                    }
                }
                // TOOD: Handle writing transcript messages for adding/removing members
            }
            IntentKind::SendMessage => {
                let intent_data = SendMessageIntentData::from_bytes(intent.data.as_slice())?;
                let group_id = openmls_group.group_id().as_slice();
                let decrypted_message_data = intent_data.message.as_slice();

                {
                    StoredGroupMessage {
                        id: get_message_id(decrypted_message_data, group_id, envelope_timestamp_ns),
                        group_id: group_id.to_vec(),
                        decrypted_message_bytes: intent_data.message,
                        sent_at_ns: envelope_timestamp_ns as i64,
                        kind: GroupMessageKind::Application,
                        sender_installation_id: self.client.installation_public_key(),
                        sender_wallet_address: self.client.account_address(),
                    }
                    .store(&mut provider.conn().borrow_mut())?;
                }
            }
        };

        {
            EncryptedMessageStore::set_group_intent_committed(
                &mut provider.conn().borrow_mut(),
                intent.id,
            )?;
        }

        Ok(())
    }

    fn process_private_message(
        &self,
        openmls_group: &mut OpenMlsGroup,
        provider: &XmtpOpenMlsProvider,
        message: PrivateMessageIn,
        envelope_timestamp_ns: u64,
    ) -> Result<(), MessageProcessingError> {
        debug!(
            "[{}] processing private message",
            self.client.account_address()
        );
        let decrypted_message = openmls_group.process_message(provider, message)?;
        let (sender_account_address, sender_installation_id) =
            self.validate_message_sender(openmls_group, &decrypted_message, envelope_timestamp_ns)?;

        match decrypted_message.into_content() {
            ProcessedMessageContent::ApplicationMessage(application_message) => {
                let message_bytes = application_message.into_bytes();
                let message_id =
                    get_message_id(&message_bytes, &self.group_id, envelope_timestamp_ns);
                let message = StoredGroupMessage {
                    id: message_id,
                    group_id: self.group_id.clone(),
                    decrypted_message_bytes: message_bytes,
                    sent_at_ns: envelope_timestamp_ns as i64,
                    kind: GroupMessageKind::Application,
                    sender_installation_id,
                    sender_wallet_address: sender_account_address,
                };
                {
                    message.store(&mut provider.conn().borrow_mut())?;
                }
            }
            ProcessedMessageContent::ProposalMessage(_proposal_ptr) => {
                // intentionally left blank.
            }
            ProcessedMessageContent::ExternalJoinProposalMessage(_external_proposal_ptr) => {
                // intentionally left blank.
            }
            ProcessedMessageContent::StagedCommitMessage(staged_commit) => {
                debug!(
                    "[{}] received staged commit. Merging and clearing any pending commits",
                    self.client.account_address()
                );
                openmls_group.merge_staged_commit(provider, *staged_commit)?;
            }
        };

        Ok(())
    }

    fn process_message(
        &self,
        openmls_group: &mut OpenMlsGroup,
        provider: &XmtpOpenMlsProvider,
        envelope: &Envelope,
    ) -> Result<(), MessageProcessingError> {
        let mls_message_in = MlsMessageIn::tls_deserialize_exact(&envelope.message)?;

        let message = match mls_message_in.extract() {
            MlsMessageInBody::PrivateMessage(message) => Ok(message),
            other => Err(MessageProcessingError::UnsupportedMessageType(
                discriminant(&other),
            )),
        }?;

        let intent = {
            EncryptedMessageStore::find_group_intent_by_payload_hash(
                &mut provider.conn().borrow_mut(),
                sha256(envelope.message.as_slice()),
            )
        };
        match intent {
            // Intent with the payload hash matches
            Ok(Some(intent)) => self.process_own_message(
                intent,
                openmls_group,
                provider,
                message.into(),
                envelope.timestamp_ns,
            ),
            Err(err) => Err(MessageProcessingError::Storage(err)),
            // No matching intent found
            Ok(None) => self.process_private_message(
                openmls_group,
                provider,
                message,
                envelope.timestamp_ns,
            ),
        }
    }

    pub(crate) fn process_messages(&self, envelopes: Vec<Envelope>) -> Result<(), GroupError> {
        let mut conn = self.client.store.conn()?;
        let provider = self.client.mls_provider(&mut conn);
        let mut openmls_group = self.load_mls_group(&provider)?;
        let receive_errors: Vec<MessageProcessingError> = envelopes
            .into_iter()
            .map(|envelope| -> Result<(), MessageProcessingError> {
                self.client.process_for_topic(
                    &self.topic(),
                    envelope.timestamp_ns,
                    |provider| -> Result<(), MessageProcessingError> {
                        self.process_message(&mut openmls_group, &provider, &envelope)?;
                        openmls_group.save(provider.key_store())?;
                        Ok(())
                    },
                )
            })
            .filter_map(|result| result.err())
            .collect();

        if receive_errors.is_empty() {
            Ok(())
        } else {
            debug!("Message processing errors: {:?}", receive_errors);
            Err(GroupError::ReceiveError(receive_errors))
        }
    }

    pub async fn receive(&self) -> Result<(), GroupError> {
        let envelopes = self.client.pull_from_topic(&self.topic()).await?;
        self.process_messages(envelopes)
    }

    pub async fn send_message(&self, message: &[u8]) -> Result<(), GroupError> {
        let conn = &mut self.client.store.conn()?;
        let intent_data: Vec<u8> = SendMessageIntentData::new(message.to_vec()).into();
        let intent =
            NewGroupIntent::new(IntentKind::SendMessage, self.group_id.clone(), intent_data);
        intent.store(conn)?;

        // Skipping a full sync here and instead just firing and forgetting
        self.publish_intents(conn).await?;
        Ok(())
    }

    pub async fn add_members_by_installation_id(
        &self,
        installation_ids: Vec<Vec<u8>>,
    ) -> Result<(), GroupError> {
        let conn = &mut self.client.store.conn()?;
        let key_packages = self
            .client
            .get_key_packages_for_installation_ids(installation_ids)
            .await?;
        let intent_data: Vec<u8> = AddMembersIntentData::new(key_packages).try_into()?;
        let intent =
            NewGroupIntent::new(IntentKind::AddMembers, self.group_id.clone(), intent_data);
        intent.store(conn)?;

        self.sync(conn).await
    }

    pub async fn remove_members_by_installation_id(
        &self,
        installation_ids: Vec<Vec<u8>>,
    ) -> Result<(), GroupError> {
        let conn = &mut self.client.store.conn()?;
        let intent_data: Vec<u8> = RemoveMembersIntentData::new(installation_ids).into();
        let intent = NewGroupIntent::new(
            IntentKind::RemoveMembers,
            self.group_id.clone(),
            intent_data,
        );
        intent.store(conn)?;

        self.sync(conn).await
    }

    pub async fn key_update(&self) -> Result<(), GroupError> {
        let conn = &mut self.client.store.conn()?;
        let intent = NewGroupIntent::new(IntentKind::KeyUpdate, self.group_id.clone(), vec![]);
        intent.store(conn)?;

        self.sync(conn).await
    }

    pub async fn sync(&self, conn: &mut DbConnection) -> Result<(), GroupError> {
        self.publish_intents(conn).await?;
        if let Err(e) = self.receive().await {
            log::warn!("receive error {:?}", e);
        }
        self.post_commit(conn).await?;

        Ok(())
    }

    pub(crate) async fn publish_intents(&self, conn: &mut DbConnection) -> Result<(), GroupError> {
        let provider = self.client.mls_provider(conn);
        let mut openmls_group = self.load_mls_group(&provider)?;

        let intents = {
            EncryptedMessageStore::find_group_intents(
                &mut provider.conn().borrow_mut(),
                self.group_id.clone(),
                Some(vec![IntentState::ToPublish]),
                None,
            )?
        };

        for intent in intents {
            let result = self.get_publish_intent_data(&provider, &mut openmls_group, &intent);
            if let Err(e) = result {
                log::error!("error getting publish intent data {:?}", e);
                // TODO: Figure out which types of errors we should abort completely on and which
                // ones are safe to continue with
                continue;
            }

            let (payload, post_commit_data) = result.expect("result already checked");
            let payload_slice = payload.as_slice();

            self.client
                .api_client
                .publish_to_group(vec![payload_slice])
                .await?;

            {
                EncryptedMessageStore::set_group_intent_published(
                    &mut provider.conn().borrow_mut(),
                    intent.id,
                    sha256(payload_slice),
                    post_commit_data,
                )?;
            }
        }
        openmls_group.save(self.client.mls_provider(conn).key_store())?;

        Ok(())
    }

    // Takes a StoredGroupIntent and returns the payload and post commit data as a tuple
    fn get_publish_intent_data(
        &self,
        provider: &XmtpOpenMlsProvider,
        openmls_group: &mut OpenMlsGroup,
        intent: &StoredGroupIntent,
    ) -> Result<(Vec<u8>, Option<Vec<u8>>), GroupError> {
        match intent.kind {
            IntentKind::SendMessage => {
                // We can safely assume all SendMessage intents have data
                let intent_data = SendMessageIntentData::from_bytes(intent.data.as_slice())?;
                // TODO: Handle pending_proposal errors and UseAfterEviction errors
                let msg = openmls_group.create_message(
                    provider,
                    &self.client.identity.installation_keys,
                    intent_data.message.as_slice(),
                )?;

                let msg_bytes = msg.tls_serialize_detached()?;
                Ok((msg_bytes, None))
            }
            IntentKind::AddMembers => {
                let intent_data =
                    AddMembersIntentData::from_bytes(intent.data.as_slice(), provider)?;

                let key_packages: Vec<KeyPackage> = intent_data
                    .key_packages
                    .iter()
                    .map(|kp| kp.inner.clone())
                    .collect();

                let (commit, welcome, _group_info) = openmls_group.add_members(
                    provider,
                    &self.client.identity.installation_keys,
                    key_packages.as_slice(),
                )?;

                let commit_bytes = commit.tls_serialize_detached()?;

                // If somehow another installation has made it into the commit, this will be missing
                // their installation ID
                let installation_ids: Vec<Vec<u8>> = intent_data
                    .key_packages
                    .iter()
                    .map(|kp| kp.installation_id())
                    .collect();

                let post_commit_data =
                    Some(PostCommitAction::from_welcome(welcome, installation_ids)?.to_bytes());

                Ok((commit_bytes, post_commit_data))
            }
            IntentKind::RemoveMembers => {
                let intent_data = RemoveMembersIntentData::from_bytes(intent.data.as_slice())?;
                let leaf_nodes: Vec<LeafNodeIndex> = openmls_group
                    .members()
                    .filter(|member| intent_data.installation_ids.contains(&member.signature_key))
                    .map(|member| member.index)
                    .collect();

                let num_leaf_nodes = leaf_nodes.len();

                if num_leaf_nodes != intent_data.installation_ids.len() {
                    return Err(GroupError::Generic(format!(
                        "expected {} leaf nodes, found {}",
                        intent_data.installation_ids.len(),
                        num_leaf_nodes
                    )));
                }

                // The second return value is a Welcome, which is only possible if there
                // are pending proposals. Ignoring for now
                let (commit, _, _) = openmls_group.remove_members(
                    provider,
                    &self.client.identity.installation_keys,
                    leaf_nodes.as_slice(),
                )?;

                let commit_bytes = commit.tls_serialize_detached()?;

                Ok((commit_bytes, None))
            }
            IntentKind::KeyUpdate => {
                let (commit, _, _) =
                    openmls_group.self_update(provider, &self.client.identity.installation_keys)?;

                Ok((commit.tls_serialize_detached()?, None))
            }
        }
    }

    pub(crate) async fn post_commit(&self, conn: &mut DbConnection) -> Result<(), GroupError> {
        let intents = EncryptedMessageStore::find_group_intents(
            conn,
            self.group_id.clone(),
            Some(vec![IntentState::Committed]),
            None,
        )?;

        for intent in intents {
            if intent.post_commit_data.is_some() {
                let post_commit_data = intent.post_commit_data.unwrap();
                let post_commit_action = PostCommitAction::from_bytes(post_commit_data.as_slice())?;
                match post_commit_action {
                    PostCommitAction::SendWelcomes(action) => {
                        let welcomes: Vec<WelcomeMessage> = action
                            .installation_ids
                            .into_iter()
                            .map(|installation_id| WelcomeMessage {
                                installation_id,
                                ciphertext: action.welcome_message.clone(),
                            })
                            .collect();
                        debug!("Sending {} welcomes", welcomes.len());
                        self.client.api_client.publish_welcomes(welcomes).await?;
                    }
                }
            }
            let deleter: &mut dyn Delete<StoredGroupIntent, Key = i32> = conn;
            deleter.delete(intent.id)?;
        }

        Ok(())
    }

    fn topic(&self) -> String {
        get_group_topic(&self.group_id)
    }
}

fn build_group_config() -> MlsGroupConfig {
    MlsGroupConfig::builder()
        .crypto_config(CryptoConfig::with_default_version(CIPHERSUITE))
        .wire_format_policy(WireFormatPolicy::default())
        .max_past_epochs(3) // Trying with 3 max past epochs for now
        .use_ratchet_tree_extension(true)
        .build()
}

#[cfg(test)]
mod tests {
    use openmls::prelude::Member;
    use xmtp_cryptography::utils::generate_local_wallet;

    use crate::{
        builder::ClientBuilder, storage::group_intent::IntentState, storage::EncryptedMessageStore,
        utils::topic::get_welcome_topic,
    };

    #[tokio::test]
    async fn test_send_message() {
        let wallet = generate_local_wallet();
        let client = ClientBuilder::new_test_client(wallet.into()).await;
        let group = client.create_group().expect("create group");
        group.send_message(b"hello").await.expect("send message");

        let topic = group.topic();

        let messages = client
            .api_client
            .read_topic(topic.as_str(), 0)
            .await
            .expect("read topic");

        assert_eq!(messages.len(), 1)
    }

    #[tokio::test]
    async fn test_receive_self_message() {
        let wallet = generate_local_wallet();
        let client = ClientBuilder::new_test_client(wallet.into()).await;
        let group = client.create_group().expect("create group");
        let msg = b"hello";
        group.send_message(msg).await.expect("send message");

        group.receive().await.unwrap();
        // Check for messages
        let messages = group.find_messages(None, None, None, None).unwrap();
        assert_eq!(messages.len(), 1);
        assert_eq!(messages.first().unwrap().decrypted_message_bytes, msg);
    }

    // Amal and Bola will both try and add Charlie from the same epoch.
    // The group should resolve to a consistent state
    #[tokio::test]
    async fn test_add_member_conflict() {
        let amal = ClientBuilder::new_test_client(generate_local_wallet().into()).await;
        let bola = ClientBuilder::new_test_client(generate_local_wallet().into()).await;
        let charlie = ClientBuilder::new_test_client(generate_local_wallet().into()).await;
        futures::future::join_all(vec![
            amal.register_identity(),
            bola.register_identity(),
            charlie.register_identity(),
        ])
        .await;

        let amal_group = amal.create_group().unwrap();
        // Add bola
        amal_group
            .add_members_by_installation_id(vec![bola.installation_public_key()])
            .await
            .unwrap();

        // Get bola's version of the same group
        let bola_groups = bola.sync_welcomes().await.unwrap();
        let bola_group = bola_groups.first().unwrap();

        // Have amal and bola both invite charlie.
        amal_group
            .add_members_by_installation_id(vec![charlie.installation_public_key()])
            .await
            .expect("failed to add charlie");
        bola_group
            .add_members_by_installation_id(vec![charlie.installation_public_key()])
            .await
            .unwrap();

        amal_group.receive().await.expect_err("expected error");
        bola_group.receive().await.expect_err("expected error");

        // Check Amal's MLS group state.
        let mut amal_db = amal.store.conn().unwrap();
        let amal_mls_group = amal_group
            .load_mls_group(&amal.mls_provider(&mut amal_db))
            .unwrap();
        let amal_members: Vec<Member> = amal_mls_group.members().collect();
        assert_eq!(amal_members.len(), 3);

        // Check Bola's MLS group state.
        let mut bola_db = bola.store.conn().unwrap();
        let bola_mls_group = bola_group
            .load_mls_group(&bola.mls_provider(&mut bola_db))
            .unwrap();
        let bola_members: Vec<Member> = bola_mls_group.members().collect();
        assert_eq!(bola_members.len(), 3);

        let amal_uncommitted_intents = EncryptedMessageStore::find_group_intents(
            &mut amal.store.conn().unwrap(),
            amal_group.group_id.clone(),
            Some(vec![IntentState::ToPublish, IntentState::Published]),
            None,
        )
        .unwrap();
        assert_eq!(amal_uncommitted_intents.len(), 0);

        let bola_uncommitted_intents = EncryptedMessageStore::find_group_intents(
            &mut bola.store.conn().unwrap(),
            bola_group.group_id.clone(),
            Some(vec![IntentState::ToPublish, IntentState::Published]),
            None,
        )
        .unwrap();
        // Bola should have one uncommitted intent for the failed attempt at adding Charlie, who is already in the group
        assert_eq!(bola_uncommitted_intents.len(), 1);
    }

    #[tokio::test]
    async fn test_add_members() {
        let client = ClientBuilder::new_test_client(generate_local_wallet().into()).await;
        let client_2 = ClientBuilder::new_test_client(generate_local_wallet().into()).await;
        client_2.register_identity().await.unwrap();
        let group = client.create_group().expect("create group");

        group
            .add_members_by_installation_id(vec![client_2
                .identity
                .installation_keys
                .to_public_vec()])
            .await
            .unwrap();

        let topic = group.topic();

        let messages = client
            .api_client
            .read_topic(topic.as_str(), 0)
            .await
            .unwrap();

        assert_eq!(messages.len(), 1);
    }

    #[tokio::test]
    async fn test_add_invalid_member() {
        let client = ClientBuilder::new_test_client(generate_local_wallet().into()).await;
        let group = client.create_group().expect("create group");

        let result = group
            .add_members_by_installation_id(vec![b"1234".to_vec()])
            .await;

        assert!(result.is_err());
    }

    #[tokio::test]
    async fn test_remove_member() {
        let client_1 = ClientBuilder::new_test_client(generate_local_wallet().into()).await;
        // Add another client onto the network
        let client_2 = ClientBuilder::new_test_client(generate_local_wallet().into()).await;
        client_2.register_identity().await.unwrap();

        let group = client_1.create_group().expect("create group");
        group
            .add_members_by_installation_id(vec![client_2
                .identity
                .installation_keys
                .to_public_vec()])
            .await
            .expect("group create failure");

        // Try and add another member without merging the pending commit
        group
            .remove_members_by_installation_id(vec![client_2
                .identity
                .installation_keys
                .to_public_vec()])
            .await
            .expect("group create failure");

        // We are expecting 1 message on the group topic, not 2, because the second one should have
        // failed
        let topic = group.topic();
        let messages = client_1
            .api_client
            .read_topic(topic.as_str(), 0)
            .await
            .expect("read topic");

        assert_eq!(messages.len(), 2);
    }

    #[tokio::test]
    async fn test_key_update() {
        let client = ClientBuilder::new_test_client(generate_local_wallet().into()).await;
        let group = client.create_group().expect("create group");

        group.key_update().await.unwrap();

        let messages = client
            .api_client
            .read_topic(group.topic().as_str(), 0)
            .await
            .unwrap();
        assert_eq!(messages.len(), 1);

        let mut conn = client.store.conn().unwrap();
        let provider = super::XmtpOpenMlsProvider::new(&mut conn);
        let mls_group = group.load_mls_group(&provider).unwrap();
        let pending_commit = mls_group.pending_commit();
        assert!(pending_commit.is_none());
    }

    #[tokio::test]
    async fn test_post_commit() {
        let client = ClientBuilder::new_test_client(generate_local_wallet().into()).await;
        let client_2 = ClientBuilder::new_test_client(generate_local_wallet().into()).await;
        client_2.register_identity().await.unwrap();
        let group = client.create_group().expect("create group");

        group
            .add_members_by_installation_id(vec![client_2
                .identity
                .installation_keys
                .to_public_vec()])
            .await
            .unwrap();

        // Check if the welcome was actually sent
        let welcome_topic = get_welcome_topic(&client_2.identity.installation_keys.to_public_vec());
        let welcome_messages = client
            .api_client
            .read_topic(welcome_topic.as_str(), 0)
            .await
            .unwrap();

        assert_eq!(welcome_messages.len(), 1);
    }
}<|MERGE_RESOLUTION|>--- conflicted
+++ resolved
@@ -1,12 +1,5 @@
 mod intents;
-<<<<<<< HEAD
-=======
 mod members;
-
-#[cfg(test)]
-use std::println as debug;
-
->>>>>>> c2eab48f
 use intents::SendMessageIntentData;
 #[cfg(not(test))]
 use log::debug;
