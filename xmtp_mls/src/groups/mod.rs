--- conflicted
+++ resolved
@@ -614,7 +614,6 @@
     policies: PolicySet,
     group_purpose: Purpose,
 ) -> Result<Extension, GroupError> {
-<<<<<<< HEAD
     let metadata = GroupMetadata::new(
         ConversationType::Group,
         identity.account_address.clone(),
@@ -622,13 +621,10 @@
         "inbox_id".to_string(),
         policies,
     );
-=======
     let group_type = match group_purpose {
         Purpose::Conversation => ConversationType::Group,
         Purpose::Sync => ConversationType::Sync,
     };
-    let metadata = GroupMetadata::new(group_type, identity.account_address.clone(), policies);
->>>>>>> f1de8b6e
     let protected_metadata = Metadata::new(metadata.try_into()?);
 
     Ok(Extension::ImmutableMetadata(protected_metadata))
