--- conflicted
+++ resolved
@@ -582,13 +582,9 @@
 
     // Create a group from a decrypted and decoded welcome message
     // If the group already exists in the store, overwrite the MLS state and do not update the group entry
-<<<<<<< HEAD
+
     pub(super) async fn create_from_welcome(
-        client: Arc<ScopedClient>,
-=======
-    async fn create_from_welcome(
         client: &ScopedClient,
->>>>>>> 6a8c03a8
         provider: &XmtpOpenMlsProvider,
         welcome: MlsWelcome,
         added_by_inbox: String,
@@ -601,44 +597,19 @@
         let staged_welcome =
             StagedWelcome::new_from_welcome(provider, &build_group_join_config(), welcome, None)?;
 
-<<<<<<< HEAD
         // Ensure that the list of members in the group's MLS tree matches the list of inboxes specified
         // in the `GroupMembership` extension.
-        validate_initial_group_membership(client.as_ref(), provider.conn_ref(), &staged_welcome)
-            .await?;
+        validate_initial_group_membership(client, provider.conn_ref(), &staged_welcome).await?;
 
         provider.transaction(|provider| {
             let mls_group = staged_welcome.into_group(provider)?;
             let group_id = mls_group.group_id().to_vec();
             let metadata = extract_group_metadata(&mls_group)?;
             let dm_members = metadata.dm_members;
-
             let conversation_type = metadata.conversation_type;
 
             let to_store = match conversation_type {
                 ConversationType::Group => StoredGroup::new_from_welcome(
-=======
-        let mls_group = mls_welcome.into_group(provider)?;
-        let group_id = mls_group.group_id().to_vec();
-        let metadata = extract_group_metadata(&mls_group)?;
-        let dm_members = metadata.dm_members;
-
-        let conversation_type = metadata.conversation_type;
-
-        let to_store = match conversation_type {
-            ConversationType::Group => StoredGroup::new_from_welcome(
-                group_id.clone(),
-                now_ns(),
-                GroupMembershipState::Pending,
-                added_by_inbox,
-                welcome_id,
-                conversation_type,
-                dm_members,
-            ),
-            ConversationType::Dm => {
-                validate_dm_group(client, &mls_group, &added_by_inbox)?;
-                StoredGroup::new_from_welcome(
->>>>>>> 6a8c03a8
                     group_id.clone(),
                     now_ns(),
                     GroupMembershipState::Pending,
@@ -646,10 +617,9 @@
                     welcome_id,
                     conversation_type,
                     dm_members,
-<<<<<<< HEAD
                 ),
                 ConversationType::Dm => {
-                    validate_dm_group(client.as_ref(), &mls_group, &added_by_inbox)?;
+                    validate_dm_group(client, &mls_group, &added_by_inbox)?;
                     StoredGroup::new_from_welcome(
                         group_id.clone(),
                         now_ns(),
@@ -670,70 +640,12 @@
                     dm_members,
                 ),
             };
-=======
-                )
-            }
-            ConversationType::Sync => StoredGroup::new_from_welcome(
-                group_id.clone(),
-                now_ns(),
-                GroupMembershipState::Allowed,
-                added_by_inbox,
-                welcome_id,
-                conversation_type,
-                dm_members,
-            ),
-        };
-
-        // Ensure that the list of members in the group's MLS tree matches the list of inboxes specified
-        // in the `GroupMembership` extension.
-        validate_initial_group_membership(&client, provider.conn_ref(), &mls_group).await?;
-
-        // Insert or replace the group in the database.
-        // Replacement can happen in the case that the user has been removed from and subsequently re-added to the group.
-        let stored_group = provider.conn_ref().insert_or_replace_group(to_store)?;
-
-        Ok(Self::new(
-            client.clone(),
-            stored_group.id,
-            stored_group.created_at_ns,
-        ))
-    }
-
-    /// Decrypt a welcome message using HPKE and then create and save a group from the stored message
-    pub async fn create_from_encrypted_welcome(
-        client: &ScopedClient,
-        provider: &XmtpOpenMlsProvider,
-        hpke_public_key: &[u8],
-        encrypted_welcome_bytes: &[u8],
-        welcome_id: i64,
-    ) -> Result<Self, GroupError>
-    where
-        ScopedClient: Clone,
-    {
-        tracing::info!("Trying to decrypt welcome");
-        let welcome_bytes = decrypt_welcome(provider, hpke_public_key, encrypted_welcome_bytes)?;
-
-        let welcome = deserialize_welcome(&welcome_bytes)?;
-
-        let join_config = build_group_join_config();
-
-        let processed_welcome =
-            ProcessedWelcome::new_from_welcome(provider, &join_config, welcome.clone())?;
-        let psks = processed_welcome.psks();
-        if !psks.is_empty() {
-            tracing::error!("No PSK support for welcome");
-            return Err(GroupError::NoPSKSupport);
-        }
-        let staged_welcome = processed_welcome.into_staged_welcome(provider, None)?;
-
-        let added_by_node = staged_welcome.welcome_sender()?;
->>>>>>> 6a8c03a8
 
             // Insert or replace the group in the database.
             // Replacement can happen in the case that the user has been removed from and subsequently re-added to the group.
             let stored_group = provider.conn_ref().insert_or_replace_group(to_store)?;
 
-            Ok(Self::new_from_arc(
+            Ok(Self::new(
                 client.clone(),
                 stored_group.id,
                 stored_group.created_at_ns,
