--- conflicted
+++ resolved
@@ -1002,30 +1002,9 @@
         }
 
         if !self.is_in_pending_remove(self.context.inbox_id().to_string())? {
-<<<<<<< HEAD
-            let content = LeaveRequestCodec::encode(LeaveRequest {})
-                .map_err(|e| GenericError::Generic { err: e.to_string() })?;
-            self.send_message(&*encoded_content_to_bytes(content))
-                .await?;
-        };
-        Ok(())
-    }
-
-    pub async fn remove_from_pending_remove_list(&self) -> Result<(), GroupError> {
-        self.ensure_not_paused().await?;
-        self.is_member().await?;
-
-        if self.is_in_pending_remove(self.context.inbox_id().to_string())? {
-            self.update_pending_remove_list(
-                UpdatePendingRemoveListType::Remove,
-                self.context.inbox_id().to_string(),
-            )
-            .await?;
-=======
             let content = LeaveRequestCodec::encode(LeaveRequest {})?;
             self.send_message(&encoded_content_to_bytes(content))
                 .await?;
->>>>>>> 05359be0
         }
         Ok(())
     }
