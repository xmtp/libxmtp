--- conflicted
+++ resolved
@@ -262,7 +262,6 @@
             added_by_address.clone(),
         );
         let stored_group = provider.conn().insert_or_ignore_group(to_store)?;
-<<<<<<< HEAD
         let xmtp_group = Self::new(
             client, 
             stored_group.id, 
@@ -271,14 +270,6 @@
         );
         let _ = xmtp_group.queue_key_update();
         Ok(xmtp_group)
-=======
-
-        Ok(Self::new(
-            client,
-            stored_group.id,
-            stored_group.created_at_ns,
-        ))
->>>>>>> d86ed90a
     }
 
     // Decrypt a welcome message using HPKE and then create and save a group from the stored message
