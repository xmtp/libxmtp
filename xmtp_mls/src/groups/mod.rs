pub mod device_sync;
mod device_sync_legacy;
pub mod group_membership;
pub mod group_metadata;
pub mod group_mutable_metadata;
pub mod group_permissions;
pub mod intents;
pub mod members;
pub mod scoped_client;

mod disappearing_messages;
pub(super) mod mls_ext;
pub(super) mod mls_sync;
pub(super) mod subscriptions;
pub mod validated_commit;

use self::device_sync::DeviceSyncError;
pub use self::group_permissions::PreconfiguredPolicies;
use self::scoped_client::ScopedGroupClient;
use self::{
    group_membership::GroupMembership,
    group_metadata::{extract_group_metadata, DmMembers},
    group_mutable_metadata::{GroupMutableMetadata, GroupMutableMetadataError, MetadataField},
    group_permissions::{
        extract_group_permissions, GroupMutablePermissions, GroupMutablePermissionsError,
    },
    intents::{
        AdminListActionType, PermissionPolicyOption, PermissionUpdateType,
        UpdateAdminListIntentData, UpdateMetadataIntentData, UpdatePermissionIntentData,
    },
    validated_commit::extract_group_membership,
};
use self::{
    group_metadata::{GroupMetadata, GroupMetadataError},
    group_permissions::PolicySet,
    intents::IntentError,
    validated_commit::CommitValidationError,
};
use crate::groups::group_mutable_metadata::{
    extract_group_mutable_metadata, MessageDisappearingSettings,
};
use crate::groups::intents::UpdateGroupMembershipResult;
use crate::subscriptions::SyncEvent;
use crate::GroupCommitLock;
use crate::{
    client::{ClientError, XmtpMlsLocalContext},
    configuration::{
        CIPHERSUITE, GROUP_MEMBERSHIP_EXTENSION_ID, GROUP_PERMISSIONS_EXTENSION_ID, MAX_GROUP_SIZE,
        MAX_PAST_EPOCHS, MUTABLE_METADATA_EXTENSION_ID,
        SEND_MESSAGE_UPDATE_INSTALLATIONS_INTERVAL_NS,
    },
    hpke::HpkeError,
    identity::IdentityError,
    identity_updates::{load_identity_updates, InstallationDiffError},
    intents::ProcessIntentError,
    subscriptions::{LocalEventError, LocalEvents},
    utils::id::calculate_message_id,
};
use device_sync::preference_sync::UserPreferenceUpdate;
use intents::SendMessageIntentData;
use mls_ext::DecryptedWelcome;
use mls_sync::GroupMessageProcessingError;
use openmls::{
    credentials::CredentialType,
    error::LibraryError,
    extensions::{
        Extension, ExtensionType, Extensions, Metadata, RequiredCapabilitiesExtension,
        UnknownExtension,
    },
    group::{CreateGroupContextExtProposalError, MlsGroupCreateConfig},
    messages::proposals::ProposalType,
    prelude::{
        BasicCredentialError, Capabilities, CredentialWithKey, Error as TlsCodecError, GroupId,
        MlsGroup as OpenMlsGroup, StagedWelcome, WireFormatPolicy,
    },
};
use openmls_traits::OpenMlsProvider;
use prost::Message;
use std::collections::HashMap;
use std::future::Future;
use std::{collections::HashSet, sync::Arc};
use thiserror::Error;
use tokio::sync::Mutex;
use validated_commit::LibXMTPVersion;
use xmtp_common::retry::RetryableError;
use xmtp_common::time::now_ns;
use xmtp_content_types::reaction::{LegacyReaction, ReactionCodec};
use xmtp_content_types::should_push;
use xmtp_cryptography::signature::IdentifierValidationError;
use xmtp_db::consent_record::ConsentType;
use xmtp_db::user_preferences::{HmacKey, SyncCursor};
use xmtp_db::xmtp_openmls_provider::XmtpOpenMlsProvider;
use xmtp_db::Store;
use xmtp_db::{
    consent_record::{ConsentState, StoredConsentRecord},
    db_connection::DbConnection,
    group::{ConversationType, GroupMembershipState, StoredGroup},
    group_intent::IntentKind,
    group_message::{DeliveryStatus, GroupMessageKind, MsgQueryArgs, StoredGroupMessage},
    sql_key_store,
};
use xmtp_db::{
    group::DmIdExt,
    group_message::{ContentType, StoredGroupMessageWithReactions},
    refresh_state::EntityKind,
    NotFound, ProviderTransactions, StorageError,
};
use xmtp_id::associations::Identifier;
use xmtp_id::{AsIdRef, InboxId, InboxIdRef};
use xmtp_proto::xmtp::mls::{
    api::v1::welcome_message,
    message_contents::{
        content_types::ReactionV2,
        plaintext_envelope::{Content, V1},
        EncodedContent, PlaintextEnvelope,
    },
};

const MAX_GROUP_DESCRIPTION_LENGTH: usize = 1000;
const MAX_GROUP_NAME_LENGTH: usize = 100;
const MAX_GROUP_IMAGE_URL_LENGTH: usize = 2048;

#[derive(Debug, Error)]
pub enum GroupError {
    #[error(transparent)]
    NotFound(#[from] NotFound),
    #[error("Max user limit exceeded.")]
    UserLimitExceeded,
    #[error("api error: {0}")]
    WrappedApi(#[from] xmtp_api::ApiError),
    #[error("invalid group membership")]
    InvalidGroupMembership,
    #[error("storage error: {0}")]
    Storage(#[from] xmtp_db::StorageError),
    #[error("intent error: {0}")]
    Intent(#[from] IntentError),
    #[error("create message: {0}")]
    CreateMessage(#[from] openmls::prelude::CreateMessageError),
    #[error("TLS Codec error: {0}")]
    TlsError(#[from] TlsCodecError),
    #[error("SequenceId not found in local db")]
    MissingSequenceId,
    #[error("Addresses not found {0:?}")]
    AddressNotFound(Vec<String>),
    #[error("add members: {0}")]
    UpdateGroupMembership(
        #[from] openmls::prelude::UpdateGroupMembershipError<sql_key_store::SqlKeyStoreError>,
    ),
    #[error("group create: {0}")]
    GroupCreate(#[from] openmls::group::NewGroupError<sql_key_store::SqlKeyStoreError>),
    #[error("self update: {0}")]
    SelfUpdate(#[from] openmls::group::SelfUpdateError<sql_key_store::SqlKeyStoreError>),
    #[error("welcome error: {0}")]
    WelcomeError(#[from] openmls::prelude::WelcomeError<sql_key_store::SqlKeyStoreError>),
    #[error("Invalid extension {0}")]
    InvalidExtension(#[from] openmls::prelude::InvalidExtensionError),
    #[error("Invalid signature: {0}")]
    Signature(#[from] openmls::prelude::SignatureError),
    #[error("client: {0}")]
    Client(#[from] ClientError),
    #[error("receive error: {0}")]
    ReceiveError(#[from] GroupMessageProcessingError),
    #[error("Receive errors: {0:?}")]
    ReceiveErrors(Vec<GroupMessageProcessingError>),
    #[error("generic: {0}")]
    Generic(String),
    #[error(transparent)]
    AddressValidation(#[from] IdentifierValidationError),
    #[error(transparent)]
    LocalEvent(#[from] LocalEventError),
    #[error("Public Keys {0:?} are not valid ed25519 public keys")]
    InvalidPublicKeys(Vec<Vec<u8>>),
    #[error("Commit validation error {0}")]
    CommitValidation(#[from] CommitValidationError),
    #[error("Metadata error {0}")]
    GroupMetadata(#[from] GroupMetadataError),
    #[error("Mutable Metadata error {0}")]
    GroupMutableMetadata(#[from] GroupMutableMetadataError),
    #[error("Mutable Permissions error {0}")]
    GroupMutablePermissions(#[from] GroupMutablePermissionsError),
    #[error("Errors occurred during sync {0:?}")]
    Sync(Vec<GroupError>),
    #[error("Hpke error: {0}")]
    Hpke(#[from] HpkeError),
    #[error("identity error: {0}")]
    Identity(#[from] IdentityError),
    #[error("serialization error: {0}")]
    EncodeError(#[from] prost::EncodeError),
    #[error("create group context proposal error: {0}")]
    CreateGroupContextExtProposalError(
        #[from] CreateGroupContextExtProposalError<sql_key_store::SqlKeyStoreError>,
    ),
    #[error("Credential error")]
    CredentialError(#[from] BasicCredentialError),
    #[error("LeafNode error")]
    LeafNodeError(#[from] LibraryError),

    #[error("Message History error: {0}")]
    MessageHistory(#[from] Box<DeviceSyncError>),
    #[error("Installation diff error: {0}")]
    InstallationDiff(#[from] InstallationDiffError),
    #[error("PSKs are not support")]
    NoPSKSupport,
    #[error("Metadata update must specify a metadata field")]
    InvalidPermissionUpdate,
    #[error("dm requires target inbox_id")]
    InvalidDmMissingInboxId,
    #[error("Missing metadata field {name}")]
    MissingMetadataField { name: String },
    #[error("sql key store error: {0}")]
    SqlKeyStore(#[from] sql_key_store::SqlKeyStoreError),
    #[error("Sync failed to wait for intent")]
    SyncFailedToWait,
    #[error("cannot change metadata of DM")]
    DmGroupMetadataForbidden,
    #[error("Missing pending commit")]
    MissingPendingCommit,
    #[error("Intent not committed")]
    IntentNotCommitted,
    #[error(transparent)]
    ProcessIntent(#[from] ProcessIntentError),
    #[error("Failed to load lock")]
    LockUnavailable,
    #[error("Failed to acquire semaphore lock")]
    LockFailedToAcquire,
    #[error("Exceeded max characters for this field. Must be under: {length}")]
    TooManyCharacters { length: usize },
    #[error("Group is paused until version {0} is available")]
    GroupPausedUntilUpdate(String),
    #[error("Group is inactive")]
    GroupInactive,
}

impl RetryableError for GroupError {
    fn is_retryable(&self) -> bool {
        match self {
            Self::ReceiveErrors(errors) => errors.iter().any(|e| e.is_retryable()),
            Self::Client(client_error) => client_error.is_retryable(),
            Self::Storage(storage) => storage.is_retryable(),
            Self::ReceiveError(msg) => msg.is_retryable(),
            Self::Hpke(hpke) => hpke.is_retryable(),
            Self::Identity(identity) => identity.is_retryable(),
            Self::UpdateGroupMembership(update) => update.is_retryable(),
            Self::GroupCreate(group) => group.is_retryable(),
            Self::SelfUpdate(update) => update.is_retryable(),
            Self::WelcomeError(welcome) => welcome.is_retryable(),
            Self::SqlKeyStore(sql) => sql.is_retryable(),
            Self::Sync(errs) => errs.iter().any(|e| e.is_retryable()),
            Self::InstallationDiff(diff) => diff.is_retryable(),
            Self::CreateGroupContextExtProposalError(create) => create.is_retryable(),
            Self::CommitValidation(err) => err.is_retryable(),
            Self::WrappedApi(err) => err.is_retryable(),
            Self::MessageHistory(err) => err.is_retryable(),
            Self::ProcessIntent(err) => err.is_retryable(),
            Self::LocalEvent(err) => err.is_retryable(),
            Self::LockUnavailable => true,
            Self::LockFailedToAcquire => true,
            Self::SyncFailedToWait => true,
            Self::NotFound(_)
            | Self::GroupMetadata(_)
            | Self::GroupMutableMetadata(_)
            | Self::GroupMutablePermissions(_)
            | Self::UserLimitExceeded
            | Self::InvalidGroupMembership
            | Self::Intent(_)
            | Self::CreateMessage(_)
            | Self::TlsError(_)
            | Self::IntentNotCommitted
            | Self::Generic(_)
            | Self::InvalidDmMissingInboxId
            | Self::MissingSequenceId
            | Self::AddressNotFound(_)
            | Self::InvalidExtension(_)
            | Self::MissingMetadataField { .. }
            | Self::DmGroupMetadataForbidden
            | Self::Signature(_)
            | Self::LeafNodeError(_)
            | Self::NoPSKSupport
            | Self::MissingPendingCommit
            | Self::InvalidPermissionUpdate
            | Self::AddressValidation(_)
            | Self::InvalidPublicKeys(_)
            | Self::CredentialError(_)
            | Self::EncodeError(_)
            | Self::TooManyCharacters { .. }
            | Self::GroupPausedUntilUpdate(_)
            | Self::GroupInactive => false,
        }
    }
}

pub struct MlsGroup<C> {
    pub group_id: Vec<u8>,
    pub created_at_ns: i64,
    pub client: Arc<C>,
    mls_commit_lock: Arc<GroupCommitLock>,
    mutex: Arc<Mutex<()>>,
}

pub struct ConversationListItem<C> {
    pub group: MlsGroup<C>,
    pub last_message: Option<StoredGroupMessage>,
}

#[derive(Default, Clone)]
pub struct GroupMetadataOptions {
    pub name: Option<String>,
    pub image_url_square: Option<String>,
    pub description: Option<String>,
    pub message_disappearing_settings: Option<MessageDisappearingSettings>,
}

#[derive(Default, Clone)]
pub struct DMMetadataOptions {
    pub message_disappearing_settings: Option<MessageDisappearingSettings>,
}

impl<C> Clone for MlsGroup<C> {
    fn clone(&self) -> Self {
        Self {
            group_id: self.group_id.clone(),
            created_at_ns: self.created_at_ns,
            client: self.client.clone(),
            mutex: self.mutex.clone(),
            mls_commit_lock: self.mls_commit_lock.clone(),
        }
    }
}

#[derive(Debug, Clone, PartialEq)]
pub enum UpdateAdminListType {
    Add,
    Remove,
    AddSuper,
    RemoveSuper,
}

/// Fields extracted from content of a message that should be stored in the DB
pub struct QueryableContentFields {
    pub content_type: ContentType,
    pub version_major: i32,
    pub version_minor: i32,
    pub authority_id: String,
    pub reference_id: Option<Vec<u8>>,
    pub should_push: bool,
}

impl Default for QueryableContentFields {
    fn default() -> Self {
        Self {
            content_type: ContentType::Unknown, // Or whatever the appropriate default is
            version_major: 0,
            version_minor: 0,
            authority_id: String::new(),
            reference_id: None,
            should_push: false,
        }
    }
}

impl TryFrom<EncodedContent> for QueryableContentFields {
    type Error = prost::DecodeError;

    fn try_from(content: EncodedContent) -> Result<Self, Self::Error> {
        let content_type_id = content.r#type.unwrap_or_default();

        let type_id_str = content_type_id.type_id.clone();

        let reference_id = match (type_id_str.as_str(), content_type_id.version_major) {
            (ReactionCodec::TYPE_ID, major) if major >= 2 => {
                ReactionV2::decode(content.content.as_slice())
                    .ok()
                    .and_then(|reaction| hex::decode(reaction.reference).ok())
            }
            (ReactionCodec::TYPE_ID, _) => LegacyReaction::decode(&content.content)
                .and_then(|legacy_reaction| hex::decode(legacy_reaction.reference).ok()),
            _ => None,
        };

        Ok(QueryableContentFields {
            content_type: content_type_id.type_id.into(),
            version_major: content_type_id.version_major as i32,
            version_minor: content_type_id.version_minor as i32,
            authority_id: content_type_id.authority_id.to_string(),
            reference_id,
            should_push: should_push(type_id_str),
        })
    }
}

/// Represents a group, which can contain anywhere from 1 to MAX_GROUP_SIZE inboxes.
///
/// This is a wrapper around OpenMLS's `MlsGroup` that handles our application-level configuration
/// and validations.
impl<ScopedClient: ScopedGroupClient> MlsGroup<ScopedClient> {
    // Creates a new group instance. Does not validate that the group exists in the DB
    pub fn new(client: ScopedClient, group_id: Vec<u8>, created_at_ns: i64) -> Self {
        Self::new_from_arc(Arc::new(client), group_id, created_at_ns)
    }

    /// Creates a new group instance. Validate that the group exists in the DB before constructing
    /// the group.
    ///
    /// # Returns
    ///
    /// Returns the Group and the stored group information as a tuple.
    pub fn new_validated(
        client: ScopedClient,
        group_id: Vec<u8>,
        provider: &XmtpOpenMlsProvider,
    ) -> Result<(Self, StoredGroup), GroupError> {
        if let Some(group) = provider.conn_ref().find_group(&group_id)? {
            Ok((
                Self::new_from_arc(Arc::new(client), group_id, group.created_at_ns),
                group,
            ))
        } else {
            tracing::error!("Failed to validate existence of group");
            Err(NotFound::GroupById(group_id).into())
        }
    }

    pub(crate) fn new_from_arc(
        client: Arc<ScopedClient>,
        group_id: Vec<u8>,
        created_at_ns: i64,
    ) -> Self {
        let mut mutexes = client.context().mutexes.clone();
        let context = client.context();
        Self {
            group_id: group_id.clone(),
            created_at_ns,
            mutex: mutexes.get_mutex(group_id),
            client,
            mls_commit_lock: Arc::clone(context.mls_commit_lock()),
        }
    }

    pub(self) fn context(&self) -> Arc<XmtpMlsLocalContext> {
        self.client.context()
    }

    /// Instantiate a new [`XmtpOpenMlsProvider`] pulling a connection from the database.
    /// prefer to use an already-instantiated mls provider if possible.
    pub fn mls_provider(&self) -> Result<XmtpOpenMlsProvider, StorageError> {
        self.context().mls_provider()
    }

    // Load the stored OpenMLS group from the OpenMLS provider's keystore
    #[tracing::instrument(level = "trace", skip_all)]
    pub(crate) fn load_mls_group_with_lock<F, R>(
        &self,
        provider: impl OpenMlsProvider,
        operation: F,
    ) -> Result<R, GroupError>
    where
        F: FnOnce(OpenMlsGroup) -> Result<R, GroupError>,
    {
        // Get the group ID for locking
        let group_id = self.group_id.clone();

        // Acquire the lock synchronously using blocking_lock
        let _lock = self.mls_commit_lock.get_lock_sync(group_id.clone());
        // Load the MLS group
        let mls_group =
            OpenMlsGroup::load(provider.storage(), &GroupId::from_slice(&self.group_id))
                .map_err(|_| NotFound::MlsGroup)?
                .ok_or(NotFound::MlsGroup)?;

        // Perform the operation with the MLS group
        operation(mls_group)
    }

    // Load the stored OpenMLS group from the OpenMLS provider's keystore
    #[tracing::instrument(level = "debug", skip_all)]
    pub(crate) async fn load_mls_group_with_lock_async<F, E, R, Fut>(
        &self,
        provider: &XmtpOpenMlsProvider,
        operation: F,
    ) -> Result<R, E>
    where
        F: FnOnce(OpenMlsGroup) -> Fut,
        Fut: Future<Output = Result<R, E>>,
        E: From<GroupMessageProcessingError> + From<crate::StorageError>,
    {
        // Get the group ID for locking
        let group_id = self.group_id.clone();

        // Acquire the lock asynchronously
        let _lock = self.mls_commit_lock.get_lock_async(group_id.clone()).await;

        // Load the MLS group
        let mls_group =
            OpenMlsGroup::load(provider.storage(), &GroupId::from_slice(&self.group_id))
                .map_err(crate::StorageError::from)?
                .ok_or(StorageError::from(NotFound::GroupById(
                    self.group_id.to_vec(),
                )))?;

        // Perform the operation with the MLS group
        operation(mls_group).await
    }

    // Create a new group and save it to the DB
    pub(crate) fn create_and_insert(
        client: Arc<ScopedClient>,
        provider: &XmtpOpenMlsProvider,
        membership_state: GroupMembershipState,
        permissions_policy_set: PolicySet,
        opts: GroupMetadataOptions,
    ) -> Result<Self, GroupError> {
        let stored_group = Self::insert(
            &client,
            provider,
            None,
            membership_state,
            permissions_policy_set,
            opts,
        )?;
        let new_group =
            Self::new_from_arc(client.clone(), stored_group.id, stored_group.created_at_ns);

        // Consent state defaults to allowed when the user creates the group
        new_group.update_consent_state(ConsentState::Allowed)?;
        Ok(new_group)
    }

    // Save a new group to the db
    pub(crate) fn insert(
        client: &ScopedClient,
        provider: &XmtpOpenMlsProvider,
        group_id: Option<&[u8]>,
        membership_state: GroupMembershipState,
        permissions_policy_set: PolicySet,
        opts: GroupMetadataOptions,
    ) -> Result<StoredGroup, GroupError> {
        let context = client.context();
        let creator_inbox_id = context.inbox_id();
        let protected_metadata =
            build_protected_metadata_extension(creator_inbox_id, ConversationType::Group)?;
        let mutable_metadata =
            build_mutable_metadata_extension_default(creator_inbox_id, opts.clone())?;
        let group_membership = build_starting_group_membership_extension(creator_inbox_id, 0);
        let mutable_permissions = build_mutable_permissions_extension(permissions_policy_set)?;
        let group_config = build_group_config(
            protected_metadata,
            mutable_metadata,
            group_membership,
            mutable_permissions,
        )?;

        let mls_group = if let Some(group_id) = group_id {
            OpenMlsGroup::new_with_group_id(
                provider,
                &context.identity.installation_keys,
                &group_config,
                GroupId::from_slice(group_id),
                CredentialWithKey {
                    credential: context.identity.credential(),
                    signature_key: context.identity.installation_keys.public_slice().into(),
                },
            )?
        } else {
            OpenMlsGroup::new(
                provider,
                &context.identity.installation_keys,
                &group_config,
                CredentialWithKey {
                    credential: context.identity.credential(),
                    signature_key: context.identity.installation_keys.public_slice().into(),
                },
            )?
        };

        let group_id = mls_group.group_id().to_vec();
        let stored_group = StoredGroup::builder()
            .id(group_id.clone())
            .created_at_ns(now_ns())
            .membership_state(membership_state)
            .added_by_inbox_id(context.inbox_id().to_string())
            .message_disappear_from_ns(
                opts.message_disappearing_settings
                    .as_ref()
                    .map(|m| m.from_ns),
            )
            .message_disappear_in_ns(opts.message_disappearing_settings.as_ref().map(|m| m.in_ns))
            .build()?;

        stored_group.store(provider.conn_ref())?;

        Ok(stored_group)
    }

    // Create a new DM and save it to the DB
    pub(crate) fn create_dm_and_insert(
        provider: &XmtpOpenMlsProvider,
        client: Arc<ScopedClient>,
        membership_state: GroupMembershipState,
        dm_target_inbox_id: InboxId,
        opts: DMMetadataOptions,
    ) -> Result<Self, GroupError> {
        let context = client.context();
        let protected_metadata =
            build_dm_protected_metadata_extension(context.inbox_id(), dm_target_inbox_id.clone())?;
        let mutable_metadata = build_dm_mutable_metadata_extension_default(
            context.inbox_id(),
            &dm_target_inbox_id,
            opts.clone(),
        )?;
        let group_membership = build_starting_group_membership_extension(context.inbox_id(), 0);
        let mutable_permissions = PolicySet::new_dm();
        let mutable_permission_extension =
            build_mutable_permissions_extension(mutable_permissions)?;
        let group_config = build_group_config(
            protected_metadata,
            mutable_metadata,
            group_membership,
            mutable_permission_extension,
        )?;

        let mls_group = OpenMlsGroup::new(
            &provider,
            &context.identity.installation_keys,
            &group_config,
            CredentialWithKey {
                credential: context.identity.credential(),
                signature_key: context.identity.installation_keys.public_slice().into(),
            },
        )?;

        let group_id = mls_group.group_id().to_vec();
        let stored_group = StoredGroup::builder()
            .id(group_id.clone())
            .created_at_ns(now_ns())
            .membership_state(membership_state)
            .added_by_inbox_id(context.inbox_id().to_string())
            .message_disappear_from_ns(
                opts.message_disappearing_settings
                    .as_ref()
                    .map(|m| m.from_ns),
            )
            .message_disappear_in_ns(opts.message_disappearing_settings.as_ref().map(|m| m.in_ns))
            .dm_id(Some(
                DmMembers {
                    member_one_inbox_id: dm_target_inbox_id,
                    member_two_inbox_id: client.inbox_id().to_string(),
                }
                .to_string(),
            ))
            .build()?;

        stored_group.store(provider.conn_ref())?;
        let new_group = Self::new_from_arc(client.clone(), group_id, stored_group.created_at_ns);
        // Consent state defaults to allowed when the user creates the group
        new_group.update_consent_state(ConsentState::Allowed)?;
        Ok(new_group)
    }

    /// Create a group from a decrypted and decoded welcome message.
    /// If the group already exists in the store, overwrite the MLS state and do not update the group entry
    ///
    /// # Parameters
    /// * `client` - The client context to use for group operations
    /// * `provider` - The OpenMLS provider for database access
    /// * `welcome` - The encrypted welcome message
    /// * `allow_cursor_increment` - Controls whether to allow cursor increments during processing.
    ///   Set to `true` when processing messages from trusted ordered sources (queries), and `false` when
    ///   processing from potentially out-of-order sources like streams.
    #[tracing::instrument(skip_all, level = "debug")]
    pub(super) async fn create_from_welcome(
        client: &ScopedClient,
        provider: &XmtpOpenMlsProvider,
        welcome: &welcome_message::V1,
        allow_cursor_increment: bool,
    ) -> Result<Self, GroupError>
    where
        ScopedClient: Clone,
    {
        // Check if this welcome was already processed. Return the existing group if so.
        if provider
            .conn_ref()
            .get_last_cursor_for_id(client.installation_id(), EntityKind::Welcome)?
            >= welcome.id as i64
        {
            let group = provider
                .conn_ref()
                .find_group_by_welcome_id(welcome.id as i64)?
                .ok_or(GroupError::NotFound(NotFound::GroupByWelcome(
                    welcome.id as i64,
                )))?;
            let group = Self::new(client.clone(), group.id, group.created_at_ns);

            return Ok(group);
        };

        let mut decrypted_welcome = None;
        let result = provider.transaction(|provider| {
            let result = DecryptedWelcome::from_encrypted_bytes(
                provider,
                &welcome.hpke_public_key,
                &welcome.data,
            );
            decrypted_welcome = Some(result);
            Err(StorageError::IntentionalRollback)
        });
        let Err(StorageError::IntentionalRollback) = result else {
            return Err(result?);
        };

        let DecryptedWelcome { staged_welcome, .. } = decrypted_welcome.expect("Set to some")?;

        // Ensure that the list of members in the group's MLS tree matches the list of inboxes specified
        // in the `GroupMembership` extension.
        validate_initial_group_membership(client, provider.conn_ref(), &staged_welcome).await?;

        provider.transaction(|provider| {
            let decrypted_welcome = DecryptedWelcome::from_encrypted_bytes(
                provider,
                &welcome.hpke_public_key,
                &welcome.data,
            )?;
            let DecryptedWelcome {
                staged_welcome,
                added_by_inbox_id,
                ..
            } = decrypted_welcome;

            let requires_processing = if allow_cursor_increment {
                tracing::info!(
                    "calling update cursor for welcome {}, allow_cursor_increment is true",
                    welcome.id
                );
                provider.conn_ref().update_cursor(
                    client.context().installation_public_key(),
                    EntityKind::Welcome,
                    welcome.id as i64,
                )?
            } else {
                tracing::info!(
                    "will not call update cursor for welcome {}, allow_cursor_increment is false",
                    welcome.id
                );
                let current_cursor = provider
                    .conn_ref()
                    .get_last_cursor_for_id(client.context().installation_public_key(), EntityKind::Welcome)?;
                current_cursor < welcome.id as i64
            };
            if !requires_processing {
                return Err(ProcessIntentError::AlreadyProcessed(welcome.id).into());
            }

            let mls_group = staged_welcome.into_group(provider)?;
            let group_id = mls_group.group_id().to_vec();
            let metadata = extract_group_metadata(&mls_group)?;
            let dm_members = metadata.dm_members;
            let conversation_type = metadata.conversation_type;
            let mutable_metadata = extract_group_mutable_metadata(&mls_group).ok();
            let disappearing_settings = mutable_metadata.clone().and_then(|metadata| {
                Self::conversation_message_disappearing_settings_from_extensions(metadata).ok()
            });
            let paused_for_version: Option<String> = mutable_metadata.and_then(|metadata| {
                let min_version = Self::min_protocol_version_from_extensions(metadata);
                if let Some(min_version) = min_version {
                    let current_version_str = client.version_info().pkg_version();
                    let current_version =
                        LibXMTPVersion::parse(current_version_str).ok()?;
                    let required_min_version = LibXMTPVersion::parse(&min_version.clone()).ok()?;
                    if required_min_version > current_version {
                        tracing::warn!(
                            "Saving group from welcome as paused since version requirements are not met. \
                            Group ID: {}, \
                            Required version: {}, \
                            Current version: {}",
                            hex::encode(group_id.clone()),
                            min_version,
                            current_version_str
                        );
                        Some(min_version)
            } else {
                        None
                    }
                } else {
                    None
                }
            });

            let mut group = StoredGroup::builder();
            group.id(group_id)
                .created_at_ns(now_ns())
                .added_by_inbox_id(&added_by_inbox_id)
                .welcome_id(welcome.id as i64)
                .conversation_type(conversation_type)
                .dm_id(dm_members.map(String::from))
                .message_disappear_from_ns(disappearing_settings.as_ref().map(|m| m.from_ns))
                .message_disappear_in_ns(disappearing_settings.as_ref().map(|m| m.in_ns));

            let to_store = match conversation_type {
                ConversationType::Group => {
                    group
                        .membership_state(GroupMembershipState::Pending)
                        .paused_for_version(paused_for_version)
                        .build()?
                },
                ConversationType::Dm => {
                    validate_dm_group(client, &mls_group, &added_by_inbox_id)?;
                    group
                        .membership_state(GroupMembershipState::Pending)
                        .last_message_ns(welcome.created_ns as i64)
                        .build()?
                }
                ConversationType::Sync => {
                    // Let the DeviceSync worker know about the presence of a new
                    // sync group that came in from a welcome.3
                    SyncCursor::reset(mls_group.group_id().as_slice(), provider.conn_ref())?;
                    let _ = client.local_events().send(LocalEvents::SyncEvent(SyncEvent::NewSyncGroupFromWelcome));

                    group
                        .membership_state(GroupMembershipState::Allowed)
                        .build()?
                },
            };

            // Insert or replace the group in the database.
            // Replacement can happen in the case that the user has been removed from and subsequently re-added to the group.
            let stored_group = provider.conn_ref().insert_or_replace_group(to_store)?;

            Ok(Self::new(
                client.clone(),
                stored_group.id,
                stored_group.created_at_ns,
            ))
        })
    }

    pub(crate) fn create_and_insert_sync_group(
        client: Arc<ScopedClient>,
        provider: &XmtpOpenMlsProvider,
    ) -> Result<MlsGroup<ScopedClient>, GroupError> {
        tracing::info!("Creating sync group.");

        let context = client.context();

        let protected_metadata =
            build_protected_metadata_extension(context.inbox_id(), ConversationType::Sync)?;
        let mutable_metadata = build_mutable_metadata_extension_default(
            context.inbox_id(),
            GroupMetadataOptions::default(),
        )?;
        let group_membership = build_starting_group_membership_extension(context.inbox_id(), 0);
        let mutable_permissions =
            build_mutable_permissions_extension(PreconfiguredPolicies::default().to_policy_set())?;
        let group_config = build_group_config(
            protected_metadata,
            mutable_metadata,
            group_membership,
            mutable_permissions,
        )?;
        let mls_group = OpenMlsGroup::new(
            &provider,
            &context.identity.installation_keys,
            &group_config,
            CredentialWithKey {
                credential: context.identity.credential(),
                signature_key: context.identity.installation_keys.public_slice().into(),
            },
        )?;

        let group_id = mls_group.group_id().to_vec();
        let stored_group =
            StoredGroup::new_sync_group(group_id, now_ns(), GroupMembershipState::Allowed);

        stored_group.store(provider.conn_ref())?;
        let group = Self::new_from_arc(client, stored_group.id, stored_group.created_at_ns);

        Ok(group)
    }

    /// Send a message on this users XMTP [`Client`].
    #[tracing::instrument(skip_all, level = "debug")]
    pub async fn send_message(&self, message: &[u8]) -> Result<Vec<u8>, GroupError> {
        let provider = self.mls_provider()?;
        self.send_message_with_provider(message, &provider).await
    }

    /// Send a message with the given [`XmtpOpenMlsProvider`]
    pub async fn send_message_with_provider(
        &self,
        message: &[u8],
        provider: &XmtpOpenMlsProvider,
    ) -> Result<Vec<u8>, GroupError> {
        if !self.is_active(provider)? {
            tracing::warn!("Unable to send a message on an inactive group.");
            return Err(GroupError::GroupInactive);
        }

        self.ensure_not_paused().await?;
        let update_interval_ns = Some(SEND_MESSAGE_UPDATE_INSTALLATIONS_INTERVAL_NS);
        self.maybe_update_installations(provider, update_interval_ns)
            .await?;

        let message_id =
            self.prepare_message(message, provider, |now| Self::into_envelope(message, now))?;

        self.sync_until_last_intent_resolved(provider).await?;
        // implicitly set group consent state to allowed
        self.update_consent_state(ConsentState::Allowed)?;

        Ok(message_id)
    }

    /// Publish all unpublished messages. This happens by calling `sync_until_last_intent_resolved`
    /// which publishes all pending intents and reads them back from the network.
    pub async fn publish_messages(&self) -> Result<(), GroupError> {
        self.ensure_not_paused().await?;
        let conn = self.context().store().conn()?;
        let provider = XmtpOpenMlsProvider::from(conn);
        let update_interval_ns = Some(SEND_MESSAGE_UPDATE_INSTALLATIONS_INTERVAL_NS);
        self.maybe_update_installations(&provider, update_interval_ns)
            .await?;
        self.sync_until_last_intent_resolved(&provider).await?;

        // implicitly set group consent state to allowed
        self.update_consent_state(ConsentState::Allowed)?;

        Ok(())
    }

    /// Checks the network to see if any group members have identity updates that would cause installations
    /// to be added or removed from the group.
    ///
    /// If so, adds/removes those group members
    pub async fn update_installations(&self) -> Result<(), GroupError> {
        self.ensure_not_paused().await?;
        let provider = self.client.mls_provider()?;
        self.maybe_update_installations(&provider, Some(0)).await?;
        Ok(())
    }

    /// Send a message, optimistically returning the ID of the message before the result of a message publish.
    pub fn send_message_optimistic(&self, message: &[u8]) -> Result<Vec<u8>, GroupError> {
        let provider = self.mls_provider()?;
        let message_id =
            self.prepare_message(message, &provider, |now| Self::into_envelope(message, now))?;
        Ok(message_id)
    }

    /// Helper function to extract queryable content fields from a message
    fn extract_queryable_content_fields(message: &[u8]) -> QueryableContentFields {
        // Return early with default if decoding fails or type is missing
        EncodedContent::decode(message)
            .inspect_err(|_| {
                tracing::debug!("No queryable content fields, msg not formatted as encoded content")
            })
            .and_then(|content| {
                QueryableContentFields::try_from(content).inspect_err(|e| {
                    tracing::debug!(
                        "Failed to convert EncodedContent to QueryableContentFields: {}",
                        e
                    )
                })
            })
            .unwrap_or_default()
    }

    /// Prepare a [`IntentKind::SendMessage`] intent, and [`StoredGroupMessage`] on this users XMTP [`Client`].
    ///
    /// # Arguments
    /// * message: UTF-8 or encoded message bytes
    /// * conn: Connection to SQLite database
    /// * envelope: closure that returns context-specific [`PlaintextEnvelope`]. Closure accepts
    ///   timestamp attached to intent & stored message.
    pub(crate) fn prepare_message<F>(
        &self,
        message: &[u8],
        provider: &XmtpOpenMlsProvider,
        envelope: F,
    ) -> Result<Vec<u8>, GroupError>
    where
        F: FnOnce(i64) -> PlaintextEnvelope,
    {
        let now = now_ns();
        let plain_envelope = envelope(now);
        let mut encoded_envelope = vec![];
        plain_envelope
            .encode(&mut encoded_envelope)
            .map_err(GroupError::EncodeError)?;

        let intent_data: Vec<u8> = SendMessageIntentData::new(encoded_envelope).into();
        let queryable_content_fields: QueryableContentFields =
            Self::extract_queryable_content_fields(message);
        self.queue_intent(
            provider,
            IntentKind::SendMessage,
            intent_data,
            queryable_content_fields.should_push,
        )?;

        // store this unpublished message locally before sending
        let message_id = calculate_message_id(&self.group_id, message, &now.to_string());
        let group_message = StoredGroupMessage {
            id: message_id.clone(),
            group_id: self.group_id.clone(),
            decrypted_message_bytes: message.to_vec(),
            sent_at_ns: now,
            kind: GroupMessageKind::Application,
            sender_installation_id: self.context().installation_public_key().into(),
            sender_inbox_id: self.context().inbox_id().to_string(),
            delivery_status: DeliveryStatus::Unpublished,
            content_type: queryable_content_fields.content_type,
            version_major: queryable_content_fields.version_major,
            version_minor: queryable_content_fields.version_minor,
            authority_id: queryable_content_fields.authority_id,
            reference_id: queryable_content_fields.reference_id,
        };
        group_message.store(provider.conn_ref())?;

        Ok(message_id)
    }

    fn into_envelope(encoded_msg: &[u8], idempotency_key: i64) -> PlaintextEnvelope {
        PlaintextEnvelope {
            content: Some(Content::V1(V1 {
                content: encoded_msg.to_vec(),
                idempotency_key: idempotency_key.to_string(),
            })),
        }
    }

    /// Query the database for stored messages. Optionally filtered by time, kind, delivery_status
    /// and limit
    pub fn find_messages(
        &self,
        args: &MsgQueryArgs,
    ) -> Result<Vec<StoredGroupMessage>, GroupError> {
        let conn = self.context().store().conn()?;
        let messages = conn.get_group_messages(&self.group_id, args)?;
        Ok(messages)
    }

    /// Query the database for stored messages. Optionally filtered by time, kind, delivery_status
    /// and limit
    pub fn find_messages_with_reactions(
        &self,
        args: &MsgQueryArgs,
    ) -> Result<Vec<StoredGroupMessageWithReactions>, GroupError> {
        let conn = self.context().store().conn()?;
        let messages = conn.get_group_messages_with_reactions(&self.group_id, args)?;
        Ok(messages)
    }

    pub(crate) fn sync_messages(
        &self,
        sent_after_ns: i64,
    ) -> Result<Vec<StoredGroupMessage>, GroupError> {
        let conn = self.context().store().conn()?;
        let messages = conn.sync_messages(&self.group_id, sent_after_ns)?;
        Ok(messages)
    }

    ///
    /// Add members to the group by account address
    ///
    /// If any existing members have new installations that have not been added or removed, the
    /// group membership will be updated to include those changes as well.
    /// # Returns
    /// - `Ok(UpdateGroupMembershipResult)`: Contains details about the membership changes, including:
    ///   - `added_members`: list of added installations
    ///   - `removed_members`: A list of installations that were removed.
    ///   - `members_with_errors`: A list of members that encountered errors during the update.
    /// - `Err(GroupError)`: If the operation fails due to an error.
    #[tracing::instrument(level = "trace", skip_all)]
    pub async fn add_members(
        &self,
        account_identifiers: &[Identifier],
    ) -> Result<UpdateGroupMembershipResult, GroupError> {
        // Fetch the associated inbox_ids
        let requests = account_identifiers.iter().map(Into::into).collect();
        let inbox_id_map: HashMap<Identifier, String> = self
            .client
            .api()
            .get_inbox_ids(requests)
            .await?
            .into_iter()
            .filter_map(|(k, v)| Some((k.try_into().ok()?, v)))
            .collect();

        let provider = self.mls_provider()?;
        // get current number of users in group
        let member_count = self.members_with_provider(&provider).await?.len();
        if member_count + inbox_id_map.len() > MAX_GROUP_SIZE {
            return Err(GroupError::UserLimitExceeded);
        }

        if inbox_id_map.len() != account_identifiers.len() {
            let found_addresses: HashSet<&Identifier> = inbox_id_map.keys().collect();
            let to_add_hashset = HashSet::from_iter(account_identifiers.iter());

            let missing_addresses = found_addresses.difference(&to_add_hashset);
            return Err(GroupError::AddressNotFound(
                missing_addresses
                    .into_iter()
                    .map(|ident| format!("{ident}"))
                    .collect(),
            ));
        }

        self.add_members_by_inbox_id_with_provider(
            &provider,
            &inbox_id_map.into_values().collect::<Vec<_>>(),
        )
        .await
    }

    #[tracing::instrument(level = "trace", skip_all)]
    pub async fn add_members_by_inbox_id<S: AsIdRef>(
        &self,
        inbox_ids: &[S],
    ) -> Result<UpdateGroupMembershipResult, GroupError> {
        let provider = self.client.mls_provider()?;
        self.add_members_by_inbox_id_with_provider(&provider, inbox_ids)
            .await
    }

    #[tracing::instrument(level = "trace", skip_all)]
    pub async fn add_members_by_inbox_id_with_provider<S: AsIdRef>(
        &self,
        provider: &XmtpOpenMlsProvider,
        inbox_ids: &[S],
    ) -> Result<UpdateGroupMembershipResult, GroupError> {
        self.ensure_not_paused().await?;
        let ids = inbox_ids.iter().map(AsIdRef::as_ref).collect::<Vec<&str>>();
        let intent_data = self
            .get_membership_update_intent(provider, ids.as_slice(), &[])
            .await?;

        // TODO:nm this isn't the best test for whether the request is valid
        // If some existing group member has an update, this will return an intent with changes
        // when we really should return an error
        let ok_result = Ok(UpdateGroupMembershipResult::from(intent_data.clone()));

        if intent_data.is_empty() {
            tracing::warn!("Member already added");
            return ok_result;
        }

        let intent = self.queue_intent(
            provider,
            IntentKind::UpdateGroupMembership,
            intent_data.into(),
            false,
        )?;

        self.sync_until_intent_resolved(provider, intent.id).await?;
        ok_result
    }

    /// Removes members from the group by their account addresses.
    ///
    /// # Arguments
    /// * `client` - The XMTP client.
    /// * `account_addresses_to_remove` - A vector of account addresses to remove from the group.
    ///
    /// # Returns
    /// A `Result` indicating success or failure of the operation.
    pub async fn remove_members(
        &self,
        account_addresses_to_remove: &[Identifier],
    ) -> Result<(), GroupError> {
        let account_addresses_to_remove =
            account_addresses_to_remove.iter().map(Into::into).collect();

        let inbox_id_map = self
            .client
            .api()
            .get_inbox_ids(account_addresses_to_remove)
            .await?;

        let ids = inbox_id_map
            .values()
            .map(AsRef::as_ref)
            .collect::<Vec<&str>>();
        self.remove_members_by_inbox_id(ids.as_slice()).await
    }

    /// Removes members from the group by their inbox IDs.
    ///
    /// # Arguments
    /// * `client` - The XMTP client.
    /// * `inbox_ids` - A vector of inbox IDs to remove from the group.
    ///
    /// # Returns
    /// A `Result` indicating success or failure of the operation.
    pub async fn remove_members_by_inbox_id(
        &self,
        inbox_ids: &[InboxIdRef<'_>],
    ) -> Result<(), GroupError> {
        self.ensure_not_paused().await?;

        let provider = self.client.store().conn()?.into();

        let intent_data = self
            .get_membership_update_intent(&provider, &[], inbox_ids)
            .await?;

        let intent = self.queue_intent(
            &provider,
            IntentKind::UpdateGroupMembership,
            intent_data.into(),
            false,
        )?;

        self.sync_until_intent_resolved(&provider, intent.id).await
    }

    /// Updates the name of the group. Will error if the user does not have the appropriate permissions
    /// to perform these updates.
    pub async fn update_group_name(&self, group_name: String) -> Result<(), GroupError> {
        self.ensure_not_paused().await?;

        if group_name.len() > MAX_GROUP_NAME_LENGTH {
            return Err(GroupError::TooManyCharacters {
                length: MAX_GROUP_NAME_LENGTH,
            });
        }
        let provider = self.client.mls_provider()?;
        if self.metadata(&provider).await?.conversation_type == ConversationType::Dm {
            return Err(GroupError::DmGroupMetadataForbidden);
        }
        let intent_data: Vec<u8> =
            UpdateMetadataIntentData::new_update_group_name(group_name).into();
        let intent =
            self.queue_intent(&provider, IntentKind::MetadataUpdate, intent_data, false)?;

        self.sync_until_intent_resolved(&provider, intent.id).await
    }

    /// Updates min version of the group to match this client's version.
    pub async fn update_group_min_version_to_match_self(&self) -> Result<(), GroupError> {
        self.ensure_not_paused().await?;

        let provider = self.client.mls_provider()?;

        let version = self.client.version_info().pkg_version();
        let intent_data: Vec<u8> =
            UpdateMetadataIntentData::new_update_group_min_version_to_match_self(
                version.to_string(),
            )
            .into();
        let intent =
            self.queue_intent(&provider, IntentKind::MetadataUpdate, intent_data, false)?;

        self.sync_until_intent_resolved(&provider, intent.id).await
    }

    fn min_protocol_version_from_extensions(
        mutable_metadata: GroupMutableMetadata,
    ) -> Option<String> {
        mutable_metadata
            .attributes
            .get(&MetadataField::MinimumSupportedProtocolVersion.to_string())
            .map(|v| v.to_string())
    }

    /// Updates the permission policy of the group. This requires super admin permissions.
    pub async fn update_permission_policy(
        &self,
        permission_update_type: PermissionUpdateType,
        permission_policy: PermissionPolicyOption,
        metadata_field: Option<MetadataField>,
    ) -> Result<(), GroupError> {
        self.ensure_not_paused().await?;

        let provider = self.client.mls_provider()?;
        if self.metadata(&provider).await?.conversation_type == ConversationType::Dm {
            return Err(GroupError::DmGroupMetadataForbidden);
        }
        if permission_update_type == PermissionUpdateType::UpdateMetadata
            && metadata_field.is_none()
        {
            return Err(GroupError::InvalidPermissionUpdate);
        }

        let intent_data: Vec<u8> = UpdatePermissionIntentData::new(
            permission_update_type,
            permission_policy,
            metadata_field.as_ref().map(|field| field.to_string()),
        )
        .into();

        let intent =
            self.queue_intent(&provider, IntentKind::UpdatePermission, intent_data, false)?;

        self.sync_until_intent_resolved(&provider, intent.id).await
    }

    /// Retrieves the group name from the group's mutable metadata extension.
    pub fn group_name(&self, provider: &XmtpOpenMlsProvider) -> Result<String, GroupError> {
        let mutable_metadata = self.mutable_metadata(provider)?;
        match mutable_metadata
            .attributes
            .get(&MetadataField::GroupName.to_string())
        {
            Some(group_name) => Ok(group_name.clone()),
            None => Err(GroupError::GroupMutableMetadata(
                GroupMutableMetadataError::MissingExtension,
            )),
        }
    }

    /// Updates the description of the group.
    pub async fn update_group_description(
        &self,
        group_description: String,
    ) -> Result<(), GroupError> {
        self.ensure_not_paused().await?;

        if group_description.len() > MAX_GROUP_DESCRIPTION_LENGTH {
            return Err(GroupError::TooManyCharacters {
                length: MAX_GROUP_DESCRIPTION_LENGTH,
            });
        }

        let provider = self.client.mls_provider()?;
        if self.metadata(&provider).await?.conversation_type == ConversationType::Dm {
            return Err(GroupError::DmGroupMetadataForbidden);
        }
        let intent_data: Vec<u8> =
            UpdateMetadataIntentData::new_update_group_description(group_description).into();
        let intent =
            self.queue_intent(&provider, IntentKind::MetadataUpdate, intent_data, false)?;

        self.sync_until_intent_resolved(&provider, intent.id).await
    }

    pub fn group_description(&self, provider: &XmtpOpenMlsProvider) -> Result<String, GroupError> {
        let mutable_metadata = self.mutable_metadata(provider)?;
        match mutable_metadata
            .attributes
            .get(&MetadataField::Description.to_string())
        {
            Some(group_description) => Ok(group_description.clone()),
            None => Err(GroupError::GroupMutableMetadata(
                GroupMutableMetadataError::MissingExtension,
            )),
        }
    }

    /// Updates the image URL (square) of the group.
    pub async fn update_group_image_url_square(
        &self,
        group_image_url_square: String,
    ) -> Result<(), GroupError> {
        self.ensure_not_paused().await?;

        if group_image_url_square.len() > MAX_GROUP_IMAGE_URL_LENGTH {
            return Err(GroupError::TooManyCharacters {
                length: MAX_GROUP_IMAGE_URL_LENGTH,
            });
        }

        let provider = self.client.mls_provider()?;
        if self.metadata(&provider).await?.conversation_type == ConversationType::Dm {
            return Err(GroupError::DmGroupMetadataForbidden);
        }
        let intent_data: Vec<u8> =
            UpdateMetadataIntentData::new_update_group_image_url_square(group_image_url_square)
                .into();
        let intent =
            self.queue_intent(&provider, IntentKind::MetadataUpdate, intent_data, false)?;

        self.sync_until_intent_resolved(&provider, intent.id).await
    }

    /// Retrieves the image URL (square) of the group from the group's mutable metadata extension.
    pub fn group_image_url_square(
        &self,
        provider: &XmtpOpenMlsProvider,
    ) -> Result<String, GroupError> {
        let mutable_metadata = self.mutable_metadata(provider)?;
        match mutable_metadata
            .attributes
            .get(&MetadataField::GroupImageUrlSquare.to_string())
        {
            Some(group_image_url_square) => Ok(group_image_url_square.clone()),
            None => Err(GroupError::GroupMutableMetadata(
                GroupMutableMetadataError::MissingExtension,
            )),
        }
    }

    pub async fn update_conversation_message_disappearing_settings(
        &self,
        settings: MessageDisappearingSettings,
    ) -> Result<(), GroupError> {
        self.ensure_not_paused().await?;

        let provider = self.client.mls_provider()?;

        self.update_conversation_message_disappear_from_ns(&provider, settings.from_ns)
            .await?;
        self.update_conversation_message_disappear_in_ns(&provider, settings.in_ns)
            .await
    }

    pub async fn remove_conversation_message_disappearing_settings(
        &self,
    ) -> Result<(), GroupError> {
        self.ensure_not_paused().await?;

        self.update_conversation_message_disappearing_settings(
            MessageDisappearingSettings::default(),
        )
        .await
    }

    async fn update_conversation_message_disappear_from_ns(
        &self,
        provider: &XmtpOpenMlsProvider,
        expire_from_ms: i64,
    ) -> Result<(), GroupError> {
        self.ensure_not_paused().await?;

        let intent_data: Vec<u8> =
            UpdateMetadataIntentData::new_update_conversation_message_disappear_from_ns(
                expire_from_ms,
            )
            .into();
        let intent = self.queue_intent(provider, IntentKind::MetadataUpdate, intent_data, false)?;
        self.sync_until_intent_resolved(provider, intent.id).await
    }

    async fn update_conversation_message_disappear_in_ns(
        &self,
        provider: &XmtpOpenMlsProvider,
        expire_in_ms: i64,
    ) -> Result<(), GroupError> {
        self.ensure_not_paused().await?;

        let intent_data: Vec<u8> =
            UpdateMetadataIntentData::new_update_conversation_message_disappear_in_ns(expire_in_ms)
                .into();
        let intent = self.queue_intent(provider, IntentKind::MetadataUpdate, intent_data, false)?;
        self.sync_until_intent_resolved(provider, intent.id).await
    }

    /// If group is not paused, will return None, otherwise will return the version that the group is paused for
    pub fn paused_for_version(
        &self,
        provider: &XmtpOpenMlsProvider,
    ) -> Result<Option<String>, GroupError> {
        let paused_for_version = provider
            .conn_ref()
            .get_group_paused_version(&self.group_id)?;
        Ok(paused_for_version)
    }

    async fn ensure_not_paused(&self) -> Result<(), GroupError> {
        let conn = self.context().store().conn()?;
        let provider = XmtpOpenMlsProvider::from(conn);
        if let Some(min_version) = provider
            .conn_ref()
            .get_group_paused_version(&self.group_id)?
        {
            Err(GroupError::GroupPausedUntilUpdate(min_version))
        } else {
            Ok(())
        }
    }

    pub fn conversation_message_disappearing_settings(
        &self,
        provider: &XmtpOpenMlsProvider,
    ) -> Result<MessageDisappearingSettings, GroupError> {
        Self::conversation_message_disappearing_settings_from_extensions(
            self.mutable_metadata(provider)?,
        )
    }

    pub fn conversation_message_disappearing_settings_from_extensions(
        mutable_metadata: GroupMutableMetadata,
    ) -> Result<MessageDisappearingSettings, GroupError> {
        let disappear_from_ns = mutable_metadata
            .attributes
            .get(&MetadataField::MessageDisappearFromNS.to_string());
        let disappear_in_ns = mutable_metadata
            .attributes
            .get(&MetadataField::MessageDisappearInNS.to_string());

        if let (Some(Ok(message_disappear_from_ns)), Some(Ok(message_disappear_in_ns))) = (
            disappear_from_ns.map(|s| s.parse::<i64>()),
            disappear_in_ns.map(|s| s.parse::<i64>()),
        ) {
            Ok(MessageDisappearingSettings::new(
                message_disappear_from_ns,
                message_disappear_in_ns,
            ))
        } else {
            Err(GroupError::GroupMetadata(
                GroupMetadataError::MissingExtension,
            ))
        }
    }

    /// Retrieves the admin list of the group from the group's mutable metadata extension.
    pub fn admin_list(&self, provider: &XmtpOpenMlsProvider) -> Result<Vec<String>, GroupError> {
        let mutable_metadata = self.mutable_metadata(provider)?;
        Ok(mutable_metadata.admin_list)
    }

    /// Retrieves the super admin list of the group from the group's mutable metadata extension.
    pub fn super_admin_list(
        &self,
        provider: &XmtpOpenMlsProvider,
    ) -> Result<Vec<String>, GroupError> {
        let mutable_metadata = self.mutable_metadata(provider)?;
        Ok(mutable_metadata.super_admin_list)
    }

    /// Checks if the given inbox ID is an admin of the group at the most recently synced epoch.
    pub fn is_admin(
        &self,
        inbox_id: String,
        provider: &XmtpOpenMlsProvider,
    ) -> Result<bool, GroupError> {
        let mutable_metadata = self.mutable_metadata(provider)?;
        Ok(mutable_metadata.admin_list.contains(&inbox_id))
    }

    /// Checks if the given inbox ID is a super admin of the group at the most recently synced epoch.
    pub fn is_super_admin(
        &self,
        inbox_id: String,
        provider: &XmtpOpenMlsProvider,
    ) -> Result<bool, GroupError> {
        let mutable_metadata = self.mutable_metadata(provider)?;
        Ok(mutable_metadata.super_admin_list.contains(&inbox_id))
    }

    /// Retrieves the conversation type of the group from the group's metadata extension.
    pub async fn conversation_type(
        &self,
        provider: &XmtpOpenMlsProvider,
    ) -> Result<ConversationType, GroupError> {
        let metadata = self.metadata(provider).await?;
        Ok(metadata.conversation_type)
    }

    /// Updates the admin list of the group and syncs the changes to the network.
    pub async fn update_admin_list(
        &self,
        action_type: UpdateAdminListType,
        inbox_id: String,
    ) -> Result<(), GroupError> {
        let provider = self.client.mls_provider()?;
        if self.metadata(&provider).await?.conversation_type == ConversationType::Dm {
            return Err(GroupError::DmGroupMetadataForbidden);
        }
        let intent_action_type = match action_type {
            UpdateAdminListType::Add => AdminListActionType::Add,
            UpdateAdminListType::Remove => AdminListActionType::Remove,
            UpdateAdminListType::AddSuper => AdminListActionType::AddSuper,
            UpdateAdminListType::RemoveSuper => AdminListActionType::RemoveSuper,
        };
        let intent_data: Vec<u8> =
            UpdateAdminListIntentData::new(intent_action_type, inbox_id).into();
        let intent =
            self.queue_intent(&provider, IntentKind::UpdateAdminList, intent_data, false)?;

        self.sync_until_intent_resolved(&provider, intent.id).await
    }

    /// Find the `inbox_id` of the group member who added the member to the group
    pub fn added_by_inbox_id(&self) -> Result<String, GroupError> {
        let conn = self.context().store().conn()?;
        let group = conn
            .find_group(&self.group_id)?
            .ok_or_else(|| NotFound::GroupById(self.group_id.clone()))?;
        Ok(group.added_by_inbox_id)
    }

    /// Find the `inbox_id` of the group member who is the peer of this dm
    pub fn dm_inbox_id(&self) -> Result<String, GroupError> {
        let conn = self.context().store().conn()?;
        let group = conn
            .find_group(&self.group_id)?
            .ok_or_else(|| NotFound::GroupById(self.group_id.clone()))?;
        let inbox_id = self.client.inbox_id();
        let dm_id = &group
            .dm_id
            .ok_or_else(|| NotFound::GroupById(self.group_id.clone()))?;
        Ok(dm_id.other_inbox_id(inbox_id))
    }

    /// Find the `consent_state` of the group
    pub fn consent_state(&self) -> Result<ConsentState, GroupError> {
        let conn = self.context().store().conn()?;
        let record = conn.get_consent_record(
            hex::encode(self.group_id.clone()),
            ConsentType::ConversationId,
        )?;

        match record {
            Some(rec) => Ok(rec.state),
            None => Ok(ConsentState::Unknown),
        }
    }

    pub fn update_consent_state(&self, state: ConsentState) -> Result<(), GroupError> {
        let conn = self.context().store().conn()?;

        let consent_record = StoredConsentRecord::new(
            ConsentType::ConversationId,
            state,
            hex::encode(self.group_id.clone()),
        );
        let new_records: Vec<_> = conn
            .insert_or_replace_consent_records(&[consent_record.clone()])?
            .into_iter()
            .map(UserPreferenceUpdate::ConsentUpdate)
            .collect();

<<<<<<< HEAD
        if !new_records.is_empty() && self.client.device_sync_server_url().is_some() {
            // Dispatch an update event so it can be synced across devices
            let _ = self.client.local_events().send(LocalEvents::SyncEvent(
                SyncEvent::PreferencesOutgoing(new_records),
            ));
        }
=======
        // Dispatch an update event so it can be synced across devices
        let _ = self
            .client
            .local_events()
            .send(LocalEvents::OutgoingPreferenceUpdates(new_records));
>>>>>>> 77f287cb

        Ok(())
    }

    /// Get the current epoch number of the group.
    pub async fn epoch(&self, provider: &XmtpOpenMlsProvider) -> Result<u64, GroupError> {
        self.load_mls_group_with_lock_async(provider, |mls_group| {
            futures::future::ready(Ok(mls_group.epoch().as_u64()))
        })
        .await
    }

    /// Update this installation's leaf key in the group by creating a key update commit
    pub async fn key_update(&self) -> Result<(), GroupError> {
        let provider = self.client.mls_provider()?;
        let intent = self.queue_intent(&provider, IntentKind::KeyUpdate, vec![], false)?;
        self.sync_until_intent_resolved(&provider, intent.id).await
    }

    /// Checks if the current user is active in the group.
    ///
    /// If the current user has been kicked out of the group, `is_active` will return `false`
    pub fn is_active(&self, provider: &XmtpOpenMlsProvider) -> Result<bool, GroupError> {
        // Restored groups that are not yet added are inactive
        let Some(stored_group) = provider.conn_ref().find_group(&self.group_id)? else {
            return Err(GroupError::NotFound(NotFound::GroupById(
                self.group_id.clone(),
            )));
        };
        if matches!(
            stored_group.membership_state,
            GroupMembershipState::Restored
        ) {
            return Ok(false);
        }

        self.load_mls_group_with_lock(provider, |mls_group| Ok(mls_group.is_active()))
    }

    /// Get the `GroupMetadata` of the group.
    pub async fn metadata(
        &self,
        provider: &XmtpOpenMlsProvider,
    ) -> Result<GroupMetadata, GroupError> {
        self.load_mls_group_with_lock_async(provider, |mls_group| {
            futures::future::ready(extract_group_metadata(&mls_group).map_err(Into::into))
        })
        .await
    }

    /// Get the `GroupMutableMetadata` of the group.
    pub fn mutable_metadata(
        &self,
        provider: &XmtpOpenMlsProvider,
    ) -> Result<GroupMutableMetadata, GroupError> {
        self.load_mls_group_with_lock(provider, |mls_group| {
            Ok(GroupMutableMetadata::try_from(&mls_group)?)
        })
    }

    pub fn permissions(&self) -> Result<GroupMutablePermissions, GroupError> {
        let provider = self.mls_provider()?;

        self.load_mls_group_with_lock(&provider, |mls_group| {
            Ok(extract_group_permissions(&mls_group)?)
        })
    }

    /// Used for testing that dm group validation works as expected.
    ///
    /// See the `test_validate_dm_group` test function for more details.
    #[cfg(test)]
    pub fn create_test_dm_group(
        client: Arc<ScopedClient>,
        dm_target_inbox_id: InboxId,
        custom_protected_metadata: Option<Extension>,
        custom_mutable_metadata: Option<Extension>,
        custom_group_membership: Option<Extension>,
        custom_mutable_permissions: Option<PolicySet>,
        opts: DMMetadataOptions,
    ) -> Result<Self, GroupError> {
        let context = client.context();
        let conn = context.store().conn()?;
        let provider = XmtpOpenMlsProvider::new(conn);

        let protected_metadata = custom_protected_metadata.unwrap_or_else(|| {
            build_dm_protected_metadata_extension(context.inbox_id(), dm_target_inbox_id.clone())
                .unwrap()
        });
        let mutable_metadata = custom_mutable_metadata.unwrap_or_else(|| {
            build_dm_mutable_metadata_extension_default(
                context.inbox_id(),
                &dm_target_inbox_id,
                opts,
            )
            .unwrap()
        });
        let group_membership = custom_group_membership
            .unwrap_or_else(|| build_starting_group_membership_extension(context.inbox_id(), 0));
        let mutable_permissions = custom_mutable_permissions.unwrap_or_else(PolicySet::new_dm);
        let mutable_permission_extension =
            build_mutable_permissions_extension(mutable_permissions)?;

        let group_config = build_group_config(
            protected_metadata,
            mutable_metadata,
            group_membership,
            mutable_permission_extension,
        )?;

        let mls_group = OpenMlsGroup::new(
            &provider,
            &context.identity.installation_keys,
            &group_config,
            CredentialWithKey {
                credential: context.identity.credential(),
                signature_key: context.identity.installation_keys.public_slice().into(),
            },
        )?;

        let group_id = mls_group.group_id().to_vec();
        let stored_group = StoredGroup::builder()
            .id(group_id.clone())
            .created_at_ns(now_ns())
            .membership_state(GroupMembershipState::Allowed)
            .added_by_inbox_id(context.inbox_id().to_string())
            .dm_id(Some(
                DmMembers {
                    member_one_inbox_id: client.inbox_id().to_string(),
                    member_two_inbox_id: dm_target_inbox_id,
                }
                .to_string(),
            ))
            .build()?;

        stored_group.store(provider.conn_ref())?;
        Ok(Self::new_from_arc(
            client,
            group_id,
            stored_group.created_at_ns,
        ))
    }
}

fn build_protected_metadata_extension(
    creator_inbox_id: &str,
    conversation_type: ConversationType,
) -> Result<Extension, GroupError> {
    let metadata = GroupMetadata::new(conversation_type, creator_inbox_id.to_string(), None);
    let protected_metadata = Metadata::new(metadata.try_into()?);

    Ok(Extension::ImmutableMetadata(protected_metadata))
}

fn build_dm_protected_metadata_extension(
    creator_inbox_id: &str,
    dm_inbox_id: InboxId,
) -> Result<Extension, GroupError> {
    let dm_members = Some(DmMembers {
        member_one_inbox_id: creator_inbox_id.to_string(),
        member_two_inbox_id: dm_inbox_id,
    });

    let metadata = GroupMetadata::new(
        ConversationType::Dm,
        creator_inbox_id.to_string(),
        dm_members,
    );
    let protected_metadata = Metadata::new(metadata.try_into()?);

    Ok(Extension::ImmutableMetadata(protected_metadata))
}

fn build_mutable_permissions_extension(policies: PolicySet) -> Result<Extension, GroupError> {
    let permissions: Vec<u8> = GroupMutablePermissions::new(policies).try_into()?;
    let unknown_gc_extension = UnknownExtension(permissions);

    Ok(Extension::Unknown(
        GROUP_PERMISSIONS_EXTENSION_ID,
        unknown_gc_extension,
    ))
}

pub fn build_mutable_metadata_extension_default(
    creator_inbox_id: &str,
    opts: GroupMetadataOptions,
) -> Result<Extension, GroupError> {
    let mutable_metadata: Vec<u8> =
        GroupMutableMetadata::new_default(creator_inbox_id.to_string(), opts).try_into()?;
    let unknown_gc_extension = UnknownExtension(mutable_metadata);

    Ok(Extension::Unknown(
        MUTABLE_METADATA_EXTENSION_ID,
        unknown_gc_extension,
    ))
}

pub fn build_dm_mutable_metadata_extension_default(
    creator_inbox_id: &str,
    dm_target_inbox_id: &str,
    opts: DMMetadataOptions,
) -> Result<Extension, GroupError> {
    let mutable_metadata: Vec<u8> = GroupMutableMetadata::new_dm_default(
        creator_inbox_id.to_string(),
        dm_target_inbox_id,
        opts,
    )
    .try_into()?;
    let unknown_gc_extension = UnknownExtension(mutable_metadata);

    Ok(Extension::Unknown(
        MUTABLE_METADATA_EXTENSION_ID,
        unknown_gc_extension,
    ))
}

#[tracing::instrument(level = "trace", skip_all)]
pub fn build_extensions_for_metadata_update(
    group: &OpenMlsGroup,
    field_name: String,
    field_value: String,
) -> Result<Extensions, GroupError> {
    let existing_metadata: GroupMutableMetadata = group.try_into()?;
    let mut attributes = existing_metadata.attributes.clone();
    attributes.insert(field_name, field_value);
    let new_mutable_metadata: Vec<u8> = GroupMutableMetadata::new(
        attributes,
        existing_metadata.admin_list,
        existing_metadata.super_admin_list,
    )
    .try_into()?;
    let unknown_gc_extension = UnknownExtension(new_mutable_metadata);
    let extension = Extension::Unknown(MUTABLE_METADATA_EXTENSION_ID, unknown_gc_extension);
    let mut extensions = group.extensions().clone();
    extensions.add_or_replace(extension);
    Ok(extensions)
}

#[tracing::instrument(level = "trace", skip_all)]
pub fn build_extensions_for_permissions_update(
    group: &OpenMlsGroup,
    update_permissions_intent: UpdatePermissionIntentData,
) -> Result<Extensions, GroupError> {
    let existing_permissions: GroupMutablePermissions = group.try_into()?;
    let existing_policy_set = existing_permissions.policies.clone();
    let new_policy_set = match update_permissions_intent.update_type {
        PermissionUpdateType::AddMember => PolicySet::new(
            update_permissions_intent.policy_option.into(),
            existing_policy_set.remove_member_policy,
            existing_policy_set.update_metadata_policy,
            existing_policy_set.add_admin_policy,
            existing_policy_set.remove_admin_policy,
            existing_policy_set.update_permissions_policy,
        ),
        PermissionUpdateType::RemoveMember => PolicySet::new(
            existing_policy_set.add_member_policy,
            update_permissions_intent.policy_option.into(),
            existing_policy_set.update_metadata_policy,
            existing_policy_set.add_admin_policy,
            existing_policy_set.remove_admin_policy,
            existing_policy_set.update_permissions_policy,
        ),
        PermissionUpdateType::AddAdmin => PolicySet::new(
            existing_policy_set.add_member_policy,
            existing_policy_set.remove_member_policy,
            existing_policy_set.update_metadata_policy,
            update_permissions_intent.policy_option.into(),
            existing_policy_set.remove_admin_policy,
            existing_policy_set.update_permissions_policy,
        ),
        PermissionUpdateType::RemoveAdmin => PolicySet::new(
            existing_policy_set.add_member_policy,
            existing_policy_set.remove_member_policy,
            existing_policy_set.update_metadata_policy,
            existing_policy_set.add_admin_policy,
            update_permissions_intent.policy_option.into(),
            existing_policy_set.update_permissions_policy,
        ),
        PermissionUpdateType::UpdateMetadata => {
            let mut metadata_policy = existing_policy_set.update_metadata_policy.clone();
            metadata_policy.insert(
                update_permissions_intent.metadata_field_name.ok_or(
                    GroupError::MissingMetadataField {
                        name: "metadata_field_name".into(),
                    },
                )?,
                update_permissions_intent.policy_option.into(),
            );
            PolicySet::new(
                existing_policy_set.add_member_policy,
                existing_policy_set.remove_member_policy,
                metadata_policy,
                existing_policy_set.add_admin_policy,
                existing_policy_set.remove_admin_policy,
                existing_policy_set.update_permissions_policy,
            )
        }
    };
    let new_group_permissions: Vec<u8> = GroupMutablePermissions::new(new_policy_set).try_into()?;
    let unknown_gc_extension = UnknownExtension(new_group_permissions);
    let extension = Extension::Unknown(GROUP_PERMISSIONS_EXTENSION_ID, unknown_gc_extension);
    let mut extensions = group.extensions().clone();
    extensions.add_or_replace(extension);
    Ok(extensions)
}

#[tracing::instrument(level = "trace", skip_all)]
pub fn build_extensions_for_admin_lists_update(
    group: &OpenMlsGroup,
    admin_lists_update: UpdateAdminListIntentData,
) -> Result<Extensions, GroupError> {
    let existing_metadata: GroupMutableMetadata = group.try_into()?;
    let attributes = existing_metadata.attributes.clone();
    let mut admin_list = existing_metadata.admin_list;
    let mut super_admin_list = existing_metadata.super_admin_list;
    match admin_lists_update.action_type {
        AdminListActionType::Add => {
            if !admin_list.contains(&admin_lists_update.inbox_id) {
                admin_list.push(admin_lists_update.inbox_id);
            }
        }
        AdminListActionType::Remove => admin_list.retain(|x| x != &admin_lists_update.inbox_id),
        AdminListActionType::AddSuper => {
            if !super_admin_list.contains(&admin_lists_update.inbox_id) {
                super_admin_list.push(admin_lists_update.inbox_id);
            }
        }
        AdminListActionType::RemoveSuper => {
            super_admin_list.retain(|x| x != &admin_lists_update.inbox_id)
        }
    }
    let new_mutable_metadata: Vec<u8> =
        GroupMutableMetadata::new(attributes, admin_list, super_admin_list).try_into()?;
    let unknown_gc_extension = UnknownExtension(new_mutable_metadata);
    let extension = Extension::Unknown(MUTABLE_METADATA_EXTENSION_ID, unknown_gc_extension);
    let mut extensions = group.extensions().clone();
    extensions.add_or_replace(extension);
    Ok(extensions)
}

pub fn build_starting_group_membership_extension(inbox_id: &str, sequence_id: u64) -> Extension {
    let mut group_membership = GroupMembership::new();
    group_membership.add(inbox_id.to_string(), sequence_id);
    build_group_membership_extension(&group_membership)
}

pub fn build_group_membership_extension(group_membership: &GroupMembership) -> Extension {
    let unknown_gc_extension = UnknownExtension(group_membership.into());

    Extension::Unknown(GROUP_MEMBERSHIP_EXTENSION_ID, unknown_gc_extension)
}

fn build_group_config(
    protected_metadata_extension: Extension,
    mutable_metadata_extension: Extension,
    group_membership_extension: Extension,
    mutable_permission_extension: Extension,
) -> Result<MlsGroupCreateConfig, GroupError> {
    let required_extension_types = &[
        ExtensionType::Unknown(GROUP_MEMBERSHIP_EXTENSION_ID),
        ExtensionType::Unknown(MUTABLE_METADATA_EXTENSION_ID),
        ExtensionType::Unknown(GROUP_PERMISSIONS_EXTENSION_ID),
        ExtensionType::ImmutableMetadata,
        ExtensionType::LastResort,
        ExtensionType::ApplicationId,
    ];

    let required_proposal_types = &[ProposalType::GroupContextExtensions];

    let capabilities = Capabilities::new(
        None,
        None,
        Some(required_extension_types),
        Some(required_proposal_types),
        None,
    );
    let credentials = &[CredentialType::Basic];

    let required_capabilities =
        Extension::RequiredCapabilities(RequiredCapabilitiesExtension::new(
            required_extension_types,
            required_proposal_types,
            credentials,
        ));

    let extensions = Extensions::from_vec(vec![
        protected_metadata_extension,
        mutable_metadata_extension,
        group_membership_extension,
        mutable_permission_extension,
        required_capabilities,
    ])?;

    Ok(MlsGroupCreateConfig::builder()
        .with_group_context_extensions(extensions)?
        .capabilities(capabilities)
        .ciphersuite(CIPHERSUITE)
        .wire_format_policy(WireFormatPolicy::default())
        .max_past_epochs(MAX_PAST_EPOCHS)
        .use_ratchet_tree_extension(true)
        .build())
}

/**
 * Ensures that the membership in the MLS tree matches the inboxes specified in the `GroupMembership` extension.
 */
async fn validate_initial_group_membership(
    client: impl ScopedGroupClient,
    conn: &DbConnection,
    staged_welcome: &StagedWelcome,
) -> Result<(), GroupError> {
    tracing::info!("Validating initial group membership");
    let extensions = staged_welcome.public_group().group_context().extensions();
    let membership = extract_group_membership(extensions)?;
    let needs_update = conn.filter_inbox_ids_needing_updates(membership.to_filters().as_slice())?;
    if !needs_update.is_empty() {
        let ids = needs_update.iter().map(AsRef::as_ref).collect::<Vec<_>>();
        load_identity_updates(client.api(), conn, ids.as_slice()).await?;
    }

    let mut expected_installation_ids = HashSet::<Vec<u8>>::new();

    let futures: Vec<_> = membership
        .members
        .iter()
        .map(|(inbox_id, sequence_id)| {
            client.get_association_state(conn, inbox_id, Some(*sequence_id as i64))
        })
        .collect();

    let results = futures::future::try_join_all(futures).await?;

    for association_state in results {
        expected_installation_ids.extend(association_state.installation_ids());
    }

    let actual_installation_ids: HashSet<Vec<u8>> = staged_welcome
        .public_group()
        .members()
        .map(|member| member.signature_key)
        .collect();

    // exclude failed installations
    expected_installation_ids.retain(|id| !membership.failed_installations.contains(id));

    if expected_installation_ids != actual_installation_ids {
        return Err(GroupError::InvalidGroupMembership);
    }

    tracing::info!("Group membership validated");

    Ok(())
}

fn validate_dm_group(
    client: impl ScopedGroupClient,
    mls_group: &OpenMlsGroup,
    added_by_inbox: &str,
) -> Result<(), GroupError> {
    // Validate dm specific immutable metadata
    let metadata = extract_group_metadata(mls_group)?;

    // 1) Check if the conversation type is DM
    if metadata.conversation_type != ConversationType::Dm {
        return Err(GroupError::Generic(
            "Invalid conversation type for DM group".to_string(),
        ));
    }

    // 2) If `dm_members` is not set, return an error immediately
    let dm_members = match &metadata.dm_members {
        Some(dm) => dm,
        None => {
            return Err(GroupError::Generic(
                "DM group must have DmMembers set".to_string(),
            ));
        }
    };

    // 3) If the inbox that added this group is our inbox, make sure that
    //    one of the `dm_members` is our inbox id
    if added_by_inbox == client.inbox_id() {
        if !(dm_members.member_one_inbox_id == client.inbox_id()
            || dm_members.member_two_inbox_id == client.inbox_id())
        {
            return Err(GroupError::Generic(
                "DM group must have our inbox as one of the dm members".to_string(),
            ));
        }
        return Ok(());
    }

    // 4) Otherwise, make sure one of the `dm_members` is ours, and the other is `added_by_inbox`
    let is_expected_pair = (dm_members.member_one_inbox_id == added_by_inbox
        && dm_members.member_two_inbox_id == client.inbox_id())
        || (dm_members.member_one_inbox_id == client.inbox_id()
            && dm_members.member_two_inbox_id == added_by_inbox);

    if !is_expected_pair {
        return Err(GroupError::Generic(
            "DM members do not match expected inboxes".to_string(),
        ));
    }

    // Validate mutable metadata
    let mutable_metadata: GroupMutableMetadata = mls_group.try_into()?;

    // Check if the admin list and super admin list are empty
    if !mutable_metadata.admin_list.is_empty() || !mutable_metadata.super_admin_list.is_empty() {
        return Err(GroupError::Generic(
            "DM group must have empty admin and super admin lists".to_string(),
        ));
    }

    // Validate permissions so no one adds us to a dm that they can unexpectedly add another member to
    // Note: we don't validate mutable metadata permissions, because they don't affect group membership
    let permissions = extract_group_permissions(mls_group)?;
    let expected_permissions = GroupMutablePermissions::new(PolicySet::new_dm());

    if permissions.policies.add_member_policy != expected_permissions.policies.add_member_policy
        && permissions.policies.remove_member_policy
            != expected_permissions.policies.remove_member_policy
        && permissions.policies.add_admin_policy != expected_permissions.policies.add_admin_policy
        && permissions.policies.remove_admin_policy
            != expected_permissions.policies.remove_admin_policy
        && permissions.policies.update_permissions_policy
            != expected_permissions.policies.update_permissions_policy
    {
        return Err(GroupError::Generic(
            "Invalid permissions for DM group".to_string(),
        ));
    }

    Ok(())
}

#[cfg(test)]
pub(crate) mod tests {
    #[cfg(target_arch = "wasm32")]
    wasm_bindgen_test::wasm_bindgen_test_configure!(run_in_dedicated_worker);

    #[cfg(not(target_arch = "wasm32"))]
    use crate::groups::scoped_client::ScopedGroupClient;
    use crate::utils::Tester;
    use diesel::connection::SimpleConnection;
    use diesel::{ExpressionMethods, QueryDsl, RunQueryDsl};
    use futures::future::join_all;
    use prost::Message;
    use std::sync::Arc;
    use wasm_bindgen_test::wasm_bindgen_test;
    use xmtp_common::time::now_ns;
    use xmtp_common::{assert_err, assert_ok};
    use xmtp_content_types::{group_updated::GroupUpdatedCodec, ContentCodec};
    use xmtp_cryptography::utils::generate_local_wallet;
    use xmtp_id::associations::test_utils::WalletTestExt;
    use xmtp_id::associations::Identifier;
    use xmtp_proto::xmtp::mls::api::v1::group_message::Version;
    use xmtp_proto::xmtp::mls::message_contents::EncodedContent;

    use super::{group_permissions::PolicySet, DMMetadataOptions, MlsGroup};
    use crate::groups::group_mutable_metadata::MessageDisappearingSettings;
    use crate::groups::{
        MAX_GROUP_DESCRIPTION_LENGTH, MAX_GROUP_IMAGE_URL_LENGTH, MAX_GROUP_NAME_LENGTH,
    };
    use crate::{
        builder::ClientBuilder,
        groups::{
            build_dm_protected_metadata_extension, build_mutable_metadata_extension_default,
            build_protected_metadata_extension,
            group_metadata::GroupMetadata,
            group_mutable_metadata::MetadataField,
            intents::{PermissionPolicyOption, PermissionUpdateType},
            members::{GroupMember, PermissionLevel},
            mls_sync::GroupMessageProcessingError,
            validate_dm_group, DeliveryStatus, GroupError, GroupMetadataOptions,
            PreconfiguredPolicies, UpdateAdminListType,
        },
        utils::test::FullXmtpClient,
    };
    use xmtp_common::StreamHandle as _;
    use xmtp_db::group::StoredGroup;
    use xmtp_db::schema::groups;
    use xmtp_db::{
        consent_record::ConsentState,
        group::{ConversationType, GroupQueryArgs},
        group_intent::{IntentKind, IntentState},
        group_message::{GroupMessageKind, MsgQueryArgs, StoredGroupMessage},
        xmtp_openmls_provider::XmtpOpenMlsProvider,
    };

    async fn receive_group_invite(client: &FullXmtpClient) -> MlsGroup<FullXmtpClient> {
        client
            .sync_welcomes(&client.mls_provider().unwrap())
            .await
            .unwrap();
        let mut groups = client.find_groups(GroupQueryArgs::default()).unwrap();

        groups.remove(0)
    }

    async fn get_latest_message(group: &MlsGroup<FullXmtpClient>) -> StoredGroupMessage {
        group.sync().await.unwrap();
        let mut messages = group.find_messages(&MsgQueryArgs::default()).unwrap();
        messages.pop().unwrap()
    }

    // Adds a member to the group without the usual validations on group membership
    // Used for testing adversarial scenarios
    #[cfg(not(target_arch = "wasm32"))]
    async fn force_add_member(
        sender_client: &FullXmtpClient,
        new_member_client: &FullXmtpClient,
        sender_group: &MlsGroup<FullXmtpClient>,
        sender_mls_group: &mut openmls::prelude::MlsGroup,
        sender_provider: &XmtpOpenMlsProvider,
    ) {
        use super::intents::{Installation, SendWelcomesAction};
        use openmls::prelude::tls_codec::Serialize;
        let new_member_provider = new_member_client.mls_provider().unwrap();

        let key_package = new_member_client
            .identity()
            .new_key_package(&new_member_provider)
            .unwrap();
        let hpke_init_key = key_package.hpke_init_key().as_slice().to_vec();
        let (commit, welcome, _) = sender_mls_group
            .add_members(
                sender_provider,
                &sender_client.identity().installation_keys,
                &[key_package],
            )
            .unwrap();
        let serialized_commit = commit.tls_serialize_detached().unwrap();
        let serialized_welcome = welcome.tls_serialize_detached().unwrap();
        let send_welcomes_action = SendWelcomesAction::new(
            vec![Installation {
                installation_key: new_member_client.installation_public_key().into(),
                hpke_public_key: hpke_init_key,
            }],
            serialized_welcome,
        );
        let messages = sender_group
            .prepare_group_messages(vec![(serialized_commit.as_slice(), false)])
            .unwrap();
        sender_client
            .api_client
            .send_group_messages(messages)
            .await
            .unwrap();
        sender_group
            .send_welcomes(send_welcomes_action)
            .await
            .unwrap();
    }

    #[xmtp_common::test]
    async fn test_send_message() {
        let wallet = generate_local_wallet();
        let client = ClientBuilder::new_test_client(&wallet).await;
        let group = client
            .create_group(None, GroupMetadataOptions::default())
            .expect("create group");
        group.send_message(b"hello").await.expect("send message");

        let messages = client
            .api_client
            .query_group_messages(group.group_id, None)
            .await
            .expect("read topic");
        assert_eq!(messages.len(), 2);
    }

    #[xmtp_common::test]
    async fn test_receive_self_message() {
        let wallet = generate_local_wallet();
        let client = ClientBuilder::new_test_client(&wallet).await;
        let group = client
            .create_group(None, GroupMetadataOptions::default())
            .expect("create group");
        let msg = b"hello";
        group.send_message(msg).await.expect("send message");

        group
            .receive(&client.store().conn().unwrap().into())
            .await
            .unwrap();
        // Check for messages
        let messages = group.find_messages(&MsgQueryArgs::default()).unwrap();
        assert_eq!(messages.len(), 1);
        assert_eq!(messages.first().unwrap().decrypted_message_bytes, msg);
    }

    #[xmtp_common::test]
    async fn test_receive_message_from_other() {
        let alix = ClientBuilder::new_test_client(&generate_local_wallet()).await;
        let bo = ClientBuilder::new_test_client(&generate_local_wallet()).await;
        let alix_group = alix
            .create_group(None, GroupMetadataOptions::default())
            .expect("create group");
        alix_group
            .add_members_by_inbox_id(&[bo.inbox_id()])
            .await
            .unwrap();
        let alix_message = b"hello from alix";
        alix_group
            .send_message(alix_message)
            .await
            .expect("send message");

        let bo_group = receive_group_invite(&bo).await;
        let message = get_latest_message(&bo_group).await;
        assert_eq!(message.decrypted_message_bytes, alix_message);

        let bo_message = b"hello from bo";
        bo_group
            .send_message(bo_message)
            .await
            .expect("send message");

        let message = get_latest_message(&alix_group).await;
        assert_eq!(message.decrypted_message_bytes, bo_message);
    }

    // Test members function from non group creator
    #[xmtp_common::test]
    async fn test_members_func_from_non_creator() {
        let amal = ClientBuilder::new_test_client(&generate_local_wallet()).await;
        let bola = ClientBuilder::new_test_client(&generate_local_wallet()).await;

        let amal_group = amal
            .create_group(None, GroupMetadataOptions::default())
            .unwrap();
        amal_group
            .add_members_by_inbox_id(&[bola.inbox_id()])
            .await
            .unwrap();

        // Get bola's version of the same group
        let bola_groups = bola
            .sync_welcomes(&bola.mls_provider().unwrap())
            .await
            .unwrap();
        let bola_group = bola_groups.first().unwrap();

        // Call sync for both
        amal_group.sync().await.unwrap();
        bola_group.sync().await.unwrap();

        // Verify bola can see the group name
        let bola_group_name = bola_group
            .group_name(&bola_group.mls_provider().unwrap())
            .unwrap();
        assert_eq!(bola_group_name, "");

        // Check if both clients can see the members correctly
        let amal_members: Vec<GroupMember> = amal_group.members().await.unwrap();
        let bola_members: Vec<GroupMember> = bola_group.members().await.unwrap();

        assert_eq!(amal_members.len(), 2);
        assert_eq!(bola_members.len(), 2);

        for member in &amal_members {
            if member.inbox_id == amal.inbox_id() {
                assert_eq!(
                    member.permission_level,
                    PermissionLevel::SuperAdmin,
                    "Amal should be a super admin"
                );
            } else if member.inbox_id == bola.inbox_id() {
                assert_eq!(
                    member.permission_level,
                    PermissionLevel::Member,
                    "Bola should be a member"
                );
            }
        }
    }

    // Amal and Bola will both try and add Charlie from the same epoch.
    // The group should resolve to a consistent state
    #[xmtp_common::test]
    async fn test_add_member_conflict() {
        let amal = ClientBuilder::new_test_client(&generate_local_wallet()).await;
        let bola = ClientBuilder::new_test_client(&generate_local_wallet()).await;
        let charlie = ClientBuilder::new_test_client(&generate_local_wallet()).await;

        let amal_group = amal
            .create_group(None, GroupMetadataOptions::default())
            .unwrap();
        // Add bola
        amal_group
            .add_members_by_inbox_id(&[bola.inbox_id()])
            .await
            .unwrap();

        // Get bola's version of the same group
        let bola_groups = bola
            .sync_welcomes(&bola.mls_provider().unwrap())
            .await
            .unwrap();
        let bola_group = bola_groups.first().unwrap();
        bola_group.sync().await.unwrap();

        tracing::info!("Adding charlie from amal");
        // Have amal and bola both invite charlie.
        amal_group
            .add_members_by_inbox_id(&[charlie.inbox_id()])
            .await
            .expect("failed to add charlie");
        tracing::info!("Adding charlie from bola");
        bola_group
            .add_members_by_inbox_id(&[charlie.inbox_id()])
            .await
            .expect("bola's add should succeed in a no-op");

        amal_group
            .receive(&amal.store().conn().unwrap().into())
            .await
            .expect_err("expected error");

        // Check Amal's MLS group state.
        let amal_db = XmtpOpenMlsProvider::from(amal.context.store().conn().unwrap());
        let amal_members_len = amal_group
            .load_mls_group_with_lock(&amal_db, |mls_group| Ok(mls_group.members().count()))
            .unwrap();

        assert_eq!(amal_members_len, 3);

        // Check Bola's MLS group state.
        let bola_db = XmtpOpenMlsProvider::from(bola.context.store().conn().unwrap());
        let bola_members_len = bola_group
            .load_mls_group_with_lock(&bola_db, |mls_group| Ok(mls_group.members().count()))
            .unwrap();

        assert_eq!(bola_members_len, 3);

        let amal_uncommitted_intents = amal_db
            .conn_ref()
            .find_group_intents(
                amal_group.group_id.clone(),
                Some(vec![
                    IntentState::ToPublish,
                    IntentState::Published,
                    IntentState::Error,
                ]),
                None,
            )
            .unwrap();
        assert_eq!(amal_uncommitted_intents.len(), 0);

        let bola_failed_intents = bola_db
            .conn_ref()
            .find_group_intents(
                bola_group.group_id.clone(),
                Some(vec![IntentState::Error]),
                None,
            )
            .unwrap();
        // Bola's attempted add should be deleted, since it will have been a no-op on the second try
        assert_eq!(bola_failed_intents.len(), 0);

        // Make sure sending and receiving both worked
        amal_group
            .send_message("hello from amal".as_bytes())
            .await
            .unwrap();
        bola_group
            .send_message("hello from bola".as_bytes())
            .await
            .unwrap();

        let bola_messages = bola_group.find_messages(&MsgQueryArgs::default()).unwrap();
        let matching_message = bola_messages
            .iter()
            .find(|m| m.decrypted_message_bytes == "hello from amal".as_bytes());
        tracing::info!("found message: {:?}", bola_messages);
        assert!(matching_message.is_some());
    }

    #[cfg_attr(not(target_arch = "wasm32"), test)]
    #[cfg(not(target_arch = "wasm32"))]
    fn test_create_from_welcome_validation() {
        use crate::groups::{build_group_membership_extension, group_membership::GroupMembership};
        use xmtp_common::assert_logged;
        xmtp_common::traced_test!(async {
            tracing::info!("TEST");
            let alix = ClientBuilder::new_test_client(&generate_local_wallet()).await;
            let bo = ClientBuilder::new_test_client(&generate_local_wallet()).await;

            let alix_group = alix
                .create_group(None, GroupMetadataOptions::default())
                .unwrap();
            let provider = alix.mls_provider().unwrap();
            // Doctor the group membership
            let mut mls_group = alix_group
                .load_mls_group_with_lock(&provider, |mut mls_group| {
                    let mut existing_extensions = mls_group.extensions().clone();
                    let mut group_membership = GroupMembership::new();
                    group_membership.add("deadbeef".to_string(), 1);
                    existing_extensions
                        .add_or_replace(build_group_membership_extension(&group_membership));

                    mls_group
                        .update_group_context_extensions(
                            &provider,
                            existing_extensions.clone(),
                            &alix.identity().installation_keys,
                        )
                        .unwrap();
                    mls_group.merge_pending_commit(&provider).unwrap();

                    Ok(mls_group) // Return the updated group if necessary
                })
                .unwrap();

            // Now add bo to the group
            force_add_member(&alix, &bo, &alix_group, &mut mls_group, &provider).await;

            // Bo should not be able to actually read this group
            bo.sync_welcomes(&bo.mls_provider().unwrap()).await.unwrap();
            let groups = bo.find_groups(GroupQueryArgs::default()).unwrap();
            assert_eq!(groups.len(), 0);
            assert_logged!("failed to create group from welcome", 1);
        });
    }

    #[xmtp_common::test]
    async fn test_dm_stitching() {
<<<<<<< HEAD
        let alix = Tester::new().await;
        alix.wait_for_sync_worker_init().await;
        let bo = Tester::new().await;
=======
        let alix_wallet = generate_local_wallet();
        let alix = ClientBuilder::new_test_client_no_sync(&alix_wallet).await;
        let alix_provider = alix.mls_provider().unwrap();
        let alix_conn = alix_provider.conn_ref();

        let bo_wallet = generate_local_wallet();
        let bo = ClientBuilder::new_test_client_no_sync(&bo_wallet).await;
>>>>>>> 77f287cb

        let bo_dm = bo
            .find_or_create_dm_by_inbox_id(
                alix.inbox_id().to_string(),
                DMMetadataOptions::default(),
            )
            .await
            .unwrap();
        let alix_dm = alix
            .find_or_create_dm_by_inbox_id(bo.inbox_id().to_string(), DMMetadataOptions::default())
            .await
            .unwrap();

        bo_dm.send_message(b"Hello there").await.unwrap();
        alix_dm
            .send_message(b"No, let's use this dm")
            .await
            .unwrap();

        alix.sync_all_welcomes_and_groups(&alix.provider, None)
            .await
            .unwrap();

        // The dm shows up
        let alix_groups = alix
            .provider
            .conn_ref()
            .raw_query_read(|conn| {
                groups::table
                    .order(groups::created_at_ns.desc())
                    .load::<StoredGroup>(conn)
            })
            .unwrap();
        assert_eq!(alix_groups.len(), 3);
        // They should have the same ID
        assert_eq!(alix_groups[0].dm_id, alix_groups[1].dm_id);

        // The dm is filtered out up
        let mut alix_filtered_groups = alix
            .provider
            .conn_ref()
            .find_groups(GroupQueryArgs::default())
            .unwrap();
        assert_eq!(alix_filtered_groups.len(), 1);

        let dm_group = alix_filtered_groups.pop().unwrap();

        let now = now_ns();
        let ten_seconds = 10_000_000_000;
        assert!(
            ((now - ten_seconds)..(now + ten_seconds)).contains(&dm_group.last_message_ns.unwrap()),
            "last_message_ns {} was not within one second of current time {}",
            dm_group.last_message_ns.unwrap(),
            now
        );

        let dm_group = alix.group(&dm_group.id).unwrap();
        let alix_msgs = dm_group
            .find_messages(&MsgQueryArgs {
                kind: Some(GroupMessageKind::Application),
                ..Default::default()
            })
            .unwrap();

        assert_eq!(alix_msgs.len(), 2);

        let msg = String::from_utf8_lossy(&alix_msgs[0].decrypted_message_bytes);
        assert_eq!(msg, "Hello there");

        let msg = String::from_utf8_lossy(&alix_msgs[1].decrypted_message_bytes);
        assert_eq!(msg, "No, let's use this dm");
    }

    #[xmtp_common::test]
    async fn test_add_inbox() {
        let client = ClientBuilder::new_test_client(&generate_local_wallet()).await;
        let client_2 = ClientBuilder::new_test_client(&generate_local_wallet()).await;
        let group = client
            .create_group(None, GroupMetadataOptions::default())
            .expect("create group");

        group
            .add_members_by_inbox_id(&[client_2.inbox_id()])
            .await
            .unwrap();

        let group_id = group.group_id;

        let messages = client
            .api_client
            .query_group_messages(group_id, None)
            .await
            .unwrap();

        assert_eq!(messages.len(), 1);
    }

    #[cfg(not(target_arch = "wasm32"))]
    #[tokio::test(flavor = "current_thread")]
    async fn test_create_group_with_member_two_installations_one_malformed_keypackage() {
        use xmtp_id::associations::test_utils::WalletTestExt;

        use crate::utils::set_test_mode_upload_malformed_keypackage;
        // 1) Prepare clients
        let alix = ClientBuilder::new_test_client(&generate_local_wallet()).await;
        let bola_wallet = generate_local_wallet();

        // bola has two installations
        let bola_1 = ClientBuilder::new_test_client(&bola_wallet).await;
        let bola_2 = ClientBuilder::new_test_client(&bola_wallet).await;

        // 2) Mark the second installation as malformed
        set_test_mode_upload_malformed_keypackage(
            true,
            Some(vec![bola_2.installation_id().to_vec()]),
        );

        // 3) Create the group, inviting bola (which internally includes bola_1 and bola_2)
        let group = alix
            .create_group_with_members(
                &[bola_wallet.identifier()],
                None,
                GroupMetadataOptions::default(),
            )
            .await
            .unwrap();

        // 4) Sync from Alix's side
        group.sync().await.unwrap();
        tokio::time::sleep(std::time::Duration::from_secs(2)).await;

        // 5) Bola_1 syncs welcomes and checks for groups
        bola_1
            .sync_welcomes(&bola_1.mls_provider().unwrap())
            .await
            .unwrap();
        bola_2
            .sync_welcomes(&bola_2.mls_provider().unwrap())
            .await
            .unwrap();
        tokio::time::sleep(std::time::Duration::from_secs(2)).await;

        let bola_1_groups = bola_1.find_groups(GroupQueryArgs::default()).unwrap();
        let bola_2_groups = bola_2.find_groups(GroupQueryArgs::default()).unwrap();

        assert_eq!(bola_1_groups.len(), 1, "Bola_1 should see exactly 1 group");
        assert_eq!(bola_2_groups.len(), 0, "Bola_2 should see no groups!");

        let bola_1_group = bola_1_groups.first().unwrap();
        bola_1_group.sync().await.unwrap();

        // 6) Verify group membership from both sides
        //    Here we expect 2 *members* (Alix + Bola), though internally Bola might have 2 installations.
        assert_eq!(
            group.members().await.unwrap().len(),
            2,
            "Group should have 2 members"
        );
        assert_eq!(
            bola_1_group.members().await.unwrap().len(),
            2,
            "Bola_1 should also see 2 members in the group"
        );

        // 7) Send a message from Alix and confirm Bola_1 receives it
        let message = b"Hello";
        group.send_message(message).await.unwrap();
        bola_1_group.send_message(message).await.unwrap();

        // Sync both sides again
        group.sync().await.unwrap();
        bola_1_group.sync().await.unwrap();

        // Query messages from Bola_1's perspective
        let messages_bola_1 = bola_1
            .api_client
            .query_group_messages(group.clone().group_id.clone(), None)
            .await
            .unwrap();

        // The last message should be our "Hello from Alix"
        assert_eq!(messages_bola_1.len(), 3);

        // Query messages from Alix's perspective
        let messages_alix = alix
            .api_client
            .query_group_messages(group.clone().group_id, None)
            .await
            .unwrap();

        // The last message should be our "Hello from Alix"
        assert_eq!(messages_alix.len(), 3);
        assert_eq!(
            message.to_vec(),
            get_latest_message(&group).await.decrypted_message_bytes
        );
        assert_eq!(
            message.to_vec(),
            get_latest_message(bola_1_group)
                .await
                .decrypted_message_bytes
        );
    }
    #[cfg(not(target_arch = "wasm32"))]
    #[tokio::test(flavor = "current_thread")]
    async fn test_create_group_with_member_all_malformed_installations() {
        use xmtp_id::associations::test_utils::WalletTestExt;

        use crate::utils::set_test_mode_upload_malformed_keypackage;
        // 1) Prepare clients
        let alix = ClientBuilder::new_test_client(&generate_local_wallet()).await;

        // bola has two installations
        let bola_wallet = generate_local_wallet();
        let bola_1 = ClientBuilder::new_test_client(&bola_wallet).await;
        let bola_2 = ClientBuilder::new_test_client(&bola_wallet).await;

        // 2) Mark both installations as malformed
        set_test_mode_upload_malformed_keypackage(
            true,
            Some(vec![
                bola_1.installation_id().to_vec(),
                bola_2.installation_id().to_vec(),
            ]),
        );

        // 3) Attempt to create the group, which should fail
        let result = alix
            .create_group_with_members(
                &[bola_wallet.identifier()],
                None,
                GroupMetadataOptions::default(),
            )
            .await;
        // 4) Ensure group creation failed
        assert!(
            result.is_err(),
            "Group creation should fail when all installations have bad key packages"
        );

        // 5) Ensure Bola does not have any groups on either installation
        bola_1
            .sync_welcomes(&bola_1.mls_provider().unwrap())
            .await
            .unwrap();
        bola_2
            .sync_welcomes(&bola_2.mls_provider().unwrap())
            .await
            .unwrap();

        let bola_1_groups = bola_1.find_groups(GroupQueryArgs::default()).unwrap();
        let bola_2_groups = bola_2.find_groups(GroupQueryArgs::default()).unwrap();

        assert_eq!(
            bola_1_groups.len(),
            0,
            "Bola_1 should have no groups after failed creation"
        );
        assert_eq!(
            bola_2_groups.len(),
            0,
            "Bola_2 should have no groups after failed creation"
        );
    }

    #[cfg(not(target_arch = "wasm32"))]
    #[tokio::test(flavor = "current_thread")]
    async fn test_dm_creation_with_user_two_installations_one_malformed() {
        use crate::utils::set_test_mode_upload_malformed_keypackage;
        // 1) Prepare clients
        let amal = ClientBuilder::new_test_client(&generate_local_wallet()).await;
        let bola_wallet = generate_local_wallet();

        // Bola has two installations
        let bola_1 = ClientBuilder::new_test_client(&bola_wallet).await;
        let bola_2 = ClientBuilder::new_test_client(&bola_wallet).await;

        // 2) Mark bola_2's installation as malformed
        assert_ne!(bola_1.installation_id(), bola_2.installation_id());
        set_test_mode_upload_malformed_keypackage(
            true,
            Some(vec![bola_2.installation_id().to_vec()]),
        );

        // 3) Amal creates a DM group targeting Bola
        let amal_dm = amal
            .find_or_create_dm_by_inbox_id(
                bola_1.inbox_id().to_string(),
                DMMetadataOptions::default(),
            )
            .await
            .unwrap();

        // 4) Ensure the DM is created with only 2 members (Amal + one valid Bola installation)
        // amal_dm.sync().await.unwrap();
        let members = amal_dm.members().await.unwrap();
        assert_eq!(
            members.len(),
            2,
            "DM should contain only Amal and one valid Bola installation"
        );

        // 5) Bola_1 syncs and confirms it has the DM
        bola_1
            .sync_welcomes(&bola_1.mls_provider().unwrap())
            .await
            .unwrap();
        // tokio::time::sleep(std::time::Duration::from_secs(4)).await;

        let bola_groups = bola_1.find_groups(GroupQueryArgs::default()).unwrap();

        assert_eq!(bola_groups.len(), 1, "Bola_1 should see the DM group");

        let bola_1_dm: &MlsGroup<_> = bola_groups.first().unwrap();
        bola_1_dm.sync().await.unwrap();

        // 6) Ensure Bola_2 does NOT have the group
        bola_2
            .sync_welcomes(&bola_2.mls_provider().unwrap())
            .await
            .unwrap();
        let bola_2_groups = bola_2.find_groups(GroupQueryArgs::default()).unwrap();
        assert_eq!(
            bola_2_groups.len(),
            0,
            "Bola_2 should not have the DM group due to malformed key package"
        );

        // 7) Send a message from Amal to Bola_1
        let message_text = b"Hello from Amal";
        amal_dm.send_message(message_text).await.unwrap();

        // 8) Sync both sides and check message delivery
        amal_dm.sync().await.unwrap();
        bola_1_dm.sync().await.unwrap();

        // Verify Bola_1 received the message
        let messages_bola_1 = bola_1_dm.find_messages(&MsgQueryArgs::default()).unwrap();
        assert_eq!(
            messages_bola_1.len(),
            1,
            "Bola_1 should have received Amal's message"
        );

        let last_message = messages_bola_1.last().unwrap();
        assert_eq!(
            last_message.decrypted_message_bytes, message_text,
            "Bola_1 should receive the correct message"
        );

        // 9) Bola_1 replies, and Amal confirms receipt
        let reply_text = b"Hey Amal!";
        bola_1_dm.send_message(reply_text).await.unwrap();

        amal_dm.sync().await.unwrap();
        let messages_amal = amal_dm.find_messages(&MsgQueryArgs::default()).unwrap();
        assert_eq!(messages_amal.len(), 3, "Amal should receive Bola_1's reply");

        let last_message_amal = messages_amal.last().unwrap();
        assert_eq!(
            last_message_amal.decrypted_message_bytes, reply_text,
            "Amal should receive the correct reply from Bola_1"
        );

        // 10) Ensure only valid installations are considered for the DM
        assert_eq!(
            amal_dm.members().await.unwrap().len(),
            2,
            "Only Amal and Bola_1 should be in the DM"
        );
    }

    #[cfg(not(target_arch = "wasm32"))]
    #[tokio::test(flavor = "current_thread")]
    async fn test_dm_creation_with_user_all_malformed_installations() {
        use xmtp_id::associations::test_utils::WalletTestExt;

        use crate::utils::set_test_mode_upload_malformed_keypackage;
        // 1) Prepare clients
        let amal = ClientBuilder::new_test_client(&generate_local_wallet()).await;
        let bola_wallet = generate_local_wallet();

        // Bola has two installations
        let bola_1 = ClientBuilder::new_test_client(&bola_wallet).await;
        let bola_2 = ClientBuilder::new_test_client(&bola_wallet).await;

        // 2) Mark all of Bola's installations as malformed
        set_test_mode_upload_malformed_keypackage(
            true,
            Some(vec![
                bola_1.installation_id().to_vec(),
                bola_2.installation_id().to_vec(),
            ]),
        );

        // 3) Attempt to create the DM group, which should fail
        let result = amal
            .find_or_create_dm(bola_wallet.identifier(), DMMetadataOptions::default())
            .await;

        // 4) Ensure DM creation fails with the correct error
        assert!(result.is_err());

        // 5) Ensure Bola_1 does not have any groups
        bola_1
            .sync_welcomes(&bola_1.mls_provider().unwrap())
            .await
            .unwrap();
        let bola_1_groups = bola_1.find_groups(GroupQueryArgs::default()).unwrap();
        assert_eq!(
            bola_1_groups.len(),
            0,
            "Bola_1 should have no DM group due to malformed key package"
        );

        // 6) Ensure Bola_2 does not have any groups
        bola_2
            .sync_welcomes(&bola_2.mls_provider().unwrap())
            .await
            .unwrap();
        let bola_2_groups = bola_2.find_groups(GroupQueryArgs::default()).unwrap();
        assert_eq!(
            bola_2_groups.len(),
            0,
            "Bola_2 should have no DM group due to malformed key package"
        );
    }

    #[cfg(not(target_arch = "wasm32"))]
    #[tokio::test(flavor = "current_thread")]
    async fn test_add_inbox_with_bad_installation_to_group() {
        use crate::utils::set_test_mode_upload_malformed_keypackage;
        use xmtp_id::associations::test_utils::WalletTestExt;

        let alix = ClientBuilder::new_test_client(&generate_local_wallet()).await;
        let bo_wallet = generate_local_wallet();
        let caro_wallet = generate_local_wallet();
        let bo_1 = ClientBuilder::new_test_client(&bo_wallet).await;
        let bo_2 = ClientBuilder::new_test_client(&bo_wallet).await;
        let caro = ClientBuilder::new_test_client(&caro_wallet).await;

        set_test_mode_upload_malformed_keypackage(
            true,
            Some(vec![bo_1.installation_id().to_vec()]),
        );

        let group = alix
            .create_group_with_members(
                &[caro_wallet.identifier()],
                None,
                GroupMetadataOptions::default(),
            )
            .await
            .unwrap();

        let _ = group.add_members(&[bo_wallet.identifier()]).await;

        bo_2.sync_welcomes(&bo_2.mls_provider().unwrap())
            .await
            .unwrap();
        caro.sync_welcomes(&caro.mls_provider().unwrap())
            .await
            .unwrap();

        let bo_2_groups = bo_2.find_groups(GroupQueryArgs::default()).unwrap();
        assert_eq!(bo_2_groups.len(), 1);
        let caro_groups = caro.find_groups(GroupQueryArgs::default()).unwrap();
        assert_eq!(caro_groups.len(), 1);
        let alix_groups = alix.find_groups(GroupQueryArgs::default()).unwrap();
        assert_eq!(alix_groups.len(), 1);
    }

    #[cfg(not(target_arch = "wasm32"))]
    #[tokio::test(flavor = "current_thread")]
    async fn test_add_inbox_with_good_installation_to_group_with_bad_installation() {
        use crate::utils::set_test_mode_upload_malformed_keypackage;
        use xmtp_id::associations::test_utils::WalletTestExt;

        let bo_wallet = generate_local_wallet();
        let caro_wallet = generate_local_wallet();
        let alix = ClientBuilder::new_test_client(&generate_local_wallet()).await;
        let bo_1 = ClientBuilder::new_test_client(&bo_wallet).await;
        let bo_2 = ClientBuilder::new_test_client(&bo_wallet).await;
        let caro = ClientBuilder::new_test_client(&caro_wallet).await;

        set_test_mode_upload_malformed_keypackage(
            true,
            Some(vec![bo_1.installation_id().to_vec()]),
        );

        let group = alix
            .create_group_with_members(
                &[bo_wallet.identifier()],
                None,
                GroupMetadataOptions::default(),
            )
            .await
            .unwrap();

        let _ = group.add_members(&[caro_wallet.identifier()]).await;

        caro.sync_welcomes(&caro.mls_provider().unwrap())
            .await
            .unwrap();
        bo_2.sync_welcomes(&bo_2.mls_provider().unwrap())
            .await
            .unwrap();
        let caro_groups = caro.find_groups(GroupQueryArgs::default()).unwrap();
        assert_eq!(caro_groups.len(), 1);
        let bo_groups = bo_2.find_groups(GroupQueryArgs::default()).unwrap();
        assert_eq!(bo_groups.len(), 1);
        let alix_groups = alix.find_groups(GroupQueryArgs::default()).unwrap();
        assert_eq!(alix_groups.len(), 1);
    }

    #[cfg(not(target_arch = "wasm32"))]
    #[tokio::test(flavor = "current_thread")]
    async fn test_remove_inbox_with_good_installation_from_group_with_bad_installation() {
        use crate::utils::set_test_mode_upload_malformed_keypackage;
        use xmtp_id::associations::test_utils::WalletTestExt;

        let alix_wallet = generate_local_wallet();
        let bo_wallet = generate_local_wallet();
        let caro_wallet = generate_local_wallet();
        let alix_1 = ClientBuilder::new_test_client(&alix_wallet).await;
        let alix_2 = ClientBuilder::new_test_client(&alix_wallet).await;
        let bo = ClientBuilder::new_test_client(&bo_wallet).await;
        let caro = ClientBuilder::new_test_client(&caro_wallet).await;

        set_test_mode_upload_malformed_keypackage(
            true,
            Some(vec![alix_2.installation_id().to_vec()]),
        );

        let group = alix_1
            .create_group_with_members(
                &[bo_wallet.identifier(), caro_wallet.identifier()],
                None,
                GroupMetadataOptions::default(),
            )
            .await
            .unwrap();

        assert_eq!(group.members().await.unwrap().len(), 3);
        let _ = group.remove_members(&[caro_wallet.identifier()]).await;

        caro.sync_welcomes(&caro.mls_provider().unwrap())
            .await
            .unwrap();
        bo.sync_welcomes(&bo.mls_provider().unwrap()).await.unwrap();
        group.sync().await.unwrap();

        let caro_groups = caro.find_groups(GroupQueryArgs::default()).unwrap();
        let caro_group = caro_groups.first().unwrap();
        caro_group.sync().await.unwrap();
        assert!(!caro_group.is_active(&caro.mls_provider().unwrap()).unwrap());
        let bo_groups = bo.find_groups(GroupQueryArgs::default()).unwrap();
        let bo_group = bo_groups.first().unwrap();
        bo_group.sync().await.unwrap();
        assert_eq!(bo_group.members().await.unwrap().len(), 2);
        assert_eq!(group.members().await.unwrap().len(), 2);
    }

    #[cfg(not(target_arch = "wasm32"))]
    #[tokio::test(flavor = "current_thread")]
    async fn test_remove_inbox_with_bad_installation_from_group() {
        use crate::utils::set_test_mode_upload_malformed_keypackage;
        use xmtp_id::associations::test_utils::WalletTestExt;

        let alix_wallet = generate_local_wallet();
        let bo_wallet = generate_local_wallet();
        let caro_wallet = generate_local_wallet();
        let alix = ClientBuilder::new_test_client(&alix_wallet).await;
        let bo_1 = ClientBuilder::new_test_client(&bo_wallet).await;
        let bo_2 = ClientBuilder::new_test_client(&bo_wallet).await;
        let caro = ClientBuilder::new_test_client(&caro_wallet).await;

        set_test_mode_upload_malformed_keypackage(
            true,
            Some(vec![bo_1.installation_id().to_vec()]),
        );

        let group = alix
            .create_group_with_members(
                &[bo_wallet.identifier(), caro_wallet.identifier()],
                None,
                GroupMetadataOptions::default(),
            )
            .await
            .unwrap();

        group.sync().await.unwrap();

        let message_from_alix = b"Hello from Alix";
        group.send_message(message_from_alix).await.unwrap();

        bo_2.sync_welcomes(&bo_2.mls_provider().unwrap())
            .await
            .unwrap();
        caro.sync_welcomes(&caro.mls_provider().unwrap())
            .await
            .unwrap();
        group.sync().await.unwrap();

        let bo_groups = bo_2.find_groups(GroupQueryArgs::default()).unwrap();
        let bo_group = bo_groups.first().unwrap();
        bo_group.sync().await.unwrap();
        let bo_msgs = bo_group.find_messages(&MsgQueryArgs::default()).unwrap();
        assert_eq!(bo_msgs.len(), 1);
        assert_eq!(bo_msgs[0].decrypted_message_bytes, message_from_alix);

        let caro_groups = caro.find_groups(GroupQueryArgs::default()).unwrap();
        let caro_group = caro_groups.first().unwrap();
        caro_group.sync().await.unwrap();
        let caro_msgs = caro_group.find_messages(&MsgQueryArgs::default()).unwrap();
        assert_eq!(caro_msgs.len(), 1);
        assert_eq!(caro_msgs[0].decrypted_message_bytes, message_from_alix);

        // Bo replies before removal
        let bo_reply = b"Hey Alix!";
        bo_group.send_message(bo_reply).await.unwrap();

        group.sync().await.unwrap();
        let group_msgs = group.find_messages(&MsgQueryArgs::default()).unwrap();
        assert_eq!(group_msgs.len(), 3);
        assert_eq!(group_msgs.last().unwrap().decrypted_message_bytes, bo_reply);

        // Remove Bo
        group
            .remove_members(&[bo_wallet.identifier()])
            .await
            .unwrap();

        bo_2.sync_welcomes(&bo_2.mls_provider().unwrap())
            .await
            .unwrap();
        caro.sync_welcomes(&caro.mls_provider().unwrap())
            .await
            .unwrap();
        group.sync().await.unwrap();

        // Bo should no longer be active
        bo_group.sync().await.unwrap();
        assert!(!bo_group.is_active(&bo_2.mls_provider().unwrap()).unwrap());

        let post_removal_msg = b"Caro, just us now!";
        group.send_message(post_removal_msg).await.unwrap();
        let caro_post_removal_msg = b"Nice!";
        caro_group
            .send_message(caro_post_removal_msg)
            .await
            .unwrap();

        caro_group.sync().await.unwrap();
        let caro_msgs = caro_group.find_messages(&MsgQueryArgs::default()).unwrap();
        assert_eq!(caro_msgs.len(), 5);
        assert_eq!(
            caro_msgs.last().unwrap().decrypted_message_bytes,
            caro_post_removal_msg
        );
        group.sync().await.unwrap();
        let alix_msgs = group.find_messages(&MsgQueryArgs::default()).unwrap();
        assert_eq!(alix_msgs.len(), 6);
        assert_eq!(
            alix_msgs.last().unwrap().decrypted_message_bytes,
            caro_post_removal_msg
        );

        let bo_msgs = bo_group.find_messages(&MsgQueryArgs::default()).unwrap();
        assert_eq!(
            bo_msgs.len(),
            3,
            "Bo should not receive messages after being removed"
        );

        assert_eq!(caro_group.members().await.unwrap().len(), 2);
        assert_eq!(group.members().await.unwrap().len(), 2);
    }

    #[xmtp_common::test]
    async fn test_add_invalid_member() {
        let client = ClientBuilder::new_test_client(&generate_local_wallet()).await;
        let group = client
            .create_group(None, GroupMetadataOptions::default())
            .expect("create group");

        let result = group.add_members_by_inbox_id(&["1234".to_string()]).await;

        assert!(result.is_err());
    }

    #[xmtp_common::test]
    async fn test_add_unregistered_member() {
        let amal = ClientBuilder::new_test_client(&generate_local_wallet()).await;
        let unconnected_ident = Identifier::rand_ethereum();
        let group = amal
            .create_group(None, GroupMetadataOptions::default())
            .unwrap();
        let result = group.add_members(&[unconnected_ident]).await;

        assert!(result.is_err());
    }

    #[xmtp_common::test]
    async fn test_remove_inbox() {
        let client_1 = ClientBuilder::new_test_client(&generate_local_wallet()).await;
        // Add another client onto the network
        let client_2 = ClientBuilder::new_test_client(&generate_local_wallet()).await;

        let group = client_1
            .create_group(None, GroupMetadataOptions::default())
            .expect("create group");
        group
            .add_members_by_inbox_id(&[client_2.inbox_id()])
            .await
            .expect("group create failure");

        let messages_with_add = group.find_messages(&MsgQueryArgs::default()).unwrap();
        assert_eq!(messages_with_add.len(), 1);

        // Try and add another member without merging the pending commit
        group
            .remove_members_by_inbox_id(&[client_2.inbox_id()])
            .await
            .expect("group remove members failure");

        let messages_with_remove = group.find_messages(&MsgQueryArgs::default()).unwrap();
        assert_eq!(messages_with_remove.len(), 2);

        // We are expecting 1 message on the group topic, not 2, because the second one should have
        // failed
        let group_id = group.group_id;
        let messages = client_1
            .api_client
            .query_group_messages(group_id, None)
            .await
            .expect("read topic");

        assert_eq!(messages.len(), 2);
    }

    #[xmtp_common::test]
    async fn test_key_update() {
        let client = ClientBuilder::new_test_client(&generate_local_wallet()).await;
        let bola_client = ClientBuilder::new_test_client(&generate_local_wallet()).await;

        let group = client
            .create_group(None, GroupMetadataOptions::default())
            .expect("create group");
        group
            .add_members_by_inbox_id(&[bola_client.inbox_id()])
            .await
            .unwrap();

        group.key_update().await.unwrap();

        let messages = client
            .api_client
            .query_group_messages(group.group_id.clone(), None)
            .await
            .unwrap();
        assert_eq!(messages.len(), 2);

        let provider: XmtpOpenMlsProvider = client.context.store().conn().unwrap().into();
        let pending_commit_is_none = group
            .load_mls_group_with_lock(&provider, |mls_group| {
                Ok(mls_group.pending_commit().is_none())
            })
            .unwrap();

        assert!(pending_commit_is_none);

        group.send_message(b"hello").await.expect("send message");

        bola_client
            .sync_welcomes(&bola_client.mls_provider().unwrap())
            .await
            .unwrap();
        let bola_groups = bola_client.find_groups(GroupQueryArgs::default()).unwrap();
        let bola_group = bola_groups.first().unwrap();
        bola_group.sync().await.unwrap();
        let bola_messages = bola_group.find_messages(&MsgQueryArgs::default()).unwrap();
        assert_eq!(bola_messages.len(), 1);
    }

    #[xmtp_common::test]
    async fn test_post_commit() {
        let client = ClientBuilder::new_test_client(&generate_local_wallet()).await;
        let client_2 = ClientBuilder::new_test_client(&generate_local_wallet()).await;
        let group = client
            .create_group(None, GroupMetadataOptions::default())
            .expect("create group");

        group
            .add_members_by_inbox_id(&[client_2.inbox_id()])
            .await
            .unwrap();

        // Check if the welcome was actually sent
        let welcome_messages = client
            .api_client
            .query_welcome_messages(client_2.installation_public_key(), None)
            .await
            .unwrap();

        assert_eq!(welcome_messages.len(), 1);
    }

    #[xmtp_common::test]
    async fn test_remove_by_account_address() {
        let amal = ClientBuilder::new_test_client(&generate_local_wallet()).await;
        let bola_wallet = &generate_local_wallet();
        let bola = ClientBuilder::new_test_client(bola_wallet).await;
        let charlie_wallet = &generate_local_wallet();
        let _charlie = ClientBuilder::new_test_client(charlie_wallet).await;

        let group = amal
            .create_group(None, GroupMetadataOptions::default())
            .unwrap();
        group
            .add_members(&[bola_wallet.identifier(), charlie_wallet.identifier()])
            .await
            .unwrap();
        tracing::info!("created the group with 2 additional members");
        assert_eq!(group.members().await.unwrap().len(), 3);
        let messages = group.find_messages(&MsgQueryArgs::default()).unwrap();
        assert_eq!(messages.len(), 1);
        assert_eq!(messages[0].kind, GroupMessageKind::MembershipChange);
        let encoded_content =
            EncodedContent::decode(messages[0].decrypted_message_bytes.as_slice()).unwrap();
        let group_update = GroupUpdatedCodec::decode(encoded_content).unwrap();
        assert_eq!(group_update.added_inboxes.len(), 2);
        assert_eq!(group_update.removed_inboxes.len(), 0);

        group
            .remove_members(&[bola_wallet.identifier()])
            .await
            .unwrap();
        assert_eq!(group.members().await.unwrap().len(), 2);
        tracing::info!("removed bola");
        let messages = group.find_messages(&MsgQueryArgs::default()).unwrap();
        assert_eq!(messages.len(), 2);
        assert_eq!(messages[1].kind, GroupMessageKind::MembershipChange);
        let encoded_content =
            EncodedContent::decode(messages[1].decrypted_message_bytes.as_slice()).unwrap();
        let group_update = GroupUpdatedCodec::decode(encoded_content).unwrap();
        assert_eq!(group_update.added_inboxes.len(), 0);
        assert_eq!(group_update.removed_inboxes.len(), 1);

        let bola_group = receive_group_invite(&bola).await;
        bola_group.sync().await.unwrap();
        assert!(!bola_group
            .is_active(&bola_group.mls_provider().unwrap())
            .unwrap())
    }

    #[xmtp_common::test]
    async fn test_removed_members_cannot_send_message_to_others() {
        let amal = ClientBuilder::new_test_client(&generate_local_wallet()).await;
        let bola_wallet = &generate_local_wallet();
        let bola = ClientBuilder::new_test_client(bola_wallet).await;
        let charlie_wallet = &generate_local_wallet();
        let charlie = ClientBuilder::new_test_client(charlie_wallet).await;

        let amal_group = amal
            .create_group(None, GroupMetadataOptions::default())
            .unwrap();
        amal_group
            .add_members(&[bola_wallet.identifier(), charlie_wallet.identifier()])
            .await
            .unwrap();
        assert_eq!(amal_group.members().await.unwrap().len(), 3);

        amal_group
            .remove_members(&[bola_wallet.identifier()])
            .await
            .unwrap();
        assert_eq!(amal_group.members().await.unwrap().len(), 2);
        assert!(amal_group
            .members()
            .await
            .unwrap()
            .iter()
            .all(|m| m.inbox_id != bola.inbox_id()));
        assert!(amal_group
            .members()
            .await
            .unwrap()
            .iter()
            .any(|m| m.inbox_id == charlie.inbox_id()));

        amal_group.sync().await.expect("sync failed");

        let message_text = b"hello";

        let bola_group = MlsGroup::<FullXmtpClient>::new(
            bola.clone(),
            amal_group.group_id.clone(),
            amal_group.created_at_ns,
        );
        bola_group
            .send_message(message_text)
            .await
            .expect_err("expected send_message to fail");

        amal_group.sync().await.expect("sync failed");
        amal_group.sync().await.expect("sync failed");

        let amal_messages = amal_group
            .find_messages(&MsgQueryArgs {
                kind: Some(GroupMessageKind::Application),
                ..Default::default()
            })
            .unwrap()
            .into_iter()
            .collect::<Vec<StoredGroupMessage>>();

        assert!(amal_messages.is_empty());
    }

    #[xmtp_common::test]
    async fn test_add_missing_installations() {
        // Setup for test
        let amal_wallet = generate_local_wallet();
        let amal = ClientBuilder::new_test_client(&amal_wallet).await;
        let bola = ClientBuilder::new_test_client(&generate_local_wallet()).await;

        let group = amal
            .create_group(None, GroupMetadataOptions::default())
            .unwrap();
        group
            .add_members_by_inbox_id(&[bola.inbox_id()])
            .await
            .unwrap();

        assert_eq!(group.members().await.unwrap().len(), 2);

        let provider: XmtpOpenMlsProvider = amal.context.store().conn().unwrap().into();
        // Finished with setup

        // add a second installation for amal using the same wallet
        let _amal_2nd = ClientBuilder::new_test_client(&amal_wallet).await;

        // test if adding the new installation(s) worked
        let new_installations_were_added = group.add_missing_installations(&provider).await;
        assert!(new_installations_were_added.is_ok());

        group.sync().await.unwrap();
        let num_members = group
            .load_mls_group_with_lock(&provider, |mls_group| {
                Ok(mls_group.members().collect::<Vec<_>>().len())
            })
            .unwrap();

        assert_eq!(num_members, 3);
    }

    #[xmtp_common::test(flavor = "multi_thread")]
    async fn test_self_resolve_epoch_mismatch() {
        let amal = ClientBuilder::new_test_client(&generate_local_wallet()).await;
        let bola = ClientBuilder::new_test_client(&generate_local_wallet()).await;
        let charlie = ClientBuilder::new_test_client(&generate_local_wallet()).await;
        let dave_wallet = generate_local_wallet();
        let dave = ClientBuilder::new_test_client(&dave_wallet).await;
        let amal_group = amal
            .create_group(None, GroupMetadataOptions::default())
            .unwrap();
        // Add bola to the group
        amal_group
            .add_members_by_inbox_id(&[bola.inbox_id()])
            .await
            .unwrap();

        let bola_group = receive_group_invite(&bola).await;
        bola_group.sync().await.unwrap();
        // Both Amal and Bola are up to date on the group state. Now each of them want to add someone else
        amal_group
            .add_members_by_inbox_id(&[charlie.inbox_id()])
            .await
            .unwrap();

        bola_group
            .add_members_by_inbox_id(&[dave.inbox_id()])
            .await
            .unwrap();

        // Send a message to the group, now that everyone is invited
        amal_group.sync().await.unwrap();
        amal_group.send_message(b"hello").await.unwrap();

        let charlie_group = receive_group_invite(&charlie).await;
        let dave_group = receive_group_invite(&dave).await;

        let (amal_latest_message, bola_latest_message, charlie_latest_message, dave_latest_message) = tokio::join!(
            get_latest_message(&amal_group),
            get_latest_message(&bola_group),
            get_latest_message(&charlie_group),
            get_latest_message(&dave_group)
        );

        let expected_latest_message = b"hello".to_vec();
        assert!(expected_latest_message.eq(&amal_latest_message.decrypted_message_bytes));
        assert!(expected_latest_message.eq(&bola_latest_message.decrypted_message_bytes));
        assert!(expected_latest_message.eq(&charlie_latest_message.decrypted_message_bytes));
        assert!(expected_latest_message.eq(&dave_latest_message.decrypted_message_bytes));
    }

    #[xmtp_common::test]
    async fn test_group_permissions() {
        let amal = ClientBuilder::new_test_client(&generate_local_wallet()).await;
        let bola = ClientBuilder::new_test_client(&generate_local_wallet()).await;
        let charlie = ClientBuilder::new_test_client(&generate_local_wallet()).await;

        let amal_group = amal
            .create_group(
                Some(PreconfiguredPolicies::AdminsOnly.to_policy_set()),
                GroupMetadataOptions::default(),
            )
            .unwrap();
        // Add bola to the group
        amal_group
            .add_members_by_inbox_id(&[bola.inbox_id()])
            .await
            .unwrap();

        let bola_group = receive_group_invite(&bola).await;
        bola_group.sync().await.unwrap();
        assert!(bola_group
            .add_members_by_inbox_id(&[charlie.inbox_id()])
            .await
            .is_err(),);
    }

    #[xmtp_common::test]
    async fn test_group_options() {
        let expected_group_message_disappearing_settings =
            MessageDisappearingSettings::new(100, 200);

        let amal = ClientBuilder::new_test_client(&generate_local_wallet()).await;

        let amal_group = amal
            .create_group(
                None,
                GroupMetadataOptions {
                    name: Some("Group Name".to_string()),
                    image_url_square: Some("url".to_string()),
                    description: Some("group description".to_string()),
                    message_disappearing_settings: Some(
                        expected_group_message_disappearing_settings,
                    ),
                },
            )
            .unwrap();

        let binding = amal_group
            .mutable_metadata(&amal_group.mls_provider().unwrap())
            .expect("msg");
        let amal_group_name: &String = binding
            .attributes
            .get(&MetadataField::GroupName.to_string())
            .unwrap();
        let amal_group_image_url: &String = binding
            .attributes
            .get(&MetadataField::GroupImageUrlSquare.to_string())
            .unwrap();
        let amal_group_description: &String = binding
            .attributes
            .get(&MetadataField::Description.to_string())
            .unwrap();
        let amal_group_message_disappear_from_ns = binding
            .attributes
            .get(&MetadataField::MessageDisappearFromNS.to_string())
            .unwrap();
        let amal_group_message_disappear_in_ns = binding
            .attributes
            .get(&MetadataField::MessageDisappearInNS.to_string())
            .unwrap();
        assert_eq!(amal_group_name, "Group Name");
        assert_eq!(amal_group_image_url, "url");
        assert_eq!(amal_group_description, "group description");
        assert_eq!(
            amal_group_message_disappear_from_ns.clone(),
            expected_group_message_disappearing_settings
                .from_ns
                .to_string()
        );
        assert_eq!(
            amal_group_message_disappear_in_ns.clone(),
            expected_group_message_disappearing_settings
                .in_ns
                .to_string()
        );
    }

    #[xmtp_common::test]
    #[ignore]
    async fn test_max_limit_add() {
        let amal = ClientBuilder::new_test_client(&generate_local_wallet()).await;
        let amal_group = amal
            .create_group(
                Some(PreconfiguredPolicies::AdminsOnly.to_policy_set()),
                GroupMetadataOptions::default(),
            )
            .unwrap();
        let mut clients = Vec::new();
        for _ in 0..249 {
            let wallet = generate_local_wallet();
            ClientBuilder::new_test_client(&wallet).await;
            clients.push(wallet.identifier());
        }
        amal_group.add_members(&clients).await.unwrap();
        let bola_wallet = generate_local_wallet();
        ClientBuilder::new_test_client(&bola_wallet).await;
        assert!(amal_group
            .add_members_by_inbox_id(&[bola_wallet.get_inbox_id(0)])
            .await
            .is_err(),);
    }

    #[xmtp_common::test]
    async fn test_group_mutable_data() {
        let amal = ClientBuilder::new_test_client(&generate_local_wallet()).await;
        let bola = ClientBuilder::new_test_client(&generate_local_wallet()).await;

        // Create a group and verify it has the default group name
        let policy_set = Some(PreconfiguredPolicies::AdminsOnly.to_policy_set());
        let amal_group = amal
            .create_group(policy_set, GroupMetadataOptions::default())
            .unwrap();
        amal_group.sync().await.unwrap();

        let group_mutable_metadata = amal_group
            .mutable_metadata(&amal_group.mls_provider().unwrap())
            .unwrap();
        assert!(group_mutable_metadata.attributes.len().eq(&3));
        assert!(group_mutable_metadata
            .attributes
            .get(&MetadataField::GroupName.to_string())
            .unwrap()
            .is_empty());

        // Add bola to the group
        amal_group
            .add_members_by_inbox_id(&[bola.inbox_id()])
            .await
            .unwrap();
        bola.sync_welcomes(&bola.mls_provider().unwrap())
            .await
            .unwrap();

        let bola_groups = bola.find_groups(GroupQueryArgs::default()).unwrap();
        assert_eq!(bola_groups.len(), 1);
        let bola_group = bola_groups.first().unwrap();
        bola_group.sync().await.unwrap();
        let group_mutable_metadata = bola_group
            .mutable_metadata(&bola_group.mls_provider().unwrap())
            .unwrap();
        assert!(group_mutable_metadata
            .attributes
            .get(&MetadataField::GroupName.to_string())
            .unwrap()
            .is_empty());

        // Update group name
        amal_group
            .update_group_name("New Group Name 1".to_string())
            .await
            .unwrap();

        amal_group.send_message("hello".as_bytes()).await.unwrap();

        // Verify amal group sees update
        amal_group.sync().await.unwrap();
        let binding = amal_group
            .mutable_metadata(&amal_group.mls_provider().unwrap())
            .expect("msg");
        let amal_group_name: &String = binding
            .attributes
            .get(&MetadataField::GroupName.to_string())
            .unwrap();
        assert_eq!(amal_group_name, "New Group Name 1");

        // Verify bola group sees update
        bola_group.sync().await.unwrap();
        let binding = bola_group
            .mutable_metadata(&bola_group.mls_provider().unwrap())
            .expect("msg");
        let bola_group_name: &String = binding
            .attributes
            .get(&MetadataField::GroupName.to_string())
            .unwrap();
        assert_eq!(bola_group_name, "New Group Name 1");

        // Verify that bola can not update the group name since they are not the creator
        bola_group
            .update_group_name("New Group Name 2".to_string())
            .await
            .expect_err("expected err");

        // Verify bola group does not see an update
        bola_group.sync().await.unwrap();
        let binding = bola_group
            .mutable_metadata(&bola_group.mls_provider().unwrap())
            .expect("msg");
        let bola_group_name: &String = binding
            .attributes
            .get(&MetadataField::GroupName.to_string())
            .unwrap();
        assert_eq!(bola_group_name, "New Group Name 1");
    }

    #[xmtp_common::test]
    async fn test_update_policies_empty_group() {
        let amal = ClientBuilder::new_test_client(&generate_local_wallet()).await;
        let bola_wallet = generate_local_wallet();
        let _bola = ClientBuilder::new_test_client(&bola_wallet).await;

        // Create a group with amal and bola
        let policy_set = Some(PreconfiguredPolicies::AdminsOnly.to_policy_set());
        let amal_group = amal
            .create_group_with_members(
                &[bola_wallet.identifier()],
                policy_set,
                GroupMetadataOptions::default(),
            )
            .await
            .unwrap();

        // Verify we can update the group name without syncing first
        amal_group
            .update_group_name("New Group Name 1".to_string())
            .await
            .unwrap();

        // Verify the name is updated
        amal_group.sync().await.unwrap();
        let group_mutable_metadata = amal_group
            .mutable_metadata(&amal_group.mls_provider().unwrap())
            .unwrap();
        let group_name_1 = group_mutable_metadata
            .attributes
            .get(&MetadataField::GroupName.to_string())
            .unwrap();
        assert_eq!(group_name_1, "New Group Name 1");

        // Create a group with just amal
        let policy_set_2 = Some(PreconfiguredPolicies::AdminsOnly.to_policy_set());
        let amal_group_2 = amal
            .create_group(policy_set_2, GroupMetadataOptions::default())
            .unwrap();

        // Verify empty group fails to update metadata before syncing
        amal_group_2
            .update_group_name("New Group Name 2".to_string())
            .await
            .expect_err("Should fail to update group name before first sync");

        // Sync the group
        amal_group_2.sync().await.unwrap();

        //Verify we can now update the group name
        amal_group_2
            .update_group_name("New Group Name 2".to_string())
            .await
            .unwrap();

        // Verify the name is updated
        amal_group_2.sync().await.unwrap();
        let group_mutable_metadata = amal_group_2
            .mutable_metadata(&amal_group_2.mls_provider().unwrap())
            .unwrap();
        let group_name_2 = group_mutable_metadata
            .attributes
            .get(&MetadataField::GroupName.to_string())
            .unwrap();
        assert_eq!(group_name_2, "New Group Name 2");
    }

    #[xmtp_common::test]
    async fn test_update_group_image_url_square() {
        let amal = ClientBuilder::new_test_client(&generate_local_wallet()).await;

        // Create a group and verify it has the default group name
        let policy_set = Some(PreconfiguredPolicies::AdminsOnly.to_policy_set());
        let amal_group = amal
            .create_group(policy_set, GroupMetadataOptions::default())
            .unwrap();
        amal_group.sync().await.unwrap();

        let group_mutable_metadata = amal_group
            .mutable_metadata(&amal_group.mls_provider().unwrap())
            .unwrap();
        assert!(group_mutable_metadata
            .attributes
            .get(&MetadataField::GroupImageUrlSquare.to_string())
            .unwrap()
            .is_empty());

        // Update group name
        amal_group
            .update_group_image_url_square("a url".to_string())
            .await
            .unwrap();

        // Verify amal group sees update
        amal_group.sync().await.unwrap();
        let binding = amal_group
            .mutable_metadata(&amal_group.mls_provider().unwrap())
            .expect("msg");
        let amal_group_image_url: &String = binding
            .attributes
            .get(&MetadataField::GroupImageUrlSquare.to_string())
            .unwrap();
        assert_eq!(amal_group_image_url, "a url");
    }

    #[xmtp_common::test(flavor = "current_thread")]
    async fn test_update_group_message_expiration_settings() {
        let amal = ClientBuilder::new_test_client(&generate_local_wallet()).await;

        // Create a group and verify it has the default group name
        let policy_set = Some(PreconfiguredPolicies::AdminsOnly.to_policy_set());
        let amal_group = amal
            .create_group(policy_set, GroupMetadataOptions::default())
            .unwrap();
        amal_group.sync().await.unwrap();

        let group_mutable_metadata = amal_group
            .mutable_metadata(&amal_group.mls_provider().unwrap())
            .unwrap();
        assert_eq!(
            group_mutable_metadata
                .attributes
                .get(&MetadataField::MessageDisappearInNS.to_string()),
            None
        );
        assert_eq!(
            group_mutable_metadata
                .attributes
                .get(&MetadataField::MessageDisappearFromNS.to_string()),
            None
        );

        // Update group name
        let expected_group_message_expiration_settings = MessageDisappearingSettings::new(100, 200);

        amal_group
            .update_conversation_message_disappearing_settings(
                expected_group_message_expiration_settings,
            )
            .await
            .unwrap();

        // Verify amal group sees update
        amal_group.sync().await.unwrap();
        let binding = amal_group
            .mutable_metadata(&amal_group.mls_provider().unwrap())
            .expect("msg");
        let amal_message_expiration_from_ms: &String = binding
            .attributes
            .get(&MetadataField::MessageDisappearFromNS.to_string())
            .unwrap();
        let amal_message_disappear_in_ns: &String = binding
            .attributes
            .get(&MetadataField::MessageDisappearInNS.to_string())
            .unwrap();
        assert_eq!(
            amal_message_expiration_from_ms.clone(),
            expected_group_message_expiration_settings
                .from_ns
                .to_string()
        );
        assert_eq!(
            amal_message_disappear_in_ns.clone(),
            expected_group_message_expiration_settings.in_ns.to_string()
        );
    }

    #[xmtp_common::test(flavor = "current_thread")]
    async fn test_group_mutable_data_group_permissions() {
        let amal = ClientBuilder::new_test_client(&generate_local_wallet()).await;
        let bola_wallet = generate_local_wallet();
        let bola = ClientBuilder::new_test_client(&bola_wallet).await;

        // Create a group and verify it has the default group name
        let policy_set = Some(PreconfiguredPolicies::Default.to_policy_set());
        let amal_group = amal
            .create_group(policy_set, GroupMetadataOptions::default())
            .unwrap();
        amal_group.sync().await.unwrap();

        let group_mutable_metadata = amal_group
            .mutable_metadata(&amal_group.mls_provider().unwrap())
            .unwrap();
        assert!(group_mutable_metadata
            .attributes
            .get(&MetadataField::GroupName.to_string())
            .unwrap()
            .is_empty());

        // Add bola to the group
        amal_group
            .add_members(&[bola_wallet.identifier()])
            .await
            .unwrap();
        bola.sync_welcomes(&bola.mls_provider().unwrap())
            .await
            .unwrap();
        let bola_groups = bola.find_groups(GroupQueryArgs::default()).unwrap();
        assert_eq!(bola_groups.len(), 1);
        let bola_group = bola_groups.first().unwrap();
        bola_group.sync().await.unwrap();
        let group_mutable_metadata = bola_group
            .mutable_metadata(&bola_group.mls_provider().unwrap())
            .unwrap();
        assert!(group_mutable_metadata
            .attributes
            .get(&MetadataField::GroupName.to_string())
            .unwrap()
            .is_empty());

        // Update group name
        amal_group
            .update_group_name("New Group Name 1".to_string())
            .await
            .unwrap();

        // Verify amal group sees update
        amal_group.sync().await.unwrap();
        let binding = amal_group
            .mutable_metadata(&amal_group.mls_provider().unwrap())
            .unwrap();
        let amal_group_name: &String = binding
            .attributes
            .get(&MetadataField::GroupName.to_string())
            .unwrap();
        assert_eq!(amal_group_name, "New Group Name 1");

        // Verify bola group sees update
        bola_group.sync().await.unwrap();
        let binding = bola_group
            .mutable_metadata(&bola_group.mls_provider().unwrap())
            .expect("msg");
        let bola_group_name: &String = binding
            .attributes
            .get(&MetadataField::GroupName.to_string())
            .unwrap();
        assert_eq!(bola_group_name, "New Group Name 1");

        // Verify that bola CAN update the group name since everyone is admin for this group
        bola_group
            .update_group_name("New Group Name 2".to_string())
            .await
            .expect("non creator failed to udpate group name");

        // Verify amal group sees an update
        amal_group.sync().await.unwrap();
        let binding = amal_group
            .mutable_metadata(&amal_group.mls_provider().unwrap())
            .expect("msg");
        let amal_group_name: &String = binding
            .attributes
            .get(&MetadataField::GroupName.to_string())
            .unwrap();
        assert_eq!(amal_group_name, "New Group Name 2");
    }

    #[xmtp_common::test]
    async fn test_group_admin_list_update() {
        let amal = ClientBuilder::new_test_client(&generate_local_wallet()).await;
        let bola_wallet = generate_local_wallet();
        let bola = ClientBuilder::new_test_client(&bola_wallet).await;
        let caro = ClientBuilder::new_test_client(&generate_local_wallet()).await;
        let charlie = ClientBuilder::new_test_client(&generate_local_wallet()).await;

        let policy_set = Some(PreconfiguredPolicies::AdminsOnly.to_policy_set());
        let amal_group = amal
            .create_group(policy_set, GroupMetadataOptions::default())
            .unwrap();
        amal_group.sync().await.unwrap();

        // Add bola to the group
        amal_group
            .add_members(&[bola_wallet.identifier()])
            .await
            .unwrap();
        bola.sync_welcomes(&bola.mls_provider().unwrap())
            .await
            .unwrap();
        let bola_groups = bola.find_groups(GroupQueryArgs::default()).unwrap();
        assert_eq!(bola_groups.len(), 1);
        let bola_group = bola_groups.first().unwrap();
        bola_group.sync().await.unwrap();

        // Verify Amal is the only admin and super admin
        let provider = amal_group.mls_provider().unwrap();
        let admin_list = amal_group.admin_list(&provider).unwrap();
        let super_admin_list = amal_group.super_admin_list(&provider).unwrap();
        drop(provider); // allow connection to be cleaned
        assert_eq!(admin_list.len(), 0);
        assert_eq!(super_admin_list.len(), 1);
        assert!(super_admin_list.contains(&amal.inbox_id().to_string()));

        // Verify that bola can not add caro because they are not an admin
        bola.sync_welcomes(&bola.mls_provider().unwrap())
            .await
            .unwrap();
        let bola_groups = bola.find_groups(GroupQueryArgs::default()).unwrap();
        assert_eq!(bola_groups.len(), 1);
        let bola_group: &MlsGroup<_> = bola_groups.first().unwrap();
        bola_group.sync().await.unwrap();
        bola_group
            .add_members_by_inbox_id(&[caro.inbox_id()])
            .await
            .expect_err("expected err");

        // Add bola as an admin
        amal_group
            .update_admin_list(UpdateAdminListType::Add, bola.inbox_id().to_string())
            .await
            .unwrap();
        amal_group.sync().await.unwrap();
        bola_group.sync().await.unwrap();
        assert_eq!(
            bola_group
                .admin_list(&bola_group.mls_provider().unwrap())
                .unwrap()
                .len(),
            1
        );
        assert!(bola_group
            .admin_list(&bola_group.mls_provider().unwrap())
            .unwrap()
            .contains(&bola.inbox_id().to_string()));

        // Verify that bola can now add caro because they are an admin
        bola_group
            .add_members_by_inbox_id(&[caro.inbox_id()])
            .await
            .unwrap();

        bola_group.sync().await.unwrap();

        // Verify that bola can not remove amal as a super admin, because
        // Remove admin is super admin only permissions
        bola_group
            .update_admin_list(
                UpdateAdminListType::RemoveSuper,
                amal.inbox_id().to_string(),
            )
            .await
            .expect_err("expected err");

        // Now amal removes bola as an admin
        amal_group
            .update_admin_list(UpdateAdminListType::Remove, bola.inbox_id().to_string())
            .await
            .unwrap();
        amal_group.sync().await.unwrap();
        bola_group.sync().await.unwrap();
        assert_eq!(
            bola_group
                .admin_list(&bola_group.mls_provider().unwrap())
                .unwrap()
                .len(),
            0
        );
        assert!(!bola_group
            .admin_list(&bola_group.mls_provider().unwrap())
            .unwrap()
            .contains(&bola.inbox_id().to_string()));

        // Verify that bola can not add charlie because they are not an admin
        bola.sync_welcomes(&bola.mls_provider().unwrap())
            .await
            .unwrap();
        let bola_groups = bola.find_groups(GroupQueryArgs::default()).unwrap();
        assert_eq!(bola_groups.len(), 1);
        let bola_group: &MlsGroup<_> = bola_groups.first().unwrap();
        bola_group.sync().await.unwrap();
        bola_group
            .add_members_by_inbox_id(&[charlie.inbox_id()])
            .await
            .expect_err("expected err");
    }

    #[xmtp_common::test]
    async fn test_group_super_admin_list_update() {
        let bola_wallet = generate_local_wallet();
        let amal = ClientBuilder::new_test_client(&generate_local_wallet()).await;
        let bola = ClientBuilder::new_test_client(&bola_wallet).await;
        let caro = ClientBuilder::new_test_client(&generate_local_wallet()).await;

        let policy_set = Some(PreconfiguredPolicies::AdminsOnly.to_policy_set());
        let amal_group = amal
            .create_group(policy_set, GroupMetadataOptions::default())
            .unwrap();
        amal_group.sync().await.unwrap();

        // Add bola to the group
        amal_group
            .add_members_by_inbox_id(&[bola.inbox_id()])
            .await
            .unwrap();
        bola.sync_welcomes(&bola.mls_provider().unwrap())
            .await
            .unwrap();
        let bola_groups = bola.find_groups(GroupQueryArgs::default()).unwrap();
        assert_eq!(bola_groups.len(), 1);
        let bola_group = bola_groups.first().unwrap();
        bola_group.sync().await.unwrap();

        // Verify Amal is the only super admin
        let provider = amal_group.mls_provider().unwrap();
        let admin_list = amal_group.admin_list(&provider).unwrap();
        let super_admin_list = amal_group.super_admin_list(&provider).unwrap();
        drop(provider); // allow connection to be re-added to pool
        assert_eq!(admin_list.len(), 0);
        assert_eq!(super_admin_list.len(), 1);
        assert!(super_admin_list.contains(&amal.inbox_id().to_string()));

        // Verify that bola can not add caro as an admin because they are not a super admin
        bola.sync_welcomes(&bola.mls_provider().unwrap())
            .await
            .unwrap();
        let bola_groups = bola.find_groups(GroupQueryArgs::default()).unwrap();

        assert_eq!(bola_groups.len(), 1);
        let bola_group: &MlsGroup<_> = bola_groups.first().unwrap();
        bola_group.sync().await.unwrap();
        bola_group
            .update_admin_list(UpdateAdminListType::Add, caro.inbox_id().to_string())
            .await
            .expect_err("expected err");

        // Add bola as a super admin
        amal_group
            .update_admin_list(UpdateAdminListType::AddSuper, bola.inbox_id().to_string())
            .await
            .unwrap();
        amal_group.sync().await.unwrap();
        bola_group.sync().await.unwrap();
        let provider = bola_group.mls_provider().unwrap();
        assert_eq!(bola_group.super_admin_list(&provider).unwrap().len(), 2);
        assert!(bola_group
            .super_admin_list(&provider)
            .unwrap()
            .contains(&bola.inbox_id().to_string()));
        drop(provider); // allow connection to be re-added to pool

        // Verify that bola can now add caro as an admin
        bola_group
            .update_admin_list(UpdateAdminListType::Add, caro.inbox_id().to_string())
            .await
            .unwrap();
        bola_group.sync().await.unwrap();
        let provider = bola_group.mls_provider().unwrap();
        assert_eq!(bola_group.admin_list(&provider).unwrap().len(), 1);
        assert!(bola_group
            .admin_list(&provider)
            .unwrap()
            .contains(&caro.inbox_id().to_string()));
        drop(provider); // allow connection to be re-added to pool

        // Verify that no one can remove a super admin from a group
        amal_group
            .remove_members(&[bola_wallet.identifier()])
            .await
            .expect_err("expected err");

        // Verify that bola can now remove themself as a super admin
        bola_group
            .update_admin_list(
                UpdateAdminListType::RemoveSuper,
                bola.inbox_id().to_string(),
            )
            .await
            .unwrap();
        bola_group.sync().await.unwrap();
        let provider = bola_group.mls_provider().unwrap();
        assert_eq!(bola_group.super_admin_list(&provider).unwrap().len(), 1);
        assert!(!bola_group
            .super_admin_list(&provider)
            .unwrap()
            .contains(&bola.inbox_id().to_string()));
        drop(provider); // allow connection to be re-added to pool

        // Verify that amal can NOT remove themself as a super admin because they are the only remaining
        amal_group
            .update_admin_list(
                UpdateAdminListType::RemoveSuper,
                amal.inbox_id().to_string(),
            )
            .await
            .expect_err("expected err");
    }

    #[xmtp_common::test]
    async fn test_group_members_permission_level_update() {
        let amal = ClientBuilder::new_test_client(&generate_local_wallet()).await;
        let bola = ClientBuilder::new_test_client(&generate_local_wallet()).await;
        let caro = ClientBuilder::new_test_client(&generate_local_wallet()).await;

        let policy_set = Some(PreconfiguredPolicies::AdminsOnly.to_policy_set());
        let amal_group = amal
            .create_group(policy_set, GroupMetadataOptions::default())
            .unwrap();
        amal_group.sync().await.unwrap();

        // Add Bola and Caro to the group
        amal_group
            .add_members_by_inbox_id(&[bola.inbox_id(), caro.inbox_id()])
            .await
            .unwrap();
        amal_group.sync().await.unwrap();

        // Initial checks for group members
        let initial_members = amal_group.members().await.unwrap();
        let mut count_member = 0;
        let mut count_admin = 0;
        let mut count_super_admin = 0;

        for member in &initial_members {
            match member.permission_level {
                PermissionLevel::Member => count_member += 1,
                PermissionLevel::Admin => count_admin += 1,
                PermissionLevel::SuperAdmin => count_super_admin += 1,
            }
        }

        assert_eq!(
            count_super_admin, 1,
            "Only Amal should be super admin initially"
        );
        assert_eq!(count_admin, 0, "no members are admin only");
        assert_eq!(count_member, 2, "two members have no admin status");

        // Add Bola as an admin
        amal_group
            .update_admin_list(UpdateAdminListType::Add, bola.inbox_id().to_string())
            .await
            .unwrap();
        amal_group.sync().await.unwrap();

        // Check after adding Bola as an admin
        let members = amal_group.members().await.unwrap();
        let mut count_member = 0;
        let mut count_admin = 0;
        let mut count_super_admin = 0;

        for member in &members {
            match member.permission_level {
                PermissionLevel::Member => count_member += 1,
                PermissionLevel::Admin => count_admin += 1,
                PermissionLevel::SuperAdmin => count_super_admin += 1,
            }
        }

        assert_eq!(
            count_super_admin, 1,
            "Only Amal should be super admin initially"
        );
        assert_eq!(count_admin, 1, "bola is admin");
        assert_eq!(count_member, 1, "caro has no admin status");

        // Add Caro as a super admin
        amal_group
            .update_admin_list(UpdateAdminListType::AddSuper, caro.inbox_id().to_string())
            .await
            .unwrap();
        amal_group.sync().await.unwrap();

        // Check after adding Caro as a super admin
        let members = amal_group.members().await.unwrap();
        let mut count_member = 0;
        let mut count_admin = 0;
        let mut count_super_admin = 0;

        for member in &members {
            match member.permission_level {
                PermissionLevel::Member => count_member += 1,
                PermissionLevel::Admin => count_admin += 1,
                PermissionLevel::SuperAdmin => count_super_admin += 1,
            }
        }

        assert_eq!(
            count_super_admin, 2,
            "Amal and Caro should be super admin initially"
        );
        assert_eq!(count_admin, 1, "bola is admin");
        assert_eq!(count_member, 0, "no members have no admin status");
    }

    #[xmtp_common::test]
    async fn test_staged_welcome() {
        // Create Clients
        let amal = ClientBuilder::new_test_client(&generate_local_wallet()).await;
        let bola = ClientBuilder::new_test_client(&generate_local_wallet()).await;

        // Amal creates a group
        let amal_group = amal
            .create_group(None, GroupMetadataOptions::default())
            .unwrap();

        // Amal adds Bola to the group
        amal_group
            .add_members_by_inbox_id(&[bola.inbox_id()])
            .await
            .unwrap();

        // Bola syncs groups - this will decrypt the Welcome, identify who added Bola
        // and then store that value on the group and insert into the database
        let bola_groups = bola
            .sync_welcomes(&bola.mls_provider().unwrap())
            .await
            .unwrap();

        // Bola gets the group id. This will be needed to fetch the group from
        // the database.
        let bola_group = bola_groups.first().unwrap();
        let bola_group_id = bola_group.group_id.clone();

        // Bola fetches group from the database
        let bola_fetched_group = bola.group(&bola_group_id).unwrap();

        // Check Bola's group for the added_by_inbox_id of the inviter
        let added_by_inbox = bola_fetched_group.added_by_inbox_id().unwrap();

        // Verify the welcome host_credential is equal to Amal's
        assert_eq!(
            amal.inbox_id(),
            added_by_inbox,
            "The Inviter and added_by_address do not match!"
        );
    }

    #[xmtp_common::test]
    async fn test_can_read_group_creator_inbox_id() {
        let amal = ClientBuilder::new_test_client(&generate_local_wallet()).await;
        let policy_set = Some(PreconfiguredPolicies::Default.to_policy_set());
        let amal_group = amal
            .create_group(policy_set, GroupMetadataOptions::default())
            .unwrap();
        amal_group.sync().await.unwrap();

        let mutable_metadata = amal_group
            .mutable_metadata(&amal_group.mls_provider().unwrap())
            .unwrap();
        assert_eq!(mutable_metadata.super_admin_list.len(), 1);
        assert_eq!(mutable_metadata.super_admin_list[0], amal.inbox_id());

        let protected_metadata: GroupMetadata = amal_group
            .metadata(&amal_group.mls_provider().unwrap())
            .await
            .unwrap();
        assert_eq!(
            protected_metadata.conversation_type,
            ConversationType::Group
        );

        assert_eq!(protected_metadata.creator_inbox_id, amal.inbox_id());
    }

    #[xmtp_common::test]
    async fn test_can_update_gce_after_failed_commit() {
        // Step 1: Amal creates a group
        let amal = ClientBuilder::new_test_client(&generate_local_wallet()).await;
        let policy_set = Some(PreconfiguredPolicies::Default.to_policy_set());
        let amal_group = amal
            .create_group(policy_set, GroupMetadataOptions::default())
            .unwrap();
        amal_group.sync().await.unwrap();

        // Step 2:  Amal adds Bola to the group
        let bola = ClientBuilder::new_test_client(&generate_local_wallet()).await;
        amal_group
            .add_members_by_inbox_id(&[bola.inbox_id()])
            .await
            .unwrap();

        // Step 3: Verify that Bola can update the group name, and amal sees the update
        bola.sync_welcomes(&bola.mls_provider().unwrap())
            .await
            .unwrap();
        let bola_groups = bola.find_groups(GroupQueryArgs::default()).unwrap();
        let bola_group: &MlsGroup<_> = bola_groups.first().unwrap();
        bola_group.sync().await.unwrap();
        bola_group
            .update_group_name("Name Update 1".to_string())
            .await
            .unwrap();
        amal_group.sync().await.unwrap();
        let name = amal_group
            .group_name(&amal_group.mls_provider().unwrap())
            .unwrap();
        assert_eq!(name, "Name Update 1");

        // Step 4:  Bola attempts an action that they do not have permissions for like add admin, fails as expected
        let result = bola_group
            .update_admin_list(UpdateAdminListType::Add, bola.inbox_id().to_string())
            .await;
        if let Err(e) = &result {
            eprintln!("Error updating admin list: {:?}", e);
        }
        // Step 5: Now have Bola attempt to update the group name again
        bola_group
            .update_group_name("Name Update 2".to_string())
            .await
            .unwrap();

        // Step 6: Verify that both clients can sync without error and that the group name has been updated
        amal_group.sync().await.unwrap();
        bola_group.sync().await.unwrap();
        let binding = amal_group
            .mutable_metadata(&amal_group.mls_provider().unwrap())
            .expect("msg");
        let amal_group_name: &String = binding
            .attributes
            .get(&MetadataField::GroupName.to_string())
            .unwrap();
        assert_eq!(amal_group_name, "Name Update 2");
        let binding = bola_group
            .mutable_metadata(&bola_group.mls_provider().unwrap())
            .expect("msg");
        let bola_group_name: &String = binding
            .attributes
            .get(&MetadataField::GroupName.to_string())
            .unwrap();
        assert_eq!(bola_group_name, "Name Update 2");
    }

    #[xmtp_common::test]
    async fn test_can_update_permissions_after_group_creation() {
        let amal = ClientBuilder::new_test_client(&generate_local_wallet()).await;
        let policy_set = Some(PreconfiguredPolicies::AdminsOnly.to_policy_set());
        let amal_group: MlsGroup<_> = amal
            .create_group(policy_set, GroupMetadataOptions::default())
            .unwrap();

        // Step 2:  Amal adds Bola to the group
        let bola = ClientBuilder::new_test_client(&generate_local_wallet()).await;
        amal_group
            .add_members_by_inbox_id(&[bola.inbox_id()])
            .await
            .unwrap();

        // Step 3: Bola attemps to add Caro, but fails because group is admin only
        let caro = ClientBuilder::new_test_client(&generate_local_wallet()).await;
        bola.sync_welcomes(&bola.mls_provider().unwrap())
            .await
            .unwrap();
        let bola_groups = bola.find_groups(GroupQueryArgs::default()).unwrap();

        let bola_group: &MlsGroup<_> = bola_groups.first().unwrap();
        bola_group.sync().await.unwrap();
        let result = bola_group.add_members_by_inbox_id(&[caro.inbox_id()]).await;
        if let Err(e) = &result {
            eprintln!("Error adding member: {:?}", e);
        } else {
            panic!("Expected error adding member");
        }

        // Step 4: Bola attempts to update permissions but fails because they are not a super admin
        let result = bola_group
            .update_permission_policy(
                PermissionUpdateType::AddMember,
                PermissionPolicyOption::Allow,
                None,
            )
            .await;
        if let Err(e) = &result {
            eprintln!("Error updating permissions: {:?}", e);
        } else {
            panic!("Expected error updating permissions");
        }

        // Step 5: Amal updates group permissions so that all members can add
        amal_group
            .update_permission_policy(
                PermissionUpdateType::AddMember,
                PermissionPolicyOption::Allow,
                None,
            )
            .await
            .unwrap();

        // Step 6: Bola can now add Caro to the group
        bola_group
            .add_members_by_inbox_id(&[caro.inbox_id()])
            .await
            .unwrap();
        bola_group.sync().await.unwrap();
        let members = bola_group.members().await.unwrap();
        assert_eq!(members.len(), 3);
    }

    #[xmtp_common::test]
    async fn test_optimistic_send() {
        let amal = Arc::new(ClientBuilder::new_test_client(&generate_local_wallet()).await);
        let bola_wallet = generate_local_wallet();
        let bola = Arc::new(ClientBuilder::new_test_client(&bola_wallet).await);
        let amal_group = amal
            .create_group(None, GroupMetadataOptions::default())
            .unwrap();
        amal_group.sync().await.unwrap();
        // Add bola to the group
        amal_group
            .add_members(&[bola_wallet.identifier()])
            .await
            .unwrap();
        let bola_group = receive_group_invite(&bola).await;

        let ids = vec![
            amal_group.send_message_optimistic(b"test one").unwrap(),
            amal_group.send_message_optimistic(b"test two").unwrap(),
            amal_group.send_message_optimistic(b"test three").unwrap(),
            amal_group.send_message_optimistic(b"test four").unwrap(),
        ];

        let messages = amal_group
            .find_messages(&MsgQueryArgs {
                kind: Some(GroupMessageKind::Application),
                ..Default::default()
            })
            .unwrap()
            .into_iter()
            .collect::<Vec<StoredGroupMessage>>();

        let text = messages
            .iter()
            .cloned()
            .map(|m| String::from_utf8_lossy(&m.decrypted_message_bytes).to_string())
            .collect::<Vec<String>>();
        assert_eq!(
            ids,
            messages
                .iter()
                .cloned()
                .map(|m| m.id)
                .collect::<Vec<Vec<u8>>>()
        );
        assert_eq!(
            text,
            vec![
                "test one".to_string(),
                "test two".to_string(),
                "test three".to_string(),
                "test four".to_string(),
            ]
        );

        let delivery = messages
            .iter()
            .cloned()
            .map(|m| m.delivery_status)
            .collect::<Vec<DeliveryStatus>>();
        assert_eq!(
            delivery,
            vec![
                DeliveryStatus::Unpublished,
                DeliveryStatus::Unpublished,
                DeliveryStatus::Unpublished,
                DeliveryStatus::Unpublished,
            ]
        );

        amal_group.publish_messages().await.unwrap();
        bola_group.sync().await.unwrap();

        let messages = bola_group.find_messages(&MsgQueryArgs::default()).unwrap();
        let delivery = messages
            .iter()
            .cloned()
            .map(|m| m.delivery_status)
            .collect::<Vec<DeliveryStatus>>();
        assert_eq!(
            delivery,
            vec![
                DeliveryStatus::Published,
                DeliveryStatus::Published,
                DeliveryStatus::Published,
                DeliveryStatus::Published,
            ]
        );
    }

    #[xmtp_common::test]
    async fn test_dm_creation() {
        let amal = ClientBuilder::new_test_client(&generate_local_wallet()).await;
        let bola = ClientBuilder::new_test_client(&generate_local_wallet()).await;
        let caro = ClientBuilder::new_test_client(&generate_local_wallet()).await;

        // Amal creates a dm group targetting bola
        let amal_dm = amal
            .find_or_create_dm_by_inbox_id(
                bola.inbox_id().to_string(),
                DMMetadataOptions::default(),
            )
            .await
            .unwrap();

        // Amal can not add caro to the dm group
        let result = amal_dm.add_members_by_inbox_id(&[caro.inbox_id()]).await;
        assert!(result.is_err());

        // Bola is already a member
        let result = amal_dm
            .add_members_by_inbox_id(&[bola.inbox_id(), caro.inbox_id()])
            .await;
        assert!(result.is_err());
        amal_dm.sync().await.unwrap();
        let members = amal_dm.members().await.unwrap();
        assert_eq!(members.len(), 2);

        // Bola can message amal
        let _ = bola.sync_welcomes(&bola.mls_provider().unwrap()).await;
        let bola_groups = bola.find_groups(GroupQueryArgs::default()).unwrap();

        let bola_dm: &MlsGroup<_> = bola_groups.first().unwrap();
        bola_dm.send_message(b"test one").await.unwrap();

        // Amal sync and reads message
        amal_dm.sync().await.unwrap();
        let messages = amal_dm.find_messages(&MsgQueryArgs::default()).unwrap();
        assert_eq!(messages.len(), 2);
        let message = messages.last().unwrap();
        assert_eq!(message.decrypted_message_bytes, b"test one");

        // Amal can not remove bola
        let result = amal_dm.remove_members_by_inbox_id(&[bola.inbox_id()]).await;
        assert!(result.is_err());
        amal_dm.sync().await.unwrap();
        let members = amal_dm.members().await.unwrap();
        assert_eq!(members.len(), 2);

        // Neither Amal nor Bola is an admin or super admin
        amal_dm.sync().await.unwrap();
        bola_dm.sync().await.unwrap();
        let is_amal_admin = amal_dm
            .is_admin(amal.inbox_id().to_string(), &amal.mls_provider().unwrap())
            .unwrap();
        let is_bola_admin = amal_dm
            .is_admin(bola.inbox_id().to_string(), &bola.mls_provider().unwrap())
            .unwrap();
        let is_amal_super_admin = amal_dm
            .is_super_admin(amal.inbox_id().to_string(), &amal.mls_provider().unwrap())
            .unwrap();
        let is_bola_super_admin = amal_dm
            .is_super_admin(bola.inbox_id().to_string(), &bola.mls_provider().unwrap())
            .unwrap();
        assert!(!is_amal_admin);
        assert!(!is_bola_admin);
        assert!(!is_amal_super_admin);
        assert!(!is_bola_super_admin);
    }

    #[xmtp_common::test]
    async fn process_messages_abort_on_retryable_error() {
        let alix = ClientBuilder::new_test_client(&generate_local_wallet()).await;
        let bo = ClientBuilder::new_test_client(&generate_local_wallet()).await;

        let alix_group = alix
            .create_group(None, GroupMetadataOptions::default())
            .unwrap();

        alix_group
            .add_members_by_inbox_id(&[bo.inbox_id()])
            .await
            .unwrap();

        // Create two commits
        alix_group
            .update_group_name("foo".to_string())
            .await
            .unwrap();
        alix_group
            .update_group_name("bar".to_string())
            .await
            .unwrap();

        let bo_group = receive_group_invite(&bo).await;
        // Get the group messages before we lock the DB, simulating an error that happens
        // in the middle of a sync instead of the beginning
        let bo_messages = bo
            .query_group_messages(&bo_group.group_id, &bo.store().conn().unwrap())
            .await
            .unwrap();

        let conn_1: XmtpOpenMlsProvider = bo.store().conn().unwrap().into();
        let conn_2 = bo.store().conn().unwrap();
        conn_2
            .raw_query_write(|c| {
                c.batch_execute("BEGIN EXCLUSIVE").unwrap();
                Ok::<_, diesel::result::Error>(())
            })
            .unwrap();

        let process_result = bo_group.process_messages(bo_messages, &conn_1).await;
        if let Some(GroupError::ReceiveErrors(errors)) = process_result.err() {
            assert_eq!(errors.len(), 1);
            assert!(errors.iter().any(|err| err
                .to_string()
                .contains("cannot start a transaction within a transaction")));
        } else {
            panic!("Expected error")
        }
    }

    #[xmtp_common::test]
    async fn skip_already_processed_messages() {
        let alix = ClientBuilder::new_test_client(&generate_local_wallet()).await;

        let bo_wallet = generate_local_wallet();
        let bo_client = ClientBuilder::new_test_client(&bo_wallet).await;

        let alix_group = alix
            .create_group(None, GroupMetadataOptions::default())
            .unwrap();

        alix_group
            .add_members_by_inbox_id(&[bo_client.inbox_id()])
            .await
            .unwrap();

        let alix_message = vec![1];
        alix_group.send_message(&alix_message).await.unwrap();
        bo_client
            .sync_welcomes(&bo_client.mls_provider().unwrap())
            .await
            .unwrap();
        let bo_groups = bo_client.find_groups(GroupQueryArgs::default()).unwrap();
        let bo_group = bo_groups.first().unwrap();

        let mut bo_messages_from_api = bo_client
            .query_group_messages(&bo_group.group_id, &bo_client.store().conn().unwrap())
            .await
            .unwrap();

        // override the messages to contain already processed messaged
        for msg in &mut bo_messages_from_api {
            if let Some(Version::V1(ref mut v1)) = msg.version {
                v1.id = 0;
            }
        }

        let process_result = bo_group
            .process_messages(bo_messages_from_api, &bo_client.mls_provider().unwrap())
            .await;
        let Some(GroupError::ReceiveErrors(errors)) = process_result.err() else {
            panic!("Expected error")
        };

        assert_eq!(errors.len(), 2);
        assert!(errors
            .iter()
            .any(|err| err.to_string().contains("already processed")));
    }

    #[xmtp_common::test]
    async fn skip_already_processed_intents() {
        let alix = ClientBuilder::new_test_client(&generate_local_wallet()).await;

        let bo_wallet = generate_local_wallet();
        let bo_client = ClientBuilder::new_test_client(&bo_wallet).await;

        let alix_group = alix
            .create_group(None, GroupMetadataOptions::default())
            .unwrap();

        alix_group
            .add_members_by_inbox_id(&[bo_client.inbox_id()])
            .await
            .unwrap();

        bo_client
            .sync_welcomes(&bo_client.mls_provider().unwrap())
            .await
            .unwrap();
        let bo_groups = bo_client.find_groups(GroupQueryArgs::default()).unwrap();
        let bo_group = bo_groups.first().unwrap();
        bo_group.send_message(&[2]).await.unwrap();
        let bo_provider = bo_client.mls_provider().unwrap();
        let intent = bo_provider
            .conn_ref()
            .find_group_intents(
                bo_group.clone().group_id,
                Some(vec![IntentState::Processed]),
                None,
            )
            .unwrap();
        assert_eq!(intent.len(), 2); //key_update and send_message

        let process_result = bo_group
            .sync_until_intent_resolved(&bo_provider, intent[1].id)
            .await;
        assert_ok!(process_result);
    }

    #[xmtp_common::test(flavor = "multi_thread")]
    async fn test_parallel_syncs() {
        let wallet = generate_local_wallet();
        let alix1 = Arc::new(ClientBuilder::new_test_client(&wallet).await);
        alix1.wait_for_sync_worker_init().await;

        let alix1_group = alix1
            .create_group(None, GroupMetadataOptions::default())
            .unwrap();

        let alix2 = ClientBuilder::new_test_client(&wallet).await;

        let sync_tasks: Vec<_> = (0..10)
            .map(|_| {
                let group_clone = alix1_group.clone();
                // Each of these syncs is going to trigger the client to invite alix2 to the group
                // because of the race
                xmtp_common::spawn(None, async move { group_clone.sync().await }).join()
            })
            .collect();

        let results = join_all(sync_tasks).await;

        // Check if any of the syncs failed
        for result in results.into_iter() {
            assert!(result.is_ok(), "Sync error {:?}", result.err());
        }

        // Make sure that only one welcome was sent
        let alix2_welcomes = alix1
            .api_client
            .query_welcome_messages(alix2.installation_public_key(), None)
            .await
            .unwrap();
        assert_eq!(alix2_welcomes.len(), 1);

        // Make sure that only one group message was sent
        let group_messages = alix1
            .api_client
            .query_group_messages(alix1_group.group_id.clone(), None)
            .await
            .unwrap();
        assert_eq!(group_messages.len(), 1);

        let alix2_group = receive_group_invite(&alix2).await;

        // Send a message from alix1
        alix1_group
            .send_message("hi from alix1".as_bytes())
            .await
            .unwrap();
        // Send a message from alix2
        alix2_group
            .send_message("hi from alix2".as_bytes())
            .await
            .unwrap();

        // Sync both clients
        alix1_group.sync().await.unwrap();
        alix2_group.sync().await.unwrap();

        let alix1_messages = alix1_group.find_messages(&MsgQueryArgs::default()).unwrap();
        let alix2_messages = alix2_group.find_messages(&MsgQueryArgs::default()).unwrap();
        assert_eq!(alix1_messages.len(), alix2_messages.len());

        assert!(alix1_messages
            .iter()
            .any(|m| m.decrypted_message_bytes == "hi from alix2".as_bytes()));
        assert!(alix2_messages
            .iter()
            .any(|m| m.decrypted_message_bytes == "hi from alix1".as_bytes()));
    }

    // Create a membership update intent, but don't sync it yet
    async fn create_membership_update_no_sync(
        group: &MlsGroup<FullXmtpClient>,
        provider: &XmtpOpenMlsProvider,
    ) {
        let intent_data = group
            .get_membership_update_intent(provider, &[], &[])
            .await
            .unwrap();

        // If there is nothing to do, stop here
        if intent_data.is_empty() {
            return;
        }

        group
            .queue_intent(
                provider,
                IntentKind::UpdateGroupMembership,
                intent_data.into(),
                false,
            )
            .unwrap();
    }

    /**
     * This test case simulates situations where adding missing
     * installations gets interrupted before the sync part happens
     *
     * We need to be safe even in situations where there are multiple
     * intents that do the same thing, leading to conflicts
     */
    #[xmtp_common::test(flavor = "multi_thread")]
    async fn add_missing_installs_reentrancy() {
        let wallet = generate_local_wallet();
        let alix1 = ClientBuilder::new_test_client(&wallet).await;
        let alix1_group = alix1
            .create_group(None, GroupMetadataOptions::default())
            .unwrap();

        let alix1_provider = alix1.mls_provider().unwrap();

        let alix2 = ClientBuilder::new_test_client(&wallet).await;

        // We are going to run add_missing_installations TWICE
        // which will create two intents to add the installations
        create_membership_update_no_sync(&alix1_group, &alix1_provider).await;
        create_membership_update_no_sync(&alix1_group, &alix1_provider).await;

        // Now I am going to run publish intents multiple times
        alix1_group
            .publish_intents(&alix1_provider)
            .await
            .expect("Expect publish to be OK");
        alix1_group
            .publish_intents(&alix1_provider)
            .await
            .expect("Expected publish to be OK");

        // Now I am going to sync twice
        alix1_group.sync_with_conn(&alix1_provider).await.unwrap();
        alix1_group.sync_with_conn(&alix1_provider).await.unwrap();

        // Make sure that only one welcome was sent
        let alix2_welcomes = alix1
            .api_client
            .query_welcome_messages(alix2.installation_public_key(), None)
            .await
            .unwrap();
        assert_eq!(alix2_welcomes.len(), 1);

        // We expect two group messages to have been sent,
        // but only the first is valid
        let group_messages = alix1
            .api_client
            .query_group_messages(alix1_group.group_id.clone(), None)
            .await
            .unwrap();
        assert_eq!(group_messages.len(), 2);

        let alix2_group = receive_group_invite(&alix2).await;

        // Send a message from alix1
        alix1_group
            .send_message("hi from alix1".as_bytes())
            .await
            .unwrap();
        // Send a message from alix2
        alix2_group
            .send_message("hi from alix2".as_bytes())
            .await
            .unwrap();

        // Sync both clients
        alix1_group.sync().await.unwrap();
        alix2_group.sync().await.unwrap();

        let alix1_messages = alix1_group.find_messages(&MsgQueryArgs::default()).unwrap();
        let alix2_messages = alix2_group.find_messages(&MsgQueryArgs::default()).unwrap();
        assert_eq!(alix1_messages.len(), alix2_messages.len());

        assert!(alix1_messages
            .iter()
            .any(|m| m.decrypted_message_bytes == "hi from alix2".as_bytes()));
        assert!(alix2_messages
            .iter()
            .any(|m| m.decrypted_message_bytes == "hi from alix1".as_bytes()));
    }

    #[xmtp_common::test(flavor = "multi_thread")]
    async fn respect_allow_epoch_increment() {
        let wallet = generate_local_wallet();
        let client = ClientBuilder::new_test_client(&wallet).await;

        let group = client
            .create_group(None, GroupMetadataOptions::default())
            .unwrap();

        let _client_2 = ClientBuilder::new_test_client(&wallet).await;

        // Sync the group to get the message adding client_2 published to the network
        group.sync().await.unwrap();

        // Retrieve the envelope for the commit from the network
        let messages = client
            .api_client
            .query_group_messages(group.group_id.clone(), None)
            .await
            .unwrap();

        let first_envelope = messages.first().unwrap();

        let Some(xmtp_proto::xmtp::mls::api::v1::group_message::Version::V1(first_message)) =
            first_envelope.clone().version
        else {
            panic!("wrong message format")
        };
        let provider = client.mls_provider().unwrap();
        let process_result = group
            .process_message(&provider, &first_message, false)
            .await;

        assert_err!(
            process_result,
            GroupMessageProcessingError::EpochIncrementNotAllowed
        );
    }

    #[xmtp_common::test]
    async fn test_get_and_set_consent() {
        let alix = ClientBuilder::new_test_client(&generate_local_wallet()).await;
        let bola = ClientBuilder::new_test_client(&generate_local_wallet()).await;
        let caro = ClientBuilder::new_test_client(&generate_local_wallet()).await;
        let alix_group = alix
            .create_group(None, GroupMetadataOptions::default())
            .unwrap();

        // group consent state should be allowed if user created it
        assert_eq!(alix_group.consent_state().unwrap(), ConsentState::Allowed);

        alix_group
            .update_consent_state(ConsentState::Denied)
            .unwrap();
        assert_eq!(alix_group.consent_state().unwrap(), ConsentState::Denied);

        alix_group
            .add_members_by_inbox_id(&[bola.inbox_id()])
            .await
            .unwrap();

        bola.sync_welcomes(&bola.mls_provider().unwrap())
            .await
            .unwrap();
        let bola_groups = bola.find_groups(GroupQueryArgs::default()).unwrap();
        let bola_group = bola_groups.first().unwrap();
        // group consent state should default to unknown for users who did not create the group
        assert_eq!(bola_group.consent_state().unwrap(), ConsentState::Unknown);

        bola_group
            .send_message("hi from bola".as_bytes())
            .await
            .unwrap();

        // group consent state should be allowed if user sends a message to the group
        assert_eq!(bola_group.consent_state().unwrap(), ConsentState::Allowed);

        alix_group
            .add_members_by_inbox_id(&[caro.inbox_id()])
            .await
            .unwrap();

        caro.sync_welcomes(&caro.mls_provider().unwrap())
            .await
            .unwrap();
        let caro_groups = caro.find_groups(GroupQueryArgs::default()).unwrap();
        let caro_group = caro_groups.first().unwrap();

        caro_group
            .send_message_optimistic("hi from caro".as_bytes())
            .unwrap();

        caro_group.publish_messages().await.unwrap();

        // group consent state should be allowed if user publishes a message to the group
        assert_eq!(caro_group.consent_state().unwrap(), ConsentState::Allowed);
    }

    #[xmtp_common::test]
    // TODO(rich): Generalize the test once fixed - test messages that are 0, 1, 2, 3, 4, 5 epochs behind
    async fn test_max_past_epochs() {
        // Create group with two members
        let bo_wallet = generate_local_wallet();
        let alix = ClientBuilder::new_test_client(&generate_local_wallet()).await;
        let bo = ClientBuilder::new_test_client(&bo_wallet).await;
        let alix_group = alix
            .create_group_with_members(
                &[bo_wallet.identifier()],
                None,
                GroupMetadataOptions::default(),
            )
            .await
            .unwrap();

        bo.sync_welcomes(&bo.mls_provider().unwrap()).await.unwrap();
        let bo_groups = bo.find_groups(GroupQueryArgs::default()).unwrap();
        let bo_group = bo_groups.first().unwrap();

        // Both members see the same amount of messages to start
        alix_group.send_message("alix 1".as_bytes()).await.unwrap();
        bo_group.send_message("bo 1".as_bytes()).await.unwrap();
        alix_group.sync().await.unwrap();
        bo_group.sync().await.unwrap();

        let alix_messages = alix_group
            .find_messages(&MsgQueryArgs {
                kind: Some(GroupMessageKind::Application),
                ..Default::default()
            })
            .unwrap();
        let bo_messages = bo_group
            .find_messages(&MsgQueryArgs {
                kind: Some(GroupMessageKind::Application),
                ..Default::default()
            })
            .unwrap();

        assert_eq!(alix_messages.len(), 2);
        assert_eq!(bo_messages.len(), 2);

        // Alix moves the group forward by 1 epoch
        alix_group
            .update_group_name("new name".to_string())
            .await
            .unwrap();

        // Bo sends a message while 1 epoch behind
        bo_group.send_message("bo 2".as_bytes()).await.unwrap();

        // If max_past_epochs is working, Alix should be able to decrypt Bo's message
        alix_group.sync().await.unwrap();
        bo_group.sync().await.unwrap();

        let alix_messages = alix_group
            .find_messages(&MsgQueryArgs {
                kind: Some(GroupMessageKind::Application),
                ..Default::default()
            })
            .unwrap();
        let bo_messages = bo_group
            .find_messages(&MsgQueryArgs {
                kind: Some(GroupMessageKind::Application),
                ..Default::default()
            })
            .unwrap();
        assert_eq!(bo_messages.len(), 3);
        assert_eq!(alix_messages.len(), 3); // Fails here, 2 != 3
    }

    #[wasm_bindgen_test(unsupported = tokio::test)]
    async fn test_validate_dm_group() {
        let client = ClientBuilder::new_test_client(&generate_local_wallet()).await;
        let added_by_inbox = "added_by_inbox_id";
        let creator_inbox_id = client.context.identity.inbox_id();
        let dm_target_inbox_id = added_by_inbox.to_string();

        // Test case 1: Valid DM group
        let valid_dm_group = MlsGroup::<FullXmtpClient>::create_test_dm_group(
            client.clone().into(),
            dm_target_inbox_id.clone(),
            None,
            None,
            None,
            None,
            DMMetadataOptions::default(),
        )
        .unwrap();
        assert!(valid_dm_group
            .load_mls_group_with_lock(client.mls_provider().unwrap(), |mls_group| {
                validate_dm_group(&client, &mls_group, added_by_inbox)
            })
            .is_ok());

        // Test case 2: Invalid conversation type
        let invalid_protected_metadata =
            build_protected_metadata_extension(creator_inbox_id, ConversationType::Group).unwrap();
        let invalid_type_group = MlsGroup::<FullXmtpClient>::create_test_dm_group(
            client.clone().into(),
            dm_target_inbox_id.clone(),
            Some(invalid_protected_metadata),
            None,
            None,
            None,
            DMMetadataOptions::default(),
        )
        .unwrap();
        assert!(matches!(
            invalid_type_group.load_mls_group_with_lock(client.mls_provider().unwrap(), |mls_group|
                validate_dm_group(&client, &mls_group, added_by_inbox)
            ),
            Err(GroupError::Generic(msg)) if msg.contains("Invalid conversation type")
        ));
        // Test case 3: Missing DmMembers
        // This case is not easily testable with the current structure, as DmMembers are set in the protected metadata

        // Test case 4: Mismatched DM members
        let mismatched_dm_members =
            build_dm_protected_metadata_extension(creator_inbox_id, "wrong_inbox_id".to_string())
                .unwrap();
        let mismatched_dm_members_group = MlsGroup::<FullXmtpClient>::create_test_dm_group(
            client.clone().into(),
            dm_target_inbox_id.clone(),
            Some(mismatched_dm_members),
            None,
            None,
            None,
            DMMetadataOptions::default(),
        )
        .unwrap();
        assert!(matches!(
            mismatched_dm_members_group.load_mls_group_with_lock(client.mls_provider().unwrap(), |mls_group|
                validate_dm_group(&client, &mls_group, added_by_inbox)
            ),
            Err(GroupError::Generic(msg)) if msg.contains("DM members do not match expected inboxes")
        ));

        // Test case 5: Non-empty admin list
        let non_empty_admin_list = build_mutable_metadata_extension_default(
            creator_inbox_id,
            GroupMetadataOptions::default(),
        )
        .unwrap();
        let non_empty_admin_list_group = MlsGroup::<FullXmtpClient>::create_test_dm_group(
            client.clone().into(),
            dm_target_inbox_id.clone(),
            None,
            Some(non_empty_admin_list),
            None,
            None,
            DMMetadataOptions::default(),
        )
        .unwrap();
        assert!(matches!(
            non_empty_admin_list_group.load_mls_group_with_lock(client.mls_provider().unwrap(), |mls_group|
                validate_dm_group(&client, &mls_group, added_by_inbox)
            ),
            Err(GroupError::Generic(msg)) if msg.contains("DM group must have empty admin and super admin lists")
        ));

        // Test case 6: Non-empty super admin list
        // Similar to test case 5, but with super_admin_list

        // Test case 7: Invalid permissions
        let invalid_permissions = PolicySet::default();
        let invalid_permissions_group = MlsGroup::<FullXmtpClient>::create_test_dm_group(
            client.clone().into(),
            dm_target_inbox_id.clone(),
            None,
            None,
            None,
            Some(invalid_permissions),
            DMMetadataOptions::default(),
        )
        .unwrap();
        assert!(matches!(
            invalid_permissions_group.load_mls_group_with_lock(client.mls_provider().unwrap(), |mls_group|
                validate_dm_group(&client, &mls_group, added_by_inbox)
            ),
            Err(GroupError::Generic(msg)) if msg.contains("Invalid permissions for DM group")
        ));
    }

    #[xmtp_common::test]
    async fn test_respects_character_limits_for_group_metadata() {
        let amal = ClientBuilder::new_test_client(&generate_local_wallet()).await;

        let policy_set = Some(PreconfiguredPolicies::AdminsOnly.to_policy_set());
        let amal_group = amal
            .create_group(policy_set, GroupMetadataOptions::default())
            .unwrap();
        amal_group.sync().await.unwrap();

        let overlong_name = "a".repeat(MAX_GROUP_NAME_LENGTH + 1);
        let overlong_description = "b".repeat(MAX_GROUP_DESCRIPTION_LENGTH + 1);
        let overlong_image_url =
            "http://example.com/".to_string() + &"c".repeat(MAX_GROUP_IMAGE_URL_LENGTH);

        // Verify that updating the name with an excessive length fails
        let result = amal_group.update_group_name(overlong_name).await;
        assert!(
            matches!(result, Err(GroupError::TooManyCharacters { length }) if length == MAX_GROUP_NAME_LENGTH)
        );

        // Verify that updating the description with an excessive length fails
        let result = amal_group
            .update_group_description(overlong_description)
            .await;
        assert!(
            matches!(result, Err(GroupError::TooManyCharacters { length }) if length == MAX_GROUP_DESCRIPTION_LENGTH)
        );

        // Verify that updating the image URL with an excessive length fails
        let result = amal_group
            .update_group_image_url_square(overlong_image_url)
            .await;
        assert!(
            matches!(result, Err(GroupError::TooManyCharacters { length }) if length == MAX_GROUP_IMAGE_URL_LENGTH)
        );

        // Verify updates with valid lengths are successful
        let valid_name = "Valid Group Name".to_string();
        let valid_description = "Valid group description within limit.".to_string();
        let valid_image_url = "http://example.com/image.png".to_string();

        amal_group
            .update_group_name(valid_name.clone())
            .await
            .unwrap();
        amal_group
            .update_group_description(valid_description.clone())
            .await
            .unwrap();
        amal_group
            .update_group_image_url_square(valid_image_url.clone())
            .await
            .unwrap();

        // Sync and verify stored values
        amal_group.sync().await.unwrap();

        let provider = amal_group.mls_provider().unwrap();
        let metadata = amal_group.mutable_metadata(&provider).unwrap();

        assert_eq!(
            metadata
                .attributes
                .get(&MetadataField::GroupName.to_string())
                .unwrap(),
            &valid_name
        );
        assert_eq!(
            metadata
                .attributes
                .get(&MetadataField::Description.to_string())
                .unwrap(),
            &valid_description
        );
        assert_eq!(
            metadata
                .attributes
                .get(&MetadataField::GroupImageUrlSquare.to_string())
                .unwrap(),
            &valid_image_url
        );
    }

    fn increment_patch_version(version: &str) -> Option<String> {
        // Split version into numeric part and suffix (if any)
        let (version_part, suffix) = match version.split_once('-') {
            Some((v, s)) => (v, Some(s)),
            None => (version, None),
        };

        // Split numeric version string into components
        let mut parts: Vec<&str> = version_part.split('.').collect();

        // Ensure we have exactly 3 parts (major.minor.patch)
        if parts.len() != 3 {
            return None;
        }

        // Parse the patch number and increment it
        let patch = parts[2].parse::<u32>().ok()?;
        let new_patch = patch + 1;

        // Replace the patch number with the incremented value
        let binding = new_patch.to_string();
        parts[2] = &binding;

        // Join the parts back together with dots and add suffix if it existed
        let new_version = parts.join(".");
        match suffix {
            Some(s) => Some(format!("{}-{}", new_version, s)),
            None => Some(new_version),
        }
    }

    #[xmtp_common::test]
    fn test_increment_patch_version() {
        assert_eq!(increment_patch_version("1.2.3"), Some("1.2.4".to_string()));
        assert_eq!(increment_patch_version("0.0.9"), Some("0.0.10".to_string()));
        assert_eq!(increment_patch_version("1.0.0"), Some("1.0.1".to_string()));
        assert_eq!(
            increment_patch_version("1.0.0-alpha"),
            Some("1.0.1-alpha".to_string())
        );

        // Invalid inputs should return None
        assert_eq!(increment_patch_version("1.2"), None);
        assert_eq!(increment_patch_version("1.2.3.4"), None);
        assert_eq!(increment_patch_version("invalid"), None);
    }

    #[xmtp_common::test]
    async fn test_can_set_min_supported_protocol_version_for_commit() {
        // Step 1: Create two clients, amal is one version ahead of bo
        let mut amal = ClientBuilder::new_test_client(&generate_local_wallet()).await;
        let amal_version = amal.version_info().pkg_version();
        amal.test_update_version(increment_patch_version(amal_version).unwrap().as_str());

        let mut bo = ClientBuilder::new_test_client(&generate_local_wallet()).await;

        // Step 2: Amal creates a group and adds bo as a member
        let amal_group = amal
            .create_group(None, GroupMetadataOptions::default())
            .unwrap();
        amal_group
            .add_members_by_inbox_id(&[bo.context.identity.inbox_id()])
            .await
            .unwrap();

        // Step 3: Amal updates the group name and sends a message to the group
        amal_group
            .update_group_name("new name".to_string())
            .await
            .unwrap();
        amal_group
            .send_message("Hello, world!".as_bytes())
            .await
            .unwrap();

        // Step 4: Verify that bo can read the message even though they are on different client versions
        bo.sync_welcomes(&bo.mls_provider().unwrap()).await.unwrap();
        let binding = bo.find_groups(GroupQueryArgs::default()).unwrap();
        let bo_group = binding.first().unwrap();
        bo_group.sync().await.unwrap();
        let messages = bo_group.find_messages(&MsgQueryArgs::default()).unwrap();
        assert_eq!(messages.len(), 2);

        let message_text = String::from_utf8_lossy(&messages[1].decrypted_message_bytes);
        assert_eq!(message_text, "Hello, world!");

        // Step 5: Amal updates the group version to match their client version
        amal_group
            .update_group_min_version_to_match_self()
            .await
            .unwrap();
        amal_group.sync().await.unwrap();
        amal_group
            .send_message("new version only!".as_bytes())
            .await
            .unwrap();

        // Step 6: Bo should now be unable to sync messages for the group
        let _ = bo_group.sync().await;
        let messages = bo_group.find_messages(&MsgQueryArgs::default()).unwrap();
        assert_eq!(messages.len(), 2);

        // Step 7: Bo updates their client, and see if we can then download latest messages
        let bo_version = bo.version_info().pkg_version();
        bo.test_update_version(increment_patch_version(bo_version).unwrap().as_str());

        // Refresh Bo's group context
        let binding = bo.find_groups(GroupQueryArgs::default()).unwrap();
        let bo_group = binding.first().unwrap();

        bo_group.sync().await.unwrap();
        let _ = bo_group.sync().await;
        let messages = bo_group.find_messages(&MsgQueryArgs::default()).unwrap();
        assert_eq!(messages.len(), 4);
    }

    #[xmtp_common::test]
    async fn test_client_on_old_version_pauses_after_joining_min_version_group() {
        // Step 1: Create three clients, amal and bo are one version ahead of caro
        let mut amal = ClientBuilder::new_test_client(&generate_local_wallet()).await;
        let amal_version = amal.version_info().pkg_version();
        amal.test_update_version(increment_patch_version(amal_version).unwrap().as_str());

        let mut bo = ClientBuilder::new_test_client(&generate_local_wallet()).await;
        let bo_version = bo.version_info().pkg_version();
        bo.test_update_version(increment_patch_version(bo_version).unwrap().as_str());

        let mut caro = ClientBuilder::new_test_client(&generate_local_wallet()).await;

        assert!(caro.version_info().pkg_version() != amal.version_info().pkg_version());
        assert!(bo.version_info().pkg_version() == amal.version_info().pkg_version());

        // Step 2: Amal creates a group and adds bo as a member
        let amal_group = amal
            .create_group(None, GroupMetadataOptions::default())
            .unwrap();
        amal_group
            .add_members_by_inbox_id(&[bo.context.identity.inbox_id()])
            .await
            .unwrap();

        // Step 3: Amal sends a message to the group
        amal_group
            .send_message("Hello, world!".as_bytes())
            .await
            .unwrap();

        // Step 4: Verify that bo can read the message
        bo.sync_welcomes(&bo.mls_provider().unwrap()).await.unwrap();
        let binding = bo.find_groups(GroupQueryArgs::default()).unwrap();
        let bo_group = binding.first().unwrap();
        bo_group.sync().await.unwrap();
        let messages = bo_group.find_messages(&MsgQueryArgs::default()).unwrap();
        assert_eq!(messages.len(), 1);

        let message_text = String::from_utf8_lossy(&messages[0].decrypted_message_bytes);
        assert_eq!(message_text, "Hello, world!");

        // Step 5: Amal updates the group to have a min version of current version + 1
        amal_group
            .update_group_min_version_to_match_self()
            .await
            .unwrap();
        amal_group.sync().await.unwrap();
        amal_group
            .send_message("new version only!".as_bytes())
            .await
            .unwrap();

        // Step 6: Bo should still be able to sync messages for the group
        let _ = bo_group.sync().await;
        let messages = bo_group.find_messages(&MsgQueryArgs::default()).unwrap();
        assert_eq!(messages.len(), 3);

        // Step 7: Amal adds caro as a member
        amal_group
            .add_members_by_inbox_id(&[caro.context.identity.inbox_id()])
            .await
            .unwrap();

        // Caro received the invite for the group
        caro.sync_welcomes(&caro.mls_provider().unwrap())
            .await
            .unwrap();
        let binding = caro.find_groups(GroupQueryArgs::default()).unwrap();
        let caro_group = binding.first().unwrap();
        assert!(caro_group.group_id == amal_group.group_id);

        // Caro group is paused immediately after joining
        let is_paused = caro_group
            .paused_for_version(&caro.mls_provider().unwrap())
            .unwrap()
            .is_some();
        assert!(is_paused);
        let result = caro_group.send_message("Hello from Caro".as_bytes()).await;
        assert!(matches!(result, Err(GroupError::GroupPausedUntilUpdate(_))));

        // Caro updates their client to the same version as amal and syncs to unpause the group
        let caro_version = caro.version_info().pkg_version();
        caro.test_update_version(increment_patch_version(caro_version).unwrap().as_str());
        let binding = caro.find_groups(GroupQueryArgs::default()).unwrap();
        let caro_group = binding.first().unwrap();
        assert!(caro_group.group_id == amal_group.group_id);
        caro_group.sync().await.unwrap();

        // Caro should now be able to send a message
        caro_group
            .send_message("Hello from Caro".as_bytes())
            .await
            .unwrap();
        amal_group.sync().await.unwrap();
        let messages = amal_group.find_messages(&MsgQueryArgs::default()).unwrap();
        assert_eq!(
            messages[messages.len() - 1].decrypted_message_bytes,
            "Hello from Caro".as_bytes()
        );
    }

    #[xmtp_common::test]
    async fn test_only_super_admins_can_set_min_supported_protocol_version() {
        let amal = ClientBuilder::new_test_client(&generate_local_wallet()).await;
        let bo = ClientBuilder::new_test_client(&generate_local_wallet()).await;

        let amal_group = amal
            .create_group(None, GroupMetadataOptions::default())
            .unwrap();
        amal_group
            .add_members_by_inbox_id(&[bo.context.identity.inbox_id()])
            .await
            .unwrap();
        amal_group
            .update_admin_list(
                UpdateAdminListType::Add,
                bo.context.identity.inbox_id().to_string(),
            )
            .await
            .unwrap();
        amal_group.sync().await.unwrap();

        let is_bo_admin = amal_group
            .is_admin(
                bo.context.identity.inbox_id().to_string(),
                &amal.mls_provider().unwrap(),
            )
            .unwrap();
        assert!(is_bo_admin);

        let is_bo_super_admin = amal_group
            .is_super_admin(
                bo.context.identity.inbox_id().to_string(),
                &amal.mls_provider().unwrap(),
            )
            .unwrap();
        assert!(!is_bo_super_admin);

        bo.sync_welcomes(&bo.mls_provider().unwrap()).await.unwrap();
        let binding = bo.find_groups(GroupQueryArgs::default()).unwrap();
        let bo_group = binding.first().unwrap();
        bo_group.sync().await.unwrap();

        let metadata = bo_group
            .mutable_metadata(&amal_group.mls_provider().unwrap())
            .unwrap();
        let min_version = metadata
            .attributes
            .get(&MetadataField::MinimumSupportedProtocolVersion.to_string());
        assert_eq!(min_version, None);

        let result = bo_group.update_group_min_version_to_match_self().await;
        assert!(result.is_err());
        bo_group.sync().await.unwrap();

        let metadata = bo_group
            .mutable_metadata(&bo_group.mls_provider().unwrap())
            .unwrap();
        let min_version = metadata
            .attributes
            .get(&MetadataField::MinimumSupportedProtocolVersion.to_string());
        assert_eq!(min_version, None);

        amal_group.sync().await.unwrap();
        let result = amal_group.update_group_min_version_to_match_self().await;
        assert!(result.is_ok());
        bo_group.sync().await.unwrap();

        let metadata = bo_group
            .mutable_metadata(&bo_group.mls_provider().unwrap())
            .unwrap();
        let min_version = metadata
            .attributes
            .get(&MetadataField::MinimumSupportedProtocolVersion.to_string());
        assert_eq!(min_version.unwrap(), amal.version_info().pkg_version());
    }

    #[xmtp_common::test]
    async fn test_send_message_while_paused_after_welcome_returns_expected_error() {
        // Create two clients with different versions
        let mut amal = ClientBuilder::new_test_client(&generate_local_wallet()).await;
        let amal_version = amal.version_info().pkg_version();
        amal.test_update_version(increment_patch_version(amal_version).unwrap().as_str());

        let bo = ClientBuilder::new_test_client(&generate_local_wallet()).await;

        // Amal creates a group and adds bo
        let amal_group = amal
            .create_group(None, GroupMetadataOptions::default())
            .unwrap();
        amal_group
            .add_members_by_inbox_id(&[bo.context.identity.inbox_id()])
            .await
            .unwrap();

        // Amal sets minimum version requirement
        amal_group
            .update_group_min_version_to_match_self()
            .await
            .unwrap();
        amal_group.sync().await.unwrap();

        // Bo joins group and attempts to send message
        bo.sync_welcomes(&bo.mls_provider().unwrap()).await.unwrap();
        let binding = bo.find_groups(GroupQueryArgs::default()).unwrap();
        let bo_group = binding.first().unwrap();

        // If bo tries to send a message before syncing the group, we get a SyncFailedToWait error
        let result = bo_group.send_message("Hello from Bo".as_bytes()).await;
        assert!(
            matches!(result, Err(GroupError::SyncFailedToWait)),
            "Expected SyncFailedToWait error, got {:?}",
            result
        );

        bo_group.sync().await.unwrap();

        // After syncing if we attempt to send message - should fail with GroupPausedUntilUpdate error
        let result = bo_group.send_message("Hello from Bo".as_bytes()).await;
        if let Err(GroupError::GroupPausedUntilUpdate(version)) = result {
            assert_eq!(version, amal.version_info().pkg_version());
        } else {
            panic!("Expected GroupPausedUntilUpdate error, got {:?}", result);
        }
    }

    #[xmtp_common::test]
    async fn test_send_message_after_min_version_update_gets_expected_error() {
        // Create two clients with different versions
        let mut amal = ClientBuilder::new_test_client(&generate_local_wallet()).await;
        let amal_version = amal.version_info().pkg_version();
        amal.test_update_version(increment_patch_version(amal_version).unwrap().as_str());

        let mut bo = ClientBuilder::new_test_client(&generate_local_wallet()).await;

        // Amal creates a group and adds bo
        let amal_group = amal
            .create_group(None, GroupMetadataOptions::default())
            .unwrap();
        amal_group
            .add_members_by_inbox_id(&[bo.context.identity.inbox_id()])
            .await
            .unwrap();

        // Bo joins group and successfully sends initial message
        bo.sync_welcomes(&bo.mls_provider().unwrap()).await.unwrap();
        let binding = bo.find_groups(GroupQueryArgs::default()).unwrap();
        let bo_group = binding.first().unwrap();
        bo_group.sync().await.unwrap();

        bo_group
            .send_message("Hello from Bo".as_bytes())
            .await
            .unwrap();

        // Amal sets new minimum version requirement
        amal_group
            .update_group_min_version_to_match_self()
            .await
            .unwrap();
        amal_group.sync().await.unwrap();

        // Bo's attempt to send message before syncing should now fail with SyncFailedToWait error
        let result = bo_group
            .send_message("Second message from Bo".as_bytes())
            .await;
        assert!(
            matches!(result, Err(GroupError::SyncFailedToWait)),
            "Expected SyncFailedToWait error, got {:?}",
            result
        );

        // Bo syncs to get the version update
        bo_group.sync().await.unwrap();

        // After syncing if we attempt to send message - should fail with GroupPausedUntilUpdate error
        let result = bo_group.send_message("Hello from Bo".as_bytes()).await;
        if let Err(GroupError::GroupPausedUntilUpdate(version)) = result {
            assert_eq!(version, amal.version_info().pkg_version());
        } else {
            panic!("Expected GroupPausedUntilUpdate error, got {:?}", result);
        }

        // Verify Bo can send again after updating their version
        let bo_version = bo.version_info().pkg_version();
        bo.test_update_version(increment_patch_version(bo_version).unwrap().as_str());

        // Need to get fresh group reference after version update
        let binding = bo.find_groups(GroupQueryArgs::default()).unwrap();
        let bo_group = binding.first().unwrap();
        bo_group.sync().await.unwrap();

        // Should now succeed
        let result = bo_group
            .send_message("Message after update".as_bytes())
            .await;
        assert!(result.is_ok());
    }

    #[cfg(not(target_arch = "wasm32"))]
    #[tokio::test(flavor = "multi_thread")]
    async fn test_can_make_inbox_with_a_bad_key_package_an_admin() {
        use crate::utils::set_test_mode_upload_malformed_keypackage;

        // 1) Prepare clients
        let amal = ClientBuilder::new_test_client(&generate_local_wallet()).await;
        let charlie = ClientBuilder::new_test_client(&generate_local_wallet()).await;

        // Create a wallet for the user with a bad key package
        let bola_wallet = generate_local_wallet();
        let bola = ClientBuilder::new_test_client(&bola_wallet).await;
        // Mark bola's installation as having a malformed key package
        set_test_mode_upload_malformed_keypackage(
            true,
            Some(vec![bola.installation_id().to_vec()]),
        );

        // 2) Create a group with amal as the only member
        let amal_group = amal
            .create_group(
                Some(PreconfiguredPolicies::AdminsOnly.to_policy_set()),
                GroupMetadataOptions::default(),
            )
            .unwrap();
        amal_group.sync().await.unwrap();

        // 3) Add charlie to the group (normal member)
        let result = amal_group
            .add_members_by_inbox_id(&[charlie.inbox_id()])
            .await;
        assert!(result.is_ok());

        // 4) Initially fail to add bola since they only have one bad key package
        let result = amal_group.add_members_by_inbox_id(&[bola.inbox_id()]).await;
        assert!(result.is_err());

        // 5) Add a second installation for bola and try and re-add them
        let bola_2 = ClientBuilder::new_test_client(&bola_wallet).await;
        let result = amal_group.add_members_by_inbox_id(&[bola.inbox_id()]).await;
        assert!(result.is_ok());

        // 6) Test that bola can not perform an admin only action
        bola_2
            .sync_welcomes(&bola_2.mls_provider().unwrap())
            .await
            .unwrap();
        let binding = bola_2.find_groups(GroupQueryArgs::default()).unwrap();
        let bola_group = binding.first().unwrap();
        bola_group.sync().await.unwrap();
        let result = bola_group
            .update_group_name("Bola's Group".to_string())
            .await;
        assert!(result.is_err());

        // 7) Test adding bola as an admin
        let result = amal_group
            .update_admin_list(UpdateAdminListType::Add, bola.inbox_id().to_string())
            .await;
        assert!(result.is_ok());

        // 8) Verify bola can perform an admin only action
        bola_group.sync().await.unwrap();
        let result = bola_group
            .update_group_name("Bola's Group".to_string())
            .await;
        assert!(result.is_ok());

        // 9) Verify we can remove bola as an admin
        let result = amal_group
            .update_admin_list(UpdateAdminListType::Remove, bola.inbox_id().to_string())
            .await;
        assert!(result.is_ok());

        // 10) Verify bola is not an admin
        let admins = amal_group
            .admin_list(&amal_group.mls_provider().unwrap())
            .unwrap();
        assert!(!admins.contains(&bola.inbox_id().to_string()));

        // 11) verify bola can't perform an admin only action
        bola_group.sync().await.unwrap();
        let result = bola_group
            .update_group_name("Bola's Group Forever".to_string())
            .await;
        assert!(result.is_err());
    }

    #[xmtp_common::test(flavor = "multi_thread")]
    async fn can_stream_out_of_order_without_forking() {
        let wallet_a = generate_local_wallet();
        let wallet_b = generate_local_wallet();
        let wallet_c = generate_local_wallet();
        let client_a1 = ClientBuilder::new_test_client(&wallet_a).await;
        let client_b = ClientBuilder::new_test_client(&wallet_b).await;
        let client_c = ClientBuilder::new_test_client(&wallet_c).await;

        // Create a group
        let group_a = client_a1
            .create_group(None, GroupMetadataOptions::default())
            .unwrap();

        // Add client_b and client_c to the group
        group_a
            .add_members_by_inbox_id(&[client_b.inbox_id(), client_c.inbox_id()])
            .await
            .unwrap();

        // Sync the group
        client_b
            .sync_welcomes(&client_b.mls_provider().unwrap())
            .await
            .unwrap();
        let binding = client_b.find_groups(GroupQueryArgs::default()).unwrap();
        let group_b = binding.first().unwrap();

        client_c
            .sync_welcomes(&client_c.mls_provider().unwrap())
            .await
            .unwrap();
        let binding = client_c.find_groups(GroupQueryArgs::default()).unwrap();
        let group_c = binding.first().unwrap();

        // Each client sends a message and syncs (ensures any key update commits are sent)
        group_a
            .send_message_optimistic("Message a1".as_bytes())
            .unwrap();
        group_a
            .publish_intents(&group_a.mls_provider().unwrap())
            .await
            .unwrap();

        group_a.sync().await.unwrap();
        group_b.sync().await.unwrap();
        group_c.sync().await.unwrap();

        group_b
            .send_message_optimistic("Message b1".as_bytes())
            .unwrap();
        group_b
            .publish_intents(&group_b.mls_provider().unwrap())
            .await
            .unwrap();

        group_a.sync().await.unwrap();
        group_b.sync().await.unwrap();
        group_c.sync().await.unwrap();

        group_c
            .send_message_optimistic("Message c1".as_bytes())
            .unwrap();
        group_c
            .publish_intents(&group_c.mls_provider().unwrap())
            .await
            .unwrap();

        // Sync the groups
        group_a.sync().await.unwrap();
        group_b.sync().await.unwrap();
        group_c.sync().await.unwrap();

        // After client a adds b and c, and they each sent a message, all groups are in the same epoch
        assert_eq!(
            group_a
                .epoch(&client_a1.mls_provider().unwrap())
                .await
                .unwrap(),
            3
        );
        assert_eq!(
            group_b
                .epoch(&client_b.mls_provider().unwrap())
                .await
                .unwrap(),
            3
        );
        assert_eq!(
            group_c
                .epoch(&client_c.mls_provider().unwrap())
                .await
                .unwrap(),
            3
        );

        // Client b updates the group name, (incrementing the epoch from 3 to 4), and syncs
        group_b
            .update_group_name("Group B".to_string())
            .await
            .unwrap();
        group_b.sync().await.unwrap();

        // Client c sends two text messages before incrementing the epoch
        group_c
            .send_message_optimistic("Message c2".as_bytes())
            .unwrap();
        group_c
            .publish_intents(&group_c.mls_provider().unwrap())
            .await
            .unwrap();
        group_b.sync().await.unwrap();

        // Retrieve all messages from group B, verify they contain the two messages from client c even though they were sent from the wrong epoch
        let messages = client_b
            .api_client
            .query_group_messages(group_b.group_id.clone(), None)
            .await
            .unwrap();
        assert_eq!(messages.len(), 8);

        // Get reference to last message
        let last_message = messages.last().unwrap();

        // Simulating group_a streaming out of order by processing the last_message first
        let v1_last_message = match &last_message.version {
            Some(xmtp_proto::xmtp::mls::api::v1::group_message::Version::V1(v1)) => v1,
            _ => panic!("Expected V1 message"),
        };

        // This is the key line, because we pass in false for incrementing epoch/cursor (simulating streaming)
        // This processing will not longer update the cursor, so we will not be forked
        let increment_epoch = false;
        let result = group_a
            .process_message(
                &client_a1.mls_provider().unwrap(),
                v1_last_message,
                increment_epoch,
            )
            .await;
        assert!(result.is_ok());

        // Now syncing a will update group_a group name since the cursor has NOT moved on past it
        group_a.sync().await.unwrap();
        group_b.sync().await.unwrap();
        group_c.sync().await.unwrap();

        assert_eq!(
            group_b
                .epoch(&client_b.mls_provider().unwrap())
                .await
                .unwrap(),
            4
        );
        assert_eq!(
            group_c
                .epoch(&client_c.mls_provider().unwrap())
                .await
                .unwrap(),
            4
        );
        // We pass on the last line because a's cursor has not moved past any commits, even though it processed
        // messages out of order
        assert_eq!(
            group_a
                .epoch(&client_a1.mls_provider().unwrap())
                .await
                .unwrap(),
            4
        );
    }
}<|MERGE_RESOLUTION|>--- conflicted
+++ resolved
@@ -1619,20 +1619,12 @@
             .map(UserPreferenceUpdate::ConsentUpdate)
             .collect();
 
-<<<<<<< HEAD
-        if !new_records.is_empty() && self.client.device_sync_server_url().is_some() {
+        if !new_records.is_empty() {
             // Dispatch an update event so it can be synced across devices
             let _ = self.client.local_events().send(LocalEvents::SyncEvent(
                 SyncEvent::PreferencesOutgoing(new_records),
             ));
         }
-=======
-        // Dispatch an update event so it can be synced across devices
-        let _ = self
-            .client
-            .local_events()
-            .send(LocalEvents::OutgoingPreferenceUpdates(new_records));
->>>>>>> 77f287cb
 
         Ok(())
     }
@@ -2561,11 +2553,6 @@
 
     #[xmtp_common::test]
     async fn test_dm_stitching() {
-<<<<<<< HEAD
-        let alix = Tester::new().await;
-        alix.wait_for_sync_worker_init().await;
-        let bo = Tester::new().await;
-=======
         let alix_wallet = generate_local_wallet();
         let alix = ClientBuilder::new_test_client_no_sync(&alix_wallet).await;
         let alix_provider = alix.mls_provider().unwrap();
@@ -2573,7 +2560,6 @@
 
         let bo_wallet = generate_local_wallet();
         let bo = ClientBuilder::new_test_client_no_sync(&bo_wallet).await;
->>>>>>> 77f287cb
 
         let bo_dm = bo
             .find_or_create_dm_by_inbox_id(
