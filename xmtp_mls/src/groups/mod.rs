mod group_metadata;
mod group_permissions;
mod intents;
mod members;
mod subscriptions;
mod sync;
pub mod validated_commit;
use crate::{
    api_client_wrapper::IdentityUpdate,
    client::deserialize_welcome,
<<<<<<< HEAD
    hpke::{decrypt_welcome, HpkeError},
    utils::address::AddressValidationError,
=======
    codecs::ContentCodec,
    hpke::{decrypt_welcome, encrypt_welcome, HpkeError},
    identity::IdentityError,
    storage::refresh_state::EntityKind,
>>>>>>> ef9726fd
};
use intents::SendMessageIntentData;
use openmls::{
    extensions::{Extension, Extensions, ProtectedMetadata},
    group::{MlsGroupCreateConfig, MlsGroupJoinConfig},
    prelude::{
        CredentialWithKey, CryptoConfig, GroupId, MlsGroup as OpenMlsGroup, Welcome as MlsWelcome,
        WireFormatPolicy,
    },
};
use openmls_traits::OpenMlsProvider;
<<<<<<< HEAD
=======
use prost::Message;
use std::{collections::HashMap, mem::discriminant};
>>>>>>> ef9726fd
use thiserror::Error;
use xmtp_cryptography::signature::is_valid_ed25519_public_key;
use xmtp_proto::{
    api_client::XmtpMlsClient,
    xmtp::mls::api::v1::{
        group_message::{Version as GroupMessageVersion, V1 as GroupMessageV1},
        GroupMessage,
    },
};

pub use self::intents::{AddressesOrInstallationIds, IntentError};
use self::{
    group_metadata::{ConversationType, GroupMetadata, GroupMetadataError},
    group_permissions::{default_group_policy, PolicySet},
<<<<<<< HEAD
    intents::{AddMembersIntentData, RemoveMembersIntentData},
=======
    intents::{
        AddMembersIntentData, Installation, PostCommitAction, RemoveMembersIntentData,
        SendWelcomesAction,
    },
    members::GroupMember,
>>>>>>> ef9726fd
    validated_commit::CommitValidationError,
};
use crate::{
    client::{ClientError, MessageProcessingError},
    configuration::CIPHERSUITE,
    identity::Identity,
    retry::RetryableError,
    retryable,
    storage::{
        group::{GroupMembershipState, StoredGroup},
        group_intent::{IntentKind, NewGroupIntent},
        group_message::{GroupMessageKind, StoredGroupMessage},
        StorageError,
    },
    utils::{address::sanitize_evm_addresses, time::now_ns},
    xmtp_openmls_provider::XmtpOpenMlsProvider,
    Client, Store,
};

#[derive(Debug, Error)]
pub enum GroupError {
    #[error("group not found")]
    GroupNotFound,
    #[error("api error: {0}")]
    Api(#[from] xmtp_proto::api_client::Error),
    #[error("storage error: {0}")]
    Storage(#[from] crate::storage::StorageError),
    #[error("intent error: {0}")]
    Intent(#[from] IntentError),
    #[error("create message: {0}")]
    CreateMessage(#[from] openmls::prelude::CreateMessageError),
    #[error("tls serialization: {0}")]
    TlsSerialization(#[from] tls_codec::Error),
    #[error("add members: {0}")]
    AddMembers(#[from] openmls::prelude::AddMembersError<StorageError>),
    #[error("remove members: {0}")]
    RemoveMembers(#[from] openmls::prelude::RemoveMembersError<StorageError>),
    #[error("group create: {0}")]
    GroupCreate(#[from] openmls::prelude::NewGroupError<StorageError>),
    #[error("self update: {0}")]
    SelfUpdate(#[from] openmls::group::SelfUpdateError<StorageError>),
    #[error("welcome error: {0}")]
    WelcomeError(#[from] openmls::prelude::WelcomeError<StorageError>),
    #[error("Invalid extension {0}")]
    InvalidExtension(#[from] openmls::prelude::InvalidExtensionError),
    #[error("Invalid signature: {0}")]
    Signature(#[from] openmls::prelude::SignatureError),
    #[error("client: {0}")]
    Client(#[from] ClientError),
    #[error("receive error: {0}")]
    ReceiveError(#[from] MessageProcessingError),
    #[error("Receive errors: {0:?}")]
    ReceiveErrors(Vec<MessageProcessingError>),
    #[error("generic: {0}")]
    Generic(String),
    #[error("diesel error {0}")]
    Diesel(#[from] diesel::result::Error),
    #[error("The address {0:?} is not a valid ethereum address")]
    AddressValidation(#[from] AddressValidationError),
    #[error("Public Keys {0:?} are not valid ed25519 public keys")]
    InvalidPublicKeys(Vec<Vec<u8>>),
    #[error("Commit validation error {0}")]
    CommitValidation(#[from] CommitValidationError),
    #[error("Metadata error {0}")]
    GroupMetadata(#[from] GroupMetadataError),
    #[error("Errors occurred during sync {0:?}")]
    Sync(Vec<GroupError>),
    #[error("Hpke error: {0}")]
    Hpke(#[from] HpkeError),
    #[error("identity error: {0}")]
    Identity(#[from] IdentityError),
}

impl RetryableError for GroupError {
    fn is_retryable(&self) -> bool {
        match self {
            Self::Diesel(diesel) => retryable!(diesel),
            Self::Storage(storage) => retryable!(storage),
            Self::ReceiveError(msg) => retryable!(msg),
            Self::AddMembers(members) => retryable!(members),
            Self::RemoveMembers(members) => retryable!(members),
            Self::GroupCreate(group) => retryable!(group),
            Self::SelfUpdate(update) => retryable!(update),
            Self::WelcomeError(welcome) => retryable!(welcome),
            _ => false,
        }
    }
}

pub struct MlsGroup<'c, ApiClient> {
    pub group_id: Vec<u8>,
    pub created_at_ns: i64,
    client: &'c Client<ApiClient>,
}

impl<'c, ApiClient> MlsGroup<'c, ApiClient>
where
    ApiClient: XmtpMlsClient,
{
    // Creates a new group instance. Does not validate that the group exists in the DB
    pub fn new(client: &'c Client<ApiClient>, group_id: Vec<u8>, created_at_ns: i64) -> Self {
        Self {
            client,
            group_id,
            created_at_ns,
        }
    }

    // Load the stored MLS group from the OpenMLS provider's keystore
    fn load_mls_group(&self, provider: &XmtpOpenMlsProvider) -> Result<OpenMlsGroup, GroupError> {
        let mls_group =
            OpenMlsGroup::load(&GroupId::from_slice(&self.group_id), provider.key_store())
                .ok_or(GroupError::GroupNotFound)?;

        Ok(mls_group)
    }

    // Create a new group and save it to the DB
    pub fn create_and_insert(
        client: &'c Client<ApiClient>,
        membership_state: GroupMembershipState,
    ) -> Result<Self, GroupError> {
        let conn = client.store.conn()?;
        let provider = XmtpOpenMlsProvider::new(&conn);
        let protected_metadata =
            build_protected_metadata_extension(&client.identity, default_group_policy())?;
        let group_config = build_group_config(protected_metadata)?;

        let mut mls_group = OpenMlsGroup::new(
            &provider,
            &client.identity.installation_keys,
            &group_config,
            CredentialWithKey {
                credential: client.identity.credential()?,
                signature_key: client.identity.installation_keys.to_public_vec().into(),
            },
        )?;
        mls_group.save(provider.key_store())?;

        let group_id = mls_group.group_id().to_vec();
        let stored_group = StoredGroup::new(group_id.clone(), now_ns(), membership_state);
        stored_group.store(provider.conn())?;
        Ok(Self::new(client, group_id, stored_group.created_at_ns))
    }

    // Create a group from a decrypted and decoded welcome message
    // If the group already exists in the store, overwrite the MLS state and do not update the group entry
    fn create_from_welcome(
        client: &'c Client<ApiClient>,
        provider: &XmtpOpenMlsProvider,
        welcome: MlsWelcome,
    ) -> Result<Self, GroupError> {
        let mut mls_group =
            OpenMlsGroup::new_from_welcome(provider, &build_group_join_config(), welcome, None)?;
        mls_group.save(provider.key_store())?;
        let group_id = mls_group.group_id().to_vec();

        let to_store = StoredGroup::new(group_id, now_ns(), GroupMembershipState::Pending);
        let stored_group = provider.conn().insert_or_ignore_group(to_store)?;

        Ok(Self::new(
            client,
            stored_group.id,
            stored_group.created_at_ns,
        ))
    }

    // Decrypt a welcome message using HPKE and then create and save a group from the stored message
    pub fn create_from_encrypted_welcome(
        client: &'c Client<ApiClient>,
        provider: &XmtpOpenMlsProvider,
        hpke_public_key: &[u8],
        encrypted_welcome_bytes: Vec<u8>,
    ) -> Result<Self, GroupError> {
        let welcome_bytes = decrypt_welcome(provider, hpke_public_key, &encrypted_welcome_bytes)?;

        let welcome = deserialize_welcome(&welcome_bytes)?;

        Self::create_from_welcome(client, provider, welcome)
    }

    pub async fn send_message(&self, message: &[u8]) -> Result<(), GroupError> {
        let conn = &mut self.client.store.conn()?;
        let intent_data: Vec<u8> = SendMessageIntentData::new(message.to_vec()).into();
        let intent =
            NewGroupIntent::new(IntentKind::SendMessage, self.group_id.clone(), intent_data);
        intent.store(conn)?;

        // Skipping a full sync here and instead just firing and forgetting
        if let Err(err) = self.publish_intents(conn).await {
            println!("error publishing intents: {:?}", err);
        }
        Ok(())
    }

    // Query the database for stored messages. Optionally filtered by time, kind, and limit
    pub fn find_messages(
        &self,
        kind: Option<GroupMessageKind>,
        sent_before_ns: Option<i64>,
        sent_after_ns: Option<i64>,
        limit: Option<i64>,
    ) -> Result<Vec<StoredGroupMessage>, GroupError> {
        let conn = self.client.store.conn()?;
        let messages =
            conn.get_group_messages(&self.group_id, sent_after_ns, sent_before_ns, kind, limit)?;

        Ok(messages)
    }

    pub async fn add_members(
        &self,
        account_addresses_to_add: Vec<String>,
    ) -> Result<(), GroupError> {
        let account_addresses = sanitize_evm_addresses(account_addresses_to_add)?;
        let conn = &mut self.client.store.conn()?;
        let intent_data: Vec<u8> =
            AddMembersIntentData::new(account_addresses.into()).try_into()?;
        let intent = conn.insert_group_intent(NewGroupIntent::new(
            IntentKind::AddMembers,
            self.group_id.clone(),
            intent_data,
        ))?;

        self.sync_until_intent_resolved(conn, intent.id).await
    }

    pub async fn add_members_by_installation_id(
        &self,
        installation_ids: Vec<Vec<u8>>,
    ) -> Result<(), GroupError> {
        validate_ed25519_keys(&installation_ids)?;
        let conn = &mut self.client.store.conn()?;
        let intent_data: Vec<u8> = AddMembersIntentData::new(installation_ids.into()).try_into()?;
        let intent = conn.insert_group_intent(NewGroupIntent::new(
            IntentKind::AddMembers,
            self.group_id.clone(),
            intent_data,
        ))?;

        self.sync_until_intent_resolved(conn, intent.id).await
    }

    pub async fn remove_members(
        &self,
        account_addresses_to_remove: Vec<String>,
    ) -> Result<(), GroupError> {
        let account_addresses = sanitize_evm_addresses(account_addresses_to_remove)?;
        let conn = &mut self.client.store.conn()?;
        let intent_data: Vec<u8> = RemoveMembersIntentData::new(account_addresses.into()).into();
        let intent = conn.insert_group_intent(NewGroupIntent::new(
            IntentKind::RemoveMembers,
            self.group_id.clone(),
            intent_data,
        ))?;

        self.sync_until_intent_resolved(conn, intent.id).await
    }

    #[allow(dead_code)]
    pub(crate) async fn remove_members_by_installation_id(
        &self,
        installation_ids: Vec<Vec<u8>>,
    ) -> Result<(), GroupError> {
        validate_ed25519_keys(&installation_ids)?;
        let conn = &mut self.client.store.conn()?;
        let intent_data: Vec<u8> = RemoveMembersIntentData::new(installation_ids.into()).into();
        let intent = conn.insert_group_intent(NewGroupIntent::new(
            IntentKind::RemoveMembers,
            self.group_id.clone(),
            intent_data,
        ))?;

        self.sync_until_intent_resolved(conn, intent.id).await
    }

    // Update this installation's leaf key in the group by creating a key update commit
    pub async fn key_update(&self) -> Result<(), GroupError> {
        let conn = &mut self.client.store.conn()?;
        let intent = NewGroupIntent::new(IntentKind::KeyUpdate, self.group_id.clone(), vec![]);
        intent.store(conn)?;

        self.sync_with_conn(conn).await
    }
<<<<<<< HEAD
=======

    pub async fn sync(&self) -> Result<(), GroupError> {
        let conn = &mut self.client.store.conn()?;
        self.sync_with_conn(conn).await
    }

    async fn sync_with_conn<'a>(&self, conn: &'a DbConnection<'a>) -> Result<(), GroupError> {
        self.publish_intents(conn).await?;
        if let Err(e) = self.receive().await {
            log::warn!("receive error {:?}", e);
        }
        self.post_commit(conn).await?;

        Ok(())
    }

    pub(crate) async fn publish_intents<'a>(
        &self,
        conn: &'a DbConnection<'a>,
    ) -> Result<(), GroupError> {
        let provider = self.client.mls_provider(conn);
        let mut openmls_group = self.load_mls_group(&provider)?;

        let intents = provider.conn().find_group_intents(
            self.group_id.clone(),
            Some(vec![IntentState::ToPublish]),
            None,
        )?;

        for intent in intents {
            let result = retry_async!(
                Retry::default(),
                (async {
                    self.get_publish_intent_data(&provider, &mut openmls_group, &intent)
                        .await
                })
            );
            if let Err(e) = result {
                log::error!("error getting publish intent data {:?}", e);
                // TODO: Figure out which types of errors we should abort completely on and which
                // ones are safe to continue with
                continue;
            }

            let (payload, post_commit_data) = result.expect("result already checked");
            let payload_slice = payload.as_slice();

            self.client
                .api_client
                .send_group_messages(vec![payload_slice])
                .await?;

            provider.conn().set_group_intent_published(
                intent.id,
                sha256(payload_slice),
                post_commit_data,
            )?;
        }
        openmls_group.save(provider.key_store())?;

        Ok(())
    }

    // Takes a StoredGroupIntent and returns the payload and post commit data as a tuple
    async fn get_publish_intent_data(
        &self,
        provider: &XmtpOpenMlsProvider<'_>,
        openmls_group: &mut OpenMlsGroup,
        intent: &StoredGroupIntent,
    ) -> Result<(Vec<u8>, Option<Vec<u8>>), GroupError> {
        match intent.kind {
            IntentKind::SendMessage => {
                // We can safely assume all SendMessage intents have data
                let intent_data = SendMessageIntentData::from_bytes(intent.data.as_slice())?;
                // TODO: Handle pending_proposal errors and UseAfterEviction errors
                let msg = openmls_group.create_message(
                    provider,
                    &self.client.identity.installation_keys,
                    intent_data.message.as_slice(),
                )?;

                let msg_bytes = msg.tls_serialize_detached()?;
                Ok((msg_bytes, None))
            }
            IntentKind::AddMembers => {
                let intent_data = AddMembersIntentData::from_bytes(intent.data.as_slice())?;

                let key_packages = self
                    .client
                    .get_key_packages(intent_data.address_or_id)
                    .await?;

                let mls_key_packages: Vec<KeyPackage> =
                    key_packages.iter().map(|kp| kp.inner.clone()).collect();

                let (commit, welcome, _group_info) = openmls_group.add_members(
                    provider,
                    &self.client.identity.installation_keys,
                    mls_key_packages.as_slice(),
                )?;

                if let Some(staged_commit) = openmls_group.pending_commit() {
                    // Validate the commit, even if it's from yourself
                    ValidatedCommit::from_staged_commit(staged_commit, openmls_group)?;
                }

                let commit_bytes = commit.tls_serialize_detached()?;

                let installations = key_packages
                    .iter()
                    .map(Installation::from_verified_key_package)
                    .collect();

                let post_commit_data =
                    Some(PostCommitAction::from_welcome(welcome, installations)?.to_bytes());

                Ok((commit_bytes, post_commit_data))
            }
            IntentKind::RemoveMembers => {
                let intent_data = RemoveMembersIntentData::from_bytes(intent.data.as_slice())?;

                let installation_ids = {
                    match intent_data.address_or_id {
                        AddressesOrInstallationIds::AccountAddresses(addrs) => {
                            self.client.get_all_active_installation_ids(addrs).await?
                        }
                        AddressesOrInstallationIds::InstallationIds(ids) => ids,
                    }
                };

                let leaf_nodes: Vec<LeafNodeIndex> = openmls_group
                    .members()
                    .filter(|member| installation_ids.contains(&member.signature_key))
                    .map(|member| member.index)
                    .collect();

                let num_leaf_nodes = leaf_nodes.len();

                if num_leaf_nodes != installation_ids.len() {
                    return Err(GroupError::Generic(format!(
                        "expected {} leaf nodes, found {}",
                        installation_ids.len(),
                        num_leaf_nodes
                    )));
                }

                // The second return value is a Welcome, which is only possible if there
                // are pending proposals. Ignoring for now
                let (commit, _, _) = openmls_group.remove_members(
                    provider,
                    &self.client.identity.installation_keys,
                    leaf_nodes.as_slice(),
                )?;

                if let Some(staged_commit) = openmls_group.pending_commit() {
                    // Validate the commit, even if it's from yourself
                    ValidatedCommit::from_staged_commit(staged_commit, openmls_group)?;
                }

                let commit_bytes = commit.tls_serialize_detached()?;

                Ok((commit_bytes, None))
            }
            IntentKind::KeyUpdate => {
                let (commit, _, _) =
                    openmls_group.self_update(provider, &self.client.identity.installation_keys)?;

                Ok((commit.tls_serialize_detached()?, None))
            }
        }
    }

    pub(crate) async fn post_commit(&self, conn: &DbConnection<'_>) -> Result<(), GroupError> {
        let intents = conn.find_group_intents(
            self.group_id.clone(),
            Some(vec![IntentState::Committed]),
            None,
        )?;

        for intent in intents {
            if intent.post_commit_data.is_some() {
                let post_commit_data = intent.post_commit_data.unwrap();
                let post_commit_action = PostCommitAction::from_bytes(post_commit_data.as_slice())?;
                match post_commit_action {
                    PostCommitAction::SendWelcomes(action) => {
                        self.send_welcomes(action).await?;
                    }
                }
            }
            let deleter: &dyn Delete<StoredGroupIntent, Key = i32> = conn;
            deleter.delete(intent.id)?;
        }

        Ok(())
    }

    #[allow(dead_code)]
    async fn get_missing_members(
        &self,
        provider: &XmtpOpenMlsProvider<'_>,
    ) -> Result<(Vec<Vec<u8>>, Vec<Vec<u8>>), GroupError> {
        let current_members = self.members_with_provider(provider)?;
        let account_addresses = current_members
            .iter()
            .map(|m| m.account_address.clone())
            .collect();

        let current_member_map: HashMap<String, GroupMember> = current_members
            .into_iter()
            .map(|m| (m.account_address.clone(), m))
            .collect();

        let change_list = self
            .client
            .api_client
            // TODO: Get a real start time from the database
            .get_identity_updates(0, account_addresses)
            .await?;

        let to_add: Vec<Vec<u8>> = change_list
            .into_iter()
            .filter_map(|(account_address, updates)| {
                let member_changes: Vec<Vec<u8>> = updates
                    .into_iter()
                    .filter_map(|change| match change {
                        IdentityUpdate::NewInstallation(new_member) => {
                            let current_member = current_member_map.get(&account_address);
                            current_member?;
                            if current_member
                                .expect("already checked")
                                .installation_ids
                                .contains(&new_member.installation_key)
                            {
                                return None;
                            }

                            Some(new_member.installation_key)
                        }
                        IdentityUpdate::RevokeInstallation(_) => {
                            log::warn!("Revocation found. Not handled");

                            None
                        }
                        IdentityUpdate::Invalid => {
                            log::warn!("Invalid identity update found");

                            None
                        }
                    })
                    .collect();

                if !member_changes.is_empty() {
                    return Some(member_changes);
                }
                None
            })
            .flatten()
            .collect();

        Ok((to_add, vec![]))
    }

    #[allow(dead_code)]
    async fn add_missing_installations(
        &self,
        provider: &XmtpOpenMlsProvider<'_>,
    ) -> Result<usize, GroupError> {
        let (missing_members, _placeholder) = self.get_missing_members(provider).await?;
        if missing_members.is_empty() {
            return Ok(0);
        }
        let new_member_installations_count = missing_members.len();
        self.add_members_by_installation_id(missing_members).await?;

        Ok(new_member_installations_count)
    }

    async fn send_welcomes(&self, action: SendWelcomesAction) -> Result<(), GroupError> {
        let welcomes = action
            .installations
            .into_iter()
            .map(|installation| -> Result<WelcomeMessageInput, HpkeError> {
                let installation_key = installation.installation_key;
                let encrypted = encrypt_welcome(
                    action.welcome_message.as_slice(),
                    installation.hpke_public_key.as_slice(),
                )?;

                Ok(WelcomeMessageInput {
                    version: Some(WelcomeMessageInputVersion::V1(WelcomeMessageInputV1 {
                        installation_key,
                        data: encrypted,
                        hpke_public_key: installation.hpke_public_key,
                    })),
                })
            })
            .collect::<Result<Vec<WelcomeMessageInput>, HpkeError>>()?;

        self.client
            .api_client
            .send_welcome_messages(welcomes)
            .await?;

        Ok(())
    }
>>>>>>> ef9726fd
}

fn extract_message_v1(message: GroupMessage) -> Result<GroupMessageV1, MessageProcessingError> {
    match message.version {
        Some(GroupMessageVersion::V1(value)) => Ok(value),
        _ => Err(MessageProcessingError::InvalidPayload),
    }
}

fn validate_ed25519_keys(keys: &[Vec<u8>]) -> Result<(), GroupError> {
    let mut invalid = keys
        .iter()
        .filter(|a| !is_valid_ed25519_public_key(a))
        .peekable();

    if invalid.peek().is_some() {
        return Err(GroupError::InvalidPublicKeys(
            invalid.map(Clone::clone).collect::<Vec<_>>(),
        ));
    }

    Ok(())
}

fn build_protected_metadata_extension(
    identity: &Identity,
    policies: PolicySet,
) -> Result<Extension, GroupError> {
    let metadata = GroupMetadata::new(
        ConversationType::Group,
        identity.account_address.clone(),
        policies,
    );
    let protected_metadata = ProtectedMetadata::new(
        &identity.installation_keys,
        identity.application_id(),
        identity.credential()?,
        identity.installation_keys.to_public_vec(),
        metadata.try_into()?,
    )?;

    Ok(Extension::ProtectedMetadata(protected_metadata))
}

fn build_group_config(
    protected_metadata_extension: Extension,
) -> Result<MlsGroupCreateConfig, GroupError> {
    let extensions = Extensions::single(protected_metadata_extension);

    Ok(MlsGroupCreateConfig::builder()
        .with_group_context_extensions(extensions)?
        .crypto_config(CryptoConfig::with_default_version(CIPHERSUITE))
        .wire_format_policy(WireFormatPolicy::default())
        .max_past_epochs(3) // Trying with 3 max past epochs for now
        .use_ratchet_tree_extension(true)
        .build())
}

fn build_group_join_config() -> MlsGroupJoinConfig {
    MlsGroupJoinConfig::builder()
        .wire_format_policy(WireFormatPolicy::default())
        .max_past_epochs(3) // Trying with 3 max past epochs for now
        .use_ratchet_tree_extension(true)
        .build()
}

#[cfg(test)]
mod tests {
    use openmls::prelude::Member;
    use xmtp_cryptography::utils::generate_local_wallet;

    use crate::{builder::ClientBuilder, storage::group_intent::IntentState};

    #[tokio::test]
    async fn test_send_message() {
        let wallet = generate_local_wallet();
        let client = ClientBuilder::new_test_client(wallet.into()).await;
        let group = client.create_group().expect("create group");
        group.send_message(b"hello").await.expect("send message");

        let messages = client
            .api_client
            .query_group_messages(group.group_id, None)
            .await
            .expect("read topic");

        assert_eq!(messages.len(), 1)
    }

    #[tokio::test]
    async fn test_receive_self_message() {
        let wallet = generate_local_wallet();
        let client = ClientBuilder::new_test_client(wallet.into()).await;
        let group = client.create_group().expect("create group");
        let msg = b"hello";
        group.send_message(msg).await.expect("send message");

        group.receive(&client.store.conn().unwrap()).await.unwrap();
        // Check for messages
        // println!("HERE: {:#?}", messages);
        let messages = group.find_messages(None, None, None, None).unwrap();
        assert_eq!(messages.len(), 1);
        assert_eq!(messages.first().unwrap().decrypted_message_bytes, msg);
    }

    // Amal and Bola will both try and add Charlie from the same epoch.
    // The group should resolve to a consistent state
    #[tokio::test]
    async fn test_add_member_conflict() {
        let amal = ClientBuilder::new_test_client(generate_local_wallet().into()).await;
        let bola = ClientBuilder::new_test_client(generate_local_wallet().into()).await;
        let charlie = ClientBuilder::new_test_client(generate_local_wallet().into()).await;
        futures::future::join_all(vec![
            amal.register_identity(),
            bola.register_identity(),
            charlie.register_identity(),
        ])
        .await;

        let amal_group = amal.create_group().unwrap();
        // Add bola
        amal_group
            .add_members_by_installation_id(vec![bola.installation_public_key()])
            .await
            .unwrap();

        // Get bola's version of the same group
        let bola_groups = bola.sync_welcomes().await.unwrap();
        let bola_group = bola_groups.first().unwrap();

        // Have amal and bola both invite charlie.
        amal_group
            .add_members_by_installation_id(vec![charlie.installation_public_key()])
            .await
            .expect("failed to add charlie");
        bola_group
            .add_members_by_installation_id(vec![charlie.installation_public_key()])
            .await
            .expect_err("expected err");

        amal_group
            .receive(&amal.store.conn().unwrap())
            .await
            .expect_err("expected error");

        // Check Amal's MLS group state.
        let amal_db = amal.store.conn().unwrap();
        let amal_mls_group = amal_group
            .load_mls_group(&amal.mls_provider(&amal_db))
            .unwrap();
        let amal_members: Vec<Member> = amal_mls_group.members().collect();
        assert_eq!(amal_members.len(), 3);

        // Check Bola's MLS group state.
        let bola_db = bola.store.conn().unwrap();
        let bola_mls_group = bola_group
            .load_mls_group(&bola.mls_provider(&bola_db))
            .unwrap();
        let bola_members: Vec<Member> = bola_mls_group.members().collect();
        assert_eq!(bola_members.len(), 3);

        let amal_uncommitted_intents = amal_db
            .find_group_intents(
                amal_group.group_id.clone(),
                Some(vec![IntentState::ToPublish, IntentState::Published]),
                None,
            )
            .unwrap();
        assert_eq!(amal_uncommitted_intents.len(), 0);

        let bola_uncommitted_intents = bola_db
            .find_group_intents(
                bola_group.group_id.clone(),
                Some(vec![IntentState::ToPublish, IntentState::Published]),
                None,
            )
            .unwrap();
        // Bola should have one uncommitted intent for the failed attempt at adding Charlie, who is already in the group
        assert_eq!(bola_uncommitted_intents.len(), 1);
    }

    #[tokio::test]
    async fn test_add_members() {
        let client = ClientBuilder::new_test_client(generate_local_wallet().into()).await;
        let client_2 = ClientBuilder::new_test_client(generate_local_wallet().into()).await;
        client_2.register_identity().await.unwrap();
        let group = client.create_group().expect("create group");

        group
            .add_members_by_installation_id(vec![client_2.installation_public_key()])
            .await
            .unwrap();

        let group_id = group.group_id;

        let messages = client
            .api_client
            .query_group_messages(group_id, None)
            .await
            .unwrap();

        assert_eq!(messages.len(), 1);
    }

    #[tokio::test]
    async fn test_add_invalid_member() {
        let client = ClientBuilder::new_test_client(generate_local_wallet().into()).await;
        let group = client.create_group().expect("create group");

        let result = group
            .add_members_by_installation_id(vec![b"1234".to_vec()])
            .await;

        assert!(result.is_err());
    }

    #[tokio::test]
    async fn test_remove_member() {
        let client_1 = ClientBuilder::new_test_client(generate_local_wallet().into()).await;
        // Add another client onto the network
        let client_2 = ClientBuilder::new_test_client(generate_local_wallet().into()).await;
        client_2.register_identity().await.unwrap();

        let group = client_1.create_group().expect("create group");
        group
            .add_members_by_installation_id(vec![client_2.installation_public_key()])
            .await
            .expect("group create failure");

        let messages_with_add = group.find_messages(None, None, None, None).unwrap();
        assert_eq!(messages_with_add.len(), 1);

        // Try and add another member without merging the pending commit
        group
            .remove_members_by_installation_id(vec![client_2.installation_public_key()])
            .await
            .expect("group create failure");

        let messages_with_remove = group.find_messages(None, None, None, None).unwrap();
        assert_eq!(messages_with_remove.len(), 2);

        // We are expecting 1 message on the group topic, not 2, because the second one should have
        // failed
        let group_id = group.group_id;
        let messages = client_1
            .api_client
            .query_group_messages(group_id, None)
            .await
            .expect("read topic");

        assert_eq!(messages.len(), 2);
    }

    #[tokio::test]
    async fn test_key_update() {
        let client = ClientBuilder::new_test_client(generate_local_wallet().into()).await;
        let bola_client = ClientBuilder::new_test_client(generate_local_wallet().into()).await;
        bola_client.register_identity().await.unwrap();

        let group = client.create_group().expect("create group");
        group
            .add_members(vec![bola_client.account_address()])
            .await
            .unwrap();

        group.key_update().await.unwrap();

        let messages = client
            .api_client
            .query_group_messages(group.group_id.clone(), None)
            .await
            .unwrap();
        assert_eq!(messages.len(), 2);

        let conn = &client.store.conn().unwrap();
        let provider = super::XmtpOpenMlsProvider::new(conn);
        let mls_group = group.load_mls_group(&provider).unwrap();
        let pending_commit = mls_group.pending_commit();
        assert!(pending_commit.is_none());

        group.send_message(b"hello").await.expect("send message");

        bola_client.sync_welcomes().await.unwrap();
        let bola_groups = bola_client.find_groups(None, None, None, None).unwrap();
        let bola_group = bola_groups.first().unwrap();
        bola_group.sync().await.unwrap();
        let bola_messages = bola_group.find_messages(None, None, None, None).unwrap();
        assert_eq!(bola_messages.len(), 1);
    }

    #[tokio::test]
    async fn test_post_commit() {
        let client = ClientBuilder::new_test_client(generate_local_wallet().into()).await;
        let client_2 = ClientBuilder::new_test_client(generate_local_wallet().into()).await;
        client_2.register_identity().await.unwrap();
        let group = client.create_group().expect("create group");

        group
            .add_members_by_installation_id(vec![client_2.installation_public_key()])
            .await
            .unwrap();

        // Check if the welcome was actually sent
        let welcome_messages = client
            .api_client
            .query_welcome_messages(client_2.installation_public_key(), None)
            .await
            .unwrap();

        assert_eq!(welcome_messages.len(), 1);
    }

    #[tokio::test]
    async fn test_remove_by_account_address() {
        let amal = ClientBuilder::new_test_client(generate_local_wallet().into()).await;
        amal.register_identity().await.unwrap();
        let bola = ClientBuilder::new_test_client(generate_local_wallet().into()).await;
        bola.register_identity().await.unwrap();
        let charlie = ClientBuilder::new_test_client(generate_local_wallet().into()).await;
        charlie.register_identity().await.unwrap();

        let group = amal.create_group().unwrap();
        group
            .add_members(vec![bola.account_address(), charlie.account_address()])
            .await
            .unwrap();
        assert_eq!(group.members().unwrap().len(), 3);

        group
            .remove_members(vec![bola.account_address()])
            .await
            .unwrap();
        assert_eq!(group.members().unwrap().len(), 2);
    }

    #[tokio::test]
    async fn test_get_missing_members() {
        // Setup for test
        let amal_wallet = generate_local_wallet();
        let amal = ClientBuilder::new_test_client(amal_wallet.clone().into()).await;
        amal.register_identity().await.unwrap();

        let bola = ClientBuilder::new_test_client(generate_local_wallet().into()).await;
        bola.register_identity().await.unwrap();

        let group = amal.create_group().unwrap();
        group
            .add_members(vec![bola.account_address()])
            .await
            .unwrap();
        assert_eq!(group.members().unwrap().len(), 2);

        let conn = &amal.store.conn().unwrap();
        let provider = super::XmtpOpenMlsProvider::new(conn);
        // Finished with setup

        let (noone_to_add, _placeholder) = group.get_missing_members(&provider).await.unwrap();
        assert_eq!(noone_to_add.len(), 0);
        assert_eq!(_placeholder.len(), 0);

        // Add a second installation for amal using the same wallet
        let amal_2nd = ClientBuilder::new_test_client(amal_wallet.into()).await;
        amal_2nd.register_identity().await.unwrap();

        // Here we should find a new installation
        let (missing_members, _placeholder) = group.get_missing_members(&provider).await.unwrap();
        assert_eq!(missing_members.len(), 1);
        assert_eq!(_placeholder.len(), 0);

        let _result = group.add_members_by_installation_id(missing_members).await;

        // After we added the new installation the list should again be empty
        let (missing_members, _placeholder) = group.get_missing_members(&provider).await.unwrap();
        assert_eq!(missing_members.len(), 0);
        assert_eq!(_placeholder.len(), 0);
    }

    #[tokio::test]
    async fn test_add_missing_installations() {
        // Setup for test
        let amal_wallet = generate_local_wallet();
        let amal = ClientBuilder::new_test_client(amal_wallet.clone().into()).await;
        amal.register_identity().await.unwrap();

        let bola = ClientBuilder::new_test_client(generate_local_wallet().into()).await;
        bola.register_identity().await.unwrap();

        let group = amal.create_group().unwrap();
        group
            .add_members(vec![bola.account_address()])
            .await
            .unwrap();
        assert_eq!(group.members().unwrap().len(), 2);

        let conn = &amal.store.conn().unwrap();
        let provider = super::XmtpOpenMlsProvider::new(conn);
        // Finished with setup

        // add a second installation for amal using the same wallet
        let amal_2nd = ClientBuilder::new_test_client(amal_wallet.into()).await;
        amal_2nd.register_identity().await.unwrap();

        // test that adding the new installation(s), worked
        let new_installations_count = group.add_missing_installations(&provider).await.unwrap();
        assert_eq!(new_installations_count, 1);
    }
}<|MERGE_RESOLUTION|>--- conflicted
+++ resolved
@@ -8,15 +8,8 @@
 use crate::{
     api_client_wrapper::IdentityUpdate,
     client::deserialize_welcome,
-<<<<<<< HEAD
     hpke::{decrypt_welcome, HpkeError},
     utils::address::AddressValidationError,
-=======
-    codecs::ContentCodec,
-    hpke::{decrypt_welcome, encrypt_welcome, HpkeError},
-    identity::IdentityError,
-    storage::refresh_state::EntityKind,
->>>>>>> ef9726fd
 };
 use intents::SendMessageIntentData;
 use openmls::{
@@ -28,11 +21,6 @@
     },
 };
 use openmls_traits::OpenMlsProvider;
-<<<<<<< HEAD
-=======
-use prost::Message;
-use std::{collections::HashMap, mem::discriminant};
->>>>>>> ef9726fd
 use thiserror::Error;
 use xmtp_cryptography::signature::is_valid_ed25519_public_key;
 use xmtp_proto::{
@@ -47,15 +35,7 @@
 use self::{
     group_metadata::{ConversationType, GroupMetadata, GroupMetadataError},
     group_permissions::{default_group_policy, PolicySet},
-<<<<<<< HEAD
     intents::{AddMembersIntentData, RemoveMembersIntentData},
-=======
-    intents::{
-        AddMembersIntentData, Installation, PostCommitAction, RemoveMembersIntentData,
-        SendWelcomesAction,
-    },
-    members::GroupMember,
->>>>>>> ef9726fd
     validated_commit::CommitValidationError,
 };
 use crate::{
@@ -340,203 +320,6 @@
 
         self.sync_with_conn(conn).await
     }
-<<<<<<< HEAD
-=======
-
-    pub async fn sync(&self) -> Result<(), GroupError> {
-        let conn = &mut self.client.store.conn()?;
-        self.sync_with_conn(conn).await
-    }
-
-    async fn sync_with_conn<'a>(&self, conn: &'a DbConnection<'a>) -> Result<(), GroupError> {
-        self.publish_intents(conn).await?;
-        if let Err(e) = self.receive().await {
-            log::warn!("receive error {:?}", e);
-        }
-        self.post_commit(conn).await?;
-
-        Ok(())
-    }
-
-    pub(crate) async fn publish_intents<'a>(
-        &self,
-        conn: &'a DbConnection<'a>,
-    ) -> Result<(), GroupError> {
-        let provider = self.client.mls_provider(conn);
-        let mut openmls_group = self.load_mls_group(&provider)?;
-
-        let intents = provider.conn().find_group_intents(
-            self.group_id.clone(),
-            Some(vec![IntentState::ToPublish]),
-            None,
-        )?;
-
-        for intent in intents {
-            let result = retry_async!(
-                Retry::default(),
-                (async {
-                    self.get_publish_intent_data(&provider, &mut openmls_group, &intent)
-                        .await
-                })
-            );
-            if let Err(e) = result {
-                log::error!("error getting publish intent data {:?}", e);
-                // TODO: Figure out which types of errors we should abort completely on and which
-                // ones are safe to continue with
-                continue;
-            }
-
-            let (payload, post_commit_data) = result.expect("result already checked");
-            let payload_slice = payload.as_slice();
-
-            self.client
-                .api_client
-                .send_group_messages(vec![payload_slice])
-                .await?;
-
-            provider.conn().set_group_intent_published(
-                intent.id,
-                sha256(payload_slice),
-                post_commit_data,
-            )?;
-        }
-        openmls_group.save(provider.key_store())?;
-
-        Ok(())
-    }
-
-    // Takes a StoredGroupIntent and returns the payload and post commit data as a tuple
-    async fn get_publish_intent_data(
-        &self,
-        provider: &XmtpOpenMlsProvider<'_>,
-        openmls_group: &mut OpenMlsGroup,
-        intent: &StoredGroupIntent,
-    ) -> Result<(Vec<u8>, Option<Vec<u8>>), GroupError> {
-        match intent.kind {
-            IntentKind::SendMessage => {
-                // We can safely assume all SendMessage intents have data
-                let intent_data = SendMessageIntentData::from_bytes(intent.data.as_slice())?;
-                // TODO: Handle pending_proposal errors and UseAfterEviction errors
-                let msg = openmls_group.create_message(
-                    provider,
-                    &self.client.identity.installation_keys,
-                    intent_data.message.as_slice(),
-                )?;
-
-                let msg_bytes = msg.tls_serialize_detached()?;
-                Ok((msg_bytes, None))
-            }
-            IntentKind::AddMembers => {
-                let intent_data = AddMembersIntentData::from_bytes(intent.data.as_slice())?;
-
-                let key_packages = self
-                    .client
-                    .get_key_packages(intent_data.address_or_id)
-                    .await?;
-
-                let mls_key_packages: Vec<KeyPackage> =
-                    key_packages.iter().map(|kp| kp.inner.clone()).collect();
-
-                let (commit, welcome, _group_info) = openmls_group.add_members(
-                    provider,
-                    &self.client.identity.installation_keys,
-                    mls_key_packages.as_slice(),
-                )?;
-
-                if let Some(staged_commit) = openmls_group.pending_commit() {
-                    // Validate the commit, even if it's from yourself
-                    ValidatedCommit::from_staged_commit(staged_commit, openmls_group)?;
-                }
-
-                let commit_bytes = commit.tls_serialize_detached()?;
-
-                let installations = key_packages
-                    .iter()
-                    .map(Installation::from_verified_key_package)
-                    .collect();
-
-                let post_commit_data =
-                    Some(PostCommitAction::from_welcome(welcome, installations)?.to_bytes());
-
-                Ok((commit_bytes, post_commit_data))
-            }
-            IntentKind::RemoveMembers => {
-                let intent_data = RemoveMembersIntentData::from_bytes(intent.data.as_slice())?;
-
-                let installation_ids = {
-                    match intent_data.address_or_id {
-                        AddressesOrInstallationIds::AccountAddresses(addrs) => {
-                            self.client.get_all_active_installation_ids(addrs).await?
-                        }
-                        AddressesOrInstallationIds::InstallationIds(ids) => ids,
-                    }
-                };
-
-                let leaf_nodes: Vec<LeafNodeIndex> = openmls_group
-                    .members()
-                    .filter(|member| installation_ids.contains(&member.signature_key))
-                    .map(|member| member.index)
-                    .collect();
-
-                let num_leaf_nodes = leaf_nodes.len();
-
-                if num_leaf_nodes != installation_ids.len() {
-                    return Err(GroupError::Generic(format!(
-                        "expected {} leaf nodes, found {}",
-                        installation_ids.len(),
-                        num_leaf_nodes
-                    )));
-                }
-
-                // The second return value is a Welcome, which is only possible if there
-                // are pending proposals. Ignoring for now
-                let (commit, _, _) = openmls_group.remove_members(
-                    provider,
-                    &self.client.identity.installation_keys,
-                    leaf_nodes.as_slice(),
-                )?;
-
-                if let Some(staged_commit) = openmls_group.pending_commit() {
-                    // Validate the commit, even if it's from yourself
-                    ValidatedCommit::from_staged_commit(staged_commit, openmls_group)?;
-                }
-
-                let commit_bytes = commit.tls_serialize_detached()?;
-
-                Ok((commit_bytes, None))
-            }
-            IntentKind::KeyUpdate => {
-                let (commit, _, _) =
-                    openmls_group.self_update(provider, &self.client.identity.installation_keys)?;
-
-                Ok((commit.tls_serialize_detached()?, None))
-            }
-        }
-    }
-
-    pub(crate) async fn post_commit(&self, conn: &DbConnection<'_>) -> Result<(), GroupError> {
-        let intents = conn.find_group_intents(
-            self.group_id.clone(),
-            Some(vec![IntentState::Committed]),
-            None,
-        )?;
-
-        for intent in intents {
-            if intent.post_commit_data.is_some() {
-                let post_commit_data = intent.post_commit_data.unwrap();
-                let post_commit_action = PostCommitAction::from_bytes(post_commit_data.as_slice())?;
-                match post_commit_action {
-                    PostCommitAction::SendWelcomes(action) => {
-                        self.send_welcomes(action).await?;
-                    }
-                }
-            }
-            let deleter: &dyn Delete<StoredGroupIntent, Key = i32> = conn;
-            deleter.delete(intent.id)?;
-        }
-
-        Ok(())
-    }
 
     #[allow(dead_code)]
     async fn get_missing_members(
@@ -647,7 +430,6 @@
 
         Ok(())
     }
->>>>>>> ef9726fd
 }
 
 fn extract_message_v1(message: GroupMessage) -> Result<GroupMessageV1, MessageProcessingError> {
