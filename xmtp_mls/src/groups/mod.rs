mod group_metadata;
mod group_permissions;
mod intents;
mod members;
mod subscriptions;
pub mod validated_commit;
use crate::{
<<<<<<< HEAD
    api_client_wrapper::IdentityUpdate, codecs::ContentCodec, storage::refresh_state::EntityKind,
=======
    client::deserialize_welcome,
    codecs::ContentCodec,
    hpke::{decrypt_welcome, encrypt_welcome, HpkeError},
    storage::refresh_state::EntityKind,
>>>>>>> be2afe82
};
use intents::SendMessageIntentData;
use log::debug;
use openmls::{
    extensions::{Extension, Extensions, ProtectedMetadata},
    framing::ProtocolMessage,
    group::{MergePendingCommitError, MlsGroupJoinConfig},
    prelude::{
        CredentialWithKey, CryptoConfig, GroupId, LeafNodeIndex, MlsGroup as OpenMlsGroup,
        MlsGroupCreateConfig, MlsMessageIn, MlsMessageInBody, PrivateMessageIn, ProcessedMessage,
        ProcessedMessageContent, Sender, Welcome as MlsWelcome, WireFormatPolicy,
    },
    prelude_test::KeyPackage,
};
use openmls_traits::OpenMlsProvider;
use prost::Message;
use std::{collections::HashMap, mem::discriminant};
use thiserror::Error;
use tls_codec::{Deserialize, Serialize};
use xmtp_cryptography::signature::{is_valid_ed25519_public_key, is_valid_ethereum_address};
use xmtp_proto::{
    api_client::XmtpMlsClient,
    xmtp::mls::api::v1::{
        group_message::{Version as GroupMessageVersion, V1 as GroupMessageV1},
        welcome_message_input::{
            Version as WelcomeMessageInputVersion, V1 as WelcomeMessageInputV1,
        },
        GroupMessage, WelcomeMessageInput,
    },
    xmtp::mls::message_contents::GroupMembershipChanges,
};

pub use self::intents::{AddressesOrInstallationIds, IntentError};
use self::{
    group_metadata::{ConversationType, GroupMetadata, GroupMetadataError},
    group_permissions::{default_group_policy, PolicySet},
<<<<<<< HEAD
    intents::{AddMembersIntentData, PostCommitAction, RemoveMembersIntentData},
    members::GroupMember,
=======
    intents::{
        AddMembersIntentData, Installation, PostCommitAction, RemoveMembersIntentData,
        SendWelcomesAction,
    },
>>>>>>> be2afe82
    validated_commit::CommitValidationError,
};
use crate::{
    client::{ClientError, MessageProcessingError},
    codecs::membership_change::GroupMembershipChangeCodec,
    configuration::CIPHERSUITE,
    groups::validated_commit::ValidatedCommit,
    identity::Identity,
    retry,
    retry::{Retry, RetryableError},
    retry_async, retryable,
    storage::{
        db_connection::DbConnection,
        group::{GroupMembershipState, StoredGroup},
        group_intent::{IntentKind, IntentState, NewGroupIntent, StoredGroupIntent},
        group_message::{GroupMessageKind, StoredGroupMessage},
        StorageError,
    },
    utils::{hash::sha256, id::get_message_id, time::now_ns},
    xmtp_openmls_provider::XmtpOpenMlsProvider,
    Client, Delete, Store,
};

#[derive(Debug, Error)]
pub enum GroupError {
    #[error("group not found")]
    GroupNotFound,
    #[error("api error: {0}")]
    Api(#[from] xmtp_proto::api_client::Error),
    #[error("storage error: {0}")]
    Storage(#[from] crate::storage::StorageError),
    #[error("intent error: {0}")]
    Intent(#[from] IntentError),
    #[error("create message: {0}")]
    CreateMessage(#[from] openmls::prelude::CreateMessageError),
    #[error("tls serialization: {0}")]
    TlsSerialization(#[from] tls_codec::Error),
    #[error("add members: {0}")]
    AddMembers(#[from] openmls::prelude::AddMembersError<StorageError>),
    #[error("remove members: {0}")]
    RemoveMembers(#[from] openmls::prelude::RemoveMembersError<StorageError>),
    #[error("group create: {0}")]
    GroupCreate(#[from] openmls::prelude::NewGroupError<StorageError>),
    #[error("self update: {0}")]
    SelfUpdate(#[from] openmls::group::SelfUpdateError<StorageError>),
    #[error("welcome error: {0}")]
    WelcomeError(#[from] openmls::prelude::WelcomeError<StorageError>),
    #[error("Invalid extension {0}")]
    InvalidExtension(#[from] openmls::prelude::InvalidExtensionError),
    #[error("Invalid signature: {0}")]
    Signature(#[from] openmls::prelude::SignatureError),
    #[error("client: {0}")]
    Client(#[from] ClientError),
    #[error("receive error: {0}")]
    ReceiveError(#[from] MessageProcessingError),
    #[error("Receive errors: {0:?}")]
    ReceiveErrors(Vec<MessageProcessingError>),
    #[error("generic: {0}")]
    Generic(String),
    #[error("diesel error {0}")]
    Diesel(#[from] diesel::result::Error),
    #[error("The address {0:?} is not a valid ethereum address")]
    InvalidAddresses(Vec<String>),
    #[error("Public Keys {0:?} are not valid ed25519 public keys")]
    InvalidPublicKeys(Vec<Vec<u8>>),
    #[error("Commit validation error {0}")]
    CommitValidation(#[from] CommitValidationError),
    #[error("Metadata error {0}")]
    GroupMetadata(#[from] GroupMetadataError),
    #[error("Hpke error: {0}")]
    Hpke(#[from] HpkeError),
}

impl RetryableError for GroupError {
    fn is_retryable(&self) -> bool {
        match self {
            Self::ReceiveError(msg) => retryable!(msg),
            Self::AddMembers(members) => retryable!(members),
            Self::RemoveMembers(members) => retryable!(members),
            Self::GroupCreate(group) => retryable!(group),
            Self::SelfUpdate(update) => retryable!(update),
            Self::WelcomeError(welcome) => retryable!(welcome),
            _ => false,
        }
    }
}

pub struct MlsGroup<'c, ApiClient> {
    pub group_id: Vec<u8>,
    pub created_at_ns: i64,
    client: &'c Client<ApiClient>,
}

impl<'c, ApiClient> MlsGroup<'c, ApiClient>
where
    ApiClient: XmtpMlsClient,
{
    // Creates a new group instance. Does not validate that the group exists in the DB
    pub fn new(client: &'c Client<ApiClient>, group_id: Vec<u8>, created_at_ns: i64) -> Self {
        Self {
            client,
            group_id,
            created_at_ns,
        }
    }

    pub fn load_mls_group(
        &self,
        provider: &XmtpOpenMlsProvider,
    ) -> Result<OpenMlsGroup, GroupError> {
        let mls_group =
            OpenMlsGroup::load(&GroupId::from_slice(&self.group_id), provider.key_store())
                .ok_or(GroupError::GroupNotFound)?;

        Ok(mls_group)
    }

    pub fn create_and_insert(
        client: &'c Client<ApiClient>,
        membership_state: GroupMembershipState,
    ) -> Result<Self, GroupError> {
        let conn = client.store.conn()?;
        let provider = XmtpOpenMlsProvider::new(&conn);
        let protected_metadata =
            build_protected_metadata_extension(&client.identity, default_group_policy())?;
        let group_config = build_group_config(protected_metadata)?;

        let mut mls_group = OpenMlsGroup::new(
            &provider,
            &client.identity.installation_keys,
            &group_config,
            CredentialWithKey {
                credential: client.identity.credential.clone(),
                signature_key: client.identity.installation_keys.to_public_vec().into(),
            },
        )?;

        mls_group.save(provider.key_store())?;
        let group_id = mls_group.group_id().to_vec();
        let stored_group = StoredGroup::new(group_id.clone(), now_ns(), membership_state);
        stored_group.store(provider.conn())?;
        Ok(Self::new(client, group_id, stored_group.created_at_ns))
    }

    pub fn create_from_welcome(
        client: &'c Client<ApiClient>,
        provider: &XmtpOpenMlsProvider,
        welcome: MlsWelcome,
    ) -> Result<Self, GroupError> {
        let mut mls_group =
            OpenMlsGroup::new_from_welcome(provider, &build_group_join_config(), welcome, None)?;
        mls_group.save(provider.key_store())?;
        let group_id = mls_group.group_id().to_vec();

        let to_store = StoredGroup::new(group_id, now_ns(), GroupMembershipState::Pending);
        let stored_group = provider.conn().insert_or_ignore_group(to_store)?;

        Ok(Self::new(
            client,
            stored_group.id,
            stored_group.created_at_ns,
        ))
    }

    pub fn create_from_encrypted_welcome(
        client: &'c Client<ApiClient>,
        provider: &XmtpOpenMlsProvider,
        hpke_public_key: &[u8],
        encrypted_welcome_bytes: Vec<u8>,
    ) -> Result<Self, GroupError> {
        let welcome_bytes = decrypt_welcome(provider, hpke_public_key, &encrypted_welcome_bytes)?;

        let welcome = deserialize_welcome(&welcome_bytes)?;

        Self::create_from_welcome(client, provider, welcome)
    }

    pub fn find_messages(
        &self,
        kind: Option<GroupMessageKind>,
        sent_before_ns: Option<i64>,
        sent_after_ns: Option<i64>,
        limit: Option<i64>,
    ) -> Result<Vec<StoredGroupMessage>, GroupError> {
        let conn = self.client.store.conn()?;
        let messages =
            conn.get_group_messages(&self.group_id, sent_after_ns, sent_before_ns, kind, limit)?;

        Ok(messages)
    }

    fn validate_message_sender(
        &self,
        openmls_group: &mut OpenMlsGroup,
        decrypted_message: &ProcessedMessage,
        message_created_ns: u64,
    ) -> Result<(String, Vec<u8>), MessageProcessingError> {
        let mut sender_account_address = None;
        let mut sender_installation_id = None;
        if let Sender::Member(leaf_node_index) = decrypted_message.sender() {
            if let Some(member) = openmls_group.member_at(*leaf_node_index) {
                if member.credential.eq(decrypted_message.credential()) {
                    sender_account_address = Identity::get_validated_account_address(
                        member.credential.identity(),
                        &member.signature_key,
                    )
                    .ok();
                    sender_installation_id = Some(member.signature_key);
                }
            }
        }

        if sender_account_address.is_none() {
            return Err(MessageProcessingError::InvalidSender {
                message_time_ns: message_created_ns,
                credential: decrypted_message.credential().identity().to_vec(),
            });
        }
        Ok((
            sender_account_address.unwrap(),
            sender_installation_id.unwrap(),
        ))
    }

    fn process_own_message(
        &self,
        intent: StoredGroupIntent,
        openmls_group: &mut OpenMlsGroup,
        provider: &XmtpOpenMlsProvider,
        message: ProtocolMessage,
        envelope_timestamp_ns: u64,
        allow_epoch_increment: bool,
    ) -> Result<(), MessageProcessingError> {
        if intent.state == IntentState::Committed {
            return Ok(());
        }
        debug!(
            "[{}] processing own message for intent {} / {:?}",
            self.client.account_address(),
            intent.id,
            intent.kind
        );

        let conn = provider.conn();
        match intent.kind {
            IntentKind::AddMembers | IntentKind::RemoveMembers | IntentKind::KeyUpdate => {
                if !allow_epoch_increment {
                    return Err(MessageProcessingError::EpochIncrementNotAllowed);
                }
                let maybe_pending_commit = openmls_group.pending_commit();
                // We don't get errors with merge_pending_commit when there are no commits to merge
                if maybe_pending_commit.is_none() {
                    let message_epoch = message.epoch();
                    let group_epoch = openmls_group.epoch();
                    debug!(
                        "no pending commit to merge. Group epoch: {}. Message epoch: {}",
                        group_epoch, message_epoch
                    );
                    conn.set_group_intent_to_publish(intent.id)?;

                    return Err(MessageProcessingError::NoPendingCommit {
                        message_epoch,
                        group_epoch,
                    });
                }
                let maybe_validated_commit = ValidatedCommit::from_staged_commit(
                    maybe_pending_commit.expect("already checked"),
                    openmls_group,
                )?;

                debug!("[{}] merging pending commit", self.client.account_address());
                if let Err(MergePendingCommitError::MlsGroupStateError(err)) =
                    openmls_group.merge_pending_commit(provider)
                {
                    debug!("error merging commit: {}", err);
                    openmls_group.clear_pending_commit();
                    conn.set_group_intent_to_publish(intent.id)?;
                } else {
                    // If no error committing the change, write a transcript message
                    self.save_transcript_message(
                        conn,
                        maybe_validated_commit,
                        envelope_timestamp_ns,
                    )?;
                }
                // TOOD: Handle writing transcript messages for adding/removing members
            }
            IntentKind::SendMessage => {
                let intent_data = SendMessageIntentData::from_bytes(intent.data.as_slice())?;
                let group_id = openmls_group.group_id().as_slice();
                let decrypted_message_data = intent_data.message.as_slice();
                StoredGroupMessage {
                    id: get_message_id(decrypted_message_data, group_id, envelope_timestamp_ns),
                    group_id: group_id.to_vec(),
                    decrypted_message_bytes: intent_data.message,
                    sent_at_ns: envelope_timestamp_ns as i64,
                    kind: GroupMessageKind::Application,
                    sender_installation_id: self.client.installation_public_key(),
                    sender_account_address: self.client.account_address(),
                }
                .store(conn)?;
            }
        };

        conn.set_group_intent_committed(intent.id)?;

        Ok(())
    }

    fn save_transcript_message(
        &self,
        conn: &DbConnection,
        maybe_validated_commit: Option<ValidatedCommit>,
        timestamp_ns: u64,
    ) -> Result<Option<StoredGroupMessage>, MessageProcessingError> {
        let mut transcript_message = None;
        if let Some(validated_commit) = maybe_validated_commit {
            // If there are no members added or removed, don't write a transcript message
            if validated_commit.members_added.is_empty()
                && validated_commit.members_removed.is_empty()
            {
                return Ok(None);
            }
            let sender_installation_id = validated_commit.actor_installation_id();
            let sender_account_address = validated_commit.actor_account_address();
            let payload: GroupMembershipChanges = validated_commit.into();
            let encoded_payload = GroupMembershipChangeCodec::encode(payload)?;
            let mut encoded_payload_bytes = Vec::new();
            encoded_payload.encode(&mut encoded_payload_bytes)?;
            let group_id = self.group_id.as_slice();
            let message_id =
                get_message_id(encoded_payload_bytes.as_slice(), group_id, timestamp_ns);
            let msg = StoredGroupMessage {
                id: message_id,
                group_id: group_id.to_vec(),
                decrypted_message_bytes: encoded_payload_bytes.to_vec(),
                sent_at_ns: timestamp_ns as i64,
                kind: GroupMessageKind::MembershipChange,
                sender_installation_id,
                sender_account_address,
            };

            msg.store(conn)?;
            transcript_message = Some(msg);
        }

        Ok(transcript_message)
    }

    fn process_private_message(
        &self,
        openmls_group: &mut OpenMlsGroup,
        provider: &XmtpOpenMlsProvider,
        message: PrivateMessageIn,
        envelope_timestamp_ns: u64,
        allow_epoch_increment: bool,
    ) -> Result<(), MessageProcessingError> {
        debug!(
            "[{}] processing private message",
            self.client.account_address()
        );
        let decrypted_message = openmls_group.process_message(provider, message)?;
        let (sender_account_address, sender_installation_id) =
            self.validate_message_sender(openmls_group, &decrypted_message, envelope_timestamp_ns)?;

        match decrypted_message.into_content() {
            ProcessedMessageContent::ApplicationMessage(application_message) => {
                let message_bytes = application_message.into_bytes();
                let message_id =
                    get_message_id(&message_bytes, &self.group_id, envelope_timestamp_ns);
                StoredGroupMessage {
                    id: message_id,
                    group_id: self.group_id.clone(),
                    decrypted_message_bytes: message_bytes,
                    sent_at_ns: envelope_timestamp_ns as i64,
                    kind: GroupMessageKind::Application,
                    sender_installation_id,
                    sender_account_address,
                }
                .store(provider.conn())?;
            }
            ProcessedMessageContent::ProposalMessage(_proposal_ptr) => {
                // intentionally left blank.
            }
            ProcessedMessageContent::ExternalJoinProposalMessage(_external_proposal_ptr) => {
                // intentionally left blank.
            }
            ProcessedMessageContent::StagedCommitMessage(staged_commit) => {
                if !allow_epoch_increment {
                    return Err(MessageProcessingError::EpochIncrementNotAllowed);
                }
                debug!(
                    "[{}] received staged commit. Merging and clearing any pending commits",
                    self.client.account_address()
                );

                let sc = *staged_commit;
                // Validate the commit
                let validated_commit = ValidatedCommit::from_staged_commit(&sc, openmls_group)?;
                openmls_group.merge_staged_commit(provider, sc)?;
                self.save_transcript_message(
                    provider.conn(),
                    validated_commit,
                    envelope_timestamp_ns,
                )?;
            }
        };

        Ok(())
    }

    fn process_message(
        &self,
        openmls_group: &mut OpenMlsGroup,
        provider: &XmtpOpenMlsProvider,
        envelope: &GroupMessageV1,
        allow_epoch_increment: bool,
    ) -> Result<(), MessageProcessingError> {
        let mls_message_in = MlsMessageIn::tls_deserialize_exact(&envelope.data)?;

        let message = match mls_message_in.extract() {
            MlsMessageInBody::PrivateMessage(message) => Ok(message),
            other => Err(MessageProcessingError::UnsupportedMessageType(
                discriminant(&other),
            )),
        }?;

        let intent = provider
            .conn()
            .find_group_intent_by_payload_hash(sha256(envelope.data.as_slice()));
        match intent {
            // Intent with the payload hash matches
            Ok(Some(intent)) => self.process_own_message(
                intent,
                openmls_group,
                provider,
                message.into(),
                envelope.created_ns,
                allow_epoch_increment,
            ),
            Err(err) => Err(MessageProcessingError::Storage(err)),
            // No matching intent found
            Ok(None) => self.process_private_message(
                openmls_group,
                provider,
                message,
                envelope.created_ns,
                allow_epoch_increment,
            ),
        }
    }

    fn consume_message(
        &self,
        envelope: &GroupMessage,
        openmls_group: &mut OpenMlsGroup,
    ) -> Result<(), MessageProcessingError> {
        let msgv1 = match &envelope.version {
            Some(GroupMessageVersion::V1(value)) => value,
            _ => return Err(MessageProcessingError::InvalidPayload),
        };

        self.client.process_for_id(
            &msgv1.group_id,
            EntityKind::Group,
            msgv1.id,
            |provider| -> Result<(), MessageProcessingError> {
                self.process_message(openmls_group, &provider, msgv1, true)?;
                openmls_group.save(provider.key_store())?;
                Ok(())
            },
        )?;
        Ok(())
    }

    pub fn process_messages(&self, messages: Vec<GroupMessage>) -> Result<(), GroupError> {
        let conn = &self.client.store.conn()?;
        let provider = self.client.mls_provider(conn);
        let mut openmls_group = self.load_mls_group(&provider)?;

        let receive_errors: Vec<MessageProcessingError> = messages
            .into_iter()
            .map(|envelope| -> Result<(), MessageProcessingError> {
                retry!(
                    Retry::default(),
                    (|| self.consume_message(&envelope, &mut openmls_group))
                )
            })
            .filter_map(Result::err)
            .collect();

        if receive_errors.is_empty() {
            Ok(())
        } else {
            debug!("Message processing errors: {:?}", receive_errors);
            Err(GroupError::ReceiveErrors(receive_errors))
        }
    }

    pub async fn receive(&self) -> Result<(), GroupError> {
        let messages = self.client.query_group_messages(&self.group_id).await?;

        self.process_messages(messages)?;

        Ok(())
    }

    pub async fn send_message(&self, message: &[u8]) -> Result<(), GroupError> {
        let conn = &mut self.client.store.conn()?;
        let intent_data: Vec<u8> = SendMessageIntentData::new(message.to_vec()).into();
        let intent =
            NewGroupIntent::new(IntentKind::SendMessage, self.group_id.clone(), intent_data);
        intent.store(conn)?;

        // Skipping a full sync here and instead just firing and forgetting
        if let Err(err) = self.publish_intents(conn).await {
            println!("error publishing intents: {:?}", err);
        }
        Ok(())
    }

    fn validate_evm_addresses(account_addresses: &[String]) -> Result<(), GroupError> {
        let mut invalid = account_addresses
            .iter()
            .filter(|a| !is_valid_ethereum_address(a))
            .peekable();

        if invalid.peek().is_some() {
            return Err(GroupError::InvalidAddresses(
                invalid.map(ToString::to_string).collect::<Vec<_>>(),
            ));
        }

        Ok(())
    }

    fn validate_ed25519_keys(keys: &[Vec<u8>]) -> Result<(), GroupError> {
        let mut invalid = keys
            .iter()
            .filter(|a| !is_valid_ed25519_public_key(a))
            .peekable();

        if invalid.peek().is_some() {
            return Err(GroupError::InvalidPublicKeys(
                invalid.map(Clone::clone).collect::<Vec<_>>(),
            ));
        }

        Ok(())
    }

    pub async fn add_members(&self, account_addresses: Vec<String>) -> Result<(), GroupError> {
        Self::validate_evm_addresses(&account_addresses)?;
        let conn = &mut self.client.store.conn()?;
        let intent_data: Vec<u8> =
            AddMembersIntentData::new(account_addresses.into()).try_into()?;
        let intent =
            NewGroupIntent::new(IntentKind::AddMembers, self.group_id.clone(), intent_data);

        intent.store(conn)?;

        self.sync_with_conn(conn).await
    }

    pub async fn add_members_by_installation_id(
        &self,
        installation_ids: Vec<Vec<u8>>,
    ) -> Result<(), GroupError> {
        Self::validate_ed25519_keys(&installation_ids)?;
        let conn = &mut self.client.store.conn()?;
        let intent_data: Vec<u8> = AddMembersIntentData::new(installation_ids.into()).try_into()?;
        let intent =
            NewGroupIntent::new(IntentKind::AddMembers, self.group_id.clone(), intent_data);
        intent.store(conn)?;

        self.sync_with_conn(conn).await
    }

    pub async fn remove_members(&self, account_addresses: Vec<String>) -> Result<(), GroupError> {
        Self::validate_evm_addresses(&account_addresses)?;
        let conn = &mut self.client.store.conn()?;
        let intent_data: Vec<u8> = RemoveMembersIntentData::new(account_addresses.into()).into();
        let intent = NewGroupIntent::new(
            IntentKind::RemoveMembers,
            self.group_id.clone(),
            intent_data,
        );
        intent.store(conn)?;

        self.sync_with_conn(conn).await
    }

    #[allow(dead_code)]
    pub(crate) async fn remove_members_by_installation_id(
        &self,
        installation_ids: Vec<Vec<u8>>,
    ) -> Result<(), GroupError> {
        Self::validate_ed25519_keys(&installation_ids)?;
        let conn = &mut self.client.store.conn()?;
        let intent_data: Vec<u8> = RemoveMembersIntentData::new(installation_ids.into()).into();
        let intent = NewGroupIntent::new(
            IntentKind::RemoveMembers,
            self.group_id.clone(),
            intent_data,
        );
        intent.store(conn)?;

        self.sync_with_conn(conn).await
    }

    pub async fn key_update(&self) -> Result<(), GroupError> {
        let conn = &mut self.client.store.conn()?;
        let intent = NewGroupIntent::new(IntentKind::KeyUpdate, self.group_id.clone(), vec![]);
        intent.store(conn)?;

        self.sync_with_conn(conn).await
    }

    pub async fn sync(&self) -> Result<(), GroupError> {
        let conn = &mut self.client.store.conn()?;
        self.sync_with_conn(conn).await
    }

    async fn sync_with_conn<'a>(&self, conn: &'a DbConnection<'a>) -> Result<(), GroupError> {
        self.publish_intents(conn).await?;
        if let Err(e) = self.receive().await {
            log::warn!("receive error {:?}", e);
        }
        self.post_commit(conn).await?;

        Ok(())
    }

    pub(crate) async fn publish_intents<'a>(
        &self,
        conn: &'a DbConnection<'a>,
    ) -> Result<(), GroupError> {
        let provider = self.client.mls_provider(conn);
        let mut openmls_group = self.load_mls_group(&provider)?;

        let intents = provider.conn().find_group_intents(
            self.group_id.clone(),
            Some(vec![IntentState::ToPublish]),
            None,
        )?;

        for intent in intents {
            let result = retry_async!(
                Retry::default(),
                (async {
                    self.get_publish_intent_data(&provider, &mut openmls_group, &intent)
                        .await
                })
            );
            if let Err(e) = result {
                log::error!("error getting publish intent data {:?}", e);
                // TODO: Figure out which types of errors we should abort completely on and which
                // ones are safe to continue with
                continue;
            }

            let (payload, post_commit_data) = result.expect("result already checked");
            let payload_slice = payload.as_slice();

            self.client
                .api_client
                .send_group_messages(vec![payload_slice])
                .await?;

            provider.conn().set_group_intent_published(
                intent.id,
                sha256(payload_slice),
                post_commit_data,
            )?;
        }
        openmls_group.save(provider.key_store())?;

        Ok(())
    }

    // Takes a StoredGroupIntent and returns the payload and post commit data as a tuple
    async fn get_publish_intent_data(
        &self,
        provider: &XmtpOpenMlsProvider<'_>,
        openmls_group: &mut OpenMlsGroup,
        intent: &StoredGroupIntent,
    ) -> Result<(Vec<u8>, Option<Vec<u8>>), GroupError> {
        match intent.kind {
            IntentKind::SendMessage => {
                // We can safely assume all SendMessage intents have data
                let intent_data = SendMessageIntentData::from_bytes(intent.data.as_slice())?;
                // TODO: Handle pending_proposal errors and UseAfterEviction errors
                let msg = openmls_group.create_message(
                    provider,
                    &self.client.identity.installation_keys,
                    intent_data.message.as_slice(),
                )?;

                let msg_bytes = msg.tls_serialize_detached()?;
                Ok((msg_bytes, None))
            }
            IntentKind::AddMembers => {
                let intent_data = AddMembersIntentData::from_bytes(intent.data.as_slice())?;

                let key_packages = self
                    .client
                    .get_key_packages(intent_data.address_or_id)
                    .await?;

                let mls_key_packages: Vec<KeyPackage> =
                    key_packages.iter().map(|kp| kp.inner.clone()).collect();

                let (commit, welcome, _group_info) = openmls_group.add_members(
                    provider,
                    &self.client.identity.installation_keys,
                    mls_key_packages.as_slice(),
                )?;

                if let Some(staged_commit) = openmls_group.pending_commit() {
                    // Validate the commit, even if it's from yourself
                    ValidatedCommit::from_staged_commit(staged_commit, openmls_group)?;
                }

                let commit_bytes = commit.tls_serialize_detached()?;

                let installations = key_packages
                    .iter()
                    .map(Installation::from_verified_key_package)
                    .collect();

                let post_commit_data =
                    Some(PostCommitAction::from_welcome(welcome, installations)?.to_bytes());

                Ok((commit_bytes, post_commit_data))
            }
            IntentKind::RemoveMembers => {
                let intent_data = RemoveMembersIntentData::from_bytes(intent.data.as_slice())?;

                let installation_ids = {
                    match intent_data.address_or_id {
                        AddressesOrInstallationIds::AccountAddresses(addrs) => {
                            self.client.get_all_active_installation_ids(addrs).await?
                        }
                        AddressesOrInstallationIds::InstallationIds(ids) => ids,
                    }
                };

                let leaf_nodes: Vec<LeafNodeIndex> = openmls_group
                    .members()
                    .filter(|member| installation_ids.contains(&member.signature_key))
                    .map(|member| member.index)
                    .collect();

                let num_leaf_nodes = leaf_nodes.len();

                if num_leaf_nodes != installation_ids.len() {
                    return Err(GroupError::Generic(format!(
                        "expected {} leaf nodes, found {}",
                        installation_ids.len(),
                        num_leaf_nodes
                    )));
                }

                // The second return value is a Welcome, which is only possible if there
                // are pending proposals. Ignoring for now
                let (commit, _, _) = openmls_group.remove_members(
                    provider,
                    &self.client.identity.installation_keys,
                    leaf_nodes.as_slice(),
                )?;

                if let Some(staged_commit) = openmls_group.pending_commit() {
                    // Validate the commit, even if it's from yourself
                    ValidatedCommit::from_staged_commit(staged_commit, openmls_group)?;
                }

                let commit_bytes = commit.tls_serialize_detached()?;

                Ok((commit_bytes, None))
            }
            IntentKind::KeyUpdate => {
                let (commit, _, _) =
                    openmls_group.self_update(provider, &self.client.identity.installation_keys)?;

                Ok((commit.tls_serialize_detached()?, None))
            }
        }
    }

    pub(crate) async fn post_commit(&self, conn: &DbConnection<'_>) -> Result<(), GroupError> {
        let intents = conn.find_group_intents(
            self.group_id.clone(),
            Some(vec![IntentState::Committed]),
            None,
        )?;

        for intent in intents {
            if intent.post_commit_data.is_some() {
                let post_commit_data = intent.post_commit_data.unwrap();
                let post_commit_action = PostCommitAction::from_bytes(post_commit_data.as_slice())?;
                match post_commit_action {
                    PostCommitAction::SendWelcomes(action) => {
                        self.send_welcomes(action).await?;
                    }
                }
            }
            let deleter: &dyn Delete<StoredGroupIntent, Key = i32> = conn;
            deleter.delete(intent.id)?;
        }

        Ok(())
    }

<<<<<<< HEAD
    // If no changes, returns empty Vec
    // If new installation on network that is not already in group, returns Vec with new installation IDs
    // If new installation on network that is already in group, returns empty Vec
    // If revocation or invalid update, returns empty Vec
    #[allow(dead_code)]
    async fn get_missing_members(
        &self,
        provider: &XmtpOpenMlsProvider<'_>,
    ) -> Result<(Vec<Vec<u8>>, Vec<Vec<u8>>), GroupError> {
        let current_members = self.members_with_provider(provider)?;
        let account_addresses = current_members
            .iter()
            .map(|m| m.account_address.clone())
            .collect();

        let current_member_map: HashMap<String, GroupMember> = current_members
            .into_iter()
            .map(|m| (m.account_address.clone(), m))
            .collect();

        let change_list = self
            .client
            .api_client
            // TODO: Get a real start time from the database
            .get_identity_updates(0, account_addresses)
            .await?;

        let to_add: Vec<Vec<u8>> = change_list
            .into_iter()
            .filter_map(|(account_address, updates)| {
                let member_changes: Vec<Vec<u8>> = updates
                    .into_iter()
                    .filter_map(|change| match change {
                        IdentityUpdate::NewInstallation(new_member) => {
                            let current_member = current_member_map.get(&account_address);
                            if current_member.is_none() {
                                return None;
                            }
                            if current_member
                                .expect("already checked")
                                .installation_ids
                                .contains(&new_member.installation_key)
                            {
                                return None;
                            }

                            Some(new_member.installation_key)
                        }
                        IdentityUpdate::RevokeInstallation(_) => {
                            log::warn!("Revocation found. Not handled");

                            None
                        }
                        IdentityUpdate::Invalid => {
                            log::warn!("Invalid identity update found");

                            None
                        }
                    })
                    .collect();

                if !member_changes.is_empty() {
                    return Some(member_changes);
                }
                return None;
            })
            .flatten()
            .collect();

        Ok((to_add, vec![]))
    }

    #[allow(dead_code)]
    async fn add_missing_installations(
        &self,
        provider: &XmtpOpenMlsProvider<'_>,
    ) -> Result<usize, GroupError> {
        let (missing_members, _placeholder) = self.get_missing_members(&provider).await?;
        if missing_members.len() == 0 {
            return Ok(0);
        }
        let new_member_installations_count = missing_members.len();
        self.add_members_by_installation_id(missing_members).await?;

        Ok(new_member_installations_count)
=======
    async fn send_welcomes(&self, action: SendWelcomesAction) -> Result<(), GroupError> {
        let welcomes = action
            .installations
            .into_iter()
            .map(|installation| -> Result<WelcomeMessageInput, HpkeError> {
                let installation_key = installation.installation_key;
                let encrypted = encrypt_welcome(
                    action.welcome_message.as_slice(),
                    installation.hpke_public_key.as_slice(),
                )?;

                Ok(WelcomeMessageInput {
                    version: Some(WelcomeMessageInputVersion::V1(WelcomeMessageInputV1 {
                        installation_key,
                        data: encrypted,
                        hpke_public_key: installation.hpke_public_key,
                    })),
                })
            })
            .collect::<Result<Vec<WelcomeMessageInput>, HpkeError>>()?;

        self.client
            .api_client
            .send_welcome_messages(welcomes)
            .await?;

        Ok(())
>>>>>>> be2afe82
    }
}

fn extract_message_v1(message: GroupMessage) -> Result<GroupMessageV1, MessageProcessingError> {
    match message.version {
        Some(GroupMessageVersion::V1(value)) => Ok(value),
        _ => Err(MessageProcessingError::InvalidPayload),
    }
}

fn build_protected_metadata_extension(
    identity: &Identity,
    policies: PolicySet,
) -> Result<Extension, GroupError> {
    let metadata = GroupMetadata::new(
        ConversationType::Group,
        identity.account_address.clone(),
        policies,
    );
    let protected_metadata = ProtectedMetadata::new(
        &identity.installation_keys,
        identity.application_id(),
        identity.credential.clone(),
        identity.installation_keys.to_public_vec(),
        metadata.try_into()?,
    )?;

    Ok(Extension::ProtectedMetadata(protected_metadata))
}

fn build_group_config(
    protected_metadata_extension: Extension,
) -> Result<MlsGroupCreateConfig, GroupError> {
    let extensions = Extensions::single(protected_metadata_extension);

    Ok(MlsGroupCreateConfig::builder()
        .with_group_context_extensions(extensions)?
        .crypto_config(CryptoConfig::with_default_version(CIPHERSUITE))
        .wire_format_policy(WireFormatPolicy::default())
        .max_past_epochs(3) // Trying with 3 max past epochs for now
        .use_ratchet_tree_extension(true)
        .build())
}

fn build_group_join_config() -> MlsGroupJoinConfig {
    MlsGroupJoinConfig::builder()
        .wire_format_policy(WireFormatPolicy::default())
        .max_past_epochs(3) // Trying with 3 max past epochs for now
        .use_ratchet_tree_extension(true)
        .build()
}

#[cfg(test)]
mod tests {
    use openmls::prelude::Member;
    use xmtp_cryptography::utils::generate_local_wallet;

    use crate::{builder::ClientBuilder, storage::group_intent::IntentState};

    #[tokio::test]
    async fn test_send_message() {
        let wallet = generate_local_wallet();
        let client = ClientBuilder::new_test_client(wallet.into()).await;
        let group = client.create_group().expect("create group");
        group.send_message(b"hello").await.expect("send message");

        let messages = client
            .api_client
            .query_group_messages(group.group_id, None)
            .await
            .expect("read topic");

        assert_eq!(messages.len(), 1)
    }

    #[tokio::test]
    async fn test_receive_self_message() {
        let wallet = generate_local_wallet();
        let client = ClientBuilder::new_test_client(wallet.into()).await;
        let group = client.create_group().expect("create group");
        let msg = b"hello";
        group.send_message(msg).await.expect("send message");

        group.receive().await.unwrap();
        // Check for messages
        // println!("HERE: {:#?}", messages);
        let messages = group.find_messages(None, None, None, None).unwrap();
        assert_eq!(messages.len(), 1);
        assert_eq!(messages.first().unwrap().decrypted_message_bytes, msg);
    }

    // Amal and Bola will both try and add Charlie from the same epoch.
    // The group should resolve to a consistent state
    #[tokio::test]
    async fn test_add_member_conflict() {
        let amal = ClientBuilder::new_test_client(generate_local_wallet().into()).await;
        let bola = ClientBuilder::new_test_client(generate_local_wallet().into()).await;
        let charlie = ClientBuilder::new_test_client(generate_local_wallet().into()).await;
        futures::future::join_all(vec![
            amal.register_identity(),
            bola.register_identity(),
            charlie.register_identity(),
        ])
        .await;

        let amal_group = amal.create_group().unwrap();
        // Add bola
        amal_group
            .add_members_by_installation_id(vec![bola.installation_public_key()])
            .await
            .unwrap();

        // Get bola's version of the same group
        let bola_groups = bola.sync_welcomes().await.unwrap();
        let bola_group = bola_groups.first().unwrap();

        // Have amal and bola both invite charlie.
        amal_group
            .add_members_by_installation_id(vec![charlie.installation_public_key()])
            .await
            .expect("failed to add charlie");
        bola_group
            .add_members_by_installation_id(vec![charlie.installation_public_key()])
            .await
            .unwrap();

        amal_group.receive().await.expect_err("expected error");
        bola_group.receive().await.expect_err("expected error");

        // Check Amal's MLS group state.
        let amal_db = amal.store.conn().unwrap();
        let amal_mls_group = amal_group
            .load_mls_group(&amal.mls_provider(&amal_db))
            .unwrap();
        let amal_members: Vec<Member> = amal_mls_group.members().collect();
        assert_eq!(amal_members.len(), 3);

        // Check Bola's MLS group state.
        let bola_db = bola.store.conn().unwrap();
        let bola_mls_group = bola_group
            .load_mls_group(&bola.mls_provider(&bola_db))
            .unwrap();
        let bola_members: Vec<Member> = bola_mls_group.members().collect();
        assert_eq!(bola_members.len(), 3);

        let amal_uncommitted_intents = amal_db
            .find_group_intents(
                amal_group.group_id.clone(),
                Some(vec![IntentState::ToPublish, IntentState::Published]),
                None,
            )
            .unwrap();
        assert_eq!(amal_uncommitted_intents.len(), 0);

        let bola_uncommitted_intents = bola_db
            .find_group_intents(
                bola_group.group_id.clone(),
                Some(vec![IntentState::ToPublish, IntentState::Published]),
                None,
            )
            .unwrap();
        // Bola should have one uncommitted intent for the failed attempt at adding Charlie, who is already in the group
        assert_eq!(bola_uncommitted_intents.len(), 1);
    }

    #[tokio::test]
    async fn test_add_members() {
        let client = ClientBuilder::new_test_client(generate_local_wallet().into()).await;
        let client_2 = ClientBuilder::new_test_client(generate_local_wallet().into()).await;
        client_2.register_identity().await.unwrap();
        let group = client.create_group().expect("create group");

        group
            .add_members_by_installation_id(vec![client_2.installation_public_key()])
            .await
            .unwrap();

        let group_id = group.group_id;

        let messages = client
            .api_client
            .query_group_messages(group_id, None)
            .await
            .unwrap();

        assert_eq!(messages.len(), 1);
    }

    #[tokio::test]
    async fn test_add_invalid_member() {
        let client = ClientBuilder::new_test_client(generate_local_wallet().into()).await;
        let group = client.create_group().expect("create group");

        let result = group
            .add_members_by_installation_id(vec![b"1234".to_vec()])
            .await;

        assert!(result.is_err());
    }

    #[tokio::test]
    async fn test_remove_member() {
        let client_1 = ClientBuilder::new_test_client(generate_local_wallet().into()).await;
        // Add another client onto the network
        let client_2 = ClientBuilder::new_test_client(generate_local_wallet().into()).await;
        client_2.register_identity().await.unwrap();

        let group = client_1.create_group().expect("create group");
        group
            .add_members_by_installation_id(vec![client_2.installation_public_key()])
            .await
            .expect("group create failure");

        let messages_with_add = group.find_messages(None, None, None, None).unwrap();
        assert_eq!(messages_with_add.len(), 1);

        // Try and add another member without merging the pending commit
        group
            .remove_members_by_installation_id(vec![client_2.installation_public_key()])
            .await
            .expect("group create failure");

        let messages_with_remove = group.find_messages(None, None, None, None).unwrap();
        assert_eq!(messages_with_remove.len(), 2);

        // We are expecting 1 message on the group topic, not 2, because the second one should have
        // failed
        let group_id = group.group_id;
        let messages = client_1
            .api_client
            .query_group_messages(group_id, None)
            .await
            .expect("read topic");

        assert_eq!(messages.len(), 2);
    }

    #[tokio::test]
    async fn test_key_update() {
        let client = ClientBuilder::new_test_client(generate_local_wallet().into()).await;
        let bola_client = ClientBuilder::new_test_client(generate_local_wallet().into()).await;
        bola_client.register_identity().await.unwrap();

        let group = client.create_group().expect("create group");
        group
            .add_members(vec![bola_client.account_address()])
            .await
            .unwrap();

        group.key_update().await.unwrap();

        let messages = client
            .api_client
            .query_group_messages(group.group_id.clone(), None)
            .await
            .unwrap();
        assert_eq!(messages.len(), 2);

        let conn = &client.store.conn().unwrap();
        let provider = super::XmtpOpenMlsProvider::new(conn);
        let mls_group = group.load_mls_group(&provider).unwrap();
        let pending_commit = mls_group.pending_commit();
        assert!(pending_commit.is_none());

        group.send_message(b"hello").await.expect("send message");

        bola_client.sync_welcomes().await.unwrap();
        let bola_groups = bola_client.find_groups(None, None, None, None).unwrap();
        let bola_group = bola_groups.first().unwrap();
        bola_group.sync().await.unwrap();
        let bola_messages = bola_group.find_messages(None, None, None, None).unwrap();
        assert_eq!(bola_messages.len(), 1);
    }

    #[tokio::test]
    async fn test_post_commit() {
        let client = ClientBuilder::new_test_client(generate_local_wallet().into()).await;
        let client_2 = ClientBuilder::new_test_client(generate_local_wallet().into()).await;
        client_2.register_identity().await.unwrap();
        let group = client.create_group().expect("create group");

        group
            .add_members_by_installation_id(vec![client_2.installation_public_key()])
            .await
            .unwrap();

        // Check if the welcome was actually sent
        let welcome_messages = client
            .api_client
            .query_welcome_messages(client_2.installation_public_key(), None)
            .await
            .unwrap();

        assert_eq!(welcome_messages.len(), 1);
    }

    #[tokio::test]
    async fn test_remove_by_account_address() {
        let amal = ClientBuilder::new_test_client(generate_local_wallet().into()).await;
        amal.register_identity().await.unwrap();
        let bola = ClientBuilder::new_test_client(generate_local_wallet().into()).await;
        bola.register_identity().await.unwrap();
        let charlie = ClientBuilder::new_test_client(generate_local_wallet().into()).await;
        charlie.register_identity().await.unwrap();

        let group = amal.create_group().unwrap();
        group
            .add_members(vec![bola.account_address(), charlie.account_address()])
            .await
            .unwrap();
        assert_eq!(group.members().unwrap().len(), 3);

        group
            .remove_members(vec![bola.account_address()])
            .await
            .unwrap();
        assert_eq!(group.members().unwrap().len(), 2);
    }

    #[tokio::test]
    async fn test_get_missing_members() {
        // Setup for test
        let amal_wallet = generate_local_wallet();
        let amal = ClientBuilder::new_test_client(amal_wallet.clone().into()).await;
        amal.register_identity().await.unwrap();

        let bola = ClientBuilder::new_test_client(generate_local_wallet().into()).await;
        bola.register_identity().await.unwrap();

        let group = amal.create_group().unwrap();
        group
            .add_members(vec![bola.account_address()])
            .await
            .unwrap();
        assert_eq!(group.members().unwrap().len(), 2);

        let conn = &amal.store.conn().unwrap();
        let provider = super::XmtpOpenMlsProvider::new(conn);
        // Finished with setup

        let (noone_to_add, _placeholder) = group.get_missing_members(&provider).await.unwrap();
        assert_eq!(noone_to_add.len(), 0);
        assert_eq!(_placeholder.len(), 0);

        // Add a second installation for amal using the same wallet
        let amal_2nd = ClientBuilder::new_test_client(amal_wallet.into()).await;
        amal_2nd.register_identity().await.unwrap();

        // Here we should find a new installation
        let (missing_members, _placeholder) = group.get_missing_members(&provider).await.unwrap();
        assert_eq!(missing_members.len(), 1);
        assert_eq!(_placeholder.len(), 0);

        let _result = group.add_members_by_installation_id(missing_members).await;

        // After we added the new installation the list should again be empty
        let (missing_members, _placeholder) = group.get_missing_members(&provider).await.unwrap();
        assert_eq!(missing_members.len(), 0);
        assert_eq!(_placeholder.len(), 0);
    }

    #[tokio::test]
    async fn test_add_missing_installations() {
        // Setup for test
        let amal_wallet = generate_local_wallet();
        let amal = ClientBuilder::new_test_client(amal_wallet.clone().into()).await;
        amal.register_identity().await.unwrap();

        let bola = ClientBuilder::new_test_client(generate_local_wallet().into()).await;
        bola.register_identity().await.unwrap();

        let group = amal.create_group().unwrap();
        group
            .add_members(vec![bola.account_address()])
            .await
            .unwrap();
        assert_eq!(group.members().unwrap().len(), 2);

        let conn = &amal.store.conn().unwrap();
        let provider = super::XmtpOpenMlsProvider::new(conn);
        // Finished with setup

        // add a second installation for amal using the same wallet
        let amal_2nd = ClientBuilder::new_test_client(amal_wallet.into()).await;
        amal_2nd.register_identity().await.unwrap();

        // test that adding the new installation(s), worked
        let new_installations_count = group.add_missing_installations(&provider).await.unwrap();
        assert_eq!(new_installations_count, 1);
    }
}<|MERGE_RESOLUTION|>--- conflicted
+++ resolved
@@ -5,14 +5,11 @@
 mod subscriptions;
 pub mod validated_commit;
 use crate::{
-<<<<<<< HEAD
-    api_client_wrapper::IdentityUpdate, codecs::ContentCodec, storage::refresh_state::EntityKind,
-=======
+    api_client_wrapper::IdentityUpdate,
     client::deserialize_welcome,
     codecs::ContentCodec,
     hpke::{decrypt_welcome, encrypt_welcome, HpkeError},
     storage::refresh_state::EntityKind,
->>>>>>> be2afe82
 };
 use intents::SendMessageIntentData;
 use log::debug;
@@ -49,15 +46,11 @@
 use self::{
     group_metadata::{ConversationType, GroupMetadata, GroupMetadataError},
     group_permissions::{default_group_policy, PolicySet},
-<<<<<<< HEAD
-    intents::{AddMembersIntentData, PostCommitAction, RemoveMembersIntentData},
-    members::GroupMember,
-=======
     intents::{
         AddMembersIntentData, Installation, PostCommitAction, RemoveMembersIntentData,
         SendWelcomesAction,
     },
->>>>>>> be2afe82
+    members::GroupMember,
     validated_commit::CommitValidationError,
 };
 use crate::{
@@ -871,7 +864,6 @@
         Ok(())
     }
 
-<<<<<<< HEAD
     // If no changes, returns empty Vec
     // If new installation on network that is not already in group, returns Vec with new installation IDs
     // If new installation on network that is already in group, returns empty Vec
@@ -957,7 +949,8 @@
         self.add_members_by_installation_id(missing_members).await?;
 
         Ok(new_member_installations_count)
-=======
+    }
+
     async fn send_welcomes(&self, action: SendWelcomesAction) -> Result<(), GroupError> {
         let welcomes = action
             .installations
@@ -985,7 +978,6 @@
             .await?;
 
         Ok(())
->>>>>>> be2afe82
     }
 }
 
