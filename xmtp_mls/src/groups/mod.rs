--- conflicted
+++ resolved
@@ -76,7 +76,6 @@
     Diesel(#[from] diesel::result::Error),
 }
 
-<<<<<<< HEAD
 impl crate::retry::RetryableError for GroupError {
     fn is_retryable(&self) -> bool {
         match self {
@@ -116,8 +115,6 @@
     UnsupportedMessageType(Discriminant<MlsMessageInBody>),
 }
 
-=======
->>>>>>> 6c05ffa9
 pub struct MlsGroup<'c, ApiClient> {
     pub group_id: Vec<u8>,
     pub created_at_ns: i64,
@@ -298,14 +295,8 @@
                             intent.id,
                         )?;
                     }
-<<<<<<< HEAD
-                    _ => (),
-                };
-                // TODO: Handle writing transcript messages for adding/removing members
-=======
                 }
                 // TOOD: Handle writing transcript messages for adding/removing members
->>>>>>> 6c05ffa9
             }
             IntentKind::SendMessage => {
                 let intent_data = SendMessageIntentData::from_bytes(intent.data.as_slice())?;
