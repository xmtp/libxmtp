pub mod commit_log;
pub mod commit_log_key;
pub mod device_sync;
pub mod device_sync_legacy;
mod error;
pub mod group_membership;
pub mod group_permissions;
pub mod intents;
pub mod members;
pub mod welcome_sync;

pub mod disappearing_messages;
pub mod key_package_cleaner_worker;
pub(super) mod mls_ext;
pub(super) mod mls_sync;
pub(super) mod subscriptions;
pub mod summary;
#[cfg(test)]
mod tests;
pub mod validated_commit;
mod welcomes;
pub use welcomes::*;

pub use self::group_permissions::PreconfiguredPolicies;
use self::{
    group_membership::GroupMembership,
    group_permissions::PolicySet,
    group_permissions::{GroupMutablePermissions, extract_group_permissions},
    intents::{
        AdminListActionType, PermissionPolicyOption, PermissionUpdateType,
        UpdateAdminListIntentData, UpdateMetadataIntentData, UpdatePermissionIntentData,
    },
};
use crate::groups::{intents::QueueIntent, mls_ext::CommitLogStorer};
use crate::{GroupCommitLock, context::XmtpSharedContext};
use crate::{client::ClientError, subscriptions::LocalEvents, utils::id::calculate_message_id};
use crate::{subscriptions::SyncWorkerEvent, track};
use device_sync::preference_sync::PreferenceUpdate;
pub use error::*;
use intents::{SendMessageIntentData, UpdateGroupMembershipResult};
use mls_sync::GroupMessageProcessingError;
use openmls::{
    credentials::CredentialType,
    extensions::{
        Extension, ExtensionType, Extensions, Metadata, RequiredCapabilitiesExtension,
        UnknownExtension,
    },
    group::MlsGroupCreateConfig,
    messages::proposals::ProposalType,
    prelude::{Capabilities, GroupId, MlsGroup as OpenMlsGroup, WireFormatPolicy},
};
use openmls_traits::storage::CURRENT_VERSION;
use prost::Message;
use std::collections::HashMap;
use std::future::Future;
use std::{collections::HashSet, sync::Arc};
use tokio::sync::Mutex;
use xmtp_common::time::now_ns;
use xmtp_configuration::{
    CIPHERSUITE, GROUP_MEMBERSHIP_EXTENSION_ID, GROUP_PERMISSIONS_EXTENSION_ID, MAX_GROUP_SIZE,
    MAX_PAST_EPOCHS, MUTABLE_METADATA_EXTENSION_ID, SEND_MESSAGE_UPDATE_INSTALLATIONS_INTERVAL_NS,
};
use xmtp_content_types::reaction::{LegacyReaction, ReactionCodec};
use xmtp_content_types::should_push;
use xmtp_cryptography::configuration::ED25519_KEY_LENGTH;
use xmtp_db::XmtpMlsStorageProvider;
use xmtp_db::local_commit_log::LocalCommitLog;
use xmtp_db::prelude::*;
use xmtp_db::user_preferences::HmacKey;
use xmtp_db::{Fetch, consent_record::ConsentType};
use xmtp_db::{
    NotFound, StorageError,
    group_message::{ContentType, StoredGroupMessageWithReactions},
    refresh_state::EntityKind,
};
use xmtp_db::{Store, StoreOrIgnore};
use xmtp_db::{
    consent_record::{ConsentState, StoredConsentRecord},
    group::{ConversationType, GroupMembershipState, StoredGroup},
    group_message::{DeliveryStatus, GroupMessageKind, MsgQueryArgs, StoredGroupMessage},
};
use xmtp_id::associations::Identifier;
use xmtp_id::{AsIdRef, InboxId, InboxIdRef};
use xmtp_mls_common::{
    group::{DMMetadataOptions, GroupMetadataOptions},
    group_metadata::{DmMembers, GroupMetadata, GroupMetadataError, extract_group_metadata},
    group_mutable_metadata::{
        GroupMutableMetadata, GroupMutableMetadataError, MessageDisappearingSettings, MetadataField,
    },
};
<<<<<<< HEAD
use xmtp_proto::{
    xmtp::mls::{
        api::v1::welcome_message,
        message_contents::{
            content_types::ReactionV2,
            group_updated::Inbox,
            plaintext_envelope::{Content, V1},
            ContentTypeId, EncodedContent, GroupUpdated, PlaintextEnvelope,
        },
=======
use xmtp_proto::xmtp::mls::{
    api::v1::welcome_message,
    message_contents::{
        EncodedContent, PlaintextEnvelope,
        content_types::ReactionV2,
        plaintext_envelope::{Content, V1},
>>>>>>> d1323fe8
    },
};

const MAX_GROUP_DESCRIPTION_LENGTH: usize = 1000;
const MAX_GROUP_NAME_LENGTH: usize = 100;
const MAX_GROUP_IMAGE_URL_LENGTH: usize = 2048;

/// An LibXMTP MlsGroup
/// _NOTE:_ The Eq implementation compares GroupId, so a dm group with the same identity will be
/// different.
/// the Hash implementation hashes the GroupID
pub struct MlsGroup<Context> {
    pub group_id: Vec<u8>,
    pub dm_id: Option<String>,
    pub conversation_type: ConversationType,
    pub created_at_ns: i64,
    pub context: Context,
    mls_commit_lock: Arc<GroupCommitLock>,
    mutex: Arc<Mutex<()>>,
}

impl<C> std::hash::Hash for MlsGroup<C> {
    fn hash<H: std::hash::Hasher>(&self, state: &mut H) {
        self.group_id.hash(state);
    }
}

impl<C> PartialEq for MlsGroup<C> {
    fn eq(&self, other: &Self) -> bool {
        self.group_id == other.group_id
    }
}

impl<C> Eq for MlsGroup<C> {}

impl<Context> std::fmt::Debug for MlsGroup<Context>
where
    Context: XmtpSharedContext,
{
    fn fmt(&self, f: &mut std::fmt::Formatter<'_>) -> Result<(), std::fmt::Error> {
        let id = xmtp_common::fmt::truncate_hex(hex::encode(&self.group_id));
        let inbox_id = self.context.inbox_id();
        let installation = self.context.installation_id().to_string();
        let time = chrono::DateTime::from_timestamp_nanos(self.created_at_ns);
        write!(
            f,
            "Group {{ id: [{}], created: [{}], client: [{}], installation: [{}] }}",
            id,
            time.format("%H:%M:%S"),
            inbox_id,
            installation
        )
    }
}

pub struct ConversationListItem<Context> {
    pub group: MlsGroup<Context>,
    pub last_message: Option<StoredGroupMessage>,
}

impl<Context: XmtpSharedContext> Clone for MlsGroup<Context> {
    fn clone(&self) -> Self {
        Self {
            group_id: self.group_id.clone(),
            dm_id: self.dm_id.clone(),
            conversation_type: self.conversation_type,
            created_at_ns: self.created_at_ns,
            context: self.context.clone(),
            mutex: self.mutex.clone(),
            mls_commit_lock: self.mls_commit_lock.clone(),
        }
    }
}

#[derive(Debug, Clone, PartialEq)]
pub struct ConversationDebugInfo {
    pub epoch: u64,
    pub maybe_forked: bool,
    pub fork_details: String,
    pub local_commit_log: String,
    pub cursor: i64,
}

#[derive(Debug, Clone, PartialEq)]
pub enum UpdateAdminListType {
    Add,
    Remove,
    AddSuper,
    RemoveSuper,
}

/// Fields extracted from content of a message that should be stored in the DB
pub struct QueryableContentFields {
    pub content_type: ContentType,
    pub version_major: i32,
    pub version_minor: i32,
    pub authority_id: String,
    pub reference_id: Option<Vec<u8>>,
    pub should_push: bool,
}

impl Default for QueryableContentFields {
    fn default() -> Self {
        Self {
            content_type: ContentType::Unknown, // Or whatever the appropriate default is
            version_major: 0,
            version_minor: 0,
            authority_id: String::new(),
            reference_id: None,
            should_push: false,
        }
    }
}

impl TryFrom<EncodedContent> for QueryableContentFields {
    type Error = prost::DecodeError;

    fn try_from(content: EncodedContent) -> Result<Self, Self::Error> {
        let content_type_id = content.r#type.unwrap_or_default();

        let type_id_str = content_type_id.type_id.clone();

        let reference_id = match (type_id_str.as_str(), content_type_id.version_major) {
            (ReactionCodec::TYPE_ID, major) if major >= 2 => {
                ReactionV2::decode(content.content.as_slice())
                    .ok()
                    .and_then(|reaction| hex::decode(reaction.reference).ok())
            }
            (ReactionCodec::TYPE_ID, _) => LegacyReaction::decode(&content.content)
                .and_then(|legacy_reaction| hex::decode(legacy_reaction.reference).ok()),
            _ => None,
        };

        Ok(QueryableContentFields {
            content_type: content_type_id.type_id.into(),
            version_major: content_type_id.version_major as i32,
            version_minor: content_type_id.version_minor as i32,
            authority_id: content_type_id.authority_id.to_string(),
            reference_id,
            should_push: should_push(type_id_str),
        })
    }
}

impl<Context: Clone> From<MlsGroup<&Context>> for MlsGroup<Context> {
    fn from(group: MlsGroup<&Context>) -> MlsGroup<Context> {
        MlsGroup::<Context> {
            context: group.context.clone(),
            group_id: group.group_id,
            dm_id: group.dm_id,
            created_at_ns: group.created_at_ns,
            mls_commit_lock: group.mls_commit_lock,
            mutex: group.mutex,
            conversation_type: group.conversation_type,
        }
    }
}

/// Represents a group, which can contain anywhere from 1 to MAX_GROUP_SIZE inboxes.
///
/// This is a wrapper around OpenMLS's `MlsGroup` that handles our application-level configuration
/// and validations.
impl<Context> MlsGroup<Context>
where
    Context: XmtpSharedContext,
{
    // Creates a new group instance. Does not validate that the group exists in the DB
    pub fn new(
        context: Context,
        group_id: Vec<u8>,
        dm_id: Option<String>,
        conversation_type: ConversationType,
        created_at_ns: i64,
    ) -> Self {
        Self::new_from_arc(
            context.clone(),
            group_id,
            dm_id,
            conversation_type,
            created_at_ns,
        )
    }

    /// Creates a new group instance from the database. Validate that the group exists in the DB before constructing
    /// the group.
    ///
    /// # Returns
    ///
    /// Returns the Group and the stored group information as a tuple.
    pub fn new_cached(
        context: Context,
        group_id: &[u8],
    ) -> Result<(Self, StoredGroup), StorageError> {
        let conn = context.db();
        if let Some(group) = conn.find_group(group_id)? {
            Ok((
                Self::new_from_arc(
                    context,
                    group_id.to_vec(),
                    group.dm_id.clone(),
                    ConversationType::Group,
                    group.created_at_ns,
                ),
                group,
            ))
        } else {
            tracing::error!("group {} does not exist", hex::encode(group_id));
            Err(NotFound::GroupById(group_id.to_vec()).into())
        }
    }

    pub(crate) fn new_from_arc(
        context: Context,
        group_id: Vec<u8>,
        dm_id: Option<String>,
        conversation_type: ConversationType,
        created_at_ns: i64,
    ) -> Self {
        let mut mutexes = context.mutexes().clone();
        Self {
            group_id: group_id.clone(),
            dm_id,
            conversation_type,
            created_at_ns,
            mutex: mutexes.get_mutex(group_id),
            context: context.clone(),
            mls_commit_lock: Arc::clone(context.mls_commit_lock()),
        }
    }

    // Load the stored OpenMLS group from the OpenMLS provider's keystore
    #[tracing::instrument(level = "trace", skip_all)]
    pub(crate) fn load_mls_group_with_lock<F, R>(
        &self,
        storage: &impl XmtpMlsStorageProvider,
        operation: F,
    ) -> Result<R, GroupError>
    where
        F: Fn(OpenMlsGroup) -> Result<R, GroupError>,
    {
        // Get the group ID for locking
        let group_id = self.group_id.clone();

        // Acquire the lock synchronously using blocking_lock
        let _lock = self.mls_commit_lock.get_lock_sync(group_id.clone());
        // Load the MLS group
        let mls_group = OpenMlsGroup::load(storage, &GroupId::from_slice(&self.group_id))
            .map_err(|_| NotFound::MlsGroup)?
            .ok_or(NotFound::MlsGroup)?;

        // Perform the operation with the MLS group
        operation(mls_group)
    }

    // Load the stored OpenMLS group from the OpenMLS provider's keystore
    #[tracing::instrument(level = "trace", skip(operation))]
    pub(crate) async fn load_mls_group_with_lock_async<F, E, R, Fut>(
        &self,
        operation: F,
    ) -> Result<R, E>
    where
        F: FnOnce(OpenMlsGroup) -> Fut,
        Fut: Future<Output = Result<R, E>>,
        E:
            From<GroupMessageProcessingError>
                + From<crate::StorageError>
                + From<
                    <Context::MlsStorage as openmls_traits::storage::StorageProvider<
                        CURRENT_VERSION,
                    >>::Error,
                >,
    {
        let mls_storage = self.context.mls_storage();
        // Get the group ID for locking
        let group_id = self.group_id.clone();

        // Acquire the lock asynchronously
        let _lock = self.mls_commit_lock.get_lock_async(group_id.clone()).await;

        // Load the MLS group
        let mls_group = OpenMlsGroup::load(mls_storage, &GroupId::from_slice(&self.group_id))?
            .ok_or(StorageError::from(NotFound::GroupById(
                self.group_id.to_vec(),
            )))?;

        // Perform the operation with the MLS group
        operation(mls_group).await
    }

    // Create a new group and save it to the DB
    pub(crate) fn create_and_insert(
        context: Context,
        membership_state: GroupMembershipState,
        conversation_type: ConversationType,
        permissions_policy_set: PolicySet,
        opts: GroupMetadataOptions,
    ) -> Result<Self, GroupError> {
        let stored_group = Self::insert(
            &context,
            None,
            membership_state,
            permissions_policy_set,
            opts,
        )?;
        let new_group = Self::new_from_arc(
            context.clone(),
            stored_group.id,
            stored_group.dm_id,
            conversation_type,
            stored_group.created_at_ns,
        );

        // Consent state defaults to allowed when the user creates the group
        new_group.update_consent_state(ConsentState::Allowed)?;

        Ok(new_group)
    }

    pub(crate) fn insert(
        context: &Context,
        existing_group_id: Option<&[u8]>,
        membership_state: GroupMembershipState,
        permissions_policy_set: PolicySet,
        opts: GroupMetadataOptions,
    ) -> Result<StoredGroup, GroupError> {
        let creator_inbox_id = context.inbox_id();
        let protected_metadata =
            build_protected_metadata_extension(creator_inbox_id, ConversationType::Group)?;
        let mutable_metadata =
            build_mutable_metadata_extension_default(creator_inbox_id, opts.clone())?;
        let group_membership = build_starting_group_membership_extension(creator_inbox_id, 0);
        let mutable_permissions = build_mutable_permissions_extension(permissions_policy_set)?;
        let group_config = build_group_config(
            protected_metadata,
            mutable_metadata,
            group_membership,
            mutable_permissions,
        )?;

        let provider = context.mls_provider();
        let mls_group = if let Some(existing_group_id) = existing_group_id {
            // TODO: For groups restored from backup, in order to support queries on metadata such as
            // the group title and description, a stubbed OpenMLS group is created, and later overwritten
            // when a welcome is received.
            // To avoid potentially operating on this encryption state elsewhere, it may instead be better
            // to store this metadata on the StoredGroup instead, and modify group metadata queries to also
            // check the StoredGroup.
            OpenMlsGroup::from_backup_stub_logged(
                &provider,
                context.identity(),
                &group_config,
                GroupId::from_slice(existing_group_id),
            )?
        } else {
            OpenMlsGroup::from_creation_logged(&provider, context.identity(), &group_config)?
        };

        let group_id = mls_group.group_id().to_vec();
        // If not an existing group, the creator is a super admin and should publish the commit log
        // Otherwise, for existing groups, we'll never publish the commit log until we receive a welcome message
        let should_publish_commit_log = existing_group_id.is_none();
        let stored_group = StoredGroup::builder()
            .id(group_id.clone())
            .created_at_ns(now_ns())
            .membership_state(membership_state)
            .added_by_inbox_id(context.inbox_id().to_string())
            .message_disappear_from_ns(
                opts.message_disappearing_settings
                    .as_ref()
                    .map(|m| m.from_ns),
            )
            .message_disappear_in_ns(opts.message_disappearing_settings.as_ref().map(|m| m.in_ns))
            .should_publish_commit_log(should_publish_commit_log)
            .build()?;

        stored_group.store_or_ignore(&context.db())?;

        Ok(stored_group)
    }

    // Create a new DM and save it to the DB
    pub(crate) fn create_dm_and_insert(
        context: &Context,
        membership_state: GroupMembershipState,
        dm_target_inbox_id: InboxId,
        opts: DMMetadataOptions,
    ) -> Result<Self, GroupError> {
        let provider = context.mls_provider();
        let protected_metadata =
            build_dm_protected_metadata_extension(context.inbox_id(), dm_target_inbox_id.clone())?;
        let mutable_metadata = build_dm_mutable_metadata_extension_default(
            context.inbox_id(),
            &dm_target_inbox_id,
            opts.clone(),
        )?;
        let group_membership = build_starting_group_membership_extension(context.inbox_id(), 0);
        let mutable_permissions = PolicySet::new_dm();
        let mutable_permission_extension =
            build_mutable_permissions_extension(mutable_permissions)?;
        let group_config = build_group_config(
            protected_metadata,
            mutable_metadata,
            group_membership,
            mutable_permission_extension,
        )?;

        let mls_group =
            OpenMlsGroup::from_creation_logged(&provider, context.identity(), &group_config)?;

        let group_id = mls_group.group_id().to_vec();
        let stored_group = StoredGroup::builder()
            .id(group_id.clone())
            .created_at_ns(now_ns())
            .membership_state(membership_state)
            .added_by_inbox_id(context.inbox_id().to_string())
            .message_disappear_from_ns(
                opts.message_disappearing_settings
                    .as_ref()
                    .map(|m| m.from_ns),
            )
            .message_disappear_in_ns(opts.message_disappearing_settings.as_ref().map(|m| m.in_ns))
            .dm_id(Some(
                DmMembers {
                    member_one_inbox_id: dm_target_inbox_id,
                    member_two_inbox_id: context.identity().inbox_id().to_string(),
                }
                .to_string(),
            ))
            .build()?;

        stored_group.store(&context.db())?;
        let new_group = Self::new_from_arc(
            context.clone(),
            group_id.clone(),
            stored_group.dm_id,
            ConversationType::Dm,
            stored_group.created_at_ns,
        );
        // Consent state defaults to allowed when the user creates the group
        new_group.update_consent_state(ConsentState::Allowed)?;

        track!("Group Create", { "conversation_type": ConversationType::Dm }, group: &new_group.group_id);

        Ok(new_group)
    }

    /// Create a group from a decrypted and decoded welcome message.
    /// If the group already exists in the store, overwrite the MLS state and do not update the group entry
    ///
    /// # Parameters
    /// * `client` - The client context to use for group operations
    /// * `provider` - The OpenMLS provider for database access
    /// * `welcome` - The encrypted welcome message
    /// * `allow_cursor_increment` - Controls whether to allow cursor increments during processing.
    ///   Set to `true` when processing messages from trusted ordered sources (queries), and `false` when
    ///   processing from potentially out-of-order sources like streams.
    #[tracing::instrument(skip_all, level = "trace")]
    pub(super) async fn create_from_welcome(
        context: Context,
        welcome: &welcome_message::V1,
        cursor_increment: bool,
        validator: impl ValidateGroupMembership,
    ) -> Result<Self, GroupError> {
<<<<<<< HEAD
        let provider = context.mls_provider();
        // Check if this welcome was already processed. Return the existing group if so.
        if provider
            .db()
            .get_last_cursor_for_id(context.installation_id(), EntityKind::Welcome)?
            >= welcome.id as i64
        {
            let group = provider
                .db()
                .find_group_by_welcome_id(welcome.id as i64)?
                // The welcome previously errored out, e.g. HPKE error, so it's not in the DB
                .ok_or(GroupError::NotFound(NotFound::GroupByWelcome(
                    welcome.id as i64,
                )))?;
            let group = Self::new(context, group.id, group.dm_id, group.created_at_ns);

            tracing::warn!("Skipping old welcome {}", welcome.id);
            return Ok(group);
        };

        let mut decrypt_result: Result<DecryptedWelcome, GroupError> =
            Err(GroupError::UninitializedResult);
        let transaction_result = provider.transaction(|provider| {
            decrypt_result = DecryptedWelcome::from_encrypted_bytes(
                provider,
                &welcome.hpke_public_key,
                &welcome.data,
                &welcome.welcome_metadata,
                welcome.wrapper_algorithm.into(),
            );
            Err(StorageError::IntentionalRollback)
        });

        // TODO: Move cursor forward on non-retriable errors, but not on retriable errors
        let Err(StorageError::IntentionalRollback) = transaction_result else {
            return Err(transaction_result?);
        };

        let DecryptedWelcome { staged_welcome, .. } = decrypt_result?;
        // Ensure that the list of members in the group's MLS tree matches the list of inboxes specified
        // in the `GroupMembership` extension.
        validate_initial_group_membership(&context, &staged_welcome).await?;
        let group_id = staged_welcome.public_group().group_id();
        if provider.db().find_group(group_id.as_slice())?.is_some() {
            // Fetch the original MLS group, rather than the one from the welcome
            let result = MlsGroup::new_cached(context.clone(), group_id.as_slice());
            if result.is_err() {
                tracing::error!(
                    "Error fetching group while validating welcome: {:?}",
                    result.err()
                );
            } else {
                let (group, _) = result.expect("No error");
                // Check the group epoch as well, because we may not have synced the latest is_active state
                // TODO(rich): Design a better way to detect if incoming welcomes are valid
                if group.is_active()?
                    && staged_welcome
                        .public_group()
                        .group_context()
                        .epoch()
                        .as_u64()
                        <= group.epoch().await?
                {
                    tracing::error!(
                        "Skipping welcome {} because we are already in group {}",
                        welcome.id,
                        hex::encode(group_id.as_slice())
                    );
                    return Err(ProcessIntentError::WelcomeAlreadyProcessed(welcome.id).into());
                }
            }
        }

        provider.transaction(|provider| {
            let decrypted_welcome = DecryptedWelcome::from_encrypted_bytes(
                provider,
                &welcome.hpke_public_key,
                &welcome.data,
                &welcome.welcome_metadata,
                welcome.wrapper_algorithm.into(),
            )?;
            let DecryptedWelcome {
                staged_welcome,
                added_by_inbox_id,
                added_by_installation_id,
                welcome_metadata
            } = decrypted_welcome;

            tracing::debug!(
                "calling update cursor for welcome {}",
                welcome.id
            );
            // TODO: We update the cursor if this welcome decrypts successfully, but if previous welcomes
            // failed due to retriable errors, this will permanently skip them.
            let requires_processing = provider.db().update_cursor(
                context.installation_id(),
                EntityKind::Welcome,
                welcome.id as i64,
            )?;
            if !requires_processing {
                tracing::error!("Skipping already processed welcome {}", welcome.id);
                return Err(ProcessIntentError::WelcomeAlreadyProcessed(welcome.id).into());
            }

            let mls_group = OpenMlsGroup::from_welcome_logged(provider, staged_welcome, &added_by_inbox_id, &added_by_installation_id)?;
            let group_id = mls_group.group_id().to_vec();
            let metadata = extract_group_metadata(&mls_group).map_err(MetadataPermissionsError::from)?;
            let dm_members = metadata.dm_members;
            let conversation_type = metadata.conversation_type;
            let mutable_metadata = extract_group_mutable_metadata(&mls_group).ok();
            let disappearing_settings = mutable_metadata.as_ref().and_then(|metadata| {
                Self::conversation_message_disappearing_settings_from_extensions(metadata).ok()
            });

            let paused_for_version: Option<String> = mutable_metadata.as_ref().and_then(|metadata| {
                let min_version = Self::min_protocol_version_from_extensions(metadata);
                if let Some(min_version) = min_version {
                    let current_version_str = context.version_info().pkg_version();
                    let current_version =
                        LibXMTPVersion::parse(current_version_str).ok()?;
                    let required_min_version = LibXMTPVersion::parse(&min_version.clone()).ok()?;
                    if required_min_version > current_version {
                        tracing::warn!(
                            "Saving group from welcome as paused since version requirements are not met. \
                            Group ID: {}, \
                            Required version: {}, \
                            Current version: {}",
                            hex::encode(group_id.clone()),
                            min_version,
                            current_version_str
                        );
                        Some(min_version)
            } else {
                        None
                    }
                } else {
                    None
                }
            });

            let mut group = StoredGroup::builder();
            group.id(group_id)
                .created_at_ns(now_ns())
                .added_by_inbox_id(&added_by_inbox_id)
                .welcome_id(welcome.id as i64)
                .conversation_type(conversation_type)
                .dm_id(dm_members.map(String::from))
                .message_disappear_from_ns(disappearing_settings.as_ref().map(|m| m.from_ns))
                .message_disappear_in_ns(disappearing_settings.as_ref().map(|m| m.in_ns))
                .should_publish_commit_log(Self::check_should_publish_commit_log(context.inbox_id().to_string(), mutable_metadata));



            let to_store = match conversation_type {
                ConversationType::Group => {
                    group
                        .membership_state(GroupMembershipState::Pending)
                        .paused_for_version(paused_for_version)
                        .build()?
                },
                ConversationType::Dm => {
                    validate_dm_group(&context, &mls_group, &added_by_inbox_id)?;
                    group
                        .membership_state(GroupMembershipState::Pending)
                        .last_message_ns(welcome.created_ns as i64)
                        .build()?
                }
                ConversationType::Sync => {
                    // Let the DeviceSync worker know about the presence of a new
                    // sync group that came in from a welcome.3
                    let group_id = mls_group.group_id().to_vec();
                    let _ = context.worker_events().send(SyncWorkerEvent::NewSyncGroupFromWelcome(group_id));

                    group
                        .membership_state(GroupMembershipState::Allowed)
                        .build()?
                },
            };

            tracing::warn!("storing group with welcome id {}", welcome.id);
            // Insert or replace the group in the database.
            // Replacement can happen in the case that the user has been removed from and subsequently re-added to the group.
            let stored_group = provider.db().insert_or_replace_group(to_store)?;

            StoredConsentRecord::stitch_dm_consent(provider.db(), &stored_group)?;
            track!(
                "Group Welcome",
                {
                    "conversation_type": stored_group.conversation_type,
                    "added_by_inbox_id": &stored_group.added_by_inbox_id
                },
                group: &stored_group.id
            );

            // Create a GroupUpdated payload
                let current_inbox_id = context.inbox_id().to_string();
                let added_payload = GroupUpdated {
                    initiated_by_inbox_id: added_by_inbox_id.clone(),
                    added_inboxes: vec![Inbox {
                        inbox_id: current_inbox_id.clone(),
                    }],
                    removed_inboxes: vec![],
                    metadata_field_changes: vec![],
                };

                let encoded_added_payload = GroupUpdatedCodec::encode(added_payload)?;
                let mut encoded_added_payload_bytes = Vec::new();
                encoded_added_payload
                    .encode(&mut encoded_added_payload_bytes)
                    .map_err(GroupError::EncodeError)?;

                let added_message_id = crate::utils::id::calculate_message_id(
                    &stored_group.id,
                    encoded_added_payload_bytes.as_slice(),
                    &format!("{}_welcome_added", welcome.created_ns),
                );

                let added_content_type = match encoded_added_payload.r#type {
                    Some(ct) => ct,
                    None => {
                        tracing::warn!(
                            "Missing content type in encoded added payload, using default values"
                        );
                        ContentTypeId {
                            authority_id: "unknown".to_string(),
                            type_id: "unknown".to_string(),
                            version_major: 0,
                            version_minor: 0,
                        }
                    }
                };

                let added_msg = StoredGroupMessage {
                    id: added_message_id,
                    group_id: stored_group.id.clone(),
                    decrypted_message_bytes: encoded_added_payload_bytes,
                    sent_at_ns: welcome.created_ns as i64,
                    kind: GroupMessageKind::MembershipChange,
                    sender_installation_id: welcome.installation_key.clone(),
                    sender_inbox_id: added_by_inbox_id,
                    delivery_status: DeliveryStatus::Published,
                    content_type: added_content_type.type_id.into(),
                    version_major: added_content_type.version_major as i32,
                    version_minor: added_content_type.version_minor as i32,
                    authority_id: added_content_type.authority_id,
                    reference_id: None,
                    sequence_id: Some(welcome.id as i64),
                    originator_id: None,
                    expire_at_ns: None,
                };

                added_msg.store_or_ignore(provider.db())?;

                tracing::info!(
                    "[{}]: Created GroupUpdated message for welcome",
                    current_inbox_id
                );

            let group = Self::new(
                context.clone(),
                stored_group.id,
                stored_group.dm_id,
                stored_group.created_at_ns,
            );

            // If this group is created by us - auto-consent to it.
            if context.inbox_id() == metadata.creator_inbox_id {
                group.quietly_update_consent_state(ConsentState::Allowed)?;
            }

            // Set the message cursor
            let cursor = welcome_metadata.map(|m| m.message_cursor as i64).unwrap_or_default();
            provider.db().update_cursor(&group.group_id, EntityKind::Group, cursor)?;

            Ok(group)
        })
=======
        XmtpWelcome::builder()
            .context(context)
            .welcome(welcome)
            .cursor_increment(cursor_increment)
            .validator(validator)
            .process()
            .await
>>>>>>> d1323fe8
    }

    // Super admin status is only criteria for whether to publish the commit log for now
    fn check_should_publish_commit_log(
        inbox_id: String,
        mutable_metadata: Option<GroupMutableMetadata>,
    ) -> bool {
        mutable_metadata
            .as_ref()
            .map(|metadata| metadata.is_super_admin(&inbox_id))
            .unwrap_or(false) // Default to false if no mutable metadata
    }

    /// Create a sync group and insert it into the database.
    pub(crate) fn create_and_insert_sync_group(
        context: Context,
    ) -> Result<MlsGroup<Context>, GroupError> {
        let provider = context.mls_provider();

        let protected_metadata =
            build_protected_metadata_extension(context.inbox_id(), ConversationType::Sync)?;
        let mutable_metadata = build_mutable_metadata_extension_default(
            context.inbox_id(),
            GroupMetadataOptions::default(),
        )?;
        let group_membership = build_starting_group_membership_extension(context.inbox_id(), 0);
        let mutable_permissions =
            build_mutable_permissions_extension(PreconfiguredPolicies::default().to_policy_set())?;
        let group_config = build_group_config(
            protected_metadata,
            mutable_metadata,
            group_membership,
            mutable_permissions,
        )?;
        let mls_group =
            OpenMlsGroup::from_creation_logged(&provider, context.identity(), &group_config)?;

        let group_id = mls_group.group_id().to_vec();
        let stored_group = StoredGroup::create_sync_group(
            &context.db(),
            group_id,
            now_ns(),
            GroupMembershipState::Allowed,
        )?;

        let group = Self::new_from_arc(
            context,
            stored_group.id,
            None,
            ConversationType::Sync,
            stored_group.created_at_ns,
        );

        Ok(group)
    }

    /// Send a message on this users XMTP [`Client`].
    #[tracing::instrument(skip_all, level = "trace")]
    pub async fn send_message(&self, message: &[u8]) -> Result<Vec<u8>, GroupError> {
        if !self.is_active()? {
            tracing::warn!("Unable to send a message on an inactive group.");
            return Err(GroupError::GroupInactive);
        }

        self.ensure_not_paused().await?;
        let update_interval_ns = Some(SEND_MESSAGE_UPDATE_INSTALLATIONS_INTERVAL_NS);
        self.maybe_update_installations(update_interval_ns).await?;

        let message_id = self.prepare_message(message, |now| Self::into_envelope(message, now))?;

        self.sync_until_last_intent_resolved().await?;

        // implicitly set group consent state to allowed
        self.update_consent_state(ConsentState::Allowed)?;

        Ok(message_id)
    }

    /// Publish all unpublished messages. This happens by calling `sync_until_last_intent_resolved`
    /// which publishes all pending intents and reads them back from the network.
    pub async fn publish_messages(&self) -> Result<(), GroupError> {
        self.ensure_not_paused().await?;
        let update_interval_ns = Some(SEND_MESSAGE_UPDATE_INSTALLATIONS_INTERVAL_NS);
        self.maybe_update_installations(update_interval_ns).await?;
        self.sync_until_last_intent_resolved().await?;

        // implicitly set group consent state to allowed
        self.update_consent_state(ConsentState::Allowed)?;

        Ok(())
    }

    /// Checks the network to see if any group members have identity updates that would cause installations
    /// to be added or removed from the group.
    ///
    /// If so, adds/removes those group members
    pub async fn update_installations(&self) -> Result<(), GroupError> {
        self.ensure_not_paused().await?;
        self.maybe_update_installations(Some(0)).await?;
        Ok(())
    }

    /// Send a message, optimistically returning the ID of the message before the result of a message publish.
    pub fn send_message_optimistic(&self, message: &[u8]) -> Result<Vec<u8>, GroupError> {
        let message_id = self.prepare_message(message, |now| Self::into_envelope(message, now))?;
        Ok(message_id)
    }

    /// Helper function to extract queryable content fields from a message
    fn extract_queryable_content_fields(message: &[u8]) -> QueryableContentFields {
        // Return early with default if decoding fails or type is missing
        EncodedContent::decode(message)
            .inspect_err(|_| {
                tracing::debug!("No queryable content fields, msg not formatted as encoded content")
            })
            .and_then(|content| {
                QueryableContentFields::try_from(content).inspect_err(|e| {
                    tracing::debug!(
                        "Failed to convert EncodedContent to QueryableContentFields: {}",
                        e
                    )
                })
            })
            .unwrap_or_default()
    }

    /// Prepare a [`IntentKind::SendMessage`] intent, and [`StoredGroupMessage`] on this users XMTP [`Client`].
    ///
    /// # Arguments
    /// * message: UTF-8 or encoded message bytes
    /// * conn: Connection to SQLite database
    /// * envelope: closure that returns context-specific [`PlaintextEnvelope`]. Closure accepts
    ///   timestamp attached to intent & stored message.
    #[tracing::instrument(skip_all, level = "trace")]
    pub(crate) fn prepare_message<F>(
        &self,
        message: &[u8],
        envelope: F,
    ) -> Result<Vec<u8>, GroupError>
    where
        F: FnOnce(i64) -> PlaintextEnvelope,
    {
        let now = now_ns();
        let plain_envelope = envelope(now);
        let mut encoded_envelope = vec![];
        plain_envelope
            .encode(&mut encoded_envelope)
            .map_err(GroupError::EncodeError)?;

        let intent_data: Vec<u8> = SendMessageIntentData::new(encoded_envelope).into();
        let queryable_content_fields: QueryableContentFields =
            Self::extract_queryable_content_fields(message);
        QueueIntent::send_message()
            .data(intent_data)
            .should_push(queryable_content_fields.should_push)
            .queue(self)?;

        // store this unpublished message locally before sending
        let message_id = calculate_message_id(&self.group_id, message, &now.to_string());
        let group_message = StoredGroupMessage {
            id: message_id.clone(),
            group_id: self.group_id.clone(),
            decrypted_message_bytes: message.to_vec(),
            sent_at_ns: now,
            kind: GroupMessageKind::Application,
            sender_installation_id: self.context.installation_id().into(),
            sender_inbox_id: self.context.inbox_id().to_string(),
            delivery_status: DeliveryStatus::Unpublished,
            content_type: queryable_content_fields.content_type,
            version_major: queryable_content_fields.version_major,
            version_minor: queryable_content_fields.version_minor,
            authority_id: queryable_content_fields.authority_id,
            reference_id: queryable_content_fields.reference_id,
            sequence_id: None,
            originator_id: None,
            expire_at_ns: None,
        };
        group_message.store(&self.context.db())?;

        Ok(message_id)
    }

    fn into_envelope(encoded_msg: &[u8], idempotency_key: i64) -> PlaintextEnvelope {
        PlaintextEnvelope {
            content: Some(Content::V1(V1 {
                content: encoded_msg.to_vec(),
                idempotency_key: idempotency_key.to_string(),
            })),
        }
    }

    /// Query the database for stored messages. Optionally filtered by time, kind, delivery_status
    /// and limit
    pub fn find_messages(
        &self,
        args: &MsgQueryArgs,
    ) -> Result<Vec<StoredGroupMessage>, GroupError> {
        let conn = self.context.db();
        let messages = conn.get_group_messages(&self.group_id, args)?;
        Ok(messages)
    }

    /// Query the database for stored messages. Optionally filtered by time, kind, delivery_status
    /// and limit
    pub fn find_messages_with_reactions(
        &self,
        args: &MsgQueryArgs,
    ) -> Result<Vec<StoredGroupMessageWithReactions>, GroupError> {
        let conn = self.context.db();
        let messages = conn.get_group_messages_with_reactions(&self.group_id, args)?;
        Ok(messages)
    }

    ///
    /// Add members to the group by account address
    ///
    /// If any existing members have new installations that have not been added or removed, the
    /// group membership will be updated to include those changes as well.
    /// # Returns
    /// - `Ok(UpdateGroupMembershipResult)`: Contains details about the membership changes, including:
    ///   - `added_members`: list of added installations
    ///   - `removed_members`: A list of installations that were removed.
    ///   - `members_with_errors`: A list of members that encountered errors during the update.
    /// - `Err(GroupError)`: If the operation fails due to an error.
    #[tracing::instrument(level = "trace", skip_all)]
    pub async fn add_members(
        &self,
        account_identifiers: &[Identifier],
    ) -> Result<UpdateGroupMembershipResult, GroupError> {
        // Fetch the associated inbox_ids
        let requests = account_identifiers.iter().map(Into::into).collect();
        let inbox_id_map: HashMap<Identifier, String> = self
            .context
            .api()
            .get_inbox_ids(requests)
            .await?
            .into_iter()
            .filter_map(|(k, v)| Some((k.try_into().ok()?, v)))
            .collect();

        // get current number of users in group
        let member_count = self.members().await?.len();
        if member_count + inbox_id_map.len() > MAX_GROUP_SIZE {
            return Err(GroupError::UserLimitExceeded);
        }

        if inbox_id_map.len() != account_identifiers.len() {
            let found_addresses: HashSet<&Identifier> = inbox_id_map.keys().collect();
            let to_add_hashset = HashSet::from_iter(account_identifiers.iter());

            let missing_addresses = found_addresses.difference(&to_add_hashset);
            return Err(GroupError::AddressNotFound(
                missing_addresses
                    .into_iter()
                    .map(|ident| format!("{ident}"))
                    .collect(),
            ));
        }

        self.add_members_by_inbox_id(&inbox_id_map.into_values().collect::<Vec<_>>())
            .await
    }

    #[tracing::instrument(level = "trace", skip_all)]
    pub async fn add_members_by_inbox_id<S: AsIdRef>(
        &self,
        inbox_ids: impl AsRef<[S]>,
    ) -> Result<UpdateGroupMembershipResult, GroupError> {
        self.ensure_not_paused().await?;

        let ids = inbox_ids
            .as_ref()
            .iter()
            .map(AsIdRef::as_ref)
            .collect::<Vec<&str>>();
        let intent_data = self
            .get_membership_update_intent(ids.as_slice(), &[])
            .await?;

        // TODO:nm this isn't the best test for whether the request is valid
        // If some existing group member has an update, this will return an intent with changes
        // when we really should return an error
        let ok_result = Ok(UpdateGroupMembershipResult::from(intent_data.clone()));

        if intent_data.is_empty() {
            tracing::warn!("Member already added");
            return ok_result;
        }

        let intent = QueueIntent::update_group_membership()
            .data(intent_data)
            .queue(self)?;

        self.sync_until_intent_resolved(intent.id).await?;
        track!(
            "Group Membership Change",
            {
                "added": ids,
                "removed": ()
            },
            group: &self.group_id
        );

        ok_result
    }

    /// Removes members from the group by their account addresses.
    ///
    /// # Arguments
    /// * `client` - The XMTP client.
    /// * `account_addresses_to_remove` - A vector of account addresses to remove from the group.
    ///
    /// # Returns
    /// A `Result` indicating success or failure of the operation.
    pub async fn remove_members(
        &self,
        account_addresses_to_remove: &[Identifier],
    ) -> Result<(), GroupError> {
        let account_addresses_to_remove =
            account_addresses_to_remove.iter().map(Into::into).collect();

        let inbox_id_map = self
            .context
            .api()
            .get_inbox_ids(account_addresses_to_remove)
            .await?;

        let ids = inbox_id_map
            .values()
            .map(AsRef::as_ref)
            .collect::<Vec<&str>>();
        self.remove_members_by_inbox_id(ids.as_slice()).await
    }

    /// Removes members from the group by their inbox IDs.
    ///
    /// # Arguments
    /// * `client` - The XMTP client.
    /// * `inbox_ids` - A vector of inbox IDs to remove from the group.
    ///
    /// # Returns
    /// A `Result` indicating success or failure of the operation.
    pub async fn remove_members_by_inbox_id(
        &self,
        inbox_ids: &[InboxIdRef<'_>],
    ) -> Result<(), GroupError> {
        self.ensure_not_paused().await?;
        let intent_data = self.get_membership_update_intent(&[], inbox_ids).await?;
        let intent = QueueIntent::update_group_membership()
            .data(intent_data)
            .queue(self)?;

        let _ = self.sync_until_intent_resolved(intent.id).await?;

        track!(
            "Group Membership Change",
            {
                "added": (),
                "removed": inbox_ids
            },
            group: &self.group_id
        );

        Ok(())
    }

    /// Updates the name of the group. Will error if the user does not have the appropriate permissions
    /// to perform these updates.
    pub async fn update_group_name(&self, group_name: String) -> Result<(), GroupError> {
        self.ensure_not_paused().await?;

        if group_name.len() > MAX_GROUP_NAME_LENGTH {
            return Err(GroupError::TooManyCharacters {
                length: MAX_GROUP_NAME_LENGTH,
            });
        }
        if self.metadata().await?.conversation_type == ConversationType::Dm {
            return Err(MetadataPermissionsError::DmGroupMetadataForbidden.into());
        }
        let intent_data: Vec<u8> =
            UpdateMetadataIntentData::new_update_group_name(group_name).into();
        let intent = QueueIntent::metadata_update()
            .data(intent_data)
            .queue(self)?;

        let _ = self.sync_until_intent_resolved(intent.id).await?;
        Ok(())
    }

    /// Updates min version of the group to match this client's version.
    pub async fn update_group_min_version_to_match_self(&self) -> Result<(), GroupError> {
        self.ensure_not_paused().await?;
        let version = self.context.version_info().pkg_version();
        let intent_data: Vec<u8> =
            UpdateMetadataIntentData::new_update_group_min_version_to_match_self(
                version.to_string(),
            )
            .into();
        let intent = QueueIntent::metadata_update()
            .data(intent_data)
            .queue(self)?;

        let _ = self.sync_until_intent_resolved(intent.id).await?;
        Ok(())
    }

    fn min_protocol_version_from_extensions(
        mutable_metadata: &GroupMutableMetadata,
    ) -> Option<String> {
        mutable_metadata
            .attributes
            .get(&MetadataField::MinimumSupportedProtocolVersion.to_string())
            .map(|v| v.to_string())
    }

    /// Updates the permission policy of the group. This requires super admin permissions.
    pub async fn update_permission_policy(
        &self,
        permission_update_type: PermissionUpdateType,
        permission_policy: PermissionPolicyOption,
        metadata_field: Option<MetadataField>,
    ) -> Result<(), GroupError> {
        self.ensure_not_paused().await?;

        if self.metadata().await?.conversation_type == ConversationType::Dm {
            return Err(MetadataPermissionsError::DmGroupMetadataForbidden.into());
        }
        if permission_update_type == PermissionUpdateType::UpdateMetadata
            && metadata_field.is_none()
        {
            return Err(MetadataPermissionsError::InvalidPermissionUpdate.into());
        }

        let intent_data: Vec<u8> = UpdatePermissionIntentData::new(
            permission_update_type,
            permission_policy,
            metadata_field.as_ref().map(|field| field.to_string()),
        )
        .into();

        let intent = QueueIntent::update_permission()
            .data(intent_data)
            .queue(self)?;

        let _ = self.sync_until_intent_resolved(intent.id).await?;
        Ok(())
    }

    /// Retrieves the group name from the group's mutable metadata extension.
    pub fn group_name(&self) -> Result<String, GroupError> {
        let mutable_metadata = self.mutable_metadata()?;
        match mutable_metadata
            .attributes
            .get(&MetadataField::GroupName.to_string())
        {
            Some(group_name) => Ok(group_name.clone()),
            None => Err(MetadataPermissionsError::from(
                GroupMutableMetadataError::MissingExtension,
            )
            .into()),
        }
    }

    /// Updates the description of the group.
    pub async fn update_group_description(
        &self,
        group_description: String,
    ) -> Result<(), GroupError> {
        self.ensure_not_paused().await?;

        if group_description.len() > MAX_GROUP_DESCRIPTION_LENGTH {
            return Err(GroupError::TooManyCharacters {
                length: MAX_GROUP_DESCRIPTION_LENGTH,
            });
        }

        if self.metadata().await?.conversation_type == ConversationType::Dm {
            return Err(MetadataPermissionsError::DmGroupMetadataForbidden.into());
        }
        let intent_data: Vec<u8> =
            UpdateMetadataIntentData::new_update_group_description(group_description).into();
        let intent = QueueIntent::metadata_update()
            .data(intent_data)
            .queue(self)?;

        let _ = self.sync_until_intent_resolved(intent.id).await?;
        Ok(())
    }

    pub fn group_description(&self) -> Result<String, GroupError> {
        let mutable_metadata = self.mutable_metadata()?;
        match mutable_metadata
            .attributes
            .get(&MetadataField::Description.to_string())
        {
            Some(group_description) => Ok(group_description.clone()),
            None => Err(GroupError::MetadataPermissionsError(
                GroupMutableMetadataError::MissingExtension.into(),
            )),
        }
    }

    /// Updates the image URL (square) of the group.
    pub async fn update_group_image_url_square(
        &self,
        group_image_url_square: String,
    ) -> Result<(), GroupError> {
        self.ensure_not_paused().await?;

        if group_image_url_square.len() > MAX_GROUP_IMAGE_URL_LENGTH {
            return Err(GroupError::TooManyCharacters {
                length: MAX_GROUP_IMAGE_URL_LENGTH,
            });
        }

        if self.metadata().await?.conversation_type == ConversationType::Dm {
            return Err(MetadataPermissionsError::DmGroupMetadataForbidden.into());
        }
        let intent_data: Vec<u8> =
            UpdateMetadataIntentData::new_update_group_image_url_square(group_image_url_square)
                .into();
        let intent = QueueIntent::metadata_update()
            .data(intent_data)
            .queue(self)?;

        let _ = self.sync_until_intent_resolved(intent.id).await?;
        Ok(())
    }

    /// Retrieves the image URL (square) of the group from the group's mutable metadata extension.
    pub fn group_image_url_square(&self) -> Result<String, GroupError> {
        let mutable_metadata = self.mutable_metadata()?;
        match mutable_metadata
            .attributes
            .get(&MetadataField::GroupImageUrlSquare.to_string())
        {
            Some(group_image_url_square) => Ok(group_image_url_square.clone()),
            None => Err(MetadataPermissionsError::Mutable(
                GroupMutableMetadataError::MissingExtension,
            )
            .into()),
        }
    }

    pub async fn update_conversation_message_disappearing_settings(
        &self,
        settings: MessageDisappearingSettings,
    ) -> Result<(), GroupError> {
        self.ensure_not_paused().await?;

        self.update_conversation_message_disappear_from_ns(settings.from_ns)
            .await?;
        self.update_conversation_message_disappear_in_ns(settings.in_ns)
            .await
    }

    pub async fn remove_conversation_message_disappearing_settings(
        &self,
    ) -> Result<(), GroupError> {
        self.ensure_not_paused().await?;

        self.update_conversation_message_disappearing_settings(
            MessageDisappearingSettings::default(),
        )
        .await
    }

    async fn update_conversation_message_disappear_from_ns(
        &self,
        expire_from_ms: i64,
    ) -> Result<(), GroupError> {
        self.ensure_not_paused().await?;

        let intent_data: Vec<u8> =
            UpdateMetadataIntentData::new_update_conversation_message_disappear_from_ns(
                expire_from_ms,
            )
            .into();
        let intent = QueueIntent::metadata_update()
            .data(intent_data)
            .queue(self)?;
        let _ = self.sync_until_intent_resolved(intent.id).await?;
        Ok(())
    }

    async fn update_conversation_message_disappear_in_ns(
        &self,
        expire_in_ms: i64,
    ) -> Result<(), GroupError> {
        self.ensure_not_paused().await?;

        let intent_data: Vec<u8> =
            UpdateMetadataIntentData::new_update_conversation_message_disappear_in_ns(expire_in_ms)
                .into();
        let intent = QueueIntent::metadata_update()
            .data(intent_data)
            .queue(self)?;
        let _ = self.sync_until_intent_resolved(intent.id).await?;
        Ok(())
    }

    /// If group is not paused, will return None, otherwise will return the version that the group is paused for
    pub fn paused_for_version(&self) -> Result<Option<String>, GroupError> {
        let paused_for_version = self.context.db().get_group_paused_version(&self.group_id)?;
        Ok(paused_for_version)
    }

    #[tracing::instrument(skip_all, level = "trace")]
    async fn ensure_not_paused(&self) -> Result<(), GroupError> {
        if let Some(min_version) = self.context.db().get_group_paused_version(&self.group_id)? {
            Err(GroupError::GroupPausedUntilUpdate(min_version))
        } else {
            Ok(())
        }
    }

    pub fn conversation_message_disappearing_settings(
        &self,
    ) -> Result<MessageDisappearingSettings, GroupError> {
        let metadata = self.mutable_metadata()?;
        Self::conversation_message_disappearing_settings_from_extensions(&metadata)
    }

    pub fn conversation_message_disappearing_settings_from_extensions(
        mutable_metadata: &GroupMutableMetadata,
    ) -> Result<MessageDisappearingSettings, GroupError> {
        let disappear_from_ns = mutable_metadata
            .attributes
            .get(&MetadataField::MessageDisappearFromNS.to_string());
        let disappear_in_ns = mutable_metadata
            .attributes
            .get(&MetadataField::MessageDisappearInNS.to_string());

        if let (Some(Ok(message_disappear_from_ns)), Some(Ok(message_disappear_in_ns))) = (
            disappear_from_ns.map(|s| s.parse::<i64>()),
            disappear_in_ns.map(|s| s.parse::<i64>()),
        ) {
            Ok(MessageDisappearingSettings::new(
                message_disappear_from_ns,
                message_disappear_in_ns,
            ))
        } else {
            Err(GroupError::MetadataPermissionsError(
                GroupMetadataError::MissingExtension.into(),
            ))
        }
    }

    /// Retrieves the admin list of the group from the group's mutable metadata extension.
    pub fn admin_list(&self) -> Result<Vec<String>, GroupError> {
        let mutable_metadata = self.mutable_metadata()?;
        Ok(mutable_metadata.admin_list)
    }

    /// Retrieves the super admin list of the group from the group's mutable metadata extension.
    pub fn super_admin_list(&self) -> Result<Vec<String>, GroupError> {
        let mutable_metadata = self.mutable_metadata()?;
        Ok(mutable_metadata.super_admin_list)
    }

    /// Checks if the given inbox ID is an admin of the group at the most recently synced epoch.
    pub fn is_admin(&self, inbox_id: String) -> Result<bool, GroupError> {
        let mutable_metadata = self.mutable_metadata()?;
        Ok(mutable_metadata.admin_list.contains(&inbox_id))
    }

    /// Checks if the given inbox ID is a super admin of the group at the most recently synced epoch.
    pub fn is_super_admin(&self, inbox_id: String) -> Result<bool, GroupError> {
        let mutable_metadata = self.mutable_metadata()?;
        Ok(mutable_metadata.super_admin_list.contains(&inbox_id))
    }

    /// Retrieves the conversation type of the group from the group's metadata extension.
    pub async fn conversation_type(&self) -> Result<ConversationType, GroupError> {
        let conversation_type = self.context.db().get_conversation_type(&self.group_id)?;
        Ok(conversation_type)
    }

    /// Updates the admin list of the group and syncs the changes to the network.
    pub async fn update_admin_list(
        &self,
        action_type: UpdateAdminListType,
        inbox_id: String,
    ) -> Result<(), GroupError> {
        if self.metadata().await?.conversation_type == ConversationType::Dm {
            return Err(MetadataPermissionsError::DmGroupMetadataForbidden.into());
        }
        let intent_action_type = match action_type {
            UpdateAdminListType::Add => AdminListActionType::Add,
            UpdateAdminListType::Remove => AdminListActionType::Remove,
            UpdateAdminListType::AddSuper => AdminListActionType::AddSuper,
            UpdateAdminListType::RemoveSuper => AdminListActionType::RemoveSuper,
        };
        let intent_data: Vec<u8> =
            UpdateAdminListIntentData::new(intent_action_type, inbox_id).into();
        let intent = QueueIntent::update_admin_list()
            .data(intent_data)
            .queue(self)?;

        let _ = self.sync_until_intent_resolved(intent.id).await?;
        Ok(())
    }

    /// Find the `inbox_id` of the group member who added the member to the group
    pub fn added_by_inbox_id(&self) -> Result<String, GroupError> {
        let conn = self.context.db();
        let group = conn
            .find_group(&self.group_id)?
            .ok_or_else(|| NotFound::GroupById(self.group_id.clone()))?;
        Ok(group.added_by_inbox_id)
    }

    /// Find the `consent_state` of the group
    pub fn consent_state(&self) -> Result<ConsentState, GroupError> {
        let conn = self.context.db();
        let record = conn.get_consent_record(
            hex::encode(self.group_id.clone()),
            ConsentType::ConversationId,
        )?;

        match record {
            Some(rec) => Ok(rec.state),
            None => Ok(ConsentState::Unknown),
        }
    }

    // Returns new consent records. Does not broadcast changes.
    pub fn quietly_update_consent_state(
        &self,
        state: ConsentState,
        db: &impl DbQuery,
    ) -> Result<Vec<StoredConsentRecord>, GroupError> {
        let consent_record = StoredConsentRecord::new(
            ConsentType::ConversationId,
            state,
            hex::encode(self.group_id.clone()),
        );

        Ok(db.insert_or_replace_consent_records(&[consent_record.clone()])?)
    }

    #[tracing::instrument(skip_all, level = "trace")]
    pub fn update_consent_state(&self, state: ConsentState) -> Result<(), GroupError> {
        let db = self.context.db();
        let new_records: Vec<PreferenceUpdate> = self
            .quietly_update_consent_state(state, &db)?
            .into_iter()
            .map(PreferenceUpdate::Consent)
            .collect();

        if !new_records.is_empty() {
            // Dispatch an update event so it can be synced across devices
            let _ = self
                .context
                .worker_events()
                .send(SyncWorkerEvent::SyncPreferences(new_records.clone()));
            // Broadcast the changes
            let _ = self
                .context
                .local_events()
                .send(LocalEvents::PreferencesChanged(new_records));
        }

        Ok(())
    }

    /// Get the current epoch number of the group.
    pub async fn epoch(&self) -> Result<u64, GroupError> {
        self.load_mls_group_with_lock_async(|mls_group| {
            futures::future::ready(Ok(mls_group.epoch().as_u64()))
        })
        .await
    }

    pub async fn cursor(&self) -> Result<i64, GroupError> {
        let db = self.context.db();
        Ok(db.get_last_cursor_for_id(&self.group_id, EntityKind::Group)?)
    }

    pub async fn local_commit_log(&self) -> Result<Vec<LocalCommitLog>, GroupError> {
        Ok(self.context.db().get_group_logs(&self.group_id)?)
    }

    pub async fn debug_info(&self) -> Result<ConversationDebugInfo, GroupError> {
        let epoch = self.epoch().await?;
        let cursor = self.cursor().await?;
        let commit_log = self.local_commit_log().await?;
        let db = self.context.db();

        let stored_group = match db.find_group(&self.group_id)? {
            Some(group) => group,
            None => {
                return Err(GroupError::NotFound(NotFound::GroupById(
                    self.group_id.clone(),
                )));
            }
        };

        Ok(ConversationDebugInfo {
            epoch,
            maybe_forked: stored_group.maybe_forked,
            fork_details: stored_group.fork_details,
            local_commit_log: format!("{:?}", commit_log),
            cursor,
        })
    }

    /// Update this installation's leaf key in the group by creating a key update commit
    pub async fn key_update(&self) -> Result<(), GroupError> {
        let intent = QueueIntent::key_update().queue(self)?;
        let _ = self.sync_until_intent_resolved(intent.id).await?;
        Ok(())
    }

    /// Checks if the current user is active in the group.
    ///
    /// If the current user has been kicked out of the group, `is_active` will return `false`
    #[tracing::instrument(skip_all, level = "trace")]
    pub fn is_active(&self) -> Result<bool, GroupError> {
        // Restored groups that are not yet added are inactive
        let Some(stored_group) = self.context.db().find_group(&self.group_id)? else {
            return Err(GroupError::NotFound(NotFound::GroupById(
                self.group_id.clone(),
            )));
        };
        if matches!(
            stored_group.membership_state,
            GroupMembershipState::Restored
        ) {
            return Ok(false);
        }

        self.load_mls_group_with_lock(self.context.mls_storage(), |mls_group| {
            Ok(mls_group.is_active())
        })
    }

    /// Get the `GroupMetadata` of the group.
    pub async fn metadata(&self) -> Result<GroupMetadata, GroupError> {
        self.load_mls_group_with_lock_async(|mls_group| {
            futures::future::ready(
                extract_group_metadata(&mls_group)
                    .map_err(MetadataPermissionsError::from)
                    .map_err(Into::into),
            )
        })
        .await
    }

    /// Get the `GroupMutableMetadata` of the group.
    pub fn mutable_metadata(&self) -> Result<GroupMutableMetadata, GroupError> {
        self.load_mls_group_with_lock(self.context.mls_storage(), |mls_group| {
            GroupMutableMetadata::try_from(&mls_group)
                .map_err(MetadataPermissionsError::from)
                .map_err(GroupError::from)
        })
    }

    pub fn permissions(&self) -> Result<GroupMutablePermissions, GroupError> {
        self.load_mls_group_with_lock(self.context.mls_storage(), |mls_group| {
            Ok(extract_group_permissions(&mls_group).map_err(MetadataPermissionsError::from)?)
        })
    }

    /// Fetches the message disappearing settings for a given group ID.
    ///
    /// Returns `Some(MessageDisappearingSettings)` if the group exists and has valid settings,
    /// `None` if the group or settings are missing, or `Err(ClientError)` on a database error.
    pub fn disappearing_settings(&self) -> Result<Option<MessageDisappearingSettings>, GroupError> {
        let conn = self.context.db();
        let stored_group: Option<StoredGroup> = conn.fetch(&self.group_id)?;

        let settings = stored_group.and_then(|group| {
            let from_ns = group.message_disappear_from_ns?;
            let in_ns = group.message_disappear_in_ns?;

            Some(MessageDisappearingSettings { from_ns, in_ns })
        });

        Ok(settings)
    }

    /// Find all the duplicate dms for this group
    pub fn find_duplicate_dms(&self) -> Result<Vec<MlsGroup<Context>>, ClientError> {
        let duplicates = self.context.db().other_dms(&self.group_id)?;

        let mls_groups = duplicates
            .into_iter()
            .map(|g| {
                MlsGroup::new(
                    self.context.clone(),
                    g.id,
                    g.dm_id,
                    g.conversation_type,
                    g.created_at_ns,
                )
            })
            .collect();

        Ok(mls_groups)
    }

    /// Used for testing that dm group validation works as expected.
    ///
    /// See the `test_validate_dm_group` test function for more details.
    #[cfg(test)]
    pub fn create_test_dm_group(
        context: Context,
        dm_target_inbox_id: InboxId,
        custom_protected_metadata: Option<Extension>,
        custom_mutable_metadata: Option<Extension>,
        custom_group_membership: Option<Extension>,
        custom_mutable_permissions: Option<PolicySet>,
        opts: Option<DMMetadataOptions>,
    ) -> Result<Self, GroupError> {
        let provider = context.mls_provider();

        let protected_metadata = custom_protected_metadata.unwrap_or_else(|| {
            build_dm_protected_metadata_extension(context.inbox_id(), dm_target_inbox_id.clone())
                .unwrap()
        });
        let mutable_metadata = custom_mutable_metadata.unwrap_or_else(|| {
            build_dm_mutable_metadata_extension_default(
                context.inbox_id(),
                &dm_target_inbox_id,
                opts.unwrap_or_default(),
            )
            .unwrap()
        });
        let group_membership = custom_group_membership
            .unwrap_or_else(|| build_starting_group_membership_extension(context.inbox_id(), 0));
        let mutable_permissions = custom_mutable_permissions.unwrap_or_else(PolicySet::new_dm);
        let mutable_permission_extension =
            build_mutable_permissions_extension(mutable_permissions)?;

        let group_config = build_group_config(
            protected_metadata,
            mutable_metadata,
            group_membership,
            mutable_permission_extension,
        )?;

        let mls_group =
            OpenMlsGroup::from_creation_logged(&provider, context.identity(), &group_config)?;
        let group_id = mls_group.group_id().to_vec();
        let stored_group = StoredGroup::builder()
            .id(group_id.clone())
            .created_at_ns(now_ns())
            .membership_state(GroupMembershipState::Allowed)
            .added_by_inbox_id(context.inbox_id().to_string())
            .dm_id(Some(
                DmMembers {
                    member_one_inbox_id: context.inbox_id().to_string(),
                    member_two_inbox_id: dm_target_inbox_id,
                }
                .to_string(),
            ))
            .build()?;

        stored_group.store(&context.db())?;
        Ok(Self::new_from_arc(
            context,
            group_id,
            stored_group.dm_id.clone(),
            ConversationType::Dm,
            stored_group.created_at_ns,
        ))
    }
}

pub(crate) fn build_protected_metadata_extension(
    creator_inbox_id: &str,
    conversation_type: ConversationType,
) -> Result<Extension, MetadataPermissionsError> {
    let metadata = GroupMetadata::new(conversation_type, creator_inbox_id.to_string(), None);
    let protected_metadata = Metadata::new(metadata.try_into()?);

    Ok(Extension::ImmutableMetadata(protected_metadata))
}

fn build_dm_protected_metadata_extension(
    creator_inbox_id: &str,
    dm_inbox_id: InboxId,
) -> Result<Extension, GroupError> {
    let dm_members = Some(DmMembers {
        member_one_inbox_id: creator_inbox_id.to_string(),
        member_two_inbox_id: dm_inbox_id,
    });

    let metadata = GroupMetadata::new(
        ConversationType::Dm,
        creator_inbox_id.to_string(),
        dm_members,
    );
    let protected_metadata = Metadata::new(
        metadata
            .try_into()
            .map_err(MetadataPermissionsError::from)?,
    );

    Ok(Extension::ImmutableMetadata(protected_metadata))
}

pub(crate) fn build_mutable_permissions_extension(
    policies: PolicySet,
) -> Result<Extension, MetadataPermissionsError> {
    let permissions: Vec<u8> = GroupMutablePermissions::new(policies).try_into()?;
    let unknown_gc_extension = UnknownExtension(permissions);

    Ok(Extension::Unknown(
        GROUP_PERMISSIONS_EXTENSION_ID,
        unknown_gc_extension,
    ))
}

pub fn build_mutable_metadata_extension_default(
    creator_inbox_id: &str,
    opts: GroupMetadataOptions,
) -> Result<Extension, GroupError> {
    let mut commit_log_signer = None;
    if xmtp_configuration::ENABLE_COMMIT_LOG {
        // Optional TODO(rich): Plumb in provider and use traits in commit_log_key.rs to generate and store secret
        commit_log_signer = Some(xmtp_cryptography::rand::rand_secret::<ED25519_KEY_LENGTH>());
    }
    let mutable_metadata: Vec<u8> =
        GroupMutableMetadata::new_default(creator_inbox_id.to_string(), commit_log_signer, opts)
            .try_into()
            .map_err(MetadataPermissionsError::from)?;
    let unknown_gc_extension = UnknownExtension(mutable_metadata);

    Ok(Extension::Unknown(
        MUTABLE_METADATA_EXTENSION_ID,
        unknown_gc_extension,
    ))
}

pub fn build_dm_mutable_metadata_extension_default(
    creator_inbox_id: &str,
    dm_target_inbox_id: &str,
    opts: DMMetadataOptions,
) -> Result<Extension, MetadataPermissionsError> {
    let mut commit_log_signer = None;
    if xmtp_configuration::ENABLE_COMMIT_LOG {
        // Optional TODO(rich): Plumb in provider and use traits in commit_log_key.rs to generate and store secret
        commit_log_signer = Some(xmtp_cryptography::rand::rand_secret::<ED25519_KEY_LENGTH>());
    }
    let mutable_metadata: Vec<u8> = GroupMutableMetadata::new_dm_default(
        creator_inbox_id.to_string(),
        dm_target_inbox_id,
        commit_log_signer,
        opts,
    )
    .try_into()?;
    let unknown_gc_extension = UnknownExtension(mutable_metadata);

    Ok(Extension::Unknown(
        MUTABLE_METADATA_EXTENSION_ID,
        unknown_gc_extension,
    ))
}

#[tracing::instrument(level = "trace", skip_all)]
pub fn build_extensions_for_metadata_update(
    group: &OpenMlsGroup,
    field_name: String,
    field_value: String,
) -> Result<Extensions, MetadataPermissionsError> {
    let existing_metadata: GroupMutableMetadata = group.try_into()?;
    let mut attributes = existing_metadata.attributes.clone();
    attributes.insert(field_name, field_value);
    let new_mutable_metadata: Vec<u8> = GroupMutableMetadata::new(
        attributes,
        existing_metadata.admin_list,
        existing_metadata.super_admin_list,
        existing_metadata.commit_log_signer,
    )
    .try_into()?;
    let unknown_gc_extension = UnknownExtension(new_mutable_metadata);
    let extension = Extension::Unknown(MUTABLE_METADATA_EXTENSION_ID, unknown_gc_extension);
    let mut extensions = group.extensions().clone();
    extensions.add_or_replace(extension);
    Ok(extensions)
}

#[tracing::instrument(level = "trace", skip_all)]
pub fn build_extensions_for_permissions_update(
    group: &OpenMlsGroup,
    update_permissions_intent: UpdatePermissionIntentData,
) -> Result<Extensions, MetadataPermissionsError> {
    let existing_permissions: GroupMutablePermissions = group.try_into()?;
    let existing_policy_set = existing_permissions.policies.clone();
    let new_policy_set = match update_permissions_intent.update_type {
        PermissionUpdateType::AddMember => PolicySet::new(
            update_permissions_intent.policy_option.into(),
            existing_policy_set.remove_member_policy,
            existing_policy_set.update_metadata_policy,
            existing_policy_set.add_admin_policy,
            existing_policy_set.remove_admin_policy,
            existing_policy_set.update_permissions_policy,
        ),
        PermissionUpdateType::RemoveMember => PolicySet::new(
            existing_policy_set.add_member_policy,
            update_permissions_intent.policy_option.into(),
            existing_policy_set.update_metadata_policy,
            existing_policy_set.add_admin_policy,
            existing_policy_set.remove_admin_policy,
            existing_policy_set.update_permissions_policy,
        ),
        PermissionUpdateType::AddAdmin => PolicySet::new(
            existing_policy_set.add_member_policy,
            existing_policy_set.remove_member_policy,
            existing_policy_set.update_metadata_policy,
            update_permissions_intent.policy_option.into(),
            existing_policy_set.remove_admin_policy,
            existing_policy_set.update_permissions_policy,
        ),
        PermissionUpdateType::RemoveAdmin => PolicySet::new(
            existing_policy_set.add_member_policy,
            existing_policy_set.remove_member_policy,
            existing_policy_set.update_metadata_policy,
            existing_policy_set.add_admin_policy,
            update_permissions_intent.policy_option.into(),
            existing_policy_set.update_permissions_policy,
        ),
        PermissionUpdateType::UpdateMetadata => {
            let mut metadata_policy = existing_policy_set.update_metadata_policy.clone();
            metadata_policy.insert(
                update_permissions_intent
                    .metadata_field_name
                    .ok_or(GroupMutableMetadataError::MissingMetadataField)?,
                update_permissions_intent.policy_option.into(),
            );
            PolicySet::new(
                existing_policy_set.add_member_policy,
                existing_policy_set.remove_member_policy,
                metadata_policy,
                existing_policy_set.add_admin_policy,
                existing_policy_set.remove_admin_policy,
                existing_policy_set.update_permissions_policy,
            )
        }
    };
    let new_group_permissions: Vec<u8> = GroupMutablePermissions::new(new_policy_set).try_into()?;
    let unknown_gc_extension = UnknownExtension(new_group_permissions);
    let extension = Extension::Unknown(GROUP_PERMISSIONS_EXTENSION_ID, unknown_gc_extension);
    let mut extensions = group.extensions().clone();
    extensions.add_or_replace(extension);
    Ok(extensions)
}

#[tracing::instrument(level = "trace", skip_all)]
pub fn build_extensions_for_admin_lists_update(
    group: &OpenMlsGroup,
    admin_lists_update: UpdateAdminListIntentData,
) -> Result<Extensions, MetadataPermissionsError> {
    let existing_metadata: GroupMutableMetadata = group.try_into()?;
    let attributes = existing_metadata.attributes.clone();
    let mut admin_list = existing_metadata.admin_list;
    let mut super_admin_list = existing_metadata.super_admin_list;
    match admin_lists_update.action_type {
        AdminListActionType::Add => {
            if !admin_list.contains(&admin_lists_update.inbox_id) {
                admin_list.push(admin_lists_update.inbox_id);
            }
        }
        AdminListActionType::Remove => admin_list.retain(|x| x != &admin_lists_update.inbox_id),
        AdminListActionType::AddSuper => {
            if !super_admin_list.contains(&admin_lists_update.inbox_id) {
                super_admin_list.push(admin_lists_update.inbox_id);
            }
        }
        AdminListActionType::RemoveSuper => {
            super_admin_list.retain(|x| x != &admin_lists_update.inbox_id)
        }
    }
    let new_mutable_metadata: Vec<u8> = GroupMutableMetadata::new(
        attributes,
        admin_list,
        super_admin_list,
        existing_metadata.commit_log_signer,
    )
    .try_into()?;
    let unknown_gc_extension = UnknownExtension(new_mutable_metadata);
    let extension = Extension::Unknown(MUTABLE_METADATA_EXTENSION_ID, unknown_gc_extension);
    let mut extensions = group.extensions().clone();
    extensions.add_or_replace(extension);
    Ok(extensions)
}

pub fn build_starting_group_membership_extension(inbox_id: &str, sequence_id: u64) -> Extension {
    let mut group_membership = GroupMembership::new();
    group_membership.add(inbox_id.to_string(), sequence_id);
    build_group_membership_extension(&group_membership)
}

pub fn build_group_membership_extension(group_membership: &GroupMembership) -> Extension {
    let unknown_gc_extension = UnknownExtension(group_membership.into());

    Extension::Unknown(GROUP_MEMBERSHIP_EXTENSION_ID, unknown_gc_extension)
}

pub(crate) fn build_group_config(
    protected_metadata_extension: Extension,
    mutable_metadata_extension: Extension,
    group_membership_extension: Extension,
    mutable_permission_extension: Extension,
) -> Result<MlsGroupCreateConfig, GroupError> {
    let required_extension_types = &[
        ExtensionType::Unknown(GROUP_MEMBERSHIP_EXTENSION_ID),
        ExtensionType::Unknown(MUTABLE_METADATA_EXTENSION_ID),
        ExtensionType::Unknown(GROUP_PERMISSIONS_EXTENSION_ID),
        ExtensionType::ImmutableMetadata,
        ExtensionType::LastResort,
        ExtensionType::ApplicationId,
    ];

    let required_proposal_types = &[ProposalType::GroupContextExtensions];

    let capabilities = Capabilities::new(
        None,
        None,
        Some(required_extension_types),
        Some(required_proposal_types),
        None,
    );
    let credentials = &[CredentialType::Basic];

    let required_capabilities =
        Extension::RequiredCapabilities(RequiredCapabilitiesExtension::new(
            required_extension_types,
            required_proposal_types,
            credentials,
        ));

    let extensions = Extensions::from_vec(vec![
        protected_metadata_extension,
        mutable_metadata_extension,
        group_membership_extension,
        mutable_permission_extension,
        required_capabilities,
    ])?;

    Ok(MlsGroupCreateConfig::builder()
        .with_group_context_extensions(extensions)?
        .capabilities(capabilities)
        .ciphersuite(CIPHERSUITE)
        .wire_format_policy(WireFormatPolicy::default())
        .max_past_epochs(MAX_PAST_EPOCHS)
        .use_ratchet_tree_extension(true)
        .build())
}

pub fn filter_inbox_ids_needing_updates<'a>(
    conn: &impl DbQuery,
    filters: &[(&'a str, i64)],
) -> Result<Vec<&'a str>, xmtp_db::ConnectionError> {
    let existing_sequence_ids =
        conn.get_latest_sequence_id(&filters.iter().map(|f| f.0).collect::<Vec<&str>>())?;

    let needs_update = filters
        .iter()
        .filter_map(|filter| {
            let existing_sequence_id = existing_sequence_ids.get(filter.0);
            if let Some(sequence_id) = existing_sequence_id {
                if sequence_id.ge(&filter.1) {
                    return None;
                }
            }

            Some(filter.0)
        })
        .collect::<Vec<&str>>();
    Ok(needs_update)
}

fn validate_dm_group(
    context: impl XmtpSharedContext,
    mls_group: &OpenMlsGroup,
    added_by_inbox: &str,
) -> Result<(), MetadataPermissionsError> {
    // Validate dm specific immutable metadata
    let metadata = extract_group_metadata(mls_group)?;

    // 1) Check if the conversation type is DM
    if metadata.conversation_type != ConversationType::Dm {
        return Err(DmValidationError::InvalidConversationType.into());
    }

    // 2) If `dm_members` is not set, return an error immediately
    let dm_members = match &metadata.dm_members {
        Some(dm) => dm,
        None => {
            return Err(DmValidationError::MustHaveMembersSet.into());
        }
    };

    // 3) If the inbox that added this group is our inbox, make sure that
    //    one of the `dm_members` is our inbox id
    let identity = context.identity();
    if added_by_inbox == identity.inbox_id() {
        if !(dm_members.member_one_inbox_id == identity.inbox_id()
            || dm_members.member_two_inbox_id == identity.inbox_id())
        {
            return Err(DmValidationError::OurInboxMustBeMember.into());
        }
        return Ok(());
    }

    // 4) Otherwise, make sure one of the `dm_members` is ours, and the other is `added_by_inbox`
    let is_expected_pair = (dm_members.member_one_inbox_id == added_by_inbox
        && dm_members.member_two_inbox_id == identity.inbox_id())
        || (dm_members.member_one_inbox_id == identity.inbox_id()
            && dm_members.member_two_inbox_id == added_by_inbox);

    if !is_expected_pair {
        return Err(DmValidationError::ExpectedInboxesDoNotMatch.into());
    }

    // Validate mutable metadata
    let mutable_metadata: GroupMutableMetadata = mls_group.try_into()?;

    // Check if the admin list and super admin list are empty
    if !mutable_metadata.admin_list.is_empty() || !mutable_metadata.super_admin_list.is_empty() {
        return Err(DmValidationError::MustHaveEmptyAdminAndSuperAdmin.into());
    }

    // Validate permissions so no one adds us to a dm that they can unexpectedly add another member to
    // Note: we don't validate mutable metadata permissions, because they don't affect group membership
    let permissions = extract_group_permissions(mls_group)?;
    let expected_permissions = GroupMutablePermissions::new(PolicySet::new_dm());

    if permissions.policies.add_member_policy != expected_permissions.policies.add_member_policy
        && permissions.policies.remove_member_policy
            != expected_permissions.policies.remove_member_policy
        && permissions.policies.add_admin_policy != expected_permissions.policies.add_admin_policy
        && permissions.policies.remove_admin_policy
            != expected_permissions.policies.remove_admin_policy
        && permissions.policies.update_permissions_policy
            != expected_permissions.policies.update_permissions_policy
    {
        return Err(DmValidationError::InvalidPermissions.into());
    }

    Ok(())
}<|MERGE_RESOLUTION|>--- conflicted
+++ resolved
@@ -88,24 +88,12 @@
         GroupMutableMetadata, GroupMutableMetadataError, MessageDisappearingSettings, MetadataField,
     },
 };
-<<<<<<< HEAD
-use xmtp_proto::{
-    xmtp::mls::{
-        api::v1::welcome_message,
-        message_contents::{
-            content_types::ReactionV2,
-            group_updated::Inbox,
-            plaintext_envelope::{Content, V1},
-            ContentTypeId, EncodedContent, GroupUpdated, PlaintextEnvelope,
-        },
-=======
 use xmtp_proto::xmtp::mls::{
     api::v1::welcome_message,
     message_contents::{
         EncodedContent, PlaintextEnvelope,
         content_types::ReactionV2,
         plaintext_envelope::{Content, V1},
->>>>>>> d1323fe8
     },
 };
 
@@ -569,284 +557,6 @@
         cursor_increment: bool,
         validator: impl ValidateGroupMembership,
     ) -> Result<Self, GroupError> {
-<<<<<<< HEAD
-        let provider = context.mls_provider();
-        // Check if this welcome was already processed. Return the existing group if so.
-        if provider
-            .db()
-            .get_last_cursor_for_id(context.installation_id(), EntityKind::Welcome)?
-            >= welcome.id as i64
-        {
-            let group = provider
-                .db()
-                .find_group_by_welcome_id(welcome.id as i64)?
-                // The welcome previously errored out, e.g. HPKE error, so it's not in the DB
-                .ok_or(GroupError::NotFound(NotFound::GroupByWelcome(
-                    welcome.id as i64,
-                )))?;
-            let group = Self::new(context, group.id, group.dm_id, group.created_at_ns);
-
-            tracing::warn!("Skipping old welcome {}", welcome.id);
-            return Ok(group);
-        };
-
-        let mut decrypt_result: Result<DecryptedWelcome, GroupError> =
-            Err(GroupError::UninitializedResult);
-        let transaction_result = provider.transaction(|provider| {
-            decrypt_result = DecryptedWelcome::from_encrypted_bytes(
-                provider,
-                &welcome.hpke_public_key,
-                &welcome.data,
-                &welcome.welcome_metadata,
-                welcome.wrapper_algorithm.into(),
-            );
-            Err(StorageError::IntentionalRollback)
-        });
-
-        // TODO: Move cursor forward on non-retriable errors, but not on retriable errors
-        let Err(StorageError::IntentionalRollback) = transaction_result else {
-            return Err(transaction_result?);
-        };
-
-        let DecryptedWelcome { staged_welcome, .. } = decrypt_result?;
-        // Ensure that the list of members in the group's MLS tree matches the list of inboxes specified
-        // in the `GroupMembership` extension.
-        validate_initial_group_membership(&context, &staged_welcome).await?;
-        let group_id = staged_welcome.public_group().group_id();
-        if provider.db().find_group(group_id.as_slice())?.is_some() {
-            // Fetch the original MLS group, rather than the one from the welcome
-            let result = MlsGroup::new_cached(context.clone(), group_id.as_slice());
-            if result.is_err() {
-                tracing::error!(
-                    "Error fetching group while validating welcome: {:?}",
-                    result.err()
-                );
-            } else {
-                let (group, _) = result.expect("No error");
-                // Check the group epoch as well, because we may not have synced the latest is_active state
-                // TODO(rich): Design a better way to detect if incoming welcomes are valid
-                if group.is_active()?
-                    && staged_welcome
-                        .public_group()
-                        .group_context()
-                        .epoch()
-                        .as_u64()
-                        <= group.epoch().await?
-                {
-                    tracing::error!(
-                        "Skipping welcome {} because we are already in group {}",
-                        welcome.id,
-                        hex::encode(group_id.as_slice())
-                    );
-                    return Err(ProcessIntentError::WelcomeAlreadyProcessed(welcome.id).into());
-                }
-            }
-        }
-
-        provider.transaction(|provider| {
-            let decrypted_welcome = DecryptedWelcome::from_encrypted_bytes(
-                provider,
-                &welcome.hpke_public_key,
-                &welcome.data,
-                &welcome.welcome_metadata,
-                welcome.wrapper_algorithm.into(),
-            )?;
-            let DecryptedWelcome {
-                staged_welcome,
-                added_by_inbox_id,
-                added_by_installation_id,
-                welcome_metadata
-            } = decrypted_welcome;
-
-            tracing::debug!(
-                "calling update cursor for welcome {}",
-                welcome.id
-            );
-            // TODO: We update the cursor if this welcome decrypts successfully, but if previous welcomes
-            // failed due to retriable errors, this will permanently skip them.
-            let requires_processing = provider.db().update_cursor(
-                context.installation_id(),
-                EntityKind::Welcome,
-                welcome.id as i64,
-            )?;
-            if !requires_processing {
-                tracing::error!("Skipping already processed welcome {}", welcome.id);
-                return Err(ProcessIntentError::WelcomeAlreadyProcessed(welcome.id).into());
-            }
-
-            let mls_group = OpenMlsGroup::from_welcome_logged(provider, staged_welcome, &added_by_inbox_id, &added_by_installation_id)?;
-            let group_id = mls_group.group_id().to_vec();
-            let metadata = extract_group_metadata(&mls_group).map_err(MetadataPermissionsError::from)?;
-            let dm_members = metadata.dm_members;
-            let conversation_type = metadata.conversation_type;
-            let mutable_metadata = extract_group_mutable_metadata(&mls_group).ok();
-            let disappearing_settings = mutable_metadata.as_ref().and_then(|metadata| {
-                Self::conversation_message_disappearing_settings_from_extensions(metadata).ok()
-            });
-
-            let paused_for_version: Option<String> = mutable_metadata.as_ref().and_then(|metadata| {
-                let min_version = Self::min_protocol_version_from_extensions(metadata);
-                if let Some(min_version) = min_version {
-                    let current_version_str = context.version_info().pkg_version();
-                    let current_version =
-                        LibXMTPVersion::parse(current_version_str).ok()?;
-                    let required_min_version = LibXMTPVersion::parse(&min_version.clone()).ok()?;
-                    if required_min_version > current_version {
-                        tracing::warn!(
-                            "Saving group from welcome as paused since version requirements are not met. \
-                            Group ID: {}, \
-                            Required version: {}, \
-                            Current version: {}",
-                            hex::encode(group_id.clone()),
-                            min_version,
-                            current_version_str
-                        );
-                        Some(min_version)
-            } else {
-                        None
-                    }
-                } else {
-                    None
-                }
-            });
-
-            let mut group = StoredGroup::builder();
-            group.id(group_id)
-                .created_at_ns(now_ns())
-                .added_by_inbox_id(&added_by_inbox_id)
-                .welcome_id(welcome.id as i64)
-                .conversation_type(conversation_type)
-                .dm_id(dm_members.map(String::from))
-                .message_disappear_from_ns(disappearing_settings.as_ref().map(|m| m.from_ns))
-                .message_disappear_in_ns(disappearing_settings.as_ref().map(|m| m.in_ns))
-                .should_publish_commit_log(Self::check_should_publish_commit_log(context.inbox_id().to_string(), mutable_metadata));
-
-
-
-            let to_store = match conversation_type {
-                ConversationType::Group => {
-                    group
-                        .membership_state(GroupMembershipState::Pending)
-                        .paused_for_version(paused_for_version)
-                        .build()?
-                },
-                ConversationType::Dm => {
-                    validate_dm_group(&context, &mls_group, &added_by_inbox_id)?;
-                    group
-                        .membership_state(GroupMembershipState::Pending)
-                        .last_message_ns(welcome.created_ns as i64)
-                        .build()?
-                }
-                ConversationType::Sync => {
-                    // Let the DeviceSync worker know about the presence of a new
-                    // sync group that came in from a welcome.3
-                    let group_id = mls_group.group_id().to_vec();
-                    let _ = context.worker_events().send(SyncWorkerEvent::NewSyncGroupFromWelcome(group_id));
-
-                    group
-                        .membership_state(GroupMembershipState::Allowed)
-                        .build()?
-                },
-            };
-
-            tracing::warn!("storing group with welcome id {}", welcome.id);
-            // Insert or replace the group in the database.
-            // Replacement can happen in the case that the user has been removed from and subsequently re-added to the group.
-            let stored_group = provider.db().insert_or_replace_group(to_store)?;
-
-            StoredConsentRecord::stitch_dm_consent(provider.db(), &stored_group)?;
-            track!(
-                "Group Welcome",
-                {
-                    "conversation_type": stored_group.conversation_type,
-                    "added_by_inbox_id": &stored_group.added_by_inbox_id
-                },
-                group: &stored_group.id
-            );
-
-            // Create a GroupUpdated payload
-                let current_inbox_id = context.inbox_id().to_string();
-                let added_payload = GroupUpdated {
-                    initiated_by_inbox_id: added_by_inbox_id.clone(),
-                    added_inboxes: vec![Inbox {
-                        inbox_id: current_inbox_id.clone(),
-                    }],
-                    removed_inboxes: vec![],
-                    metadata_field_changes: vec![],
-                };
-
-                let encoded_added_payload = GroupUpdatedCodec::encode(added_payload)?;
-                let mut encoded_added_payload_bytes = Vec::new();
-                encoded_added_payload
-                    .encode(&mut encoded_added_payload_bytes)
-                    .map_err(GroupError::EncodeError)?;
-
-                let added_message_id = crate::utils::id::calculate_message_id(
-                    &stored_group.id,
-                    encoded_added_payload_bytes.as_slice(),
-                    &format!("{}_welcome_added", welcome.created_ns),
-                );
-
-                let added_content_type = match encoded_added_payload.r#type {
-                    Some(ct) => ct,
-                    None => {
-                        tracing::warn!(
-                            "Missing content type in encoded added payload, using default values"
-                        );
-                        ContentTypeId {
-                            authority_id: "unknown".to_string(),
-                            type_id: "unknown".to_string(),
-                            version_major: 0,
-                            version_minor: 0,
-                        }
-                    }
-                };
-
-                let added_msg = StoredGroupMessage {
-                    id: added_message_id,
-                    group_id: stored_group.id.clone(),
-                    decrypted_message_bytes: encoded_added_payload_bytes,
-                    sent_at_ns: welcome.created_ns as i64,
-                    kind: GroupMessageKind::MembershipChange,
-                    sender_installation_id: welcome.installation_key.clone(),
-                    sender_inbox_id: added_by_inbox_id,
-                    delivery_status: DeliveryStatus::Published,
-                    content_type: added_content_type.type_id.into(),
-                    version_major: added_content_type.version_major as i32,
-                    version_minor: added_content_type.version_minor as i32,
-                    authority_id: added_content_type.authority_id,
-                    reference_id: None,
-                    sequence_id: Some(welcome.id as i64),
-                    originator_id: None,
-                    expire_at_ns: None,
-                };
-
-                added_msg.store_or_ignore(provider.db())?;
-
-                tracing::info!(
-                    "[{}]: Created GroupUpdated message for welcome",
-                    current_inbox_id
-                );
-
-            let group = Self::new(
-                context.clone(),
-                stored_group.id,
-                stored_group.dm_id,
-                stored_group.created_at_ns,
-            );
-
-            // If this group is created by us - auto-consent to it.
-            if context.inbox_id() == metadata.creator_inbox_id {
-                group.quietly_update_consent_state(ConsentState::Allowed)?;
-            }
-
-            // Set the message cursor
-            let cursor = welcome_metadata.map(|m| m.message_cursor as i64).unwrap_or_default();
-            provider.db().update_cursor(&group.group_id, EntityKind::Group, cursor)?;
-
-            Ok(group)
-        })
-=======
         XmtpWelcome::builder()
             .context(context)
             .welcome(welcome)
@@ -854,7 +564,6 @@
             .validator(validator)
             .process()
             .await
->>>>>>> d1323fe8
     }
 
     // Super admin status is only criteria for whether to publish the commit log for now
