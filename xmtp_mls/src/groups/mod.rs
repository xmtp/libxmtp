--- conflicted
+++ resolved
@@ -31,11 +31,7 @@
 
 use xmtp_cryptography::signature::is_valid_ed25519_public_key;
 use xmtp_proto::{
-<<<<<<< HEAD
-    api_client::XmtpMlsClient,
-=======
     api_client::{XmtpIdentityClient, XmtpMlsClient},
->>>>>>> 4018fa02
     xmtp::mls::{
         api::v1::{
             group_message::{Version as GroupMessageVersion, V1 as GroupMessageV1},
@@ -453,8 +449,6 @@
         Ok(mutable_metadata.group_name)
     }
 
-<<<<<<< HEAD
-=======
     // Find the wallet address of the group member who added the member to the group
     pub fn added_by_address(&self) -> Result<String, GroupError> {
         let conn = self.client.store.conn()?;
@@ -467,7 +461,6 @@
             })
     }
 
->>>>>>> 4018fa02
     // Used in tests
     #[allow(dead_code)]
     pub(crate) async fn remove_members_by_installation_id(
@@ -1147,7 +1140,6 @@
         bola_group.sync().await.unwrap();
         let bola_group_name: String = bola_group.mutable_metadata().expect("msg").group_name;
         assert_eq!(bola_group_name, "New Group Name 1");
-<<<<<<< HEAD
 
         // Verify that bola can not update the group name since they are not the creator
         bola_group
@@ -1213,8 +1205,6 @@
         amal_group.sync().await.unwrap();
         let amal_group_name: String = amal_group.mutable_metadata().expect("msg").group_name;
         assert_eq!(amal_group_name, "New Group Name 2");
-=======
->>>>>>> 4018fa02
     }
 
     #[tokio::test]
