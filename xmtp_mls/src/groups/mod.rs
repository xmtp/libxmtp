--- conflicted
+++ resolved
@@ -31,11 +31,7 @@
 
 use xmtp_cryptography::signature::is_valid_ed25519_public_key;
 use xmtp_proto::{
-<<<<<<< HEAD
-    api_client::XmtpMlsClient,
-=======
     api_client::{XmtpIdentityClient, XmtpMlsClient},
->>>>>>> 4f13c089
     xmtp::mls::{
         api::v1::{
             group_message::{Version as GroupMessageVersion, V1 as GroupMessageV1},
@@ -43,11 +39,7 @@
         },
         message_contents::{
             plaintext_envelope::{Content, V1},
-<<<<<<< HEAD
             GroupMutableMetadataV1, PlaintextEnvelope,
-=======
-            PlaintextEnvelope,
->>>>>>> 4f13c089
         },
     },
 };
@@ -438,7 +430,6 @@
         self.sync_until_intent_resolved(conn, intent.id).await
     }
 
-<<<<<<< HEAD
     pub async fn update_group_name(&self, group_name: String) -> Result<(), GroupError> {
         let conn = &mut self.client.store.conn()?;
         let intent_data: Vec<u8> = UpdateMetadataIntentData::new(group_name).into();
@@ -456,7 +447,8 @@
     pub fn group_name(&self) -> Result<String, GroupError> {
         let mutable_metadata = self.mutable_metadata()?;
         Ok(mutable_metadata.group_name)
-=======
+    }
+
     // Find the wallet address of the group member who added the member to the group
     pub fn added_by_address(&self) -> Result<String, GroupError> {
         let conn = self.client.store.conn()?;
@@ -467,7 +459,6 @@
                     .map(|group| group.added_by_address.clone())
                     .ok_or_else(|| GroupError::GroupNotFound)
             })
->>>>>>> 4f13c089
     }
 
     // Used in tests
