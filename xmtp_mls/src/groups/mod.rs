pub mod group_membership;
pub mod group_metadata;
pub mod group_mutable_metadata;
pub mod group_permissions;
mod intents;
mod members;
mod message_history;
mod subscriptions;
mod sync;
pub mod validated_commit;

use intents::SendMessageIntentData;
use openmls::{
    credentials::{BasicCredential, CredentialType},
    error::LibraryError,
    extensions::{
        Extension, ExtensionType, Extensions, Metadata, RequiredCapabilitiesExtension,
        UnknownExtension,
    },
    group::{CreateGroupContextExtProposalError, MlsGroupCreateConfig, MlsGroupJoinConfig},
    messages::proposals::ProposalType,
    prelude::{
        BasicCredentialError, Capabilities, CredentialWithKey, CryptoConfig,
        Error as TlsCodecError, GroupId, MlsGroup as OpenMlsGroup, StagedWelcome,
        Welcome as MlsWelcome, WireFormatPolicy,
    },
};
use openmls_traits::OpenMlsProvider;
use prost::Message;
use thiserror::Error;

use xmtp_cryptography::signature::{
    is_valid_ed25519_public_key, sanitize_evm_addresses, AddressValidationError,
};
use xmtp_id::InboxId;
use xmtp_proto::xmtp::mls::{
    api::v1::{
        group_message::{Version as GroupMessageVersion, V1 as GroupMessageV1},
        GroupMessage,
    },
    message_contents::{
        plaintext_envelope::{Content, V1},
        PlaintextEnvelope,
    },
};

use std::sync::Arc;

pub use self::group_permissions::PreconfiguredPolicies;
pub use self::intents::{AddressesOrInstallationIds, IntentError};
use self::{
    group_membership::GroupMembership,
    group_metadata::extract_group_metadata,
<<<<<<< HEAD
    group_mutable_metadata::{GroupMutableMetadata, GroupMutableMetadataError, MetadataField},
=======
    group_mutable_metadata::{
        extract_group_mutable_metadata, GroupMutableMetadata, GroupMutableMetadataError,
        MetadataField,
    },
    group_permissions::{
        extract_group_permissions, GroupMutablePermissions, GroupMutablePermissionsError,
    },
>>>>>>> bba18be7
    intents::UpdateMetadataIntentData,
};
use self::{
    group_metadata::{ConversationType, GroupMetadata, GroupMetadataError},
    group_permissions::PolicySet,
    intents::{AddMembersIntentData, RemoveMembersIntentData},
    message_history::MessageHistoryError,
    validated_commit::CommitValidationError,
};

use crate::{
    client::{deserialize_welcome, ClientError, MessageProcessingError, XmtpMlsLocalContext},
    configuration::{
        CIPHERSUITE, GROUP_MEMBERSHIP_EXTENSION_ID, GROUP_PERMISSIONS_EXTENSION_ID, MAX_GROUP_SIZE,
        MUTABLE_METADATA_EXTENSION_ID,
    },
    hpke::{decrypt_welcome, HpkeError},
    identity::{Identity, IdentityError},
    retry::RetryableError,
    retryable,
    storage::{
        group::{GroupMembershipState, Purpose, StoredGroup},
        group_intent::{IntentKind, NewGroupIntent},
        group_message::{DeliveryStatus, GroupMessageKind, StoredGroupMessage},
        StorageError,
    },
    utils::{id::calculate_message_id, time::now_ns},
    xmtp_openmls_provider::XmtpOpenMlsProvider,
    Client, Store, XmtpApi,
};

#[derive(Debug, Error)]
pub enum GroupError {
    #[error("group not found")]
    GroupNotFound,
    #[error("Max user limit exceeded.")]
    UserLimitExceeded,
    #[error("api error: {0}")]
    Api(#[from] xmtp_proto::api_client::Error),
    #[error("storage error: {0}")]
    Storage(#[from] crate::storage::StorageError),
    #[error("intent error: {0}")]
    Intent(#[from] IntentError),
    #[error("create message: {0}")]
    CreateMessage(#[from] openmls::prelude::CreateMessageError),
    #[error("TLS Codec error: {0}")]
    TlsError(#[from] TlsCodecError),
    #[error("add members: {0}")]
    AddMembers(#[from] openmls::prelude::AddMembersError<StorageError>),
    #[error("remove members: {0}")]
    RemoveMembers(#[from] openmls::prelude::RemoveMembersError<StorageError>),
    #[error("group create: {0}")]
    GroupCreate(#[from] openmls::prelude::NewGroupError<StorageError>),
    #[error("self update: {0}")]
    SelfUpdate(#[from] openmls::group::SelfUpdateError<StorageError>),
    #[error("welcome error: {0}")]
    WelcomeError(#[from] openmls::prelude::WelcomeError<StorageError>),
    #[error("Invalid extension {0}")]
    InvalidExtension(#[from] openmls::prelude::InvalidExtensionError),
    #[error("Invalid signature: {0}")]
    Signature(#[from] openmls::prelude::SignatureError),
    #[error("client: {0}")]
    Client(#[from] ClientError),
    #[error("receive error: {0}")]
    ReceiveError(#[from] MessageProcessingError),
    #[error("Receive errors: {0:?}")]
    ReceiveErrors(Vec<MessageProcessingError>),
    #[error("generic: {0}")]
    Generic(String),
    #[error("diesel error {0}")]
    Diesel(#[from] diesel::result::Error),
    #[error(transparent)]
    AddressValidation(#[from] AddressValidationError),
    #[error("Public Keys {0:?} are not valid ed25519 public keys")]
    InvalidPublicKeys(Vec<Vec<u8>>),
    #[error("Commit validation error {0}")]
    CommitValidation(#[from] CommitValidationError),
    #[error("Metadata error {0}")]
    GroupMetadata(#[from] GroupMetadataError),
    #[error("Mutable Metadata error {0}")]
    GroupMutableMetadata(#[from] GroupMutableMetadataError),
    #[error("Mutable Permissions error {0}")]
    GroupMutablePermissions(#[from] GroupMutablePermissionsError),
    #[error("Errors occurred during sync {0:?}")]
    Sync(Vec<GroupError>),
    #[error("Hpke error: {0}")]
    Hpke(#[from] HpkeError),
    #[error("identity error: {0}")]
    Identity(#[from] IdentityError),
    #[error("serialization error: {0}")]
    EncodeError(#[from] prost::EncodeError),
    #[error("create group context proposal error: {0}")]
    CreateGroupContextExtProposalError(#[from] CreateGroupContextExtProposalError<StorageError>),
    #[error("Credential error")]
    CredentialError(#[from] BasicCredentialError),
    #[error("LeafNode error")]
    LeafNodeError(#[from] LibraryError),
    #[error("Message History error: {0}")]
    MessageHistory(#[from] MessageHistoryError),
}

impl RetryableError for GroupError {
    fn is_retryable(&self) -> bool {
        match self {
            Self::Diesel(diesel) => retryable!(diesel),
            Self::Storage(storage) => retryable!(storage),
            Self::ReceiveError(msg) => retryable!(msg),
            Self::AddMembers(members) => retryable!(members),
            Self::RemoveMembers(members) => retryable!(members),
            Self::GroupCreate(group) => retryable!(group),
            Self::SelfUpdate(update) => retryable!(update),
            Self::WelcomeError(welcome) => retryable!(welcome),
            _ => false,
        }
    }
}

pub struct MlsGroup {
    pub group_id: Vec<u8>,
    pub created_at_ns: i64,
    context: Arc<XmtpMlsLocalContext>,
}

impl Clone for MlsGroup {
    fn clone(&self) -> Self {
        Self {
            context: self.context.clone(),
            group_id: self.group_id.clone(),
            created_at_ns: self.created_at_ns,
        }
    }
}

impl MlsGroup {
    // Creates a new group instance. Does not validate that the group exists in the DB
    pub fn new(context: Arc<XmtpMlsLocalContext>, group_id: Vec<u8>, created_at_ns: i64) -> Self {
        Self {
            context,
            group_id,
            created_at_ns,
        }
    }

    // Load the stored MLS group from the OpenMLS provider's keystore
    fn load_mls_group(&self, provider: impl OpenMlsProvider) -> Result<OpenMlsGroup, GroupError> {
        let mls_group =
            OpenMlsGroup::load(&GroupId::from_slice(&self.group_id), provider.key_store())
                .ok_or(GroupError::GroupNotFound)?;

        Ok(mls_group)
    }

    // Create a new group and save it to the DB
    pub fn create_and_insert(
        context: Arc<XmtpMlsLocalContext>,
        membership_state: GroupMembershipState,
        permissions: Option<PreconfiguredPolicies>,
        inbox_id: &InboxId,
    ) -> Result<Self, GroupError> {
        let conn = context.store.conn()?;
        let provider = XmtpOpenMlsProvider::new(conn);
        let protected_metadata =
            build_protected_metadata_extension(&context.identity, Purpose::Conversation)?;
        let mutable_metadata = build_mutable_metadata_extension_default(&context.identity)?;
        let group_membership = build_starting_group_membership_extension(
            context.inbox_id(),
            context.inbox_latest_sequence_id(),
        );
        let mutable_permissions =
            build_mutable_permissions_extension(permissions.unwrap_or_default().to_policy_set())?;
        let group_config = build_group_config(
            protected_metadata,
            mutable_metadata,
            group_membership,
            mutable_permissions,
        )?;

        let mut mls_group = OpenMlsGroup::new(
            &provider,
            &context.identity.installation_keys,
            &group_config,
            CredentialWithKey {
                credential: context.identity.credential(),
                signature_key: context.identity.installation_keys.to_public_vec().into(),
            },
        )?;
        mls_group.save(provider.key_store())?;

        let group_id = mls_group.group_id().to_vec();
        let stored_group = StoredGroup::new(
            group_id.clone(),
            now_ns(),
            membership_state,
            inbox_id.clone(),
        );

        stored_group.store(&provider.conn())?;
        Ok(Self::new(
            context.clone(),
            group_id,
            stored_group.created_at_ns,
        ))
    }

    // Create a group from a decrypted and decoded welcome message
    // If the group already exists in the store, overwrite the MLS state and do not update the group entry
    fn create_from_welcome(
        context: Arc<XmtpMlsLocalContext>,
        provider: &XmtpOpenMlsProvider,
        welcome: MlsWelcome,
        added_by_address: String, // TODO: This should be Inbox ID.
    ) -> Result<Self, GroupError> {
        let mls_welcome =
            StagedWelcome::new_from_welcome(provider, &build_group_join_config(), welcome, None)?;

        let mut mls_group = mls_welcome.into_group(provider)?;
        mls_group.save(provider.key_store())?;
        let group_id = mls_group.group_id().to_vec();
        let metadata = extract_group_metadata(&mls_group)?;
        let group_type = metadata.conversation_type;

        let to_store = match group_type {
            ConversationType::Group | ConversationType::Dm => StoredGroup::new(
                group_id.clone(),
                now_ns(),
                GroupMembershipState::Pending,
                added_by_address.clone(),
            ),
            ConversationType::Sync => StoredGroup::new_sync_group(
                group_id.clone(),
                now_ns(),
                GroupMembershipState::Allowed,
            ),
        };

        let stored_group = provider.conn().insert_or_ignore_group(to_store)?;

        Ok(Self::new(
            context,
            stored_group.id,
            stored_group.created_at_ns,
        ))
    }

    // Decrypt a welcome message using HPKE and then create and save a group from the stored message
    pub fn create_from_encrypted_welcome(
        context: Arc<XmtpMlsLocalContext>,
        provider: &XmtpOpenMlsProvider,
        hpke_public_key: &[u8],
        encrypted_welcome_bytes: Vec<u8>,
    ) -> Result<Self, GroupError> {
        let welcome_bytes = decrypt_welcome(provider, hpke_public_key, &encrypted_welcome_bytes)?;

        let welcome = deserialize_welcome(&welcome_bytes)?;

        let join_config = build_group_join_config();
        let staged_welcome =
            StagedWelcome::new_from_welcome(provider, &join_config, welcome.clone(), None)?;

        let added_by_node = staged_welcome.welcome_sender()?;

        let added_by_credential = BasicCredential::try_from(added_by_node.credential())?;
        let pub_key_bytes = added_by_node.signature_key().as_slice();
        let account_address =
            Identity::get_validated_account_address(added_by_credential.identity(), pub_key_bytes)?;

        Self::create_from_welcome(context, provider, welcome, account_address)
    }

    pub(crate) fn create_and_insert_sync_group(
        context: Arc<XmtpMlsLocalContext>,
    ) -> Result<MlsGroup, GroupError> {
        let conn = context.store.conn()?;
        let provider = XmtpOpenMlsProvider::new(conn);
        let protected_metadata =
            build_protected_metadata_extension(&context.identity, Purpose::Sync)?;
        let mutable_metadata = build_mutable_metadata_extension_default(&context.identity)?;
        let group_membership = build_starting_group_membership_extension(
            context.inbox_id(),
            context.inbox_latest_sequence_id(),
        );
        let mutable_permissions =
            build_mutable_permissions_extension(PreconfiguredPolicies::default().to_policy_set())?;
        let group_config = build_group_config(
            protected_metadata,
            mutable_metadata,
            group_membership,
            mutable_permissions,
        )?;
        let mut mls_group = OpenMlsGroup::new(
            &provider,
            &context.identity.installation_keys,
            &group_config,
            CredentialWithKey {
                credential: context.identity.credential(),
                signature_key: context.identity.installation_keys.to_public_vec().into(),
            },
        )?;
        mls_group.save(provider.key_store())?;

        let group_id = mls_group.group_id().to_vec();
        let stored_group =
            StoredGroup::new_sync_group(group_id.clone(), now_ns(), GroupMembershipState::Allowed);

        stored_group.store(&provider.conn())?;
        Ok(Self::new(
            context.clone(),
            stored_group.id,
            stored_group.created_at_ns,
        ))
    }

    pub async fn send_message<ApiClient>(
        &self,
        message: &[u8],
        client: &Client<ApiClient>,
    ) -> Result<Vec<u8>, GroupError>
    where
        ApiClient: XmtpApi,
    {
        let conn = self.context.store.conn()?;

        let update_interval = Some(5_000_000); // 5 seconds in nanoseconds
        self.maybe_update_installations(conn.clone(), update_interval, client)
            .await?;

        let now = now_ns();
        let plain_envelope = Self::into_envelope(message, &now.to_string());
        let mut encoded_envelope = vec![];
        plain_envelope
            .encode(&mut encoded_envelope)
            .map_err(GroupError::EncodeError)?;

        let intent_data: Vec<u8> = SendMessageIntentData::new(encoded_envelope).into();
        let intent =
            NewGroupIntent::new(IntentKind::SendMessage, self.group_id.clone(), intent_data);
        intent.store(&conn)?;

        // store this unpublished message locally before sending
        let message_id = calculate_message_id(&self.group_id, message, &now.to_string());
        let group_message = StoredGroupMessage {
            id: message_id.clone(),
            group_id: self.group_id.clone(),
            decrypted_message_bytes: message.to_vec(),
            sent_at_ns: now,
            kind: GroupMessageKind::Application,
            sender_installation_id: self.context.installation_public_key(),
            sender_inbox_id: self.context.inbox_id(),
            delivery_status: DeliveryStatus::Unpublished,
        };
        group_message.store(&conn)?;

        // Skipping a full sync here and instead just firing and forgetting
        if let Err(err) = self.publish_intents(conn, client).await {
            println!("error publishing intents: {:?}", err);
        }
        Ok(message_id)
    }

    fn into_envelope(encoded_msg: &[u8], idempotency_key: &str) -> PlaintextEnvelope {
        PlaintextEnvelope {
            content: Some(Content::V1(V1 {
                content: encoded_msg.to_vec(),
                idempotency_key: idempotency_key.into(),
            })),
        }
    }

    // Query the database for stored messages. Optionally filtered by time, kind, delivery_status
    // and limit
    pub fn find_messages(
        &self,
        kind: Option<GroupMessageKind>,
        sent_before_ns: Option<i64>,
        sent_after_ns: Option<i64>,
        delivery_status: Option<DeliveryStatus>,
        limit: Option<i64>,
    ) -> Result<Vec<StoredGroupMessage>, GroupError> {
        let conn = self.context.store.conn()?;
        let messages = conn.get_group_messages(
            &self.group_id,
            sent_after_ns,
            sent_before_ns,
            kind,
            delivery_status,
            limit,
        )?;

        Ok(messages)
    }

    pub async fn add_members<ApiClient>(
        &self,
        account_addresses_to_add: Vec<String>,
        client: &Client<ApiClient>,
    ) -> Result<(), GroupError>
    where
        ApiClient: XmtpApi,
    {
        let account_addresses = sanitize_evm_addresses(account_addresses_to_add)?;
        // get current number of users in group
        let member_count = self.members()?.len();
        if member_count + account_addresses.len() > MAX_GROUP_SIZE as usize {
            return Err(GroupError::UserLimitExceeded);
        }

        let conn = self.context.store.conn()?;
        let intent_data: Vec<u8> =
            AddMembersIntentData::new(account_addresses.into()).try_into()?;
        let intent = conn.insert_group_intent(NewGroupIntent::new(
            IntentKind::AddMembers,
            self.group_id.clone(),
            intent_data,
        ))?;

        self.sync_until_intent_resolved(conn, intent.id, client)
            .await
    }

    pub async fn add_members_by_installation_id<ApiClient>(
        &self,
        installation_ids: Vec<Vec<u8>>,
        client: &Client<ApiClient>,
    ) -> Result<(), GroupError>
    where
        ApiClient: XmtpApi,
    {
        validate_ed25519_keys(&installation_ids)?;
        let conn = self.context.store.conn()?;
        let intent_data: Vec<u8> = AddMembersIntentData::new(installation_ids.into()).try_into()?;
        let intent = conn.insert_group_intent(NewGroupIntent::new(
            IntentKind::AddMembers,
            self.group_id.clone(),
            intent_data,
        ))?;

        self.sync_until_intent_resolved(conn, intent.id, client)
            .await
    }

    pub async fn remove_members<ApiClient>(
        &self,
        account_addresses_to_remove: Vec<String>,
        client: &Client<ApiClient>,
    ) -> Result<(), GroupError>
    where
        ApiClient: XmtpApi,
    {
        let account_addresses = sanitize_evm_addresses(account_addresses_to_remove)?;
        let conn = self.context.store.conn()?;
        let intent_data: Vec<u8> = RemoveMembersIntentData::new(account_addresses.into()).into();
        let intent = conn.insert_group_intent(NewGroupIntent::new(
            IntentKind::RemoveMembers,
            self.group_id.clone(),
            intent_data,
        ))?;

        self.sync_until_intent_resolved(conn, intent.id, client)
            .await
    }

    pub async fn update_group_name<ApiClient>(
        &self,
        group_name: String,
        client: &Client<ApiClient>,
    ) -> Result<(), GroupError>
    where
        ApiClient: XmtpApi,
    {
        let conn = self.context.store.conn()?;
        let intent_data: Vec<u8> =
            UpdateMetadataIntentData::new_update_group_name(group_name).into();
        let intent = conn.insert_group_intent(NewGroupIntent::new(
            IntentKind::MetadataUpdate,
            self.group_id.clone(),
            intent_data,
        ))?;

        self.sync_until_intent_resolved(conn, intent.id, client)
            .await
    }

    // Query the database for stored messages. Optionally filtered by time, kind, delivery_status
    // and limit
    pub fn group_name(&self) -> Result<String, GroupError> {
        let mutable_metadata = self.mutable_metadata()?;
        match mutable_metadata
            .attributes
            .get(&MetadataField::GroupName.to_string())
        {
            Some(group_name) => Ok(group_name.clone()),
            None => Err(GroupError::GroupMutableMetadata(
                GroupMutableMetadataError::MissingExtension,
            )),
        }
    }

    // TODO: This should be `added_by_inbox_id`
    // Find the wallet address of the group member who added the member to the group
    pub fn added_by_address(&self) -> Result<String, GroupError> {
        let conn = self.context.store.conn()?;
        conn.find_group(self.group_id.clone())
            .map_err(GroupError::from)
            .and_then(|fetch_result| {
                fetch_result
                    .map(|group| group.added_by_inbox_id.clone())
                    .ok_or_else(|| GroupError::GroupNotFound)
            })
    }

    // Used in tests
    #[allow(dead_code)]
    pub(crate) async fn remove_members_by_installation_id<ApiClient>(
        &self,
        installation_ids: Vec<Vec<u8>>,
        client: &Client<ApiClient>,
    ) -> Result<(), GroupError>
    where
        ApiClient: XmtpApi,
    {
        validate_ed25519_keys(&installation_ids)?;
        let conn = self.context.store.conn()?;
        let intent_data: Vec<u8> = RemoveMembersIntentData::new(installation_ids.into()).into();
        let intent = conn.insert_group_intent(NewGroupIntent::new(
            IntentKind::RemoveMembers,
            self.group_id.clone(),
            intent_data,
        ))?;

        self.sync_until_intent_resolved(conn, intent.id, client)
            .await
    }

    // Update this installation's leaf key in the group by creating a key update commit
    pub async fn key_update<ApiClient>(&self, client: &Client<ApiClient>) -> Result<(), GroupError>
    where
        ApiClient: XmtpApi,
    {
        let conn = self.context.store.conn()?;
        let intent = NewGroupIntent::new(IntentKind::KeyUpdate, self.group_id.clone(), vec![]);
        intent.store(&conn)?;

        self.sync_with_conn(conn, client).await
    }

    pub fn is_active(&self) -> Result<bool, GroupError> {
        let conn = self.context.store.conn()?;
        let provider = XmtpOpenMlsProvider::new(conn);
        let mls_group = self.load_mls_group(&provider)?;

        Ok(mls_group.is_active())
    }

    pub fn metadata(&self) -> Result<GroupMetadata, GroupError> {
        let conn = self.context.store.conn()?;
        let provider = XmtpOpenMlsProvider::new(conn);
        let mls_group = self.load_mls_group(&provider)?;

        Ok(extract_group_metadata(&mls_group)?)
    }

    pub fn mutable_metadata(&self) -> Result<GroupMutableMetadata, GroupError> {
        let conn = self.context.store.conn()?;
        let provider = XmtpOpenMlsProvider::new(conn);
        let mls_group = &self.load_mls_group(&provider)?;

        Ok(mls_group.try_into()?)
    }

    pub fn permissions(&self) -> Result<GroupMutablePermissions, GroupError> {
        let conn = self.context.store.conn()?;
        let provider = XmtpOpenMlsProvider::new(conn);
        let mls_group = self.load_mls_group(&provider)?;

        Ok(extract_group_permissions(&mls_group)?)
    }
}

fn extract_message_v1(message: GroupMessage) -> Result<GroupMessageV1, MessageProcessingError> {
    match message.version {
        Some(GroupMessageVersion::V1(value)) => Ok(value),
        _ => Err(MessageProcessingError::InvalidPayload),
    }
}

pub fn extract_group_id(message: &GroupMessage) -> Result<Vec<u8>, MessageProcessingError> {
    match &message.version {
        Some(GroupMessageVersion::V1(value)) => Ok(value.group_id.clone()),
        _ => Err(MessageProcessingError::InvalidPayload),
    }
}

fn validate_ed25519_keys(keys: &[Vec<u8>]) -> Result<(), GroupError> {
    let mut invalid = keys
        .iter()
        .filter(|a| !is_valid_ed25519_public_key(a))
        .peekable();

    if invalid.peek().is_some() {
        return Err(GroupError::InvalidPublicKeys(
            invalid.map(Clone::clone).collect::<Vec<_>>(),
        ));
    }

    Ok(())
}

fn build_protected_metadata_extension(
    identity: &Identity,
    group_purpose: Purpose,
) -> Result<Extension, GroupError> {
    let group_type = match group_purpose {
        Purpose::Conversation => ConversationType::Group,
        Purpose::Sync => ConversationType::Sync,
    };
    let metadata = GroupMetadata::new(
        group_type,
        identity.get_inbox_id().clone(),
        // TODO: Remove me
        "inbox_id".to_string(),
    );
    let protected_metadata = Metadata::new(metadata.try_into()?);

    Ok(Extension::ImmutableMetadata(protected_metadata))
}

fn build_mutable_permissions_extension(policies: PolicySet) -> Result<Extension, GroupError> {
    let permissions: Vec<u8> = GroupMutablePermissions::new(policies).try_into()?;
    let unknown_gc_extension = UnknownExtension(permissions);

    Ok(Extension::Unknown(
        GROUP_PERMISSIONS_EXTENSION_ID,
        unknown_gc_extension,
    ))
}

pub fn build_mutable_metadata_extension_default(
    identity: &Identity,
) -> Result<Extension, GroupError> {
    let mutable_metadata: Vec<u8> =
        GroupMutableMetadata::new_default(identity.account_address.clone()).try_into()?;
    let unknown_gc_extension = UnknownExtension(mutable_metadata);

    Ok(Extension::Unknown(
        MUTABLE_METADATA_EXTENSION_ID,
        unknown_gc_extension,
    ))
}

pub fn build_mutable_metadata_extensions(
    identity: &Identity,
    group: &OpenMlsGroup,
    field_name: String,
    field_value: String,
) -> Result<Extensions, GroupError> {
    let existing_metadata: GroupMutableMetadata = group.try_into()?;
    let mut attributes = existing_metadata.attributes.clone();
    attributes.insert(field_name, field_value);
    let new_mutable_metadata: Vec<u8> = GroupMutableMetadata::new(
        attributes,
        vec![identity.account_address.clone()],
        vec![identity.account_address.clone()],
    )
    .try_into()?;
    let unknown_gc_extension = UnknownExtension(new_mutable_metadata);
    let extension = Extension::Unknown(MUTABLE_METADATA_EXTENSION_ID, unknown_gc_extension);
    let mut extensions = group.extensions().clone();
    extensions.add_or_replace(extension);
    Ok(extensions)
}

pub fn build_starting_group_membership_extension(inbox_id: String, sequence_id: u64) -> Extension {
    let mut group_membership = GroupMembership::new();
    group_membership.add(inbox_id, sequence_id);
    let unknown_gc_extension = UnknownExtension(group_membership.into());

    Extension::Unknown(GROUP_MEMBERSHIP_EXTENSION_ID, unknown_gc_extension)
}

fn build_group_config(
    protected_metadata_extension: Extension,
    mutable_metadata_extension: Extension,
    group_membership_extension: Extension,
    mutable_permission_extension: Extension,
) -> Result<MlsGroupCreateConfig, GroupError> {
    let required_extension_types = &[
        ExtensionType::Unknown(GROUP_MEMBERSHIP_EXTENSION_ID),
        ExtensionType::Unknown(MUTABLE_METADATA_EXTENSION_ID),
        ExtensionType::Unknown(GROUP_PERMISSIONS_EXTENSION_ID),
        ExtensionType::ImmutableMetadata,
        ExtensionType::LastResort,
        ExtensionType::ApplicationId,
    ];

    let required_proposal_types = &[ProposalType::GroupContextExtensions];

    let capabilities = Capabilities::new(
        None,
        None,
        Some(required_extension_types),
        Some(required_proposal_types),
        None,
    );
    let credentials = &[CredentialType::Basic];

    let required_capabilities =
        Extension::RequiredCapabilities(RequiredCapabilitiesExtension::new(
            required_extension_types,
            required_proposal_types,
            credentials,
        ));

    let extensions = Extensions::from_vec(vec![
        protected_metadata_extension,
        mutable_metadata_extension,
        group_membership_extension,
        mutable_permission_extension,
        required_capabilities,
    ])?;

    Ok(MlsGroupCreateConfig::builder()
        .with_group_context_extensions(extensions)?
        .capabilities(capabilities)
        .crypto_config(CryptoConfig::with_default_version(CIPHERSUITE))
        .wire_format_policy(WireFormatPolicy::default())
        .max_past_epochs(3) // Trying with 3 max past epochs for now
        .use_ratchet_tree_extension(true)
        .build())
}

fn build_group_join_config() -> MlsGroupJoinConfig {
    MlsGroupJoinConfig::builder()
        .wire_format_policy(WireFormatPolicy::default())
        .max_past_epochs(3) // Trying with 3 max past epochs for now
        .use_ratchet_tree_extension(true)
        .build()
}

#[cfg(test)]
mod tests {
    use openmls::prelude::Member;
    use prost::Message;
    use xmtp_cryptography::utils::generate_local_wallet;
    use xmtp_proto::xmtp::mls::message_contents::EncodedContent;

    use crate::{
        builder::ClientBuilder,
        codecs::{membership_change::GroupMembershipChangeCodec, ContentCodec},
        groups::{group_mutable_metadata::MetadataField, PreconfiguredPolicies},
        storage::{
            group_intent::IntentState,
            group_message::{GroupMessageKind, StoredGroupMessage},
        },
        Client, InboxOwner, XmtpApi,
    };

    use super::MlsGroup;

    async fn receive_group_invite<ApiClient>(client: &Client<ApiClient>) -> MlsGroup
    where
        ApiClient: XmtpApi,
    {
        client.sync_welcomes().await.unwrap();
        let mut groups = client.find_groups(None, None, None, None).unwrap();

        groups.remove(0)
    }

    async fn get_latest_message<ApiClient>(
        group: &MlsGroup,
        client: &Client<ApiClient>,
    ) -> StoredGroupMessage
    where
        ApiClient: XmtpApi,
    {
        group.sync(client).await.unwrap();
        let mut messages = group.find_messages(None, None, None, None, None).unwrap();

        messages.pop().unwrap()
    }

    #[tokio::test]
    #[ignore]
    async fn test_send_message() {
        let wallet = generate_local_wallet();
        let client = ClientBuilder::new_test_client(&wallet).await;
        let group = client.create_group(None).expect("create group");
        group
            .send_message(b"hello", &client)
            .await
            .expect("send message");

        let messages = client
            .api_client
            .query_group_messages(group.group_id, None)
            .await
            .expect("read topic");

        assert_eq!(messages.len(), 1)
    }

    #[tokio::test]
    #[ignore]
    async fn test_receive_self_message() {
        let wallet = generate_local_wallet();
        let client = ClientBuilder::new_test_client(&wallet).await;
        let group = client.create_group(None).expect("create group");
        let msg = b"hello";
        group
            .send_message(msg, &client)
            .await
            .expect("send message");

        group
            .receive(&client.store().conn().unwrap(), &client)
            .await
            .unwrap();
        // Check for messages
        // println!("HERE: {:#?}", messages);
        let messages = group.find_messages(None, None, None, None, None).unwrap();
        assert_eq!(messages.len(), 1);
        assert_eq!(messages.first().unwrap().decrypted_message_bytes, msg);
    }

    // Amal and Bola will both try and add Charlie from the same epoch.
    // The group should resolve to a consistent state
    #[tokio::test]
    #[ignore]
    async fn test_add_member_conflict() {
        let amal = ClientBuilder::new_test_client(&generate_local_wallet()).await;
        let bola = ClientBuilder::new_test_client(&generate_local_wallet()).await;
        let charlie = ClientBuilder::new_test_client(&generate_local_wallet()).await;

        let amal_group = amal.create_group(None).unwrap();
        // Add bola
        amal_group
            .add_members_by_installation_id(vec![bola.installation_public_key()], &amal)
            .await
            .unwrap();

        // Get bola's version of the same group
        let bola_groups = bola.sync_welcomes().await.unwrap();
        let bola_group = bola_groups.first().unwrap();

        // Have amal and bola both invite charlie.
        amal_group
            .add_members_by_installation_id(vec![charlie.installation_public_key()], &amal)
            .await
            .expect("failed to add charlie");
        bola_group
            .add_members_by_installation_id(vec![charlie.installation_public_key()], &bola)
            .await
            .expect_err("expected err");

        amal_group
            .receive(&amal.store().conn().unwrap(), &amal)
            .await
            .expect_err("expected error");

        // Check Amal's MLS group state.
        let amal_db = amal.context.store.conn().unwrap();
        let amal_mls_group = amal_group
            .load_mls_group(&amal.mls_provider(amal_db.clone()))
            .unwrap();
        let amal_members: Vec<Member> = amal_mls_group.members().collect();
        assert_eq!(amal_members.len(), 3);

        // Check Bola's MLS group state.
        let bola_db = bola.context.store.conn().unwrap();
        let bola_mls_group = bola_group
            .load_mls_group(&bola.mls_provider(bola_db.clone()))
            .unwrap();
        let bola_members: Vec<Member> = bola_mls_group.members().collect();
        assert_eq!(bola_members.len(), 3);

        let amal_uncommitted_intents = amal_db
            .find_group_intents(
                amal_group.group_id.clone(),
                Some(vec![IntentState::ToPublish, IntentState::Published]),
                None,
            )
            .unwrap();
        assert_eq!(amal_uncommitted_intents.len(), 0);

        let bola_uncommitted_intents = bola_db
            .find_group_intents(
                bola_group.group_id.clone(),
                Some(vec![IntentState::ToPublish, IntentState::Published]),
                None,
            )
            .unwrap();
        // Bola should have one uncommitted intent for the failed attempt at adding Charlie, who is already in the group
        assert_eq!(bola_uncommitted_intents.len(), 1);
    }

    #[tokio::test]
    #[ignore]
    async fn test_add_installation() {
        let client = ClientBuilder::new_test_client(&generate_local_wallet()).await;
        let client_2 = ClientBuilder::new_test_client(&generate_local_wallet()).await;
        let group = client.create_group(None).expect("create group");

        group
            .add_members_by_installation_id(vec![client_2.installation_public_key()], &client)
            .await
            .unwrap();

        let group_id = group.group_id;

        let messages = client
            .api_client
            .query_group_messages(group_id, None)
            .await
            .unwrap();

        assert_eq!(messages.len(), 1);
    }

    #[tokio::test]
    async fn test_add_invalid_member() {
        let client = ClientBuilder::new_test_client(&generate_local_wallet()).await;
        let group = client.create_group(None).expect("create group");

        let result = group
            .add_members_by_installation_id(vec![b"1234".to_vec()], &client)
            .await;

        assert!(result.is_err());
    }

    #[tokio::test]
    #[ignore]
    async fn test_add_unregistered_member() {
        let amal = ClientBuilder::new_test_client(&generate_local_wallet()).await;
        let unconnected_wallet_address = generate_local_wallet().get_address();
        let group = amal.create_group(None).unwrap();
        let result = group
            .add_members(vec![unconnected_wallet_address], &amal)
            .await;

        assert!(result.is_err());
    }

    #[tokio::test]
    #[ignore]
    async fn test_remove_installation() {
        let client_1 = ClientBuilder::new_test_client(&generate_local_wallet()).await;
        // Add another client onto the network
        let client_2 = ClientBuilder::new_test_client(&generate_local_wallet()).await;

        let group = client_1.create_group(None).expect("create group");
        group
            .add_members_by_installation_id(vec![client_2.installation_public_key()], &client_1)
            .await
            .expect("group create failure");

        let messages_with_add = group.find_messages(None, None, None, None, None).unwrap();
        assert_eq!(messages_with_add.len(), 1);

        // Try and add another member without merging the pending commit
        group
            .remove_members_by_installation_id(vec![client_2.installation_public_key()], &client_1)
            .await
            .expect("group create failure");

        let messages_with_remove = group.find_messages(None, None, None, None, None).unwrap();
        assert_eq!(messages_with_remove.len(), 2);

        // We are expecting 1 message on the group topic, not 2, because the second one should have
        // failed
        let group_id = group.group_id;
        let messages = client_1
            .api_client
            .query_group_messages(group_id, None)
            .await
            .expect("read topic");

        assert_eq!(messages.len(), 2);
    }

    #[tokio::test]
    #[ignore]
    async fn test_key_update() {
        let client = ClientBuilder::new_test_client(&generate_local_wallet()).await;
        let bola_client = ClientBuilder::new_test_client(&generate_local_wallet()).await;

        let group = client.create_group(None).expect("create group");
        group
            // TODO: Make work with either account address or inbox_id
            .add_members(vec![bola_client.inbox_id()], &client)
            .await
            .unwrap();

        group.key_update(&client).await.unwrap();

        let messages = client
            .api_client
            .query_group_messages(group.group_id.clone(), None)
            .await
            .unwrap();
        assert_eq!(messages.len(), 2);

        let conn = &client.context.store.conn().unwrap();
        let provider = super::XmtpOpenMlsProvider::new(conn.clone());
        let mls_group = group.load_mls_group(&provider).unwrap();
        let pending_commit = mls_group.pending_commit();
        assert!(pending_commit.is_none());

        group
            .send_message(b"hello", &client)
            .await
            .expect("send message");

        bola_client.sync_welcomes().await.unwrap();
        let bola_groups = bola_client.find_groups(None, None, None, None).unwrap();
        let bola_group = bola_groups.first().unwrap();
        bola_group.sync(&bola_client).await.unwrap();
        let bola_messages = bola_group
            .find_messages(None, None, None, None, None)
            .unwrap();
        assert_eq!(bola_messages.len(), 1);
    }

    #[tokio::test]
    #[ignore]
    async fn test_post_commit() {
        let client = ClientBuilder::new_test_client(&generate_local_wallet()).await;
        let client_2 = ClientBuilder::new_test_client(&generate_local_wallet()).await;
        let group = client.create_group(None).expect("create group");

        group
            .add_members_by_installation_id(vec![client_2.installation_public_key()], &client)
            .await
            .unwrap();

        // Check if the welcome was actually sent
        let welcome_messages = client
            .api_client
            .query_welcome_messages(client_2.installation_public_key(), None)
            .await
            .unwrap();

        assert_eq!(welcome_messages.len(), 1);
    }

    #[tokio::test]
    #[ignore]
    async fn test_remove_by_account_address() {
        let amal = ClientBuilder::new_test_client(&generate_local_wallet()).await;
        let bola = ClientBuilder::new_test_client(&generate_local_wallet()).await;
        let charlie = ClientBuilder::new_test_client(&generate_local_wallet()).await;

        let group = amal.create_group(None).unwrap();
        group
            .add_members(
                vec![bola.account_address(), charlie.account_address()],
                &amal,
            )
            .await
            .unwrap();
        assert_eq!(group.members().unwrap().len(), 3);
        let messages = group.find_messages(None, None, None, None, None).unwrap();
        assert_eq!(messages.len(), 1);
        assert_eq!(messages[0].kind, GroupMessageKind::MembershipChange);
        let encoded_content =
            EncodedContent::decode(messages[0].decrypted_message_bytes.as_slice()).unwrap();
        let members_changed_codec = GroupMembershipChangeCodec::decode(encoded_content).unwrap();
        assert_eq!(members_changed_codec.members_added.len(), 2);
        assert_eq!(members_changed_codec.members_removed.len(), 0);
        assert_eq!(members_changed_codec.installations_added.len(), 0);
        assert_eq!(members_changed_codec.installations_removed.len(), 0);

        group
            .remove_members(vec![bola.account_address()], &amal)
            .await
            .unwrap();
        assert_eq!(group.members().unwrap().len(), 2);
        let messages = group.find_messages(None, None, None, None, None).unwrap();
        assert_eq!(messages.len(), 2);
        assert_eq!(messages[1].kind, GroupMessageKind::MembershipChange);
        let encoded_content =
            EncodedContent::decode(messages[1].decrypted_message_bytes.as_slice()).unwrap();
        let members_changed_codec = GroupMembershipChangeCodec::decode(encoded_content).unwrap();
        assert_eq!(members_changed_codec.members_added.len(), 0);
        assert_eq!(members_changed_codec.members_removed.len(), 1);
        assert_eq!(members_changed_codec.installations_added.len(), 0);
        assert_eq!(members_changed_codec.installations_removed.len(), 0);

        let bola_group = receive_group_invite(&bola).await;
        bola_group.sync(&bola).await.unwrap();
        assert!(!bola_group.is_active().unwrap())
    }

    #[tokio::test]
    #[ignore]
    async fn test_get_missing_members() {
        // Setup for test
        let amal_wallet = generate_local_wallet();
        let amal = ClientBuilder::new_test_client(&amal_wallet).await;
        let bola = ClientBuilder::new_test_client(&generate_local_wallet()).await;

        let group = amal.create_group(None).unwrap();
        group
            .add_members(vec![bola.account_address()], &amal)
            .await
            .unwrap();
        assert_eq!(group.members().unwrap().len(), 2);

        let conn = &amal.context.store.conn().unwrap();
        let provider = super::XmtpOpenMlsProvider::new(conn.clone());
        // Finished with setup

        let (noone_to_add, _placeholder) =
            group.get_missing_members(&provider, &amal).await.unwrap();
        assert_eq!(noone_to_add.len(), 0);
        assert_eq!(_placeholder.len(), 0);

        // Add a second installation for amal using the same wallet
        let _amal_2nd = ClientBuilder::new_test_client(&amal_wallet).await;

        // Here we should find a new installation
        let (missing_members, _placeholder) =
            group.get_missing_members(&provider, &amal).await.unwrap();
        assert_eq!(missing_members.len(), 1);
        assert_eq!(_placeholder.len(), 0);

        let _result = group
            .add_members_by_installation_id(missing_members, &amal)
            .await;

        // After we added the new installation the list should again be empty
        let (missing_members, _placeholder) =
            group.get_missing_members(&provider, &amal).await.unwrap();
        assert_eq!(missing_members.len(), 0);
        assert_eq!(_placeholder.len(), 0);
    }

    #[tokio::test]
    #[ignore]
    async fn test_add_missing_installations() {
        // Setup for test
        let amal_wallet = generate_local_wallet();
        let amal = ClientBuilder::new_test_client(&amal_wallet).await;
        let bola = ClientBuilder::new_test_client(&generate_local_wallet()).await;

        let group = amal.create_group(None).unwrap();
        group
            .add_members(vec![bola.account_address()], &amal)
            .await
            .unwrap();
        assert_eq!(group.members().unwrap().len(), 2);

        let conn = &amal.context.store.conn().unwrap();
        let provider = super::XmtpOpenMlsProvider::new(conn.clone());
        // Finished with setup

        // add a second installation for amal using the same wallet
        let _amal_2nd = ClientBuilder::new_test_client(&amal_wallet).await;

        // test if adding the new installation(s) worked
        let new_installations_were_added = group.add_missing_installations(provider, &amal).await;
        assert!(new_installations_were_added.is_ok());
    }

    #[tokio::test]
    #[ignore]
    async fn test_self_resolve_epoch_mismatch() {
        let amal = ClientBuilder::new_test_client(&generate_local_wallet()).await;
        let bola = ClientBuilder::new_test_client(&generate_local_wallet()).await;
        let charlie = ClientBuilder::new_test_client(&generate_local_wallet()).await;
        let dave = ClientBuilder::new_test_client(&generate_local_wallet()).await;
        let amal_group = amal.create_group(None).unwrap();
        // Add bola to the group
        amal_group
            .add_members(vec![bola.account_address()], &amal)
            .await
            .unwrap();

        let bola_group = receive_group_invite(&bola).await;
        bola_group.sync(&bola).await.unwrap();
        // Both Amal and Bola are up to date on the group state. Now each of them want to add someone else
        amal_group
            .add_members(vec![charlie.account_address()], &amal)
            .await
            .unwrap();

        bola_group
            .add_members(vec![dave.account_address()], &bola)
            .await
            .unwrap();

        // Send a message to the group, now that everyone is invited
        amal_group.sync(&amal).await.unwrap();
        amal_group.send_message(b"hello", &amal).await.unwrap();

        let charlie_group = receive_group_invite(&charlie).await;
        let dave_group = receive_group_invite(&dave).await;

        let (amal_latest_message, bola_latest_message, charlie_latest_message, dave_latest_message) = tokio::join!(
            get_latest_message(&amal_group, &amal),
            get_latest_message(&bola_group, &bola),
            get_latest_message(&charlie_group, &charlie),
            get_latest_message(&dave_group, &dave)
        );

        let expected_latest_message = b"hello".to_vec();
        assert!(expected_latest_message.eq(&amal_latest_message.decrypted_message_bytes));
        assert!(expected_latest_message.eq(&bola_latest_message.decrypted_message_bytes));
        assert!(expected_latest_message.eq(&charlie_latest_message.decrypted_message_bytes));
        assert!(expected_latest_message.eq(&dave_latest_message.decrypted_message_bytes));
    }

    #[tokio::test]
    #[ignore]
    async fn test_group_permissions() {
        let amal = ClientBuilder::new_test_client(&generate_local_wallet()).await;
        let bola = ClientBuilder::new_test_client(&generate_local_wallet()).await;
        let charlie = ClientBuilder::new_test_client(&generate_local_wallet()).await;

        let amal_group = amal
            .create_group(Some(PreconfiguredPolicies::AdminsOnly))
            .unwrap();
        // Add bola to the group
        amal_group
            .add_members(vec![bola.account_address()], &amal)
            .await
            .unwrap();

        let bola_group = receive_group_invite(&bola).await;
        bola_group.sync(&bola).await.unwrap();
        assert!(bola_group
            .add_members(vec![charlie.account_address()], &bola)
            .await
            .is_err(),);
    }

    #[tokio::test]
    #[ignore]
    async fn test_max_limit_add() {
        let amal = ClientBuilder::new_test_client(&generate_local_wallet()).await;
        let amal_group = amal
            .create_group(Some(PreconfiguredPolicies::AdminsOnly))
            .unwrap();
        let mut clients = Vec::new();
        for _ in 0..249 {
            let client: Client<_> = ClientBuilder::new_test_client(&generate_local_wallet()).await;
            clients.push(client.inbox_id());
        }
        amal_group.add_members(clients, &amal).await.unwrap();
        let bola = ClientBuilder::new_test_client(&generate_local_wallet()).await;
        assert!(amal_group
            .add_members(vec![bola.account_address()], &amal)
            .await
            .is_err(),);
    }

    #[tokio::test]
    #[ignore]
    async fn test_group_mutable_data() {
        let amal = ClientBuilder::new_test_client(&generate_local_wallet()).await;
        let bola = ClientBuilder::new_test_client(&generate_local_wallet()).await;

        // Create a group and verify it has the default group name
        let policies = Some(PreconfiguredPolicies::AdminsOnly);
        let amal_group: MlsGroup = amal.create_group(policies).unwrap();
        amal_group.sync(&amal).await.unwrap();

        let group_mutable_metadata = amal_group.mutable_metadata().unwrap();
        assert!(group_mutable_metadata.attributes.len().eq(&2));
        assert!(group_mutable_metadata
            .attributes
            .get(&MetadataField::GroupName.to_string())
            .unwrap()
            .eq("New Group"));

        // Add bola to the group
        amal_group
            .add_members(vec![bola.account_address()], &amal)
            .await
            .unwrap();
        bola.sync_welcomes().await.unwrap();
        let bola_groups = bola.find_groups(None, None, None, None).unwrap();
        assert_eq!(bola_groups.len(), 1);
        let bola_group = bola_groups.first().unwrap();
        bola_group.sync(&bola).await.unwrap();
        let group_mutable_metadata = bola_group.mutable_metadata().unwrap();
        assert!(group_mutable_metadata
            .attributes
            .get(&MetadataField::GroupName.to_string())
            .unwrap()
            .eq("New Group"));

        // Update group name
        amal_group
            .update_group_name("New Group Name 1".to_string(), &amal)
            .await
            .unwrap();

        // Verify amal group sees update
        amal_group.sync(&amal).await.unwrap();
        let binding = amal_group.mutable_metadata().expect("msg");
        let amal_group_name: &String = binding
            .attributes
            .get(&MetadataField::GroupName.to_string())
            .unwrap();
        assert_eq!(amal_group_name, "New Group Name 1");

        // Verify bola group sees update
        bola_group.sync(&bola).await.unwrap();
        let binding = bola_group.mutable_metadata().expect("msg");
        let bola_group_name: &String = binding
            .attributes
            .get(&MetadataField::GroupName.to_string())
            .unwrap();
        assert_eq!(bola_group_name, "New Group Name 1");

        // Verify that bola can not update the group name since they are not the creator
        bola_group
            .update_group_name("New Group Name 2".to_string(), &bola)
            .await
            .expect_err("expected err");

        // Verify bola group does not see an update
        bola_group.sync(&bola).await.unwrap();
        let binding = bola_group.mutable_metadata().expect("msg");
        let bola_group_name: &String = binding
            .attributes
            .get(&MetadataField::GroupName.to_string())
            .unwrap();
        assert_eq!(bola_group_name, "New Group Name 1");
    }

    #[tokio::test]
    #[ignore]
    async fn test_group_mutable_data_group_permissions() {
        let amal = ClientBuilder::new_test_client(&generate_local_wallet()).await;
        let bola = ClientBuilder::new_test_client(&generate_local_wallet()).await;

        // Create a group and verify it has the default group name
        let policies = Some(PreconfiguredPolicies::AllMembers);
        let amal_group: MlsGroup = amal.create_group(policies).unwrap();
        amal_group.sync(&amal).await.unwrap();

        let group_mutable_metadata = amal_group.mutable_metadata().unwrap();
        assert!(group_mutable_metadata
            .attributes
            .get(&MetadataField::GroupName.to_string())
            .unwrap()
            .eq("New Group"));

        // Add bola to the group
        amal_group
            .add_members(vec![bola.account_address()], &amal)
            .await
            .unwrap();
        bola.sync_welcomes().await.unwrap();
        let bola_groups = bola.find_groups(None, None, None, None).unwrap();
        assert_eq!(bola_groups.len(), 1);
        let bola_group = bola_groups.first().unwrap();
        bola_group.sync(&bola).await.unwrap();
        let group_mutable_metadata = bola_group.mutable_metadata().unwrap();
        assert!(group_mutable_metadata
            .attributes
            .get(&MetadataField::GroupName.to_string())
            .unwrap()
            .eq("New Group"));

        // Update group name
        amal_group
            .update_group_name("New Group Name 1".to_string(), &amal)
            .await
            .unwrap();

        // Verify amal group sees update
        amal_group.sync(&amal).await.unwrap();
        let binding = amal_group.mutable_metadata().unwrap();
        let amal_group_name: &String = binding
            .attributes
            .get(&MetadataField::GroupName.to_string())
            .unwrap();
        assert_eq!(amal_group_name, "New Group Name 1");

        // Verify bola group sees update
        bola_group.sync(&bola).await.unwrap();
        let binding = bola_group.mutable_metadata().expect("msg");
        let bola_group_name: &String = binding
            .attributes
            .get(&MetadataField::GroupName.to_string())
            .unwrap();
        assert_eq!(bola_group_name, "New Group Name 1");

        // Verify that bola CAN update the group name since everyone is admin for this group
        bola_group
            .update_group_name("New Group Name 2".to_string(), &bola)
            .await
            .expect("non creator failed to udpate group name");

        // Verify amal group sees an update
        amal_group.sync(&amal).await.unwrap();
        let binding = amal_group.mutable_metadata().expect("msg");
        let amal_group_name: &String = binding
            .attributes
            .get(&MetadataField::GroupName.to_string())
            .unwrap();
        assert_eq!(amal_group_name, "New Group Name 2");
    }

    #[tokio::test]
    #[ignore]
    async fn test_staged_welcome() {
        // Create Clients
        let amal = ClientBuilder::new_test_client(&generate_local_wallet()).await;
        let bola = ClientBuilder::new_test_client(&generate_local_wallet()).await;

        // Amal creates a group
        let amal_group = amal.create_group(None).unwrap();

        // Amal adds Bola to the group
        amal_group
            .add_members_by_installation_id(vec![bola.installation_public_key()], &amal)
            .await
            .unwrap();

        // Bola syncs groups - this will decrypt the Welcome, identify who added Bola
        // and then store that value on the group and insert into the database
        let bola_groups = bola.sync_welcomes().await.unwrap();

        // Bola gets the group id. This will be needed to fetch the group from
        // the database.
        let bola_group = bola_groups.first().unwrap();
        let bola_group_id = bola_group.group_id.clone();

        // Bola fetches group from the database
        let bola_fetched_group = bola.group(bola_group_id).unwrap();

        // Check Bola's group for the added_by_address of the inviter
        let added_by_address = bola_fetched_group.added_by_address().unwrap();

        // Verify the welcome host_credential is equal to Amal's
        assert_eq!(
            amal.inbox_id(),
            added_by_address,
            "The Inviter and added_by_address do not match!"
        );
    }
}<|MERGE_RESOLUTION|>--- conflicted
+++ resolved
@@ -51,17 +51,10 @@
 use self::{
     group_membership::GroupMembership,
     group_metadata::extract_group_metadata,
-<<<<<<< HEAD
     group_mutable_metadata::{GroupMutableMetadata, GroupMutableMetadataError, MetadataField},
-=======
-    group_mutable_metadata::{
-        extract_group_mutable_metadata, GroupMutableMetadata, GroupMutableMetadataError,
-        MetadataField,
-    },
     group_permissions::{
         extract_group_permissions, GroupMutablePermissions, GroupMutablePermissionsError,
     },
->>>>>>> bba18be7
     intents::UpdateMetadataIntentData,
 };
 use self::{
