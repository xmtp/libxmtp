pub mod device_sync;
pub mod device_sync_legacy;
pub mod group_membership;
pub mod group_metadata;
pub mod group_mutable_metadata;
pub mod group_permissions;
pub mod intents;
pub mod members;
pub mod scoped_client;

mod disappearing_messages;
pub(super) mod mls_ext;
pub(super) mod mls_sync;
pub(super) mod subscriptions;
pub mod summary;
#[cfg(test)]
mod tests;
pub mod validated_commit;

use self::device_sync::DeviceSyncError;
pub use self::group_permissions::PreconfiguredPolicies;
use self::scoped_client::ScopedGroupClient;
use self::{
    group_membership::GroupMembership,
    group_metadata::{extract_group_metadata, DmMembers},
    group_mutable_metadata::{GroupMutableMetadata, GroupMutableMetadataError, MetadataField},
    group_permissions::{
        extract_group_permissions, GroupMutablePermissions, GroupMutablePermissionsError,
    },
    intents::{
        AdminListActionType, PermissionPolicyOption, PermissionUpdateType,
        UpdateAdminListIntentData, UpdateMetadataIntentData, UpdatePermissionIntentData,
    },
    validated_commit::extract_group_membership,
};
use self::{
    group_metadata::{GroupMetadata, GroupMetadataError},
    group_permissions::PolicySet,
    intents::IntentError,
    validated_commit::CommitValidationError,
};
use crate::groups::group_mutable_metadata::{
    extract_group_mutable_metadata, MessageDisappearingSettings,
};
use crate::groups::intents::UpdateGroupMembershipResult;
use crate::subscriptions::SyncWorkerEvent;
use crate::GroupCommitLock;
use crate::{
    client::{ClientError, XmtpMlsLocalContext},
    configuration::{
        CIPHERSUITE, GROUP_MEMBERSHIP_EXTENSION_ID, GROUP_PERMISSIONS_EXTENSION_ID, MAX_GROUP_SIZE,
        MAX_PAST_EPOCHS, MUTABLE_METADATA_EXTENSION_ID,
        SEND_MESSAGE_UPDATE_INSTALLATIONS_INTERVAL_NS,
    },
    hpke::HpkeError,
    identity::IdentityError,
    identity_updates::{load_identity_updates, InstallationDiffError},
    intents::ProcessIntentError,
    subscriptions::{LocalEventError, LocalEvents},
    utils::id::calculate_message_id,
};
use device_sync::preference_sync::UserPreferenceUpdate;
use intents::SendMessageIntentData;
use mls_ext::DecryptedWelcome;
use mls_sync::GroupMessageProcessingError;
use openmls::{
    credentials::CredentialType,
    error::LibraryError,
    extensions::{
        Extension, ExtensionType, Extensions, Metadata, RequiredCapabilitiesExtension,
        UnknownExtension,
    },
    group::{CreateGroupContextExtProposalError, MlsGroupCreateConfig},
    messages::proposals::ProposalType,
    prelude::{
        BasicCredentialError, Capabilities, CredentialWithKey, Error as TlsCodecError, GroupId,
        MlsGroup as OpenMlsGroup, StagedWelcome, WireFormatPolicy,
    },
};
use openmls_traits::OpenMlsProvider;
use prost::Message;
use std::collections::HashMap;
use std::future::Future;
use std::{collections::HashSet, sync::Arc};
use summary::SyncSummary;
use thiserror::Error;
use tokio::sync::Mutex;
use validated_commit::LibXMTPVersion;
use xmtp_common::retry::RetryableError;
use xmtp_common::time::now_ns;
use xmtp_content_types::reaction::{LegacyReaction, ReactionCodec};
use xmtp_content_types::should_push;
use xmtp_cryptography::signature::IdentifierValidationError;
use xmtp_db::consent_record::ConsentType;
use xmtp_db::user_preferences::HmacKey;
use xmtp_db::xmtp_openmls_provider::XmtpOpenMlsProvider;
use xmtp_db::Store;
use xmtp_db::{
    consent_record::{ConsentState, StoredConsentRecord},
    db_connection::DbConnection,
    group::{ConversationType, GroupMembershipState, StoredGroup},
    group_intent::IntentKind,
    group_message::{DeliveryStatus, GroupMessageKind, MsgQueryArgs, StoredGroupMessage},
    sql_key_store,
};
use xmtp_db::{
    group_message::{ContentType, StoredGroupMessageWithReactions},
    refresh_state::EntityKind,
    NotFound, ProviderTransactions, StorageError,
};
use xmtp_id::associations::Identifier;
use xmtp_id::{AsIdRef, InboxId, InboxIdRef};
use xmtp_proto::xmtp::mls::{
    api::v1::welcome_message,
    message_contents::{
        content_types::ReactionV2,
        plaintext_envelope::{Content, V1},
        EncodedContent, PlaintextEnvelope,
    },
};

const MAX_GROUP_DESCRIPTION_LENGTH: usize = 1000;
const MAX_GROUP_NAME_LENGTH: usize = 100;
const MAX_GROUP_IMAGE_URL_LENGTH: usize = 2048;

#[derive(Error, Debug)]
pub struct ReceiveErrors {
    /// list of message ids we received
    ids: Vec<u64>,
    errors: Vec<GroupMessageProcessingError>,
}

impl RetryableError for ReceiveErrors {
    fn is_retryable(&self) -> bool {
        self.errors.iter().any(|e| e.is_retryable())
    }
}

impl ReceiveErrors {
    pub fn new(errors: Vec<GroupMessageProcessingError>, ids: Vec<u64>) -> Self {
        Self { ids, errors }
    }
}

impl std::fmt::Display for ReceiveErrors {
    fn fmt(&self, f: &mut std::fmt::Formatter<'_>) -> std::fmt::Result {
        let errs: HashSet<String> = self.errors.iter().map(|e| e.to_string()).collect();
        let mut sorted = self.ids.clone();
        sorted.sort();
        writeln!(
            f,
            "\n=========================== Receive Errors  =====================\n\
            total of [{}] errors processing [{}] messages in cursor range [{:?} ... {:?}]\n\
            [{}] unique errors:",
            self.errors.len(),
            self.ids.len(),
            sorted.first(),
            sorted.last(),
            errs.len(),
        )?;
        for err in errs.iter() {
            writeln!(f, "{}", err)?;
        }
        writeln!(
            f,
            "================================================================="
        )?;
        Ok(())
    }
}

#[derive(Debug, Error)]
pub enum GroupError {
    #[error(transparent)]
    NotFound(#[from] NotFound),
    #[error("Max user limit exceeded.")]
    UserLimitExceeded,
    #[error("api error: {0}")]
    WrappedApi(#[from] xmtp_api::ApiError),
    #[error("invalid group membership")]
    InvalidGroupMembership,
    #[error("storage error: {0}")]
    Storage(#[from] xmtp_db::StorageError),
    #[error("intent error: {0}")]
    Intent(#[from] IntentError),
    #[error("create message: {0}")]
    CreateMessage(#[from] openmls::prelude::CreateMessageError),
    #[error("TLS Codec error: {0}")]
    TlsError(#[from] TlsCodecError),
    #[error("SequenceId not found in local db")]
    MissingSequenceId,
    #[error("Addresses not found {0:?}")]
    AddressNotFound(Vec<String>),
    #[error("add members: {0}")]
    UpdateGroupMembership(
        #[from] openmls::prelude::UpdateGroupMembershipError<sql_key_store::SqlKeyStoreError>,
    ),
    #[error("group create: {0}")]
    GroupCreate(#[from] openmls::group::NewGroupError<sql_key_store::SqlKeyStoreError>),
    #[error("self update: {0}")]
    SelfUpdate(#[from] openmls::group::SelfUpdateError<sql_key_store::SqlKeyStoreError>),
    #[error("welcome error: {0}")]
    WelcomeError(#[from] openmls::prelude::WelcomeError<sql_key_store::SqlKeyStoreError>),
    #[error("Invalid extension {0}")]
    InvalidExtension(#[from] openmls::prelude::InvalidExtensionError),
    #[error("Invalid signature: {0}")]
    Signature(#[from] openmls::prelude::SignatureError),
    #[error("client: {0}")]
    Client(#[from] ClientError),
    #[error("receive error: {0}")]
    ReceiveError(#[from] GroupMessageProcessingError),
    #[error("Receive errors: {0}")]
    ReceiveErrors(ReceiveErrors),
    #[error("generic: {0}")]
    Generic(String),
    #[error(transparent)]
    AddressValidation(#[from] IdentifierValidationError),
    #[error(transparent)]
    LocalEvent(#[from] LocalEventError),
    #[error("Public Keys {0:?} are not valid ed25519 public keys")]
    InvalidPublicKeys(Vec<Vec<u8>>),
    #[error("Commit validation error {0}")]
    CommitValidation(#[from] CommitValidationError),
    #[error("Metadata error {0}")]
    GroupMetadata(#[from] GroupMetadataError),
    #[error("Mutable Metadata error {0}")]
    GroupMutableMetadata(#[from] GroupMutableMetadataError),
    #[error("Mutable Permissions error {0}")]
    GroupMutablePermissions(#[from] GroupMutablePermissionsError),
    #[error("Hpke error: {0}")]
    Hpke(#[from] HpkeError),
    #[error("identity error: {0}")]
    Identity(#[from] IdentityError),
    #[error("serialization error: {0}")]
    EncodeError(#[from] prost::EncodeError),
    #[error("create group context proposal error: {0}")]
    CreateGroupContextExtProposalError(
        #[from] CreateGroupContextExtProposalError<sql_key_store::SqlKeyStoreError>,
    ),
    #[error("Credential error")]
    CredentialError(#[from] BasicCredentialError),
    #[error("LeafNode error")]
    LeafNodeError(#[from] LibraryError),

    #[error("Message History error: {0}")]
    MessageHistory(#[from] Box<DeviceSyncError>),
    #[error("Installation diff error: {0}")]
    InstallationDiff(#[from] InstallationDiffError),
    #[error("PSKs are not support")]
    NoPSKSupport,
    #[error("Metadata update must specify a metadata field")]
    InvalidPermissionUpdate,
    #[error("dm requires target inbox_id")]
    InvalidDmMissingInboxId,
    #[error("Missing metadata field {name}")]
    MissingMetadataField { name: String },
    #[error("sql key store error: {0}")]
    SqlKeyStore(#[from] sql_key_store::SqlKeyStoreError),
    #[error("Sync failed to wait for intent")]
    SyncFailedToWait(SyncSummary),
    #[error("cannot change metadata of DM")]
    DmGroupMetadataForbidden,
    #[error("Missing pending commit")]
    MissingPendingCommit,
    #[error("Intent not committed")]
    IntentNotCommitted,
    #[error(transparent)]
    ProcessIntent(#[from] ProcessIntentError),
    #[error("Failed to load lock")]
    LockUnavailable,
    #[error("Failed to acquire semaphore lock")]
    LockFailedToAcquire,
    #[error("Exceeded max characters for this field. Must be under: {length}")]
    TooManyCharacters { length: usize },
    #[error("Group is paused until version {0} is available")]
    GroupPausedUntilUpdate(String),
    #[error("Group is inactive")]
    GroupInactive,
    #[error("{}", _0.to_string())]
    Sync(#[from] SyncSummary),
}

impl RetryableError for GroupError {
    fn is_retryable(&self) -> bool {
        match self {
            Self::ReceiveErrors(errors) => errors.is_retryable(),
            Self::Client(client_error) => client_error.is_retryable(),
            Self::Storage(storage) => storage.is_retryable(),
            Self::ReceiveError(msg) => msg.is_retryable(),
            Self::Hpke(hpke) => hpke.is_retryable(),
            Self::Identity(identity) => identity.is_retryable(),
            Self::UpdateGroupMembership(update) => update.is_retryable(),
            Self::GroupCreate(group) => group.is_retryable(),
            Self::SelfUpdate(update) => update.is_retryable(),
            Self::WelcomeError(welcome) => welcome.is_retryable(),
            Self::SqlKeyStore(sql) => sql.is_retryable(),
            Self::InstallationDiff(diff) => diff.is_retryable(),
            Self::CreateGroupContextExtProposalError(create) => create.is_retryable(),
            Self::CommitValidation(err) => err.is_retryable(),
            Self::WrappedApi(err) => err.is_retryable(),
            Self::MessageHistory(err) => err.is_retryable(),
            Self::ProcessIntent(err) => err.is_retryable(),
            Self::LocalEvent(err) => err.is_retryable(),
            Self::LockUnavailable => true,
            Self::LockFailedToAcquire => true,
            Self::SyncFailedToWait(_) => true,
            Self::Sync(s) => s.is_retryable(),
            Self::NotFound(_)
            | Self::GroupMetadata(_)
            | Self::GroupMutableMetadata(_)
            | Self::GroupMutablePermissions(_)
            | Self::UserLimitExceeded
            | Self::InvalidGroupMembership
            | Self::Intent(_)
            | Self::CreateMessage(_)
            | Self::TlsError(_)
            | Self::IntentNotCommitted
            | Self::Generic(_)
            | Self::InvalidDmMissingInboxId
            | Self::MissingSequenceId
            | Self::AddressNotFound(_)
            | Self::InvalidExtension(_)
            | Self::MissingMetadataField { .. }
            | Self::DmGroupMetadataForbidden
            | Self::Signature(_)
            | Self::LeafNodeError(_)
            | Self::NoPSKSupport
            | Self::MissingPendingCommit
            | Self::InvalidPermissionUpdate
            | Self::AddressValidation(_)
            | Self::InvalidPublicKeys(_)
            | Self::CredentialError(_)
            | Self::EncodeError(_)
            | Self::TooManyCharacters { .. }
            | Self::GroupPausedUntilUpdate(_)
            | Self::GroupInactive => false,
        }
    }
}

pub struct MlsGroup<C> {
    pub group_id: Vec<u8>,
    pub dm_id: Option<String>,
    pub created_at_ns: i64,
    pub client: Arc<C>,
    mls_commit_lock: Arc<GroupCommitLock>,
    mutex: Arc<Mutex<()>>,
}

pub struct ConversationListItem<C> {
    pub group: MlsGroup<C>,
    pub last_message: Option<StoredGroupMessage>,
}

#[derive(Default, Clone)]
pub struct GroupMetadataOptions {
    pub name: Option<String>,
    pub image_url_square: Option<String>,
    pub description: Option<String>,
    pub message_disappearing_settings: Option<MessageDisappearingSettings>,
}

#[derive(Default, Clone)]
pub struct DMMetadataOptions {
    pub message_disappearing_settings: Option<MessageDisappearingSettings>,
}

impl<C> Clone for MlsGroup<C> {
    fn clone(&self) -> Self {
        Self {
            group_id: self.group_id.clone(),
            dm_id: self.dm_id.clone(),
            created_at_ns: self.created_at_ns,
            client: self.client.clone(),
            mutex: self.mutex.clone(),
            mls_commit_lock: self.mls_commit_lock.clone(),
        }
    }
}

#[derive(Debug, Clone, PartialEq)]
pub struct ConversationDebugInfo {
    pub epoch: u64,
    pub maybe_forked: bool,
    pub fork_details: String,
}

#[derive(Debug, Clone, PartialEq)]
pub enum UpdateAdminListType {
    Add,
    Remove,
    AddSuper,
    RemoveSuper,
}

/// Fields extracted from content of a message that should be stored in the DB
pub struct QueryableContentFields {
    pub content_type: ContentType,
    pub version_major: i32,
    pub version_minor: i32,
    pub authority_id: String,
    pub reference_id: Option<Vec<u8>>,
    pub should_push: bool,
}

impl Default for QueryableContentFields {
    fn default() -> Self {
        Self {
            content_type: ContentType::Unknown, // Or whatever the appropriate default is
            version_major: 0,
            version_minor: 0,
            authority_id: String::new(),
            reference_id: None,
            should_push: false,
        }
    }
}

impl TryFrom<EncodedContent> for QueryableContentFields {
    type Error = prost::DecodeError;

    fn try_from(content: EncodedContent) -> Result<Self, Self::Error> {
        let content_type_id = content.r#type.unwrap_or_default();

        let type_id_str = content_type_id.type_id.clone();

        let reference_id = match (type_id_str.as_str(), content_type_id.version_major) {
            (ReactionCodec::TYPE_ID, major) if major >= 2 => {
                ReactionV2::decode(content.content.as_slice())
                    .ok()
                    .and_then(|reaction| hex::decode(reaction.reference).ok())
            }
            (ReactionCodec::TYPE_ID, _) => LegacyReaction::decode(&content.content)
                .and_then(|legacy_reaction| hex::decode(legacy_reaction.reference).ok()),
            _ => None,
        };

        Ok(QueryableContentFields {
            content_type: content_type_id.type_id.into(),
            version_major: content_type_id.version_major as i32,
            version_minor: content_type_id.version_minor as i32,
            authority_id: content_type_id.authority_id.to_string(),
            reference_id,
            should_push: should_push(type_id_str),
        })
    }
}

/// Represents a group, which can contain anywhere from 1 to MAX_GROUP_SIZE inboxes.
///
/// This is a wrapper around OpenMLS's `MlsGroup` that handles our application-level configuration
/// and validations.
impl<ScopedClient: ScopedGroupClient> MlsGroup<ScopedClient> {
    // Creates a new group instance. Does not validate that the group exists in the DB
    pub fn new(
        client: ScopedClient,
        group_id: Vec<u8>,
        dm_id: Option<String>,
        created_at_ns: i64,
    ) -> Self {
        Self::new_from_arc(Arc::new(client), group_id, dm_id, created_at_ns)
    }

    /// Creates a new group instance. Validate that the group exists in the DB before constructing
    /// the group.
    ///
    /// # Returns
    ///
    /// Returns the Group and the stored group information as a tuple.
    pub fn new_validated(
        client: ScopedClient,
        group_id: Vec<u8>,
        provider: &XmtpOpenMlsProvider,
    ) -> Result<(Self, StoredGroup), GroupError> {
        if let Some(group) = provider.conn_ref().find_group(&group_id)? {
            Ok((
                Self::new_from_arc(
                    Arc::new(client),
                    group_id,
                    group.dm_id.clone(),
                    group.created_at_ns,
                ),
                group,
            ))
        } else {
            tracing::error!("Failed to validate existence of group");
            Err(NotFound::GroupById(group_id).into())
        }
    }

    pub(crate) fn new_from_arc(
        client: Arc<ScopedClient>,
        group_id: Vec<u8>,
        dm_id: Option<String>,
        created_at_ns: i64,
    ) -> Self {
        let mut mutexes = client.context().mutexes.clone();
        let context = client.context();
        Self {
            group_id: group_id.clone(),
            dm_id,
            created_at_ns,
            mutex: mutexes.get_mutex(group_id),
            client,
            mls_commit_lock: Arc::clone(context.mls_commit_lock()),
        }
    }

    pub(self) fn context(&self) -> Arc<XmtpMlsLocalContext> {
        self.client.context()
    }

    /// Instantiate a new [`XmtpOpenMlsProvider`] pulling a connection from the database.
    /// prefer to use an already-instantiated mls provider if possible.
    pub fn mls_provider(&self) -> Result<XmtpOpenMlsProvider, StorageError> {
        self.context().mls_provider()
    }

    // Load the stored OpenMLS group from the OpenMLS provider's keystore
    #[tracing::instrument(level = "trace", skip_all)]
    pub(crate) fn load_mls_group_with_lock<F, R>(
        &self,
        provider: impl OpenMlsProvider,
        operation: F,
    ) -> Result<R, GroupError>
    where
        F: FnOnce(OpenMlsGroup) -> Result<R, GroupError>,
    {
        // Get the group ID for locking
        let group_id = self.group_id.clone();

        // Acquire the lock synchronously using blocking_lock
        let _lock = self.mls_commit_lock.get_lock_sync(group_id.clone());
        // Load the MLS group
        let mls_group =
            OpenMlsGroup::load(provider.storage(), &GroupId::from_slice(&self.group_id))
                .map_err(|_| NotFound::MlsGroup)?
                .ok_or(NotFound::MlsGroup)?;

        // Perform the operation with the MLS group
        operation(mls_group)
    }

    // Load the stored OpenMLS group from the OpenMLS provider's keystore
    #[tracing::instrument(level = "debug", skip_all)]
    pub(crate) async fn load_mls_group_with_lock_async<F, E, R, Fut>(
        &self,
        provider: &XmtpOpenMlsProvider,
        operation: F,
    ) -> Result<R, E>
    where
        F: FnOnce(OpenMlsGroup) -> Fut,
        Fut: Future<Output = Result<R, E>>,
        E: From<GroupMessageProcessingError> + From<crate::StorageError>,
    {
        // Get the group ID for locking
        let group_id = self.group_id.clone();

        // Acquire the lock asynchronously
        let _lock = self.mls_commit_lock.get_lock_async(group_id.clone()).await;

        // Load the MLS group
        let mls_group =
            OpenMlsGroup::load(provider.storage(), &GroupId::from_slice(&self.group_id))
                .map_err(crate::StorageError::from)?
                .ok_or(StorageError::from(NotFound::GroupById(
                    self.group_id.to_vec(),
                )))?;

        // Perform the operation with the MLS group
        operation(mls_group).await
    }

    // Create a new group and save it to the DB
    pub(crate) fn create_and_insert(
        client: Arc<ScopedClient>,
        provider: &XmtpOpenMlsProvider,
        membership_state: GroupMembershipState,
        permissions_policy_set: PolicySet,
        opts: GroupMetadataOptions,
    ) -> Result<Self, GroupError> {
        let stored_group = Self::insert(
            &client,
            provider,
            None,
            membership_state,
            permissions_policy_set,
            opts,
        )?;
        let new_group = Self::new_from_arc(
            client.clone(),
            stored_group.id,
            stored_group.dm_id,
            stored_group.created_at_ns,
        );

        // Consent state defaults to allowed when the user creates the group
        new_group.update_consent_state(ConsentState::Allowed)?;
        Ok(new_group)
    }

    // Save a new group to the db
    pub(crate) fn insert(
        client: &ScopedClient,
        provider: &XmtpOpenMlsProvider,
        group_id: Option<&[u8]>,
        membership_state: GroupMembershipState,
        permissions_policy_set: PolicySet,
        opts: GroupMetadataOptions,
    ) -> Result<StoredGroup, GroupError> {
        let context = client.context();
        let creator_inbox_id = context.inbox_id();
        let protected_metadata =
            build_protected_metadata_extension(creator_inbox_id, ConversationType::Group)?;
        let mutable_metadata =
            build_mutable_metadata_extension_default(creator_inbox_id, opts.clone())?;
        let group_membership = build_starting_group_membership_extension(creator_inbox_id, 0);
        let mutable_permissions = build_mutable_permissions_extension(permissions_policy_set)?;
        let group_config = build_group_config(
            protected_metadata,
            mutable_metadata,
            group_membership,
            mutable_permissions,
        )?;

        let mls_group = if let Some(group_id) = group_id {
            OpenMlsGroup::new_with_group_id(
                provider,
                &context.identity.installation_keys,
                &group_config,
                GroupId::from_slice(group_id),
                CredentialWithKey {
                    credential: context.identity.credential(),
                    signature_key: context.identity.installation_keys.public_slice().into(),
                },
            )?
        } else {
            OpenMlsGroup::new(
                provider,
                &context.identity.installation_keys,
                &group_config,
                CredentialWithKey {
                    credential: context.identity.credential(),
                    signature_key: context.identity.installation_keys.public_slice().into(),
                },
            )?
        };

        let group_id = mls_group.group_id().to_vec();
        let stored_group = StoredGroup::builder()
            .id(group_id.clone())
            .created_at_ns(now_ns())
            .membership_state(membership_state)
            .added_by_inbox_id(context.inbox_id().to_string())
            .message_disappear_from_ns(
                opts.message_disappearing_settings
                    .as_ref()
                    .map(|m| m.from_ns),
            )
            .message_disappear_in_ns(opts.message_disappearing_settings.as_ref().map(|m| m.in_ns))
            .build()?;

        stored_group.store(provider.conn_ref())?;

        Ok(stored_group)
    }

    // Create a new DM and save it to the DB
    pub(crate) fn create_dm_and_insert(
        provider: &XmtpOpenMlsProvider,
        client: Arc<ScopedClient>,
        membership_state: GroupMembershipState,
        dm_target_inbox_id: InboxId,
        opts: DMMetadataOptions,
    ) -> Result<Self, GroupError> {
        let context = client.context();
        let protected_metadata =
            build_dm_protected_metadata_extension(context.inbox_id(), dm_target_inbox_id.clone())?;
        let mutable_metadata = build_dm_mutable_metadata_extension_default(
            context.inbox_id(),
            &dm_target_inbox_id,
            opts.clone(),
        )?;
        let group_membership = build_starting_group_membership_extension(context.inbox_id(), 0);
        let mutable_permissions = PolicySet::new_dm();
        let mutable_permission_extension =
            build_mutable_permissions_extension(mutable_permissions)?;
        let group_config = build_group_config(
            protected_metadata,
            mutable_metadata,
            group_membership,
            mutable_permission_extension,
        )?;

        let mls_group = OpenMlsGroup::new(
            &provider,
            &context.identity.installation_keys,
            &group_config,
            CredentialWithKey {
                credential: context.identity.credential(),
                signature_key: context.identity.installation_keys.public_slice().into(),
            },
        )?;

        let group_id = mls_group.group_id().to_vec();
        let stored_group = StoredGroup::builder()
            .id(group_id.clone())
            .created_at_ns(now_ns())
            .membership_state(membership_state)
            .added_by_inbox_id(context.inbox_id().to_string())
            .message_disappear_from_ns(
                opts.message_disappearing_settings
                    .as_ref()
                    .map(|m| m.from_ns),
            )
            .message_disappear_in_ns(opts.message_disappearing_settings.as_ref().map(|m| m.in_ns))
            .dm_id(Some(
                DmMembers {
                    member_one_inbox_id: dm_target_inbox_id,
                    member_two_inbox_id: client.inbox_id().to_string(),
                }
                .to_string(),
            ))
            .build()?;

        stored_group.store(provider.conn_ref())?;
        let new_group = Self::new_from_arc(
            client.clone(),
            group_id,
            stored_group.dm_id.clone(),
            stored_group.created_at_ns,
        );
        // Consent state defaults to allowed when the user creates the group
        new_group.update_consent_state(ConsentState::Allowed)?;
        Ok(new_group)
    }

    /// Create a group from a decrypted and decoded welcome message.
    /// If the group already exists in the store, overwrite the MLS state and do not update the group entry
    ///
    /// # Parameters
    /// * `client` - The client context to use for group operations
    /// * `provider` - The OpenMLS provider for database access
    /// * `welcome` - The encrypted welcome message
    /// * `allow_cursor_increment` - Controls whether to allow cursor increments during processing.
    ///   Set to `true` when processing messages from trusted ordered sources (queries), and `false` when
    ///   processing from potentially out-of-order sources like streams.
    #[tracing::instrument(skip_all, level = "debug")]
    pub(super) async fn create_from_welcome(
        client: &ScopedClient,
        provider: &XmtpOpenMlsProvider,
        welcome: &welcome_message::V1,
        allow_cursor_increment: bool,
    ) -> Result<Self, GroupError>
    where
        ScopedClient: Clone,
    {
        // Check if this welcome was already processed. Return the existing group if so.
        if provider
            .conn_ref()
            .get_last_cursor_for_id(client.installation_id(), EntityKind::Welcome)?
            >= welcome.id as i64
        {
            let group = provider
                .conn_ref()
                .find_group_by_welcome_id(welcome.id as i64)?
                .ok_or(GroupError::NotFound(NotFound::GroupByWelcome(
                    welcome.id as i64,
                )))?;
            let group = Self::new(client.clone(), group.id, group.dm_id, group.created_at_ns);

            return Ok(group);
        };

        let mut decrypted_welcome = None;
        let result = provider.transaction(|provider| {
            let result = DecryptedWelcome::from_encrypted_bytes(
                provider,
                &welcome.hpke_public_key,
                &welcome.data,
            );
            decrypted_welcome = Some(result);
            Err(StorageError::IntentionalRollback)
        });
        let Err(StorageError::IntentionalRollback) = result else {
            return Err(result?);
        };

        let DecryptedWelcome { staged_welcome, .. } = decrypted_welcome.expect("Set to some")?;

        // Ensure that the list of members in the group's MLS tree matches the list of inboxes specified
        // in the `GroupMembership` extension.
        validate_initial_group_membership(client, provider.conn_ref(), &staged_welcome).await?;

        provider.transaction(|provider| {
            let decrypted_welcome = DecryptedWelcome::from_encrypted_bytes(
                provider,
                &welcome.hpke_public_key,
                &welcome.data,
            )?;
            let DecryptedWelcome {
                staged_welcome,
                added_by_inbox_id,
                ..
            } = decrypted_welcome;

            let requires_processing = if allow_cursor_increment {
                tracing::info!(
                    "calling update cursor for welcome {}, allow_cursor_increment is true",
                    welcome.id
                );
                provider.conn_ref().update_cursor(
                    client.context().installation_public_key(),
                    EntityKind::Welcome,
                    welcome.id as i64,
                )?
            } else {
                tracing::info!(
                    "will not call update cursor for welcome {}, allow_cursor_increment is false",
                    welcome.id
                );
                let current_cursor = provider
                    .conn_ref()
                    .get_last_cursor_for_id(client.context().installation_public_key(), EntityKind::Welcome)?;
                current_cursor < welcome.id as i64
            };
            if !requires_processing {
                return Err(ProcessIntentError::AlreadyProcessed(welcome.id).into());
            }

            let mls_group = staged_welcome.into_group(provider)?;
            let group_id = mls_group.group_id().to_vec();
            let metadata = extract_group_metadata(&mls_group)?;
            let dm_members = metadata.dm_members;
            let conversation_type = metadata.conversation_type;
            let mutable_metadata = extract_group_mutable_metadata(&mls_group).ok();
            let disappearing_settings = mutable_metadata.clone().and_then(|metadata| {
                Self::conversation_message_disappearing_settings_from_extensions(metadata).ok()
            });
            let paused_for_version: Option<String> = mutable_metadata.and_then(|metadata| {
                let min_version = Self::min_protocol_version_from_extensions(metadata);
                if let Some(min_version) = min_version {
                    let current_version_str = client.version_info().pkg_version();
                    let current_version =
                        LibXMTPVersion::parse(current_version_str).ok()?;
                    let required_min_version = LibXMTPVersion::parse(&min_version.clone()).ok()?;
                    if required_min_version > current_version {
                        tracing::warn!(
                            "Saving group from welcome as paused since version requirements are not met. \
                            Group ID: {}, \
                            Required version: {}, \
                            Current version: {}",
                            hex::encode(group_id.clone()),
                            min_version,
                            current_version_str
                        );
                        Some(min_version)
            } else {
                        None
                    }
                } else {
                    None
                }
            });

            let mut group = StoredGroup::builder();
            group.id(group_id)
                .created_at_ns(now_ns())
                .added_by_inbox_id(&added_by_inbox_id)
                .welcome_id(welcome.id as i64)
                .conversation_type(conversation_type)
                .dm_id(dm_members.map(String::from))
                .message_disappear_from_ns(disappearing_settings.as_ref().map(|m| m.from_ns))
                .message_disappear_in_ns(disappearing_settings.as_ref().map(|m| m.in_ns));

            let to_store = match conversation_type {
                ConversationType::Group => {
                    group
                        .membership_state(GroupMembershipState::Pending)
                        .paused_for_version(paused_for_version)
                        .build()?
                },
                ConversationType::Dm => {
                    validate_dm_group(client, &mls_group, &added_by_inbox_id)?;
                    group
                        .membership_state(GroupMembershipState::Pending)
                        .last_message_ns(welcome.created_ns as i64)
                        .build()?
                }
                ConversationType::Sync => {
                    // Let the DeviceSync worker know about the presence of a new
                    // sync group that came in from a welcome.3
                    let group_id = mls_group.group_id().to_vec();
                    let _ = client.local_events().send(LocalEvents::SyncWorkerEvent(SyncWorkerEvent::NewSyncGroupFromWelcome(group_id)));

                    group
                        .membership_state(GroupMembershipState::Allowed)
                        .build()?
                },
            };

            // Insert or replace the group in the database.
            // Replacement can happen in the case that the user has been removed from and subsequently re-added to the group.
            let stored_group = provider.conn_ref().insert_or_replace_group(to_store)?;

            Ok(Self::new(
                client.clone(),
                stored_group.id,
                stored_group.dm_id,
                stored_group.created_at_ns,
            ))
        })
    }

    pub(crate) fn create_and_insert_sync_group(
        client: Arc<ScopedClient>,
        provider: &XmtpOpenMlsProvider,
    ) -> Result<MlsGroup<ScopedClient>, GroupError> {
        let context = client.context();

        let protected_metadata =
            build_protected_metadata_extension(context.inbox_id(), ConversationType::Sync)?;
        let mutable_metadata = build_mutable_metadata_extension_default(
            context.inbox_id(),
            GroupMetadataOptions::default(),
        )?;
        let group_membership = build_starting_group_membership_extension(context.inbox_id(), 0);
        let mutable_permissions =
            build_mutable_permissions_extension(PreconfiguredPolicies::default().to_policy_set())?;
        let group_config = build_group_config(
            protected_metadata,
            mutable_metadata,
            group_membership,
            mutable_permissions,
        )?;
        let mls_group = OpenMlsGroup::new(
            &provider,
            &context.identity.installation_keys,
            &group_config,
            CredentialWithKey {
                credential: context.identity.credential(),
                signature_key: context.identity.installation_keys.public_slice().into(),
            },
        )?;

        let group_id = mls_group.group_id().to_vec();
        let stored_group = StoredGroup::create_sync_group(
            provider.conn_ref(),
            group_id,
            now_ns(),
            GroupMembershipState::Allowed,
        )?;

        let group = Self::new_from_arc(client, stored_group.id, None, stored_group.created_at_ns);

        Ok(group)
    }

    /// Send a message on this users XMTP [`Client`].
    #[tracing::instrument(skip_all, level = "debug")]
    pub async fn send_message(&self, message: &[u8]) -> Result<Vec<u8>, GroupError> {
        let provider = self.mls_provider()?;
        self.send_message_with_provider(message, &provider).await
    }

    /// Send a message with the given [`XmtpOpenMlsProvider`]
    pub async fn send_message_with_provider(
        &self,
        message: &[u8],
        provider: &XmtpOpenMlsProvider,
    ) -> Result<Vec<u8>, GroupError> {
        if !self.is_active(provider)? {
            tracing::warn!("Unable to send a message on an inactive group.");
            return Err(GroupError::GroupInactive);
        }

        self.ensure_not_paused().await?;
        let update_interval_ns = Some(SEND_MESSAGE_UPDATE_INSTALLATIONS_INTERVAL_NS);
        self.maybe_update_installations(provider, update_interval_ns)
            .await?;

        let message_id =
            self.prepare_message(message, provider, |now| Self::into_envelope(message, now))?;

        self.sync_until_last_intent_resolved(provider).await?;
        // implicitly set group consent state to allowed
        self.update_consent_state(ConsentState::Allowed)?;

        Ok(message_id)
    }

    /// Publish all unpublished messages. This happens by calling `sync_until_last_intent_resolved`
    /// which publishes all pending intents and reads them back from the network.
    pub async fn publish_messages(&self) -> Result<(), GroupError> {
        self.ensure_not_paused().await?;
        let conn = self.context().store().conn()?;
        let provider = XmtpOpenMlsProvider::from(conn);
        let update_interval_ns = Some(SEND_MESSAGE_UPDATE_INSTALLATIONS_INTERVAL_NS);
        self.maybe_update_installations(&provider, update_interval_ns)
            .await?;
        self.sync_until_last_intent_resolved(&provider).await?;

        // implicitly set group consent state to allowed
        self.update_consent_state(ConsentState::Allowed)?;

        Ok(())
    }

    /// Checks the network to see if any group members have identity updates that would cause installations
    /// to be added or removed from the group.
    ///
    /// If so, adds/removes those group members
    pub async fn update_installations(&self) -> Result<(), GroupError> {
        self.ensure_not_paused().await?;
        let provider = self.client.mls_provider()?;
        self.maybe_update_installations(&provider, Some(0)).await?;
        Ok(())
    }

    /// Send a message, optimistically returning the ID of the message before the result of a message publish.
    pub fn send_message_optimistic(&self, message: &[u8]) -> Result<Vec<u8>, GroupError> {
        let provider = self.mls_provider()?;
        let message_id =
            self.prepare_message(message, &provider, |now| Self::into_envelope(message, now))?;
        Ok(message_id)
    }

    /// Helper function to extract queryable content fields from a message
    fn extract_queryable_content_fields(message: &[u8]) -> QueryableContentFields {
        // Return early with default if decoding fails or type is missing
        EncodedContent::decode(message)
            .inspect_err(|_| {
                tracing::debug!("No queryable content fields, msg not formatted as encoded content")
            })
            .and_then(|content| {
                QueryableContentFields::try_from(content).inspect_err(|e| {
                    tracing::debug!(
                        "Failed to convert EncodedContent to QueryableContentFields: {}",
                        e
                    )
                })
            })
            .unwrap_or_default()
    }

    /// Prepare a [`IntentKind::SendMessage`] intent, and [`StoredGroupMessage`] on this users XMTP [`Client`].
    ///
    /// # Arguments
    /// * message: UTF-8 or encoded message bytes
    /// * conn: Connection to SQLite database
    /// * envelope: closure that returns context-specific [`PlaintextEnvelope`]. Closure accepts
    ///   timestamp attached to intent & stored message.
    pub(crate) fn prepare_message<F>(
        &self,
        message: &[u8],
        provider: &XmtpOpenMlsProvider,
        envelope: F,
    ) -> Result<Vec<u8>, GroupError>
    where
        F: FnOnce(i64) -> PlaintextEnvelope,
    {
        let now = now_ns();
        let plain_envelope = envelope(now);
        let mut encoded_envelope = vec![];
        plain_envelope
            .encode(&mut encoded_envelope)
            .map_err(GroupError::EncodeError)?;

        let intent_data: Vec<u8> = SendMessageIntentData::new(encoded_envelope).into();
        let queryable_content_fields: QueryableContentFields =
            Self::extract_queryable_content_fields(message);
        self.queue_intent(
            provider,
            IntentKind::SendMessage,
            intent_data,
            queryable_content_fields.should_push,
        )?;

        // store this unpublished message locally before sending
        let message_id = calculate_message_id(&self.group_id, message, &now.to_string());
        let group_message = StoredGroupMessage {
            id: message_id.clone(),
            group_id: self.group_id.clone(),
            decrypted_message_bytes: message.to_vec(),
            sent_at_ns: now,
            kind: GroupMessageKind::Application,
            sender_installation_id: self.context().installation_public_key().into(),
            sender_inbox_id: self.context().inbox_id().to_string(),
            delivery_status: DeliveryStatus::Unpublished,
            content_type: queryable_content_fields.content_type,
            version_major: queryable_content_fields.version_major,
            version_minor: queryable_content_fields.version_minor,
            authority_id: queryable_content_fields.authority_id,
            reference_id: queryable_content_fields.reference_id,
        };
        group_message.store(provider.conn_ref())?;

        Ok(message_id)
    }

    fn into_envelope(encoded_msg: &[u8], idempotency_key: i64) -> PlaintextEnvelope {
        PlaintextEnvelope {
            content: Some(Content::V1(V1 {
                content: encoded_msg.to_vec(),
                idempotency_key: idempotency_key.to_string(),
            })),
        }
    }

    /// Query the database for stored messages. Optionally filtered by time, kind, delivery_status
    /// and limit
    pub fn find_messages(
        &self,
        args: &MsgQueryArgs,
    ) -> Result<Vec<StoredGroupMessage>, GroupError> {
        let conn = self.context().store().conn()?;
        let messages = conn.get_group_messages(&self.group_id, args)?;
        Ok(messages)
    }

    /// Query the database for stored messages. Optionally filtered by time, kind, delivery_status
    /// and limit
    pub fn find_messages_with_reactions(
        &self,
        args: &MsgQueryArgs,
    ) -> Result<Vec<StoredGroupMessageWithReactions>, GroupError> {
        let conn = self.context().store().conn()?;
        let messages = conn.get_group_messages_with_reactions(&self.group_id, args)?;
        Ok(messages)
    }

    ///
    /// Add members to the group by account address
    ///
    /// If any existing members have new installations that have not been added or removed, the
    /// group membership will be updated to include those changes as well.
    /// # Returns
    /// - `Ok(UpdateGroupMembershipResult)`: Contains details about the membership changes, including:
    ///   - `added_members`: list of added installations
    ///   - `removed_members`: A list of installations that were removed.
    ///   - `members_with_errors`: A list of members that encountered errors during the update.
    /// - `Err(GroupError)`: If the operation fails due to an error.
    #[tracing::instrument(level = "trace", skip_all)]
    pub async fn add_members(
        &self,
        account_identifiers: &[Identifier],
    ) -> Result<UpdateGroupMembershipResult, GroupError> {
        // Fetch the associated inbox_ids
        let requests = account_identifiers.iter().map(Into::into).collect();
        let inbox_id_map: HashMap<Identifier, String> = self
            .client
            .api()
            .get_inbox_ids(requests)
            .await?
            .into_iter()
            .filter_map(|(k, v)| Some((k.try_into().ok()?, v)))
            .collect();

        let provider = self.mls_provider()?;
        // get current number of users in group
        let member_count = self.members_with_provider(&provider).await?.len();
        if member_count + inbox_id_map.len() > MAX_GROUP_SIZE {
            return Err(GroupError::UserLimitExceeded);
        }

        if inbox_id_map.len() != account_identifiers.len() {
            let found_addresses: HashSet<&Identifier> = inbox_id_map.keys().collect();
            let to_add_hashset = HashSet::from_iter(account_identifiers.iter());

            let missing_addresses = found_addresses.difference(&to_add_hashset);
            return Err(GroupError::AddressNotFound(
                missing_addresses
                    .into_iter()
                    .map(|ident| format!("{ident}"))
                    .collect(),
            ));
        }

        self.add_members_by_inbox_id_with_provider(
            &provider,
            &inbox_id_map.into_values().collect::<Vec<_>>(),
        )
        .await
    }

    #[tracing::instrument(level = "trace", skip_all)]
    pub async fn add_members_by_inbox_id<S: AsIdRef>(
        &self,
        inbox_ids: &[S],
    ) -> Result<UpdateGroupMembershipResult, GroupError> {
        let provider = self.client.mls_provider()?;
        self.add_members_by_inbox_id_with_provider(&provider, inbox_ids)
            .await
    }

    #[tracing::instrument(level = "trace", skip_all)]
    pub async fn add_members_by_inbox_id_with_provider<S: AsIdRef>(
        &self,
        provider: &XmtpOpenMlsProvider,
        inbox_ids: &[S],
    ) -> Result<UpdateGroupMembershipResult, GroupError> {
        self.ensure_not_paused().await?;
        let ids = inbox_ids.iter().map(AsIdRef::as_ref).collect::<Vec<&str>>();
        let intent_data = self
            .get_membership_update_intent(provider, ids.as_slice(), &[])
            .await?;

        // TODO:nm this isn't the best test for whether the request is valid
        // If some existing group member has an update, this will return an intent with changes
        // when we really should return an error
        let ok_result = Ok(UpdateGroupMembershipResult::from(intent_data.clone()));

        if intent_data.is_empty() {
            tracing::warn!("Member already added");
            return ok_result;
        }

        let intent = self.queue_intent(
            provider,
            IntentKind::UpdateGroupMembership,
            intent_data.into(),
            false,
        )?;

        self.sync_until_intent_resolved(provider, intent.id).await?;
        ok_result
    }

    /// Removes members from the group by their account addresses.
    ///
    /// # Arguments
    /// * `client` - The XMTP client.
    /// * `account_addresses_to_remove` - A vector of account addresses to remove from the group.
    ///
    /// # Returns
    /// A `Result` indicating success or failure of the operation.
    pub async fn remove_members(
        &self,
        account_addresses_to_remove: &[Identifier],
    ) -> Result<(), GroupError> {
        let account_addresses_to_remove =
            account_addresses_to_remove.iter().map(Into::into).collect();

        let inbox_id_map = self
            .client
            .api()
            .get_inbox_ids(account_addresses_to_remove)
            .await?;

        let ids = inbox_id_map
            .values()
            .map(AsRef::as_ref)
            .collect::<Vec<&str>>();
        self.remove_members_by_inbox_id(ids.as_slice()).await
    }

    /// Removes members from the group by their inbox IDs.
    ///
    /// # Arguments
    /// * `client` - The XMTP client.
    /// * `inbox_ids` - A vector of inbox IDs to remove from the group.
    ///
    /// # Returns
    /// A `Result` indicating success or failure of the operation.
    pub async fn remove_members_by_inbox_id(
        &self,
        inbox_ids: &[InboxIdRef<'_>],
    ) -> Result<(), GroupError> {
        self.ensure_not_paused().await?;

        let provider = self.client.store().conn()?.into();

        let intent_data = self
            .get_membership_update_intent(&provider, &[], inbox_ids)
            .await?;

        let intent = self.queue_intent(
            &provider,
            IntentKind::UpdateGroupMembership,
            intent_data.into(),
            false,
        )?;

        let _ = self
            .sync_until_intent_resolved(&provider, intent.id)
            .await?;
        Ok(())
    }

    /// Updates the name of the group. Will error if the user does not have the appropriate permissions
    /// to perform these updates.
    pub async fn update_group_name(&self, group_name: String) -> Result<(), GroupError> {
        self.ensure_not_paused().await?;

        if group_name.len() > MAX_GROUP_NAME_LENGTH {
            return Err(GroupError::TooManyCharacters {
                length: MAX_GROUP_NAME_LENGTH,
            });
        }
        let provider = self.client.mls_provider()?;
        if self.metadata(&provider).await?.conversation_type == ConversationType::Dm {
            return Err(GroupError::DmGroupMetadataForbidden);
        }
        let intent_data: Vec<u8> =
            UpdateMetadataIntentData::new_update_group_name(group_name).into();
        let intent =
            self.queue_intent(&provider, IntentKind::MetadataUpdate, intent_data, false)?;

        let _ = self
            .sync_until_intent_resolved(&provider, intent.id)
            .await?;
        Ok(())
    }

    /// Updates min version of the group to match this client's version.
    pub async fn update_group_min_version_to_match_self(&self) -> Result<(), GroupError> {
        self.ensure_not_paused().await?;

        let provider = self.client.mls_provider()?;

        let version = self.client.version_info().pkg_version();
        let intent_data: Vec<u8> =
            UpdateMetadataIntentData::new_update_group_min_version_to_match_self(
                version.to_string(),
            )
            .into();
        let intent =
            self.queue_intent(&provider, IntentKind::MetadataUpdate, intent_data, false)?;

        let _ = self
            .sync_until_intent_resolved(&provider, intent.id)
            .await?;
        Ok(())
    }

    fn min_protocol_version_from_extensions(
        mutable_metadata: GroupMutableMetadata,
    ) -> Option<String> {
        mutable_metadata
            .attributes
            .get(&MetadataField::MinimumSupportedProtocolVersion.to_string())
            .map(|v| v.to_string())
    }

    /// Updates the permission policy of the group. This requires super admin permissions.
    pub async fn update_permission_policy(
        &self,
        permission_update_type: PermissionUpdateType,
        permission_policy: PermissionPolicyOption,
        metadata_field: Option<MetadataField>,
    ) -> Result<(), GroupError> {
        self.ensure_not_paused().await?;

        let provider = self.client.mls_provider()?;
        if self.metadata(&provider).await?.conversation_type == ConversationType::Dm {
            return Err(GroupError::DmGroupMetadataForbidden);
        }
        if permission_update_type == PermissionUpdateType::UpdateMetadata
            && metadata_field.is_none()
        {
            return Err(GroupError::InvalidPermissionUpdate);
        }

        let intent_data: Vec<u8> = UpdatePermissionIntentData::new(
            permission_update_type,
            permission_policy,
            metadata_field.as_ref().map(|field| field.to_string()),
        )
        .into();

        let intent =
            self.queue_intent(&provider, IntentKind::UpdatePermission, intent_data, false)?;

        let _ = self
            .sync_until_intent_resolved(&provider, intent.id)
            .await?;
        Ok(())
    }

    /// Retrieves the group name from the group's mutable metadata extension.
    pub fn group_name(&self, provider: &XmtpOpenMlsProvider) -> Result<String, GroupError> {
        let mutable_metadata = self.mutable_metadata(provider)?;
        match mutable_metadata
            .attributes
            .get(&MetadataField::GroupName.to_string())
        {
            Some(group_name) => Ok(group_name.clone()),
            None => Err(GroupError::GroupMutableMetadata(
                GroupMutableMetadataError::MissingExtension,
            )),
        }
    }

    /// Updates the description of the group.
    pub async fn update_group_description(
        &self,
        group_description: String,
    ) -> Result<(), GroupError> {
        self.ensure_not_paused().await?;

        if group_description.len() > MAX_GROUP_DESCRIPTION_LENGTH {
            return Err(GroupError::TooManyCharacters {
                length: MAX_GROUP_DESCRIPTION_LENGTH,
            });
        }

        let provider = self.client.mls_provider()?;
        if self.metadata(&provider).await?.conversation_type == ConversationType::Dm {
            return Err(GroupError::DmGroupMetadataForbidden);
        }
        let intent_data: Vec<u8> =
            UpdateMetadataIntentData::new_update_group_description(group_description).into();
        let intent =
            self.queue_intent(&provider, IntentKind::MetadataUpdate, intent_data, false)?;

        let _ = self
            .sync_until_intent_resolved(&provider, intent.id)
            .await?;
        Ok(())
    }

    pub fn group_description(&self, provider: &XmtpOpenMlsProvider) -> Result<String, GroupError> {
        let mutable_metadata = self.mutable_metadata(provider)?;
        match mutable_metadata
            .attributes
            .get(&MetadataField::Description.to_string())
        {
            Some(group_description) => Ok(group_description.clone()),
            None => Err(GroupError::GroupMutableMetadata(
                GroupMutableMetadataError::MissingExtension,
            )),
        }
    }

    /// Updates the image URL (square) of the group.
    pub async fn update_group_image_url_square(
        &self,
        group_image_url_square: String,
    ) -> Result<(), GroupError> {
        self.ensure_not_paused().await?;

        if group_image_url_square.len() > MAX_GROUP_IMAGE_URL_LENGTH {
            return Err(GroupError::TooManyCharacters {
                length: MAX_GROUP_IMAGE_URL_LENGTH,
            });
        }

        let provider = self.client.mls_provider()?;
        if self.metadata(&provider).await?.conversation_type == ConversationType::Dm {
            return Err(GroupError::DmGroupMetadataForbidden);
        }
        let intent_data: Vec<u8> =
            UpdateMetadataIntentData::new_update_group_image_url_square(group_image_url_square)
                .into();
        let intent =
            self.queue_intent(&provider, IntentKind::MetadataUpdate, intent_data, false)?;

        let _ = self
            .sync_until_intent_resolved(&provider, intent.id)
            .await?;
        Ok(())
    }

    /// Retrieves the image URL (square) of the group from the group's mutable metadata extension.
    pub fn group_image_url_square(
        &self,
        provider: &XmtpOpenMlsProvider,
    ) -> Result<String, GroupError> {
        let mutable_metadata = self.mutable_metadata(provider)?;
        match mutable_metadata
            .attributes
            .get(&MetadataField::GroupImageUrlSquare.to_string())
        {
            Some(group_image_url_square) => Ok(group_image_url_square.clone()),
            None => Err(GroupError::GroupMutableMetadata(
                GroupMutableMetadataError::MissingExtension,
            )),
        }
    }

    pub async fn update_conversation_message_disappearing_settings(
        &self,
        settings: MessageDisappearingSettings,
    ) -> Result<(), GroupError> {
        self.ensure_not_paused().await?;

        let provider = self.client.mls_provider()?;

        self.update_conversation_message_disappear_from_ns(&provider, settings.from_ns)
            .await?;
        self.update_conversation_message_disappear_in_ns(&provider, settings.in_ns)
            .await
    }

    pub async fn remove_conversation_message_disappearing_settings(
        &self,
    ) -> Result<(), GroupError> {
        self.ensure_not_paused().await?;

        self.update_conversation_message_disappearing_settings(
            MessageDisappearingSettings::default(),
        )
        .await
    }

    async fn update_conversation_message_disappear_from_ns(
        &self,
        provider: &XmtpOpenMlsProvider,
        expire_from_ms: i64,
    ) -> Result<(), GroupError> {
        self.ensure_not_paused().await?;

        let intent_data: Vec<u8> =
            UpdateMetadataIntentData::new_update_conversation_message_disappear_from_ns(
                expire_from_ms,
            )
            .into();
        let intent = self.queue_intent(provider, IntentKind::MetadataUpdate, intent_data, false)?;
        let _ = self.sync_until_intent_resolved(provider, intent.id).await?;
        Ok(())
    }

    async fn update_conversation_message_disappear_in_ns(
        &self,
        provider: &XmtpOpenMlsProvider,
        expire_in_ms: i64,
    ) -> Result<(), GroupError> {
        self.ensure_not_paused().await?;

        let intent_data: Vec<u8> =
            UpdateMetadataIntentData::new_update_conversation_message_disappear_in_ns(expire_in_ms)
                .into();
        let intent = self.queue_intent(provider, IntentKind::MetadataUpdate, intent_data, false)?;
        let _ = self.sync_until_intent_resolved(provider, intent.id).await?;
        Ok(())
    }

    /// If group is not paused, will return None, otherwise will return the version that the group is paused for
    pub fn paused_for_version(
        &self,
        provider: &XmtpOpenMlsProvider,
    ) -> Result<Option<String>, GroupError> {
        let paused_for_version = provider
            .conn_ref()
            .get_group_paused_version(&self.group_id)?;
        Ok(paused_for_version)
    }

    async fn ensure_not_paused(&self) -> Result<(), GroupError> {
        let conn = self.context().store().conn()?;
        let provider = XmtpOpenMlsProvider::from(conn);
        if let Some(min_version) = provider
            .conn_ref()
            .get_group_paused_version(&self.group_id)?
        {
            Err(GroupError::GroupPausedUntilUpdate(min_version))
        } else {
            Ok(())
        }
    }

    pub fn conversation_message_disappearing_settings(
        &self,
        provider: &XmtpOpenMlsProvider,
    ) -> Result<MessageDisappearingSettings, GroupError> {
        Self::conversation_message_disappearing_settings_from_extensions(
            self.mutable_metadata(provider)?,
        )
    }

    pub fn conversation_message_disappearing_settings_from_extensions(
        mutable_metadata: GroupMutableMetadata,
    ) -> Result<MessageDisappearingSettings, GroupError> {
        let disappear_from_ns = mutable_metadata
            .attributes
            .get(&MetadataField::MessageDisappearFromNS.to_string());
        let disappear_in_ns = mutable_metadata
            .attributes
            .get(&MetadataField::MessageDisappearInNS.to_string());

        if let (Some(Ok(message_disappear_from_ns)), Some(Ok(message_disappear_in_ns))) = (
            disappear_from_ns.map(|s| s.parse::<i64>()),
            disappear_in_ns.map(|s| s.parse::<i64>()),
        ) {
            Ok(MessageDisappearingSettings::new(
                message_disappear_from_ns,
                message_disappear_in_ns,
            ))
        } else {
            Err(GroupError::GroupMetadata(
                GroupMetadataError::MissingExtension,
            ))
        }
    }

    /// Retrieves the admin list of the group from the group's mutable metadata extension.
    pub fn admin_list(&self, provider: &XmtpOpenMlsProvider) -> Result<Vec<String>, GroupError> {
        let mutable_metadata = self.mutable_metadata(provider)?;
        Ok(mutable_metadata.admin_list)
    }

    /// Retrieves the super admin list of the group from the group's mutable metadata extension.
    pub fn super_admin_list(
        &self,
        provider: &XmtpOpenMlsProvider,
    ) -> Result<Vec<String>, GroupError> {
        let mutable_metadata = self.mutable_metadata(provider)?;
        Ok(mutable_metadata.super_admin_list)
    }

    /// Checks if the given inbox ID is an admin of the group at the most recently synced epoch.
    pub fn is_admin(
        &self,
        inbox_id: String,
        provider: &XmtpOpenMlsProvider,
    ) -> Result<bool, GroupError> {
        let mutable_metadata = self.mutable_metadata(provider)?;
        Ok(mutable_metadata.admin_list.contains(&inbox_id))
    }

    /// Checks if the given inbox ID is a super admin of the group at the most recently synced epoch.
    pub fn is_super_admin(
        &self,
        inbox_id: String,
        provider: &XmtpOpenMlsProvider,
    ) -> Result<bool, GroupError> {
        let mutable_metadata = self.mutable_metadata(provider)?;
        Ok(mutable_metadata.super_admin_list.contains(&inbox_id))
    }

    /// Retrieves the conversation type of the group from the group's metadata extension.
    pub async fn conversation_type(
        &self,
        provider: &XmtpOpenMlsProvider,
    ) -> Result<ConversationType, GroupError> {
        let metadata = self.metadata(provider).await?;
        Ok(metadata.conversation_type)
    }

    /// Updates the admin list of the group and syncs the changes to the network.
    pub async fn update_admin_list(
        &self,
        action_type: UpdateAdminListType,
        inbox_id: String,
    ) -> Result<(), GroupError> {
        let provider = self.client.mls_provider()?;
        if self.metadata(&provider).await?.conversation_type == ConversationType::Dm {
            return Err(GroupError::DmGroupMetadataForbidden);
        }
        let intent_action_type = match action_type {
            UpdateAdminListType::Add => AdminListActionType::Add,
            UpdateAdminListType::Remove => AdminListActionType::Remove,
            UpdateAdminListType::AddSuper => AdminListActionType::AddSuper,
            UpdateAdminListType::RemoveSuper => AdminListActionType::RemoveSuper,
        };
        let intent_data: Vec<u8> =
            UpdateAdminListIntentData::new(intent_action_type, inbox_id).into();
        let intent =
            self.queue_intent(&provider, IntentKind::UpdateAdminList, intent_data, false)?;

        let _ = self
            .sync_until_intent_resolved(&provider, intent.id)
            .await?;
        Ok(())
    }

    /// Find the `inbox_id` of the group member who added the member to the group
    pub fn added_by_inbox_id(&self) -> Result<String, GroupError> {
        let conn = self.context().store().conn()?;
        let group = conn
            .find_group(&self.group_id)?
            .ok_or_else(|| NotFound::GroupById(self.group_id.clone()))?;
        Ok(group.added_by_inbox_id)
    }

    /// Find the `consent_state` of the group
    pub fn consent_state(&self) -> Result<ConsentState, GroupError> {
        let conn = self.context().store().conn()?;
        let record = conn.get_consent_record(
            hex::encode(self.group_id.clone()),
            ConsentType::ConversationId,
        )?;

        match record {
            Some(rec) => Ok(rec.state),
            None => Ok(ConsentState::Unknown),
        }
    }

    pub fn update_consent_state(&self, state: ConsentState) -> Result<(), GroupError> {
        let conn = self.context().store().conn()?;

        let consent_record = StoredConsentRecord::new(
            ConsentType::ConversationId,
            state,
            hex::encode(self.group_id.clone()),
        );
        let new_records: Vec<_> = conn
            .insert_or_replace_consent_records(&[consent_record.clone()])?
            .into_iter()
            .map(UserPreferenceUpdate::Consent)
            .collect();

        if !new_records.is_empty() {
            // Dispatch an update event so it can be synced across devices
            let _ = self
                .client
                .local_events()
                .send(LocalEvents::SyncWorkerEvent(
                    SyncWorkerEvent::SyncPreferences(new_records.clone()),
                ));
            // Broadcast the changes
            let _ = self
                .client
                .local_events()
                .send(LocalEvents::PreferencesChanged(new_records));
        }

        Ok(())
    }

    /// Get the current epoch number of the group.
    pub async fn epoch(&self, provider: &XmtpOpenMlsProvider) -> Result<u64, GroupError> {
        self.load_mls_group_with_lock_async(provider, |mls_group| {
            futures::future::ready(Ok(mls_group.epoch().as_u64()))
        })
        .await
    }

    pub async fn debug_info(&self) -> Result<ConversationDebugInfo, GroupError> {
        let provider = self.client.mls_provider()?;
        let epoch =
            self.load_mls_group_with_lock(&provider, |mls_group| Ok(mls_group.epoch().as_u64()))?;

        let stored_group = match provider.conn_ref().find_group(&self.group_id)? {
            Some(group) => group,
            None => {
                return Err(GroupError::NotFound(NotFound::GroupById(
                    self.group_id.clone(),
                )))
            }
        };

        Ok(ConversationDebugInfo {
            epoch,
            maybe_forked: stored_group.maybe_forked,
            fork_details: stored_group.fork_details,
        })
    }

    /// Update this installation's leaf key in the group by creating a key update commit
    pub async fn key_update(&self) -> Result<(), GroupError> {
        let provider = self.client.mls_provider()?;
        let intent = self.queue_intent(&provider, IntentKind::KeyUpdate, vec![], false)?;
        let _ = self
            .sync_until_intent_resolved(&provider, intent.id)
            .await?;
        Ok(())
    }

    /// Checks if the current user is active in the group.
    ///
    /// If the current user has been kicked out of the group, `is_active` will return `false`
    pub fn is_active(&self, provider: &XmtpOpenMlsProvider) -> Result<bool, GroupError> {
        // Restored groups that are not yet added are inactive
        let Some(stored_group) = provider.conn_ref().find_group(&self.group_id)? else {
            return Err(GroupError::NotFound(NotFound::GroupById(
                self.group_id.clone(),
            )));
        };
        if matches!(
            stored_group.membership_state,
            GroupMembershipState::Restored
        ) {
            return Ok(false);
        }

        self.load_mls_group_with_lock(provider, |mls_group| Ok(mls_group.is_active()))
    }

    /// Get the `GroupMetadata` of the group.
    pub async fn metadata(
        &self,
        provider: &XmtpOpenMlsProvider,
    ) -> Result<GroupMetadata, GroupError> {
        self.load_mls_group_with_lock_async(provider, |mls_group| {
            futures::future::ready(extract_group_metadata(&mls_group).map_err(Into::into))
        })
        .await
    }

    /// Get the `GroupMutableMetadata` of the group.
    pub fn mutable_metadata(
        &self,
        provider: &XmtpOpenMlsProvider,
    ) -> Result<GroupMutableMetadata, GroupError> {
        self.load_mls_group_with_lock(provider, |mls_group| {
            Ok(GroupMutableMetadata::try_from(&mls_group)?)
        })
    }

    pub fn permissions(&self) -> Result<GroupMutablePermissions, GroupError> {
        let provider = self.mls_provider()?;

        self.load_mls_group_with_lock(&provider, |mls_group| {
            Ok(extract_group_permissions(&mls_group)?)
        })
    }

    /// Used for testing that dm group validation works as expected.
    ///
    /// See the `test_validate_dm_group` test function for more details.
    #[cfg(test)]
    pub fn create_test_dm_group(
        client: Arc<ScopedClient>,
        dm_target_inbox_id: InboxId,
        custom_protected_metadata: Option<Extension>,
        custom_mutable_metadata: Option<Extension>,
        custom_group_membership: Option<Extension>,
        custom_mutable_permissions: Option<PolicySet>,
        opts: DMMetadataOptions,
    ) -> Result<Self, GroupError> {
        let context = client.context();
        let conn = context.store().conn()?;
        let provider = XmtpOpenMlsProvider::new(conn);

        let protected_metadata = custom_protected_metadata.unwrap_or_else(|| {
            build_dm_protected_metadata_extension(context.inbox_id(), dm_target_inbox_id.clone())
                .unwrap()
        });
        let mutable_metadata = custom_mutable_metadata.unwrap_or_else(|| {
            build_dm_mutable_metadata_extension_default(
                context.inbox_id(),
                &dm_target_inbox_id,
                opts,
            )
            .unwrap()
        });
        let group_membership = custom_group_membership
            .unwrap_or_else(|| build_starting_group_membership_extension(context.inbox_id(), 0));
        let mutable_permissions = custom_mutable_permissions.unwrap_or_else(PolicySet::new_dm);
        let mutable_permission_extension =
            build_mutable_permissions_extension(mutable_permissions)?;

        let group_config = build_group_config(
            protected_metadata,
            mutable_metadata,
            group_membership,
            mutable_permission_extension,
        )?;

        let mls_group = OpenMlsGroup::new(
            &provider,
            &context.identity.installation_keys,
            &group_config,
            CredentialWithKey {
                credential: context.identity.credential(),
                signature_key: context.identity.installation_keys.public_slice().into(),
            },
        )?;

        let group_id = mls_group.group_id().to_vec();
        let stored_group = StoredGroup::builder()
            .id(group_id.clone())
            .created_at_ns(now_ns())
            .membership_state(GroupMembershipState::Allowed)
            .added_by_inbox_id(context.inbox_id().to_string())
            .dm_id(Some(
                DmMembers {
                    member_one_inbox_id: client.inbox_id().to_string(),
                    member_two_inbox_id: dm_target_inbox_id,
                }
                .to_string(),
            ))
            .build()?;

        stored_group.store(provider.conn_ref())?;
        Ok(Self::new_from_arc(
            client,
            group_id,
            stored_group.dm_id.clone(),
            stored_group.created_at_ns,
        ))
    }
}

fn build_protected_metadata_extension(
    creator_inbox_id: &str,
    conversation_type: ConversationType,
) -> Result<Extension, GroupError> {
    let metadata = GroupMetadata::new(conversation_type, creator_inbox_id.to_string(), None);
    let protected_metadata = Metadata::new(metadata.try_into()?);

    Ok(Extension::ImmutableMetadata(protected_metadata))
}

fn build_dm_protected_metadata_extension(
    creator_inbox_id: &str,
    dm_inbox_id: InboxId,
) -> Result<Extension, GroupError> {
    let dm_members = Some(DmMembers {
        member_one_inbox_id: creator_inbox_id.to_string(),
        member_two_inbox_id: dm_inbox_id,
    });

    let metadata = GroupMetadata::new(
        ConversationType::Dm,
        creator_inbox_id.to_string(),
        dm_members,
    );
    let protected_metadata = Metadata::new(metadata.try_into()?);

    Ok(Extension::ImmutableMetadata(protected_metadata))
}

fn build_mutable_permissions_extension(policies: PolicySet) -> Result<Extension, GroupError> {
    let permissions: Vec<u8> = GroupMutablePermissions::new(policies).try_into()?;
    let unknown_gc_extension = UnknownExtension(permissions);

    Ok(Extension::Unknown(
        GROUP_PERMISSIONS_EXTENSION_ID,
        unknown_gc_extension,
    ))
}

pub fn build_mutable_metadata_extension_default(
    creator_inbox_id: &str,
    opts: GroupMetadataOptions,
) -> Result<Extension, GroupError> {
    let mutable_metadata: Vec<u8> =
        GroupMutableMetadata::new_default(creator_inbox_id.to_string(), opts).try_into()?;
    let unknown_gc_extension = UnknownExtension(mutable_metadata);

    Ok(Extension::Unknown(
        MUTABLE_METADATA_EXTENSION_ID,
        unknown_gc_extension,
    ))
}

pub fn build_dm_mutable_metadata_extension_default(
    creator_inbox_id: &str,
    dm_target_inbox_id: &str,
    opts: DMMetadataOptions,
) -> Result<Extension, GroupError> {
    let mutable_metadata: Vec<u8> = GroupMutableMetadata::new_dm_default(
        creator_inbox_id.to_string(),
        dm_target_inbox_id,
        opts,
    )
    .try_into()?;
    let unknown_gc_extension = UnknownExtension(mutable_metadata);

    Ok(Extension::Unknown(
        MUTABLE_METADATA_EXTENSION_ID,
        unknown_gc_extension,
    ))
}

#[tracing::instrument(level = "trace", skip_all)]
pub fn build_extensions_for_metadata_update(
    group: &OpenMlsGroup,
    field_name: String,
    field_value: String,
) -> Result<Extensions, GroupError> {
    let existing_metadata: GroupMutableMetadata = group.try_into()?;
    let mut attributes = existing_metadata.attributes.clone();
    attributes.insert(field_name, field_value);
    let new_mutable_metadata: Vec<u8> = GroupMutableMetadata::new(
        attributes,
        existing_metadata.admin_list,
        existing_metadata.super_admin_list,
    )
    .try_into()?;
    let unknown_gc_extension = UnknownExtension(new_mutable_metadata);
    let extension = Extension::Unknown(MUTABLE_METADATA_EXTENSION_ID, unknown_gc_extension);
    let mut extensions = group.extensions().clone();
    extensions.add_or_replace(extension);
    Ok(extensions)
}

#[tracing::instrument(level = "trace", skip_all)]
pub fn build_extensions_for_permissions_update(
    group: &OpenMlsGroup,
    update_permissions_intent: UpdatePermissionIntentData,
) -> Result<Extensions, GroupError> {
    let existing_permissions: GroupMutablePermissions = group.try_into()?;
    let existing_policy_set = existing_permissions.policies.clone();
    let new_policy_set = match update_permissions_intent.update_type {
        PermissionUpdateType::AddMember => PolicySet::new(
            update_permissions_intent.policy_option.into(),
            existing_policy_set.remove_member_policy,
            existing_policy_set.update_metadata_policy,
            existing_policy_set.add_admin_policy,
            existing_policy_set.remove_admin_policy,
            existing_policy_set.update_permissions_policy,
        ),
        PermissionUpdateType::RemoveMember => PolicySet::new(
            existing_policy_set.add_member_policy,
            update_permissions_intent.policy_option.into(),
            existing_policy_set.update_metadata_policy,
            existing_policy_set.add_admin_policy,
            existing_policy_set.remove_admin_policy,
            existing_policy_set.update_permissions_policy,
        ),
        PermissionUpdateType::AddAdmin => PolicySet::new(
            existing_policy_set.add_member_policy,
            existing_policy_set.remove_member_policy,
            existing_policy_set.update_metadata_policy,
            update_permissions_intent.policy_option.into(),
            existing_policy_set.remove_admin_policy,
            existing_policy_set.update_permissions_policy,
        ),
        PermissionUpdateType::RemoveAdmin => PolicySet::new(
            existing_policy_set.add_member_policy,
            existing_policy_set.remove_member_policy,
            existing_policy_set.update_metadata_policy,
            existing_policy_set.add_admin_policy,
            update_permissions_intent.policy_option.into(),
            existing_policy_set.update_permissions_policy,
        ),
        PermissionUpdateType::UpdateMetadata => {
            let mut metadata_policy = existing_policy_set.update_metadata_policy.clone();
            metadata_policy.insert(
                update_permissions_intent.metadata_field_name.ok_or(
                    GroupError::MissingMetadataField {
                        name: "metadata_field_name".into(),
                    },
                )?,
                update_permissions_intent.policy_option.into(),
            );
            PolicySet::new(
                existing_policy_set.add_member_policy,
                existing_policy_set.remove_member_policy,
                metadata_policy,
                existing_policy_set.add_admin_policy,
                existing_policy_set.remove_admin_policy,
                existing_policy_set.update_permissions_policy,
            )
        }
    };
    let new_group_permissions: Vec<u8> = GroupMutablePermissions::new(new_policy_set).try_into()?;
    let unknown_gc_extension = UnknownExtension(new_group_permissions);
    let extension = Extension::Unknown(GROUP_PERMISSIONS_EXTENSION_ID, unknown_gc_extension);
    let mut extensions = group.extensions().clone();
    extensions.add_or_replace(extension);
    Ok(extensions)
}

#[tracing::instrument(level = "trace", skip_all)]
pub fn build_extensions_for_admin_lists_update(
    group: &OpenMlsGroup,
    admin_lists_update: UpdateAdminListIntentData,
) -> Result<Extensions, GroupError> {
    let existing_metadata: GroupMutableMetadata = group.try_into()?;
    let attributes = existing_metadata.attributes.clone();
    let mut admin_list = existing_metadata.admin_list;
    let mut super_admin_list = existing_metadata.super_admin_list;
    match admin_lists_update.action_type {
        AdminListActionType::Add => {
            if !admin_list.contains(&admin_lists_update.inbox_id) {
                admin_list.push(admin_lists_update.inbox_id);
            }
        }
        AdminListActionType::Remove => admin_list.retain(|x| x != &admin_lists_update.inbox_id),
        AdminListActionType::AddSuper => {
            if !super_admin_list.contains(&admin_lists_update.inbox_id) {
                super_admin_list.push(admin_lists_update.inbox_id);
            }
        }
        AdminListActionType::RemoveSuper => {
            super_admin_list.retain(|x| x != &admin_lists_update.inbox_id)
        }
    }
    let new_mutable_metadata: Vec<u8> =
        GroupMutableMetadata::new(attributes, admin_list, super_admin_list).try_into()?;
    let unknown_gc_extension = UnknownExtension(new_mutable_metadata);
    let extension = Extension::Unknown(MUTABLE_METADATA_EXTENSION_ID, unknown_gc_extension);
    let mut extensions = group.extensions().clone();
    extensions.add_or_replace(extension);
    Ok(extensions)
}

pub fn build_starting_group_membership_extension(inbox_id: &str, sequence_id: u64) -> Extension {
    let mut group_membership = GroupMembership::new();
    group_membership.add(inbox_id.to_string(), sequence_id);
    build_group_membership_extension(&group_membership)
}

pub fn build_group_membership_extension(group_membership: &GroupMembership) -> Extension {
    let unknown_gc_extension = UnknownExtension(group_membership.into());

    Extension::Unknown(GROUP_MEMBERSHIP_EXTENSION_ID, unknown_gc_extension)
}

fn build_group_config(
    protected_metadata_extension: Extension,
    mutable_metadata_extension: Extension,
    group_membership_extension: Extension,
    mutable_permission_extension: Extension,
) -> Result<MlsGroupCreateConfig, GroupError> {
    let required_extension_types = &[
        ExtensionType::Unknown(GROUP_MEMBERSHIP_EXTENSION_ID),
        ExtensionType::Unknown(MUTABLE_METADATA_EXTENSION_ID),
        ExtensionType::Unknown(GROUP_PERMISSIONS_EXTENSION_ID),
        ExtensionType::ImmutableMetadata,
        ExtensionType::LastResort,
        ExtensionType::ApplicationId,
    ];

    let required_proposal_types = &[ProposalType::GroupContextExtensions];

    let capabilities = Capabilities::new(
        None,
        None,
        Some(required_extension_types),
        Some(required_proposal_types),
        None,
    );
    let credentials = &[CredentialType::Basic];

    let required_capabilities =
        Extension::RequiredCapabilities(RequiredCapabilitiesExtension::new(
            required_extension_types,
            required_proposal_types,
            credentials,
        ));

    let extensions = Extensions::from_vec(vec![
        protected_metadata_extension,
        mutable_metadata_extension,
        group_membership_extension,
        mutable_permission_extension,
        required_capabilities,
    ])?;

    Ok(MlsGroupCreateConfig::builder()
        .with_group_context_extensions(extensions)?
        .capabilities(capabilities)
        .ciphersuite(CIPHERSUITE)
        .wire_format_policy(WireFormatPolicy::default())
        .max_past_epochs(MAX_PAST_EPOCHS)
        .use_ratchet_tree_extension(true)
        .build())
}

/**
 * Ensures that the membership in the MLS tree matches the inboxes specified in the `GroupMembership` extension.
 */
async fn validate_initial_group_membership(
    client: impl ScopedGroupClient,
    conn: &DbConnection,
    staged_welcome: &StagedWelcome,
) -> Result<(), GroupError> {
    tracing::info!("Validating initial group membership");
    let extensions = staged_welcome.public_group().group_context().extensions();
    let membership = extract_group_membership(extensions)?;
    let needs_update = conn.filter_inbox_ids_needing_updates(membership.to_filters().as_slice())?;
    if !needs_update.is_empty() {
        let ids = needs_update.iter().map(AsRef::as_ref).collect::<Vec<_>>();
        load_identity_updates(client.api(), conn, ids.as_slice()).await?;
    }

    let mut expected_installation_ids = HashSet::<Vec<u8>>::new();

    let futures: Vec<_> = membership
        .members
        .iter()
        .map(|(inbox_id, sequence_id)| {
            client.get_association_state(conn, inbox_id, Some(*sequence_id as i64))
        })
        .collect();

    let results = futures::future::try_join_all(futures).await?;

    for association_state in results {
        expected_installation_ids.extend(association_state.installation_ids());
    }

    let actual_installation_ids: HashSet<Vec<u8>> = staged_welcome
        .public_group()
        .members()
        .map(|member| member.signature_key)
        .collect();

    // exclude failed installations
    expected_installation_ids.retain(|id| !membership.failed_installations.contains(id));

    if expected_installation_ids != actual_installation_ids {
        return Err(GroupError::InvalidGroupMembership);
    }

    tracing::info!("Group membership validated");

    Ok(())
}

fn validate_dm_group(
    client: impl ScopedGroupClient,
    mls_group: &OpenMlsGroup,
    added_by_inbox: &str,
) -> Result<(), GroupError> {
    // Validate dm specific immutable metadata
    let metadata = extract_group_metadata(mls_group)?;

    // 1) Check if the conversation type is DM
    if metadata.conversation_type != ConversationType::Dm {
        return Err(GroupError::Generic(
            "Invalid conversation type for DM group".to_string(),
        ));
    }

    // 2) If `dm_members` is not set, return an error immediately
    let dm_members = match &metadata.dm_members {
        Some(dm) => dm,
        None => {
            return Err(GroupError::Generic(
                "DM group must have DmMembers set".to_string(),
            ));
        }
    };

    // 3) If the inbox that added this group is our inbox, make sure that
    //    one of the `dm_members` is our inbox id
    if added_by_inbox == client.inbox_id() {
        if !(dm_members.member_one_inbox_id == client.inbox_id()
            || dm_members.member_two_inbox_id == client.inbox_id())
        {
            return Err(GroupError::Generic(
                "DM group must have our inbox as one of the dm members".to_string(),
            ));
        }
        return Ok(());
    }

    // 4) Otherwise, make sure one of the `dm_members` is ours, and the other is `added_by_inbox`
    let is_expected_pair = (dm_members.member_one_inbox_id == added_by_inbox
        && dm_members.member_two_inbox_id == client.inbox_id())
        || (dm_members.member_one_inbox_id == client.inbox_id()
            && dm_members.member_two_inbox_id == added_by_inbox);

    if !is_expected_pair {
        return Err(GroupError::Generic(
            "DM members do not match expected inboxes".to_string(),
        ));
    }

    // Validate mutable metadata
    let mutable_metadata: GroupMutableMetadata = mls_group.try_into()?;

    // Check if the admin list and super admin list are empty
    if !mutable_metadata.admin_list.is_empty() || !mutable_metadata.super_admin_list.is_empty() {
        return Err(GroupError::Generic(
            "DM group must have empty admin and super admin lists".to_string(),
        ));
    }

    // Validate permissions so no one adds us to a dm that they can unexpectedly add another member to
    // Note: we don't validate mutable metadata permissions, because they don't affect group membership
    let permissions = extract_group_permissions(mls_group)?;
    let expected_permissions = GroupMutablePermissions::new(PolicySet::new_dm());

    if permissions.policies.add_member_policy != expected_permissions.policies.add_member_policy
        && permissions.policies.remove_member_policy
            != expected_permissions.policies.remove_member_policy
        && permissions.policies.add_admin_policy != expected_permissions.policies.add_admin_policy
        && permissions.policies.remove_admin_policy
            != expected_permissions.policies.remove_admin_policy
        && permissions.policies.update_permissions_policy
            != expected_permissions.policies.update_permissions_policy
    {
        return Err(GroupError::Generic(
            "Invalid permissions for DM group".to_string(),
        ));
    }

    Ok(())
<<<<<<< HEAD
}

#[cfg(test)]
pub(crate) mod tests {
    #[cfg(target_arch = "wasm32")]
    wasm_bindgen_test::wasm_bindgen_test_configure!(run_in_dedicated_worker);

    #[cfg(not(target_arch = "wasm32"))]
    use crate::groups::scoped_client::ScopedGroupClient;
    use crate::utils::Tester;
    use diesel::connection::SimpleConnection;
    use diesel::{ExpressionMethods, QueryDsl, RunQueryDsl};
    use futures::future::join_all;
    use prost::Message;
    use std::sync::Arc;
    use wasm_bindgen_test::wasm_bindgen_test;
    use xmtp_common::time::now_ns;
    use xmtp_common::{assert_err, assert_ok};
    use xmtp_content_types::{group_updated::GroupUpdatedCodec, ContentCodec};
    use xmtp_cryptography::utils::generate_local_wallet;
    use xmtp_id::associations::test_utils::WalletTestExt;
    use xmtp_id::associations::Identifier;
    use xmtp_proto::xmtp::mls::api::v1::group_message::Version;
    use xmtp_proto::xmtp::mls::message_contents::EncodedContent;

    use super::{group_permissions::PolicySet, DMMetadataOptions, MlsGroup};
    use crate::groups::group_mutable_metadata::MessageDisappearingSettings;
    use crate::groups::{
        MAX_GROUP_DESCRIPTION_LENGTH, MAX_GROUP_IMAGE_URL_LENGTH, MAX_GROUP_NAME_LENGTH,
    };
    use crate::{
        builder::ClientBuilder,
        groups::{
            build_dm_protected_metadata_extension, build_mutable_metadata_extension_default,
            build_protected_metadata_extension,
            group_metadata::GroupMetadata,
            group_mutable_metadata::MetadataField,
            intents::{PermissionPolicyOption, PermissionUpdateType},
            members::{GroupMember, PermissionLevel},
            mls_sync::GroupMessageProcessingError,
            validate_dm_group, DeliveryStatus, GroupError, GroupMetadataOptions,
            PreconfiguredPolicies, UpdateAdminListType,
        },
        utils::test::FullXmtpClient,
    };
    use xmtp_common::StreamHandle as _;
    use xmtp_db::group::StoredGroup;
    use xmtp_db::schema::groups;
    use xmtp_db::{
        consent_record::ConsentState,
        group::{ConversationType, GroupQueryArgs},
        group_intent::{IntentKind, IntentState},
        group_message::{GroupMessageKind, MsgQueryArgs, StoredGroupMessage},
        xmtp_openmls_provider::XmtpOpenMlsProvider,
    };

    async fn receive_group_invite(client: &FullXmtpClient) -> MlsGroup<FullXmtpClient> {
        client
            .sync_welcomes(&client.mls_provider().unwrap())
            .await
            .unwrap();
        let mut groups = client.find_groups(GroupQueryArgs::default()).unwrap();

        groups.remove(0)
    }

    async fn get_latest_message(group: &MlsGroup<FullXmtpClient>) -> StoredGroupMessage {
        group.sync().await.unwrap();
        let mut messages = group.find_messages(&MsgQueryArgs::default()).unwrap();
        messages.pop().unwrap()
    }

    // Adds a member to the group without the usual validations on group membership
    // Used for testing adversarial scenarios
    #[cfg(not(target_arch = "wasm32"))]
    async fn force_add_member(
        sender_client: &FullXmtpClient,
        new_member_client: &FullXmtpClient,
        sender_group: &MlsGroup<FullXmtpClient>,
        sender_mls_group: &mut openmls::prelude::MlsGroup,
        sender_provider: &XmtpOpenMlsProvider,
    ) {
        use super::intents::{Installation, SendWelcomesAction};
        use openmls::prelude::tls_codec::Serialize;
        let new_member_provider = new_member_client.mls_provider().unwrap();

        let key_package = new_member_client
            .identity()
            .new_key_package(&new_member_provider)
            .unwrap();
        let hpke_init_key = key_package.hpke_init_key().as_slice().to_vec();
        let (commit, welcome, _) = sender_mls_group
            .add_members(
                sender_provider,
                &sender_client.identity().installation_keys,
                &[key_package],
            )
            .unwrap();
        let serialized_commit = commit.tls_serialize_detached().unwrap();
        let serialized_welcome = welcome.tls_serialize_detached().unwrap();
        let send_welcomes_action = SendWelcomesAction::new(
            vec![Installation {
                installation_key: new_member_client.installation_public_key().into(),
                hpke_public_key: hpke_init_key,
            }],
            serialized_welcome,
        );
        let messages = sender_group
            .prepare_group_messages(vec![(serialized_commit.as_slice(), false)])
            .unwrap();
        sender_client
            .api_client
            .send_group_messages(messages)
            .await
            .unwrap();
        sender_group
            .send_welcomes(send_welcomes_action)
            .await
            .unwrap();
    }

    #[xmtp_common::test]
    async fn test_send_message() {
        let wallet = generate_local_wallet();
        let client = ClientBuilder::new_test_client(&wallet).await;
        let group = client
            .create_group(None, GroupMetadataOptions::default())
            .expect("create group");
        group.send_message(b"hello").await.expect("send message");

        let messages = client
            .api_client
            .query_group_messages(group.group_id, None)
            .await
            .expect("read topic");
        assert_eq!(messages.len(), 2);
    }

    #[xmtp_common::test]
    async fn test_receive_self_message() {
        let wallet = generate_local_wallet();
        let client = ClientBuilder::new_test_client(&wallet).await;
        let group = client
            .create_group(None, GroupMetadataOptions::default())
            .expect("create group");
        let msg = b"hello";
        group.send_message(msg).await.expect("send message");

        group
            .receive(&client.store().conn().unwrap().into())
            .await
            .unwrap();
        // Check for messages
        let messages = group.find_messages(&MsgQueryArgs::default()).unwrap();
        assert_eq!(messages.len(), 1);
        assert_eq!(messages.first().unwrap().decrypted_message_bytes, msg);
    }

    #[xmtp_common::test]
    async fn test_receive_message_from_other() {
        let alix = ClientBuilder::new_test_client(&generate_local_wallet()).await;
        let bo = ClientBuilder::new_test_client(&generate_local_wallet()).await;
        let alix_group = alix
            .create_group(None, GroupMetadataOptions::default())
            .expect("create group");
        alix_group
            .add_members_by_inbox_id(&[bo.inbox_id()])
            .await
            .unwrap();
        let alix_message = b"hello from alix";
        alix_group
            .send_message(alix_message)
            .await
            .expect("send message");

        let bo_group = receive_group_invite(&bo).await;
        let message = get_latest_message(&bo_group).await;
        assert_eq!(message.decrypted_message_bytes, alix_message);

        let bo_message = b"hello from bo";
        bo_group
            .send_message(bo_message)
            .await
            .expect("send message");

        let message = get_latest_message(&alix_group).await;
        assert_eq!(message.decrypted_message_bytes, bo_message);
    }

    // Test members function from non group creator
    #[xmtp_common::test]
    async fn test_members_func_from_non_creator() {
        let amal = ClientBuilder::new_test_client(&generate_local_wallet()).await;
        let bola = ClientBuilder::new_test_client(&generate_local_wallet()).await;

        let amal_group = amal
            .create_group(None, GroupMetadataOptions::default())
            .unwrap();
        amal_group
            .add_members_by_inbox_id(&[bola.inbox_id()])
            .await
            .unwrap();

        // Get bola's version of the same group
        let bola_groups = bola
            .sync_welcomes(&bola.mls_provider().unwrap())
            .await
            .unwrap();
        let bola_group = bola_groups.first().unwrap();

        // Call sync for both
        amal_group.sync().await.unwrap();
        bola_group.sync().await.unwrap();

        // Verify bola can see the group name
        let bola_group_name = bola_group
            .group_name(&bola_group.mls_provider().unwrap())
            .unwrap();
        assert_eq!(bola_group_name, "");

        // Check if both clients can see the members correctly
        let amal_members: Vec<GroupMember> = amal_group.members().await.unwrap();
        let bola_members: Vec<GroupMember> = bola_group.members().await.unwrap();

        assert_eq!(amal_members.len(), 2);
        assert_eq!(bola_members.len(), 2);

        for member in &amal_members {
            if member.inbox_id == amal.inbox_id() {
                assert_eq!(
                    member.permission_level,
                    PermissionLevel::SuperAdmin,
                    "Amal should be a super admin"
                );
            } else if member.inbox_id == bola.inbox_id() {
                assert_eq!(
                    member.permission_level,
                    PermissionLevel::Member,
                    "Bola should be a member"
                );
            }
        }
    }

    // Amal and Bola will both try and add Charlie from the same epoch.
    // The group should resolve to a consistent state
    #[xmtp_common::test]
    async fn test_add_member_conflict() {
        let amal = ClientBuilder::new_test_client(&generate_local_wallet()).await;
        let bola = ClientBuilder::new_test_client(&generate_local_wallet()).await;
        let charlie = ClientBuilder::new_test_client(&generate_local_wallet()).await;

        let amal_group = amal
            .create_group(None, GroupMetadataOptions::default())
            .unwrap();
        // Add bola
        amal_group
            .add_members_by_inbox_id(&[bola.inbox_id()])
            .await
            .unwrap();

        // Get bola's version of the same group
        let bola_groups = bola
            .sync_welcomes(&bola.mls_provider().unwrap())
            .await
            .unwrap();
        let bola_group = bola_groups.first().unwrap();
        bola_group.sync().await.unwrap();

        tracing::info!("Adding charlie from amal");
        // Have amal and bola both invite charlie.
        amal_group
            .add_members_by_inbox_id(&[charlie.inbox_id()])
            .await
            .expect("failed to add charlie");
        tracing::info!("Adding charlie from bola");
        bola_group
            .add_members_by_inbox_id(&[charlie.inbox_id()])
            .await
            .expect("bola's add should succeed in a no-op");

        amal_group
            .receive(&amal.store().conn().unwrap().into())
            .await
            .expect_err("expected error");

        // Check Amal's MLS group state.
        let amal_db = XmtpOpenMlsProvider::from(amal.context.store().conn().unwrap());
        let amal_members_len = amal_group
            .load_mls_group_with_lock(&amal_db, |mls_group| Ok(mls_group.members().count()))
            .unwrap();

        assert_eq!(amal_members_len, 3);

        // Check Bola's MLS group state.
        let bola_db = XmtpOpenMlsProvider::from(bola.context.store().conn().unwrap());
        let bola_members_len = bola_group
            .load_mls_group_with_lock(&bola_db, |mls_group| Ok(mls_group.members().count()))
            .unwrap();

        assert_eq!(bola_members_len, 3);

        let amal_uncommitted_intents = amal_db
            .conn_ref()
            .find_group_intents(
                amal_group.group_id.clone(),
                Some(vec![
                    IntentState::ToPublish,
                    IntentState::Published,
                    IntentState::Error,
                ]),
                None,
            )
            .unwrap();
        assert_eq!(amal_uncommitted_intents.len(), 0);

        let bola_failed_intents = bola_db
            .conn_ref()
            .find_group_intents(
                bola_group.group_id.clone(),
                Some(vec![IntentState::Error]),
                None,
            )
            .unwrap();
        // Bola's attempted add should be deleted, since it will have been a no-op on the second try
        assert_eq!(bola_failed_intents.len(), 0);

        // Make sure sending and receiving both worked
        amal_group
            .send_message("hello from amal".as_bytes())
            .await
            .unwrap();
        bola_group
            .send_message("hello from bola".as_bytes())
            .await
            .unwrap();

        let bola_messages = bola_group.find_messages(&MsgQueryArgs::default()).unwrap();
        let matching_message = bola_messages
            .iter()
            .find(|m| m.decrypted_message_bytes == "hello from amal".as_bytes());
        tracing::info!("found message: {:?}", bola_messages);
        assert!(matching_message.is_some());
    }

    #[cfg_attr(not(target_arch = "wasm32"), test)]
    #[cfg(not(target_arch = "wasm32"))]
    fn test_create_from_welcome_validation() {
        use crate::groups::{build_group_membership_extension, group_membership::GroupMembership};
        use xmtp_common::assert_logged;
        xmtp_common::traced_test!(async {
            tracing::info!("TEST");
            let alix = ClientBuilder::new_test_client(&generate_local_wallet()).await;
            let bo = ClientBuilder::new_test_client(&generate_local_wallet()).await;

            let alix_group = alix
                .create_group(None, GroupMetadataOptions::default())
                .unwrap();
            let provider = alix.mls_provider().unwrap();
            // Doctor the group membership
            let mut mls_group = alix_group
                .load_mls_group_with_lock(&provider, |mut mls_group| {
                    let mut existing_extensions = mls_group.extensions().clone();
                    let mut group_membership = GroupMembership::new();
                    group_membership.add("deadbeef".to_string(), 1);
                    existing_extensions
                        .add_or_replace(build_group_membership_extension(&group_membership));

                    mls_group
                        .update_group_context_extensions(
                            &provider,
                            existing_extensions.clone(),
                            &alix.identity().installation_keys,
                        )
                        .unwrap();
                    mls_group.merge_pending_commit(&provider).unwrap();

                    Ok(mls_group) // Return the updated group if necessary
                })
                .unwrap();

            // Now add bo to the group
            force_add_member(&alix, &bo, &alix_group, &mut mls_group, &provider).await;

            // Bo should not be able to actually read this group
            bo.sync_welcomes(&bo.mls_provider().unwrap()).await.unwrap();
            let groups = bo.find_groups(GroupQueryArgs::default()).unwrap();
            assert_eq!(groups.len(), 0);
            assert_logged!("failed to create group from welcome", 1);
        });
    }

    #[xmtp_common::test]
    async fn test_dm_stitching() {
        let alix = Tester::new().await;
        let bo = Tester::new().await;

        let bo_dm = bo
            .find_or_create_dm_by_inbox_id(
                alix.inbox_id().to_string(),
                DMMetadataOptions::default(),
            )
            .await
            .unwrap();
        let alix_dm = alix
            .find_or_create_dm_by_inbox_id(bo.inbox_id().to_string(), DMMetadataOptions::default())
            .await
            .unwrap();

        bo_dm.send_message(b"Hello there").await.unwrap();
        alix_dm
            .send_message(b"No, let's use this dm")
            .await
            .unwrap();

        alix.sync_all_welcomes_and_groups(&alix.provider, None)
            .await
            .unwrap();

        // The dm shows up
        let alix_groups = alix
            .provider
            .conn_ref()
            .raw_query_read(|conn| {
                groups::table
                    .order(groups::created_at_ns.desc())
                    .load::<StoredGroup>(conn)
            })
            .unwrap();
        assert_eq!(alix_groups.len(), 2);
        // They should have the same ID
        assert_eq!(alix_groups[0].dm_id, alix_groups[1].dm_id);

        // The dm is filtered out up
        let mut alix_filtered_groups = alix
            .provider
            .conn_ref()
            .find_groups(GroupQueryArgs::default())
            .unwrap();
        assert_eq!(alix_filtered_groups.len(), 1);

        let dm_group = alix_filtered_groups.pop().unwrap();

        let now = now_ns();
        let ten_seconds = 10_000_000_000;
        assert!(
            ((now - ten_seconds)..(now + ten_seconds)).contains(&dm_group.last_message_ns.unwrap()),
            "last_message_ns {} was not within one second of current time {}",
            dm_group.last_message_ns.unwrap(),
            now
        );

        let dm_group = alix.group(&dm_group.id).unwrap();
        let alix_msgs = dm_group
            .find_messages(&MsgQueryArgs {
                kind: Some(GroupMessageKind::Application),
                ..Default::default()
            })
            .unwrap();

        assert_eq!(alix_msgs.len(), 2);

        let msg = String::from_utf8_lossy(&alix_msgs[0].decrypted_message_bytes);
        assert_eq!(msg, "Hello there");

        let msg = String::from_utf8_lossy(&alix_msgs[1].decrypted_message_bytes);
        assert_eq!(msg, "No, let's use this dm");
    }

    #[xmtp_common::test]
    async fn test_add_inbox() {
        let client = ClientBuilder::new_test_client(&generate_local_wallet()).await;
        let client_2 = ClientBuilder::new_test_client(&generate_local_wallet()).await;
        let group = client
            .create_group(None, GroupMetadataOptions::default())
            .expect("create group");

        group
            .add_members_by_inbox_id(&[client_2.inbox_id()])
            .await
            .unwrap();

        let group_id = group.group_id;

        let messages = client
            .api_client
            .query_group_messages(group_id, None)
            .await
            .unwrap();

        assert_eq!(messages.len(), 1);
    }

    #[cfg(not(target_arch = "wasm32"))]
    #[tokio::test(flavor = "current_thread")]
    async fn test_create_group_with_member_two_installations_one_malformed_keypackage() {
        use xmtp_id::associations::test_utils::WalletTestExt;

        use crate::utils::set_test_mode_upload_malformed_keypackage;
        // 1) Prepare clients
        let alix = ClientBuilder::new_test_client(&generate_local_wallet()).await;
        let bola_wallet = generate_local_wallet();

        // bola has two installations
        let bola_1 = ClientBuilder::new_test_client(&bola_wallet).await;
        let bola_2 = ClientBuilder::new_test_client(&bola_wallet).await;

        // 2) Mark the second installation as malformed
        set_test_mode_upload_malformed_keypackage(
            true,
            Some(vec![bola_2.installation_id().to_vec()]),
        );

        // 3) Create the group, inviting bola (which internally includes bola_1 and bola_2)
        let group = alix
            .create_group_with_members(
                &[bola_wallet.identifier()],
                None,
                GroupMetadataOptions::default(),
            )
            .await
            .unwrap();

        // 4) Sync from Alix's side
        group.sync().await.unwrap();
        tokio::time::sleep(std::time::Duration::from_secs(2)).await;

        // 5) Bola_1 syncs welcomes and checks for groups
        bola_1
            .sync_welcomes(&bola_1.mls_provider().unwrap())
            .await
            .unwrap();
        bola_2
            .sync_welcomes(&bola_2.mls_provider().unwrap())
            .await
            .unwrap();
        tokio::time::sleep(std::time::Duration::from_secs(2)).await;

        let bola_1_groups = bola_1.find_groups(GroupQueryArgs::default()).unwrap();
        let bola_2_groups = bola_2.find_groups(GroupQueryArgs::default()).unwrap();

        assert_eq!(bola_1_groups.len(), 1, "Bola_1 should see exactly 1 group");
        assert_eq!(bola_2_groups.len(), 0, "Bola_2 should see no groups!");

        let bola_1_group = bola_1_groups.first().unwrap();
        bola_1_group.sync().await.unwrap();

        // 6) Verify group membership from both sides
        //    Here we expect 2 *members* (Alix + Bola), though internally Bola might have 2 installations.
        assert_eq!(
            group.members().await.unwrap().len(),
            2,
            "Group should have 2 members"
        );
        assert_eq!(
            bola_1_group.members().await.unwrap().len(),
            2,
            "Bola_1 should also see 2 members in the group"
        );

        // 7) Send a message from Alix and confirm Bola_1 receives it
        let message = b"Hello";
        group.send_message(message).await.unwrap();
        bola_1_group.send_message(message).await.unwrap();

        // Sync both sides again
        group.sync().await.unwrap();
        bola_1_group.sync().await.unwrap();

        // Query messages from Bola_1's perspective
        let messages_bola_1 = bola_1
            .api_client
            .query_group_messages(group.clone().group_id.clone(), None)
            .await
            .unwrap();

        // The last message should be our "Hello from Alix"
        assert_eq!(messages_bola_1.len(), 3);

        // Query messages from Alix's perspective
        let messages_alix = alix
            .api_client
            .query_group_messages(group.clone().group_id, None)
            .await
            .unwrap();

        // The last message should be our "Hello from Alix"
        assert_eq!(messages_alix.len(), 3);
        assert_eq!(
            message.to_vec(),
            get_latest_message(&group).await.decrypted_message_bytes
        );
        assert_eq!(
            message.to_vec(),
            get_latest_message(bola_1_group)
                .await
                .decrypted_message_bytes
        );
    }
    #[cfg(not(target_arch = "wasm32"))]
    #[tokio::test(flavor = "current_thread")]
    async fn test_create_group_with_member_all_malformed_installations() {
        use xmtp_id::associations::test_utils::WalletTestExt;

        use crate::utils::set_test_mode_upload_malformed_keypackage;
        // 1) Prepare clients
        let alix = ClientBuilder::new_test_client(&generate_local_wallet()).await;

        // bola has two installations
        let bola_wallet = generate_local_wallet();
        let bola_1 = ClientBuilder::new_test_client(&bola_wallet).await;
        let bola_2 = ClientBuilder::new_test_client(&bola_wallet).await;

        // 2) Mark both installations as malformed
        set_test_mode_upload_malformed_keypackage(
            true,
            Some(vec![
                bola_1.installation_id().to_vec(),
                bola_2.installation_id().to_vec(),
            ]),
        );

        // 3) Attempt to create the group, which should fail
        let result = alix
            .create_group_with_members(
                &[bola_wallet.identifier()],
                None,
                GroupMetadataOptions::default(),
            )
            .await;
        // 4) Ensure group creation failed
        assert!(
            result.is_err(),
            "Group creation should fail when all installations have bad key packages"
        );

        // 5) Ensure Bola does not have any groups on either installation
        bola_1
            .sync_welcomes(&bola_1.mls_provider().unwrap())
            .await
            .unwrap();
        bola_2
            .sync_welcomes(&bola_2.mls_provider().unwrap())
            .await
            .unwrap();

        let bola_1_groups = bola_1.find_groups(GroupQueryArgs::default()).unwrap();
        let bola_2_groups = bola_2.find_groups(GroupQueryArgs::default()).unwrap();

        assert_eq!(
            bola_1_groups.len(),
            0,
            "Bola_1 should have no groups after failed creation"
        );
        assert_eq!(
            bola_2_groups.len(),
            0,
            "Bola_2 should have no groups after failed creation"
        );
    }

    #[cfg(not(target_arch = "wasm32"))]
    #[tokio::test(flavor = "current_thread")]
    async fn test_dm_creation_with_user_two_installations_one_malformed() {
        use crate::utils::set_test_mode_upload_malformed_keypackage;
        // 1) Prepare clients
        let amal = ClientBuilder::new_test_client(&generate_local_wallet()).await;
        let bola_wallet = generate_local_wallet();

        // Bola has two installations
        let bola_1 = ClientBuilder::new_test_client(&bola_wallet).await;
        let bola_2 = ClientBuilder::new_test_client(&bola_wallet).await;

        // 2) Mark bola_2's installation as malformed
        assert_ne!(bola_1.installation_id(), bola_2.installation_id());
        set_test_mode_upload_malformed_keypackage(
            true,
            Some(vec![bola_2.installation_id().to_vec()]),
        );

        // 3) Amal creates a DM group targeting Bola
        let amal_dm = amal
            .find_or_create_dm_by_inbox_id(
                bola_1.inbox_id().to_string(),
                DMMetadataOptions::default(),
            )
            .await
            .unwrap();

        // 4) Ensure the DM is created with only 2 members (Amal + one valid Bola installation)
        // amal_dm.sync().await.unwrap();
        let members = amal_dm.members().await.unwrap();
        assert_eq!(
            members.len(),
            2,
            "DM should contain only Amal and one valid Bola installation"
        );

        // 5) Bola_1 syncs and confirms it has the DM
        bola_1
            .sync_welcomes(&bola_1.mls_provider().unwrap())
            .await
            .unwrap();
        // tokio::time::sleep(std::time::Duration::from_secs(4)).await;

        let bola_groups = bola_1.find_groups(GroupQueryArgs::default()).unwrap();

        assert_eq!(bola_groups.len(), 1, "Bola_1 should see the DM group");

        let bola_1_dm: &MlsGroup<_> = bola_groups.first().unwrap();
        bola_1_dm.sync().await.unwrap();

        // 6) Ensure Bola_2 does NOT have the group
        bola_2
            .sync_welcomes(&bola_2.mls_provider().unwrap())
            .await
            .unwrap();
        let bola_2_groups = bola_2.find_groups(GroupQueryArgs::default()).unwrap();
        assert_eq!(
            bola_2_groups.len(),
            0,
            "Bola_2 should not have the DM group due to malformed key package"
        );

        // 7) Send a message from Amal to Bola_1
        let message_text = b"Hello from Amal";
        amal_dm.send_message(message_text).await.unwrap();

        // 8) Sync both sides and check message delivery
        amal_dm.sync().await.unwrap();
        bola_1_dm.sync().await.unwrap();

        // Verify Bola_1 received the message
        let messages_bola_1 = bola_1_dm.find_messages(&MsgQueryArgs::default()).unwrap();
        assert_eq!(
            messages_bola_1.len(),
            1,
            "Bola_1 should have received Amal's message"
        );

        let last_message = messages_bola_1.last().unwrap();
        assert_eq!(
            last_message.decrypted_message_bytes, message_text,
            "Bola_1 should receive the correct message"
        );

        // 9) Bola_1 replies, and Amal confirms receipt
        let reply_text = b"Hey Amal!";
        bola_1_dm.send_message(reply_text).await.unwrap();

        amal_dm.sync().await.unwrap();
        let messages_amal = amal_dm.find_messages(&MsgQueryArgs::default()).unwrap();
        assert_eq!(messages_amal.len(), 3, "Amal should receive Bola_1's reply");

        let last_message_amal = messages_amal.last().unwrap();
        assert_eq!(
            last_message_amal.decrypted_message_bytes, reply_text,
            "Amal should receive the correct reply from Bola_1"
        );

        // 10) Ensure only valid installations are considered for the DM
        assert_eq!(
            amal_dm.members().await.unwrap().len(),
            2,
            "Only Amal and Bola_1 should be in the DM"
        );
    }

    #[cfg(not(target_arch = "wasm32"))]
    #[tokio::test(flavor = "current_thread")]
    async fn test_dm_creation_with_user_all_malformed_installations() {
        use xmtp_id::associations::test_utils::WalletTestExt;

        use crate::utils::set_test_mode_upload_malformed_keypackage;
        // 1) Prepare clients
        let amal = ClientBuilder::new_test_client(&generate_local_wallet()).await;
        let bola_wallet = generate_local_wallet();

        // Bola has two installations
        let bola_1 = ClientBuilder::new_test_client(&bola_wallet).await;
        let bola_2 = ClientBuilder::new_test_client(&bola_wallet).await;

        // 2) Mark all of Bola's installations as malformed
        set_test_mode_upload_malformed_keypackage(
            true,
            Some(vec![
                bola_1.installation_id().to_vec(),
                bola_2.installation_id().to_vec(),
            ]),
        );

        // 3) Attempt to create the DM group, which should fail
        let result = amal
            .find_or_create_dm(bola_wallet.identifier(), DMMetadataOptions::default())
            .await;

        // 4) Ensure DM creation fails with the correct error
        assert!(result.is_err());

        // 5) Ensure Bola_1 does not have any groups
        bola_1
            .sync_welcomes(&bola_1.mls_provider().unwrap())
            .await
            .unwrap();
        let bola_1_groups = bola_1.find_groups(GroupQueryArgs::default()).unwrap();
        assert_eq!(
            bola_1_groups.len(),
            0,
            "Bola_1 should have no DM group due to malformed key package"
        );

        // 6) Ensure Bola_2 does not have any groups
        bola_2
            .sync_welcomes(&bola_2.mls_provider().unwrap())
            .await
            .unwrap();
        let bola_2_groups = bola_2.find_groups(GroupQueryArgs::default()).unwrap();
        assert_eq!(
            bola_2_groups.len(),
            0,
            "Bola_2 should have no DM group due to malformed key package"
        );
    }

    #[cfg(not(target_arch = "wasm32"))]
    #[tokio::test(flavor = "current_thread")]
    async fn test_add_inbox_with_bad_installation_to_group() {
        use crate::utils::set_test_mode_upload_malformed_keypackage;
        use xmtp_id::associations::test_utils::WalletTestExt;

        let alix = ClientBuilder::new_test_client(&generate_local_wallet()).await;
        let bo_wallet = generate_local_wallet();
        let caro_wallet = generate_local_wallet();
        let bo_1 = ClientBuilder::new_test_client(&bo_wallet).await;
        let bo_2 = ClientBuilder::new_test_client(&bo_wallet).await;
        let caro = ClientBuilder::new_test_client(&caro_wallet).await;

        set_test_mode_upload_malformed_keypackage(
            true,
            Some(vec![bo_1.installation_id().to_vec()]),
        );

        let group = alix
            .create_group_with_members(
                &[caro_wallet.identifier()],
                None,
                GroupMetadataOptions::default(),
            )
            .await
            .unwrap();

        let _ = group.add_members(&[bo_wallet.identifier()]).await;

        bo_2.sync_welcomes(&bo_2.mls_provider().unwrap())
            .await
            .unwrap();
        caro.sync_welcomes(&caro.mls_provider().unwrap())
            .await
            .unwrap();

        let bo_2_groups = bo_2.find_groups(GroupQueryArgs::default()).unwrap();
        assert_eq!(bo_2_groups.len(), 1);
        let caro_groups = caro.find_groups(GroupQueryArgs::default()).unwrap();
        assert_eq!(caro_groups.len(), 1);
        let alix_groups = alix.find_groups(GroupQueryArgs::default()).unwrap();
        assert_eq!(alix_groups.len(), 1);
    }

    #[cfg(not(target_arch = "wasm32"))]
    #[tokio::test(flavor = "current_thread")]
    async fn test_add_inbox_with_good_installation_to_group_with_bad_installation() {
        use crate::utils::set_test_mode_upload_malformed_keypackage;
        use xmtp_id::associations::test_utils::WalletTestExt;

        let bo_wallet = generate_local_wallet();
        let caro_wallet = generate_local_wallet();
        let alix = ClientBuilder::new_test_client(&generate_local_wallet()).await;
        let bo_1 = ClientBuilder::new_test_client(&bo_wallet).await;
        let bo_2 = ClientBuilder::new_test_client(&bo_wallet).await;
        let caro = ClientBuilder::new_test_client(&caro_wallet).await;

        set_test_mode_upload_malformed_keypackage(
            true,
            Some(vec![bo_1.installation_id().to_vec()]),
        );

        let group = alix
            .create_group_with_members(
                &[bo_wallet.identifier()],
                None,
                GroupMetadataOptions::default(),
            )
            .await
            .unwrap();

        let _ = group.add_members(&[caro_wallet.identifier()]).await;

        caro.sync_welcomes(&caro.mls_provider().unwrap())
            .await
            .unwrap();
        bo_2.sync_welcomes(&bo_2.mls_provider().unwrap())
            .await
            .unwrap();
        let caro_groups = caro.find_groups(GroupQueryArgs::default()).unwrap();
        assert_eq!(caro_groups.len(), 1);
        let bo_groups = bo_2.find_groups(GroupQueryArgs::default()).unwrap();
        assert_eq!(bo_groups.len(), 1);
        let alix_groups = alix.find_groups(GroupQueryArgs::default()).unwrap();
        assert_eq!(alix_groups.len(), 1);
    }

    #[cfg(not(target_arch = "wasm32"))]
    #[tokio::test(flavor = "current_thread")]
    async fn test_remove_inbox_with_good_installation_from_group_with_bad_installation() {
        use crate::utils::set_test_mode_upload_malformed_keypackage;
        use xmtp_id::associations::test_utils::WalletTestExt;

        let alix_wallet = generate_local_wallet();
        let bo_wallet = generate_local_wallet();
        let caro_wallet = generate_local_wallet();
        let alix_1 = ClientBuilder::new_test_client(&alix_wallet).await;
        let alix_2 = ClientBuilder::new_test_client(&alix_wallet).await;
        let bo = ClientBuilder::new_test_client(&bo_wallet).await;
        let caro = ClientBuilder::new_test_client(&caro_wallet).await;

        set_test_mode_upload_malformed_keypackage(
            true,
            Some(vec![alix_2.installation_id().to_vec()]),
        );

        let group = alix_1
            .create_group_with_members(
                &[bo_wallet.identifier(), caro_wallet.identifier()],
                None,
                GroupMetadataOptions::default(),
            )
            .await
            .unwrap();

        assert_eq!(group.members().await.unwrap().len(), 3);
        let _ = group.remove_members(&[caro_wallet.identifier()]).await;

        caro.sync_welcomes(&caro.mls_provider().unwrap())
            .await
            .unwrap();
        bo.sync_welcomes(&bo.mls_provider().unwrap()).await.unwrap();
        group.sync().await.unwrap();

        let caro_groups = caro.find_groups(GroupQueryArgs::default()).unwrap();
        let caro_group = caro_groups.first().unwrap();
        caro_group.sync().await.unwrap();
        assert!(!caro_group.is_active(&caro.mls_provider().unwrap()).unwrap());
        let bo_groups = bo.find_groups(GroupQueryArgs::default()).unwrap();
        let bo_group = bo_groups.first().unwrap();
        bo_group.sync().await.unwrap();
        assert_eq!(bo_group.members().await.unwrap().len(), 2);
        assert_eq!(group.members().await.unwrap().len(), 2);
    }

    #[cfg(not(target_arch = "wasm32"))]
    #[tokio::test(flavor = "current_thread")]
    async fn test_remove_inbox_with_bad_installation_from_group() {
        use crate::utils::set_test_mode_upload_malformed_keypackage;
        use xmtp_id::associations::test_utils::WalletTestExt;

        let alix_wallet = generate_local_wallet();
        let bo_wallet = generate_local_wallet();
        let caro_wallet = generate_local_wallet();
        let alix = ClientBuilder::new_test_client(&alix_wallet).await;
        let bo_1 = ClientBuilder::new_test_client(&bo_wallet).await;
        let bo_2 = ClientBuilder::new_test_client(&bo_wallet).await;
        let caro = ClientBuilder::new_test_client(&caro_wallet).await;

        set_test_mode_upload_malformed_keypackage(
            true,
            Some(vec![bo_1.installation_id().to_vec()]),
        );

        let group = alix
            .create_group_with_members(
                &[bo_wallet.identifier(), caro_wallet.identifier()],
                None,
                GroupMetadataOptions::default(),
            )
            .await
            .unwrap();

        group.sync().await.unwrap();

        let message_from_alix = b"Hello from Alix";
        group.send_message(message_from_alix).await.unwrap();

        bo_2.sync_welcomes(&bo_2.mls_provider().unwrap())
            .await
            .unwrap();
        caro.sync_welcomes(&caro.mls_provider().unwrap())
            .await
            .unwrap();
        group.sync().await.unwrap();

        let bo_groups = bo_2.find_groups(GroupQueryArgs::default()).unwrap();
        let bo_group = bo_groups.first().unwrap();
        bo_group.sync().await.unwrap();
        let bo_msgs = bo_group.find_messages(&MsgQueryArgs::default()).unwrap();
        assert_eq!(bo_msgs.len(), 1);
        assert_eq!(bo_msgs[0].decrypted_message_bytes, message_from_alix);

        let caro_groups = caro.find_groups(GroupQueryArgs::default()).unwrap();
        let caro_group = caro_groups.first().unwrap();
        caro_group.sync().await.unwrap();
        let caro_msgs = caro_group.find_messages(&MsgQueryArgs::default()).unwrap();
        assert_eq!(caro_msgs.len(), 1);
        assert_eq!(caro_msgs[0].decrypted_message_bytes, message_from_alix);

        // Bo replies before removal
        let bo_reply = b"Hey Alix!";
        bo_group.send_message(bo_reply).await.unwrap();

        group.sync().await.unwrap();
        let group_msgs = group.find_messages(&MsgQueryArgs::default()).unwrap();
        assert_eq!(group_msgs.len(), 3);
        assert_eq!(group_msgs.last().unwrap().decrypted_message_bytes, bo_reply);

        // Remove Bo
        group
            .remove_members(&[bo_wallet.identifier()])
            .await
            .unwrap();

        bo_2.sync_welcomes(&bo_2.mls_provider().unwrap())
            .await
            .unwrap();
        caro.sync_welcomes(&caro.mls_provider().unwrap())
            .await
            .unwrap();
        group.sync().await.unwrap();

        // Bo should no longer be active
        bo_group.sync().await.unwrap();
        assert!(!bo_group.is_active(&bo_2.mls_provider().unwrap()).unwrap());

        let post_removal_msg = b"Caro, just us now!";
        group.send_message(post_removal_msg).await.unwrap();
        let caro_post_removal_msg = b"Nice!";
        caro_group
            .send_message(caro_post_removal_msg)
            .await
            .unwrap();

        caro_group.sync().await.unwrap();
        let caro_msgs = caro_group.find_messages(&MsgQueryArgs::default()).unwrap();
        assert_eq!(caro_msgs.len(), 5);
        assert_eq!(
            caro_msgs.last().unwrap().decrypted_message_bytes,
            caro_post_removal_msg
        );
        group.sync().await.unwrap();
        let alix_msgs = group.find_messages(&MsgQueryArgs::default()).unwrap();
        assert_eq!(alix_msgs.len(), 6);
        assert_eq!(
            alix_msgs.last().unwrap().decrypted_message_bytes,
            caro_post_removal_msg
        );

        let bo_msgs = bo_group.find_messages(&MsgQueryArgs::default()).unwrap();
        assert_eq!(
            bo_msgs.len(),
            3,
            "Bo should not receive messages after being removed"
        );

        assert_eq!(caro_group.members().await.unwrap().len(), 2);
        assert_eq!(group.members().await.unwrap().len(), 2);
    }

    #[xmtp_common::test]
    async fn test_add_invalid_member() {
        let client = ClientBuilder::new_test_client(&generate_local_wallet()).await;
        let group = client
            .create_group(None, GroupMetadataOptions::default())
            .expect("create group");

        let result = group.add_members_by_inbox_id(&["1234".to_string()]).await;

        assert!(result.is_err());
    }

    #[xmtp_common::test]
    async fn test_add_unregistered_member() {
        let amal = ClientBuilder::new_test_client(&generate_local_wallet()).await;
        let unconnected_ident = Identifier::rand_ethereum();
        let group = amal
            .create_group(None, GroupMetadataOptions::default())
            .unwrap();
        let result = group.add_members(&[unconnected_ident]).await;

        assert!(result.is_err());
    }

    #[xmtp_common::test]
    async fn test_remove_inbox() {
        let client_1 = ClientBuilder::new_test_client(&generate_local_wallet()).await;
        // Add another client onto the network
        let client_2 = ClientBuilder::new_test_client(&generate_local_wallet()).await;

        let group = client_1
            .create_group(None, GroupMetadataOptions::default())
            .expect("create group");
        group
            .add_members_by_inbox_id(&[client_2.inbox_id()])
            .await
            .expect("group create failure");

        let messages_with_add = group.find_messages(&MsgQueryArgs::default()).unwrap();
        assert_eq!(messages_with_add.len(), 1);

        // Try and add another member without merging the pending commit
        group
            .remove_members_by_inbox_id(&[client_2.inbox_id()])
            .await
            .expect("group remove members failure");

        let messages_with_remove = group.find_messages(&MsgQueryArgs::default()).unwrap();
        assert_eq!(messages_with_remove.len(), 2);

        // We are expecting 1 message on the group topic, not 2, because the second one should have
        // failed
        let group_id = group.group_id;
        let messages = client_1
            .api_client
            .query_group_messages(group_id, None)
            .await
            .expect("read topic");

        assert_eq!(messages.len(), 2);
    }

    #[xmtp_common::test]
    async fn test_key_update() {
        let client = ClientBuilder::new_test_client_no_sync(&generate_local_wallet()).await;
        let bola_client = ClientBuilder::new_test_client_no_sync(&generate_local_wallet()).await;

        let group = client
            .create_group(None, GroupMetadataOptions::default())
            .expect("create group");
        group
            .add_members_by_inbox_id(&[bola_client.inbox_id()])
            .await
            .unwrap();

        group.key_update().await.unwrap();

        let messages = client
            .api_client
            .query_group_messages(group.group_id.clone(), None)
            .await
            .unwrap();
        assert_eq!(messages.len(), 2);

        let provider: XmtpOpenMlsProvider = client.context.store().conn().unwrap().into();
        let pending_commit_is_none = group
            .load_mls_group_with_lock(&provider, |mls_group| {
                Ok(mls_group.pending_commit().is_none())
            })
            .unwrap();

        assert!(pending_commit_is_none);

        group.send_message(b"hello").await.expect("send message");

        bola_client
            .sync_welcomes(&bola_client.mls_provider().unwrap())
            .await
            .unwrap();
        let bola_groups = bola_client.find_groups(GroupQueryArgs::default()).unwrap();
        let bola_group = bola_groups.first().unwrap();
        bola_group.sync().await.unwrap();
        let bola_messages = bola_group.find_messages(&MsgQueryArgs::default()).unwrap();
        assert_eq!(bola_messages.len(), 1);
    }

    #[xmtp_common::test]
    async fn test_post_commit() {
        let client = ClientBuilder::new_test_client(&generate_local_wallet()).await;
        let client_2 = ClientBuilder::new_test_client(&generate_local_wallet()).await;
        let group = client
            .create_group(None, GroupMetadataOptions::default())
            .expect("create group");

        group
            .add_members_by_inbox_id(&[client_2.inbox_id()])
            .await
            .unwrap();

        // Check if the welcome was actually sent
        let welcome_messages = client
            .api_client
            .query_welcome_messages(client_2.installation_public_key(), None)
            .await
            .unwrap();

        assert_eq!(welcome_messages.len(), 1);
    }

    #[xmtp_common::test]
    async fn test_remove_by_account_address() {
        let amal = ClientBuilder::new_test_client(&generate_local_wallet()).await;
        let bola_wallet = &generate_local_wallet();
        let bola = ClientBuilder::new_test_client(bola_wallet).await;
        let charlie_wallet = &generate_local_wallet();
        let _charlie = ClientBuilder::new_test_client(charlie_wallet).await;

        let group = amal
            .create_group(None, GroupMetadataOptions::default())
            .unwrap();
        group
            .add_members(&[bola_wallet.identifier(), charlie_wallet.identifier()])
            .await
            .unwrap();
        tracing::info!("created the group with 2 additional members");
        assert_eq!(group.members().await.unwrap().len(), 3);
        let messages = group.find_messages(&MsgQueryArgs::default()).unwrap();
        assert_eq!(messages.len(), 1);
        assert_eq!(messages[0].kind, GroupMessageKind::MembershipChange);
        let encoded_content =
            EncodedContent::decode(messages[0].decrypted_message_bytes.as_slice()).unwrap();
        let group_update = GroupUpdatedCodec::decode(encoded_content).unwrap();
        assert_eq!(group_update.added_inboxes.len(), 2);
        assert_eq!(group_update.removed_inboxes.len(), 0);

        group
            .remove_members(&[bola_wallet.identifier()])
            .await
            .unwrap();
        assert_eq!(group.members().await.unwrap().len(), 2);
        tracing::info!("removed bola");
        let messages = group.find_messages(&MsgQueryArgs::default()).unwrap();
        assert_eq!(messages.len(), 2);
        assert_eq!(messages[1].kind, GroupMessageKind::MembershipChange);
        let encoded_content =
            EncodedContent::decode(messages[1].decrypted_message_bytes.as_slice()).unwrap();
        let group_update = GroupUpdatedCodec::decode(encoded_content).unwrap();
        assert_eq!(group_update.added_inboxes.len(), 0);
        assert_eq!(group_update.removed_inboxes.len(), 1);

        let bola_group = receive_group_invite(&bola).await;
        bola_group.sync().await.unwrap();
        assert!(!bola_group
            .is_active(&bola_group.mls_provider().unwrap())
            .unwrap())
    }

    #[xmtp_common::test]
    async fn test_removed_members_cannot_send_message_to_others() {
        let amal = ClientBuilder::new_test_client(&generate_local_wallet()).await;
        let bola_wallet = &generate_local_wallet();
        let bola = ClientBuilder::new_test_client(bola_wallet).await;
        let charlie_wallet = &generate_local_wallet();
        let charlie = ClientBuilder::new_test_client(charlie_wallet).await;

        let amal_group = amal
            .create_group(None, GroupMetadataOptions::default())
            .unwrap();
        amal_group
            .add_members(&[bola_wallet.identifier(), charlie_wallet.identifier()])
            .await
            .unwrap();
        assert_eq!(amal_group.members().await.unwrap().len(), 3);

        amal_group
            .remove_members(&[bola_wallet.identifier()])
            .await
            .unwrap();
        assert_eq!(amal_group.members().await.unwrap().len(), 2);
        assert!(amal_group
            .members()
            .await
            .unwrap()
            .iter()
            .all(|m| m.inbox_id != bola.inbox_id()));
        assert!(amal_group
            .members()
            .await
            .unwrap()
            .iter()
            .any(|m| m.inbox_id == charlie.inbox_id()));

        amal_group.sync().await.expect("sync failed");

        let message_text = b"hello";

        let bola_group = MlsGroup::<FullXmtpClient>::new(
            bola.clone(),
            amal_group.group_id.clone(),
            amal_group.dm_id.clone(),
            amal_group.created_at_ns,
        );
        bola_group
            .send_message(message_text)
            .await
            .expect_err("expected send_message to fail");

        amal_group.sync().await.expect("sync failed");
        amal_group.sync().await.expect("sync failed");

        let amal_messages = amal_group
            .find_messages(&MsgQueryArgs {
                kind: Some(GroupMessageKind::Application),
                ..Default::default()
            })
            .unwrap()
            .into_iter()
            .collect::<Vec<StoredGroupMessage>>();

        assert!(amal_messages.is_empty());
    }

    #[xmtp_common::test]
    async fn test_add_missing_installations() {
        // Setup for test
        let amal_wallet = generate_local_wallet();
        let amal = ClientBuilder::new_test_client(&amal_wallet).await;
        let bola = ClientBuilder::new_test_client(&generate_local_wallet()).await;

        let group = amal
            .create_group(None, GroupMetadataOptions::default())
            .unwrap();
        group
            .add_members_by_inbox_id(&[bola.inbox_id()])
            .await
            .unwrap();

        assert_eq!(group.members().await.unwrap().len(), 2);

        let provider: XmtpOpenMlsProvider = amal.context.store().conn().unwrap().into();
        // Finished with setup

        // add a second installation for amal using the same wallet
        let _amal_2nd = ClientBuilder::new_test_client(&amal_wallet).await;

        // test if adding the new installation(s) worked
        let new_installations_were_added = group.add_missing_installations(&provider).await;
        assert!(new_installations_were_added.is_ok());

        group.sync().await.unwrap();
        let num_members = group
            .load_mls_group_with_lock(&provider, |mls_group| {
                Ok(mls_group.members().collect::<Vec<_>>().len())
            })
            .unwrap();

        assert_eq!(num_members, 3);
    }

    #[xmtp_common::test(flavor = "multi_thread")]
    async fn test_self_resolve_epoch_mismatch() {
        let amal = ClientBuilder::new_test_client(&generate_local_wallet()).await;
        let bola = ClientBuilder::new_test_client(&generate_local_wallet()).await;
        let charlie = ClientBuilder::new_test_client(&generate_local_wallet()).await;
        let dave_wallet = generate_local_wallet();
        let dave = ClientBuilder::new_test_client(&dave_wallet).await;
        let amal_group = amal
            .create_group(None, GroupMetadataOptions::default())
            .unwrap();
        // Add bola to the group
        amal_group
            .add_members_by_inbox_id(&[bola.inbox_id()])
            .await
            .unwrap();

        let bola_group = receive_group_invite(&bola).await;
        bola_group.sync().await.unwrap();
        // Both Amal and Bola are up to date on the group state. Now each of them want to add someone else
        amal_group
            .add_members_by_inbox_id(&[charlie.inbox_id()])
            .await
            .unwrap();

        bola_group
            .add_members_by_inbox_id(&[dave.inbox_id()])
            .await
            .unwrap();

        // Send a message to the group, now that everyone is invited
        amal_group.sync().await.unwrap();
        amal_group.send_message(b"hello").await.unwrap();

        let charlie_group = receive_group_invite(&charlie).await;
        let dave_group = receive_group_invite(&dave).await;

        let (amal_latest_message, bola_latest_message, charlie_latest_message, dave_latest_message) = tokio::join!(
            get_latest_message(&amal_group),
            get_latest_message(&bola_group),
            get_latest_message(&charlie_group),
            get_latest_message(&dave_group)
        );

        let expected_latest_message = b"hello".to_vec();
        assert!(expected_latest_message.eq(&amal_latest_message.decrypted_message_bytes));
        assert!(expected_latest_message.eq(&bola_latest_message.decrypted_message_bytes));
        assert!(expected_latest_message.eq(&charlie_latest_message.decrypted_message_bytes));
        assert!(expected_latest_message.eq(&dave_latest_message.decrypted_message_bytes));
    }

    #[xmtp_common::test]
    async fn test_group_permissions() {
        let amal = ClientBuilder::new_test_client(&generate_local_wallet()).await;
        let bola = ClientBuilder::new_test_client(&generate_local_wallet()).await;
        let charlie = ClientBuilder::new_test_client(&generate_local_wallet()).await;

        let amal_group = amal
            .create_group(
                Some(PreconfiguredPolicies::AdminsOnly.to_policy_set()),
                GroupMetadataOptions::default(),
            )
            .unwrap();
        // Add bola to the group
        amal_group
            .add_members_by_inbox_id(&[bola.inbox_id()])
            .await
            .unwrap();

        let bola_group = receive_group_invite(&bola).await;
        bola_group.sync().await.unwrap();
        assert!(bola_group
            .add_members_by_inbox_id(&[charlie.inbox_id()])
            .await
            .is_err(),);
    }

    #[xmtp_common::test]
    async fn test_group_options() {
        let expected_group_message_disappearing_settings =
            MessageDisappearingSettings::new(100, 200);

        let amal = ClientBuilder::new_test_client(&generate_local_wallet()).await;

        let amal_group = amal
            .create_group(
                None,
                GroupMetadataOptions {
                    name: Some("Group Name".to_string()),
                    image_url_square: Some("url".to_string()),
                    description: Some("group description".to_string()),
                    message_disappearing_settings: Some(
                        expected_group_message_disappearing_settings,
                    ),
                },
            )
            .unwrap();

        let binding = amal_group
            .mutable_metadata(&amal_group.mls_provider().unwrap())
            .expect("msg");
        let amal_group_name: &String = binding
            .attributes
            .get(&MetadataField::GroupName.to_string())
            .unwrap();
        let amal_group_image_url: &String = binding
            .attributes
            .get(&MetadataField::GroupImageUrlSquare.to_string())
            .unwrap();
        let amal_group_description: &String = binding
            .attributes
            .get(&MetadataField::Description.to_string())
            .unwrap();
        let amal_group_message_disappear_from_ns = binding
            .attributes
            .get(&MetadataField::MessageDisappearFromNS.to_string())
            .unwrap();
        let amal_group_message_disappear_in_ns = binding
            .attributes
            .get(&MetadataField::MessageDisappearInNS.to_string())
            .unwrap();
        assert_eq!(amal_group_name, "Group Name");
        assert_eq!(amal_group_image_url, "url");
        assert_eq!(amal_group_description, "group description");
        assert_eq!(
            amal_group_message_disappear_from_ns.clone(),
            expected_group_message_disappearing_settings
                .from_ns
                .to_string()
        );
        assert_eq!(
            amal_group_message_disappear_in_ns.clone(),
            expected_group_message_disappearing_settings
                .in_ns
                .to_string()
        );
    }

    #[xmtp_common::test]
    #[ignore]
    async fn test_max_limit_add() {
        let amal = ClientBuilder::new_test_client(&generate_local_wallet()).await;
        let amal_group = amal
            .create_group(
                Some(PreconfiguredPolicies::AdminsOnly.to_policy_set()),
                GroupMetadataOptions::default(),
            )
            .unwrap();
        let mut clients = Vec::new();
        for _ in 0..249 {
            let wallet = generate_local_wallet();
            ClientBuilder::new_test_client(&wallet).await;
            clients.push(wallet.identifier());
        }
        amal_group.add_members(&clients).await.unwrap();
        let bola_wallet = generate_local_wallet();
        ClientBuilder::new_test_client(&bola_wallet).await;
        assert!(amal_group
            .add_members_by_inbox_id(&[bola_wallet.get_inbox_id(0)])
            .await
            .is_err(),);
    }

    #[xmtp_common::test]
    async fn test_group_mutable_data() {
        let amal = ClientBuilder::new_test_client(&generate_local_wallet()).await;
        let bola = ClientBuilder::new_test_client(&generate_local_wallet()).await;

        // Create a group and verify it has the default group name
        let policy_set = Some(PreconfiguredPolicies::AdminsOnly.to_policy_set());
        let amal_group = amal
            .create_group(policy_set, GroupMetadataOptions::default())
            .unwrap();
        amal_group.sync().await.unwrap();

        let group_mutable_metadata = amal_group
            .mutable_metadata(&amal_group.mls_provider().unwrap())
            .unwrap();
        assert!(group_mutable_metadata.attributes.len().eq(&3));
        assert!(group_mutable_metadata
            .attributes
            .get(&MetadataField::GroupName.to_string())
            .unwrap()
            .is_empty());

        // Add bola to the group
        amal_group
            .add_members_by_inbox_id(&[bola.inbox_id()])
            .await
            .unwrap();
        bola.sync_welcomes(&bola.mls_provider().unwrap())
            .await
            .unwrap();

        let bola_groups = bola.find_groups(GroupQueryArgs::default()).unwrap();
        assert_eq!(bola_groups.len(), 1);
        let bola_group = bola_groups.first().unwrap();
        bola_group.sync().await.unwrap();
        let group_mutable_metadata = bola_group
            .mutable_metadata(&bola_group.mls_provider().unwrap())
            .unwrap();
        assert!(group_mutable_metadata
            .attributes
            .get(&MetadataField::GroupName.to_string())
            .unwrap()
            .is_empty());

        // Update group name
        amal_group
            .update_group_name("New Group Name 1".to_string())
            .await
            .unwrap();

        amal_group.send_message("hello".as_bytes()).await.unwrap();

        // Verify amal group sees update
        amal_group.sync().await.unwrap();
        let binding = amal_group
            .mutable_metadata(&amal_group.mls_provider().unwrap())
            .expect("msg");
        let amal_group_name: &String = binding
            .attributes
            .get(&MetadataField::GroupName.to_string())
            .unwrap();
        assert_eq!(amal_group_name, "New Group Name 1");

        // Verify bola group sees update
        bola_group.sync().await.unwrap();
        let binding = bola_group
            .mutable_metadata(&bola_group.mls_provider().unwrap())
            .expect("msg");
        let bola_group_name: &String = binding
            .attributes
            .get(&MetadataField::GroupName.to_string())
            .unwrap();
        assert_eq!(bola_group_name, "New Group Name 1");

        // Verify that bola can not update the group name since they are not the creator
        bola_group
            .update_group_name("New Group Name 2".to_string())
            .await
            .expect_err("expected err");

        // Verify bola group does not see an update
        bola_group.sync().await.unwrap();
        let binding = bola_group
            .mutable_metadata(&bola_group.mls_provider().unwrap())
            .expect("msg");
        let bola_group_name: &String = binding
            .attributes
            .get(&MetadataField::GroupName.to_string())
            .unwrap();
        assert_eq!(bola_group_name, "New Group Name 1");
    }

    #[xmtp_common::test]
    async fn test_update_policies_empty_group() {
        let amal = ClientBuilder::new_test_client(&generate_local_wallet()).await;
        let bola_wallet = generate_local_wallet();
        let _bola = ClientBuilder::new_test_client(&bola_wallet).await;

        // Create a group with amal and bola
        let policy_set = Some(PreconfiguredPolicies::AdminsOnly.to_policy_set());
        let amal_group = amal
            .create_group_with_members(
                &[bola_wallet.identifier()],
                policy_set,
                GroupMetadataOptions::default(),
            )
            .await
            .unwrap();

        // Verify we can update the group name without syncing first
        amal_group
            .update_group_name("New Group Name 1".to_string())
            .await
            .unwrap();

        // Verify the name is updated
        amal_group.sync().await.unwrap();
        let group_mutable_metadata = amal_group
            .mutable_metadata(&amal_group.mls_provider().unwrap())
            .unwrap();
        let group_name_1 = group_mutable_metadata
            .attributes
            .get(&MetadataField::GroupName.to_string())
            .unwrap();
        assert_eq!(group_name_1, "New Group Name 1");

        // Create a group with just amal
        let policy_set_2 = Some(PreconfiguredPolicies::AdminsOnly.to_policy_set());
        let amal_group_2 = amal
            .create_group(policy_set_2, GroupMetadataOptions::default())
            .unwrap();

        // Verify empty group fails to update metadata before syncing
        amal_group_2
            .update_group_name("New Group Name 2".to_string())
            .await
            .expect_err("Should fail to update group name before first sync");

        // Sync the group
        amal_group_2.sync().await.unwrap();

        //Verify we can now update the group name
        amal_group_2
            .update_group_name("New Group Name 2".to_string())
            .await
            .unwrap();

        // Verify the name is updated
        amal_group_2.sync().await.unwrap();
        let group_mutable_metadata = amal_group_2
            .mutable_metadata(&amal_group_2.mls_provider().unwrap())
            .unwrap();
        let group_name_2 = group_mutable_metadata
            .attributes
            .get(&MetadataField::GroupName.to_string())
            .unwrap();
        assert_eq!(group_name_2, "New Group Name 2");
    }

    #[xmtp_common::test]
    async fn test_update_group_image_url_square() {
        let amal = ClientBuilder::new_test_client(&generate_local_wallet()).await;

        // Create a group and verify it has the default group name
        let policy_set = Some(PreconfiguredPolicies::AdminsOnly.to_policy_set());
        let amal_group = amal
            .create_group(policy_set, GroupMetadataOptions::default())
            .unwrap();
        amal_group.sync().await.unwrap();

        let group_mutable_metadata = amal_group
            .mutable_metadata(&amal_group.mls_provider().unwrap())
            .unwrap();
        assert!(group_mutable_metadata
            .attributes
            .get(&MetadataField::GroupImageUrlSquare.to_string())
            .unwrap()
            .is_empty());

        // Update group name
        amal_group
            .update_group_image_url_square("a url".to_string())
            .await
            .unwrap();

        // Verify amal group sees update
        amal_group.sync().await.unwrap();
        let binding = amal_group
            .mutable_metadata(&amal_group.mls_provider().unwrap())
            .expect("msg");
        let amal_group_image_url: &String = binding
            .attributes
            .get(&MetadataField::GroupImageUrlSquare.to_string())
            .unwrap();
        assert_eq!(amal_group_image_url, "a url");
    }

    #[xmtp_common::test(flavor = "current_thread")]
    async fn test_update_group_message_expiration_settings() {
        let amal = ClientBuilder::new_test_client(&generate_local_wallet()).await;

        // Create a group and verify it has the default group name
        let policy_set = Some(PreconfiguredPolicies::AdminsOnly.to_policy_set());
        let amal_group = amal
            .create_group(policy_set, GroupMetadataOptions::default())
            .unwrap();
        amal_group.sync().await.unwrap();

        let group_mutable_metadata = amal_group
            .mutable_metadata(&amal_group.mls_provider().unwrap())
            .unwrap();
        assert_eq!(
            group_mutable_metadata
                .attributes
                .get(&MetadataField::MessageDisappearInNS.to_string()),
            None
        );
        assert_eq!(
            group_mutable_metadata
                .attributes
                .get(&MetadataField::MessageDisappearFromNS.to_string()),
            None
        );

        // Update group name
        let expected_group_message_expiration_settings = MessageDisappearingSettings::new(100, 200);

        amal_group
            .update_conversation_message_disappearing_settings(
                expected_group_message_expiration_settings,
            )
            .await
            .unwrap();

        // Verify amal group sees update
        amal_group.sync().await.unwrap();
        let binding = amal_group
            .mutable_metadata(&amal_group.mls_provider().unwrap())
            .expect("msg");
        let amal_message_expiration_from_ms: &String = binding
            .attributes
            .get(&MetadataField::MessageDisappearFromNS.to_string())
            .unwrap();
        let amal_message_disappear_in_ns: &String = binding
            .attributes
            .get(&MetadataField::MessageDisappearInNS.to_string())
            .unwrap();
        assert_eq!(
            amal_message_expiration_from_ms.clone(),
            expected_group_message_expiration_settings
                .from_ns
                .to_string()
        );
        assert_eq!(
            amal_message_disappear_in_ns.clone(),
            expected_group_message_expiration_settings.in_ns.to_string()
        );
    }

    #[xmtp_common::test(flavor = "current_thread")]
    async fn test_group_mutable_data_group_permissions() {
        let amal = ClientBuilder::new_test_client(&generate_local_wallet()).await;
        let bola_wallet = generate_local_wallet();
        let bola = ClientBuilder::new_test_client(&bola_wallet).await;

        // Create a group and verify it has the default group name
        let policy_set = Some(PreconfiguredPolicies::Default.to_policy_set());
        let amal_group = amal
            .create_group(policy_set, GroupMetadataOptions::default())
            .unwrap();
        amal_group.sync().await.unwrap();

        let group_mutable_metadata = amal_group
            .mutable_metadata(&amal_group.mls_provider().unwrap())
            .unwrap();
        assert!(group_mutable_metadata
            .attributes
            .get(&MetadataField::GroupName.to_string())
            .unwrap()
            .is_empty());

        // Add bola to the group
        amal_group
            .add_members(&[bola_wallet.identifier()])
            .await
            .unwrap();
        bola.sync_welcomes(&bola.mls_provider().unwrap())
            .await
            .unwrap();
        let bola_groups = bola.find_groups(GroupQueryArgs::default()).unwrap();
        assert_eq!(bola_groups.len(), 1);
        let bola_group = bola_groups.first().unwrap();
        bola_group.sync().await.unwrap();
        let group_mutable_metadata = bola_group
            .mutable_metadata(&bola_group.mls_provider().unwrap())
            .unwrap();
        assert!(group_mutable_metadata
            .attributes
            .get(&MetadataField::GroupName.to_string())
            .unwrap()
            .is_empty());

        // Update group name
        amal_group
            .update_group_name("New Group Name 1".to_string())
            .await
            .unwrap();

        // Verify amal group sees update
        amal_group.sync().await.unwrap();
        let binding = amal_group
            .mutable_metadata(&amal_group.mls_provider().unwrap())
            .unwrap();
        let amal_group_name: &String = binding
            .attributes
            .get(&MetadataField::GroupName.to_string())
            .unwrap();
        assert_eq!(amal_group_name, "New Group Name 1");

        // Verify bola group sees update
        bola_group.sync().await.unwrap();
        let binding = bola_group
            .mutable_metadata(&bola_group.mls_provider().unwrap())
            .expect("msg");
        let bola_group_name: &String = binding
            .attributes
            .get(&MetadataField::GroupName.to_string())
            .unwrap();
        assert_eq!(bola_group_name, "New Group Name 1");

        // Verify that bola CAN update the group name since everyone is admin for this group
        bola_group
            .update_group_name("New Group Name 2".to_string())
            .await
            .expect("non creator failed to udpate group name");

        // Verify amal group sees an update
        amal_group.sync().await.unwrap();
        let binding = amal_group
            .mutable_metadata(&amal_group.mls_provider().unwrap())
            .expect("msg");
        let amal_group_name: &String = binding
            .attributes
            .get(&MetadataField::GroupName.to_string())
            .unwrap();
        assert_eq!(amal_group_name, "New Group Name 2");
    }

    #[xmtp_common::test]
    async fn test_group_admin_list_update() {
        let amal = ClientBuilder::new_test_client(&generate_local_wallet()).await;
        let bola_wallet = generate_local_wallet();
        let bola = ClientBuilder::new_test_client(&bola_wallet).await;
        let caro = ClientBuilder::new_test_client(&generate_local_wallet()).await;
        let charlie = ClientBuilder::new_test_client(&generate_local_wallet()).await;

        let policy_set = Some(PreconfiguredPolicies::AdminsOnly.to_policy_set());
        let amal_group = amal
            .create_group(policy_set, GroupMetadataOptions::default())
            .unwrap();
        amal_group.sync().await.unwrap();

        // Add bola to the group
        amal_group
            .add_members(&[bola_wallet.identifier()])
            .await
            .unwrap();
        bola.sync_welcomes(&bola.mls_provider().unwrap())
            .await
            .unwrap();
        let bola_groups = bola.find_groups(GroupQueryArgs::default()).unwrap();
        assert_eq!(bola_groups.len(), 1);
        let bola_group = bola_groups.first().unwrap();
        bola_group.sync().await.unwrap();

        // Verify Amal is the only admin and super admin
        let provider = amal_group.mls_provider().unwrap();
        let admin_list = amal_group.admin_list(&provider).unwrap();
        let super_admin_list = amal_group.super_admin_list(&provider).unwrap();
        drop(provider); // allow connection to be cleaned
        assert_eq!(admin_list.len(), 0);
        assert_eq!(super_admin_list.len(), 1);
        assert!(super_admin_list.contains(&amal.inbox_id().to_string()));

        // Verify that bola can not add caro because they are not an admin
        bola.sync_welcomes(&bola.mls_provider().unwrap())
            .await
            .unwrap();
        let bola_groups = bola.find_groups(GroupQueryArgs::default()).unwrap();
        assert_eq!(bola_groups.len(), 1);
        let bola_group: &MlsGroup<_> = bola_groups.first().unwrap();
        bola_group.sync().await.unwrap();
        bola_group
            .add_members_by_inbox_id(&[caro.inbox_id()])
            .await
            .expect_err("expected err");

        // Add bola as an admin
        amal_group
            .update_admin_list(UpdateAdminListType::Add, bola.inbox_id().to_string())
            .await
            .unwrap();
        amal_group.sync().await.unwrap();
        bola_group.sync().await.unwrap();
        assert_eq!(
            bola_group
                .admin_list(&bola_group.mls_provider().unwrap())
                .unwrap()
                .len(),
            1
        );
        assert!(bola_group
            .admin_list(&bola_group.mls_provider().unwrap())
            .unwrap()
            .contains(&bola.inbox_id().to_string()));

        // Verify that bola can now add caro because they are an admin
        bola_group
            .add_members_by_inbox_id(&[caro.inbox_id()])
            .await
            .unwrap();

        bola_group.sync().await.unwrap();

        // Verify that bola can not remove amal as a super admin, because
        // Remove admin is super admin only permissions
        bola_group
            .update_admin_list(
                UpdateAdminListType::RemoveSuper,
                amal.inbox_id().to_string(),
            )
            .await
            .expect_err("expected err");

        // Now amal removes bola as an admin
        amal_group
            .update_admin_list(UpdateAdminListType::Remove, bola.inbox_id().to_string())
            .await
            .unwrap();
        amal_group.sync().await.unwrap();
        bola_group.sync().await.unwrap();
        assert_eq!(
            bola_group
                .admin_list(&bola_group.mls_provider().unwrap())
                .unwrap()
                .len(),
            0
        );
        assert!(!bola_group
            .admin_list(&bola_group.mls_provider().unwrap())
            .unwrap()
            .contains(&bola.inbox_id().to_string()));

        // Verify that bola can not add charlie because they are not an admin
        bola.sync_welcomes(&bola.mls_provider().unwrap())
            .await
            .unwrap();
        let bola_groups = bola.find_groups(GroupQueryArgs::default()).unwrap();
        assert_eq!(bola_groups.len(), 1);
        let bola_group: &MlsGroup<_> = bola_groups.first().unwrap();
        bola_group.sync().await.unwrap();
        bola_group
            .add_members_by_inbox_id(&[charlie.inbox_id()])
            .await
            .expect_err("expected err");
    }

    #[xmtp_common::test]
    async fn test_group_super_admin_list_update() {
        let bola_wallet = generate_local_wallet();
        let amal = ClientBuilder::new_test_client(&generate_local_wallet()).await;
        let bola = ClientBuilder::new_test_client(&bola_wallet).await;
        let caro = ClientBuilder::new_test_client(&generate_local_wallet()).await;

        let policy_set = Some(PreconfiguredPolicies::AdminsOnly.to_policy_set());
        let amal_group = amal
            .create_group(policy_set, GroupMetadataOptions::default())
            .unwrap();
        amal_group.sync().await.unwrap();

        // Add bola to the group
        amal_group
            .add_members_by_inbox_id(&[bola.inbox_id()])
            .await
            .unwrap();
        bola.sync_welcomes(&bola.mls_provider().unwrap())
            .await
            .unwrap();
        let bola_groups = bola.find_groups(GroupQueryArgs::default()).unwrap();
        assert_eq!(bola_groups.len(), 1);
        let bola_group = bola_groups.first().unwrap();
        bola_group.sync().await.unwrap();

        // Verify Amal is the only super admin
        let provider = amal_group.mls_provider().unwrap();
        let admin_list = amal_group.admin_list(&provider).unwrap();
        let super_admin_list = amal_group.super_admin_list(&provider).unwrap();
        drop(provider); // allow connection to be re-added to pool
        assert_eq!(admin_list.len(), 0);
        assert_eq!(super_admin_list.len(), 1);
        assert!(super_admin_list.contains(&amal.inbox_id().to_string()));

        // Verify that bola can not add caro as an admin because they are not a super admin
        bola.sync_welcomes(&bola.mls_provider().unwrap())
            .await
            .unwrap();
        let bola_groups = bola.find_groups(GroupQueryArgs::default()).unwrap();

        assert_eq!(bola_groups.len(), 1);
        let bola_group: &MlsGroup<_> = bola_groups.first().unwrap();
        bola_group.sync().await.unwrap();
        bola_group
            .update_admin_list(UpdateAdminListType::Add, caro.inbox_id().to_string())
            .await
            .expect_err("expected err");

        // Add bola as a super admin
        amal_group
            .update_admin_list(UpdateAdminListType::AddSuper, bola.inbox_id().to_string())
            .await
            .unwrap();
        amal_group.sync().await.unwrap();
        bola_group.sync().await.unwrap();
        let provider = bola_group.mls_provider().unwrap();
        assert_eq!(bola_group.super_admin_list(&provider).unwrap().len(), 2);
        assert!(bola_group
            .super_admin_list(&provider)
            .unwrap()
            .contains(&bola.inbox_id().to_string()));
        drop(provider); // allow connection to be re-added to pool

        // Verify that bola can now add caro as an admin
        bola_group
            .update_admin_list(UpdateAdminListType::Add, caro.inbox_id().to_string())
            .await
            .unwrap();
        bola_group.sync().await.unwrap();
        let provider = bola_group.mls_provider().unwrap();
        assert_eq!(bola_group.admin_list(&provider).unwrap().len(), 1);
        assert!(bola_group
            .admin_list(&provider)
            .unwrap()
            .contains(&caro.inbox_id().to_string()));
        drop(provider); // allow connection to be re-added to pool

        // Verify that no one can remove a super admin from a group
        amal_group
            .remove_members(&[bola_wallet.identifier()])
            .await
            .expect_err("expected err");

        // Verify that bola can now remove themself as a super admin
        bola_group
            .update_admin_list(
                UpdateAdminListType::RemoveSuper,
                bola.inbox_id().to_string(),
            )
            .await
            .unwrap();
        bola_group.sync().await.unwrap();
        let provider = bola_group.mls_provider().unwrap();
        assert_eq!(bola_group.super_admin_list(&provider).unwrap().len(), 1);
        assert!(!bola_group
            .super_admin_list(&provider)
            .unwrap()
            .contains(&bola.inbox_id().to_string()));
        drop(provider); // allow connection to be re-added to pool

        // Verify that amal can NOT remove themself as a super admin because they are the only remaining
        amal_group
            .update_admin_list(
                UpdateAdminListType::RemoveSuper,
                amal.inbox_id().to_string(),
            )
            .await
            .expect_err("expected err");
    }

    #[xmtp_common::test]
    async fn test_group_members_permission_level_update() {
        let amal = ClientBuilder::new_test_client(&generate_local_wallet()).await;
        let bola = ClientBuilder::new_test_client(&generate_local_wallet()).await;
        let caro = ClientBuilder::new_test_client(&generate_local_wallet()).await;

        let policy_set = Some(PreconfiguredPolicies::AdminsOnly.to_policy_set());
        let amal_group = amal
            .create_group(policy_set, GroupMetadataOptions::default())
            .unwrap();
        amal_group.sync().await.unwrap();

        // Add Bola and Caro to the group
        amal_group
            .add_members_by_inbox_id(&[bola.inbox_id(), caro.inbox_id()])
            .await
            .unwrap();
        amal_group.sync().await.unwrap();

        // Initial checks for group members
        let initial_members = amal_group.members().await.unwrap();
        let mut count_member = 0;
        let mut count_admin = 0;
        let mut count_super_admin = 0;

        for member in &initial_members {
            match member.permission_level {
                PermissionLevel::Member => count_member += 1,
                PermissionLevel::Admin => count_admin += 1,
                PermissionLevel::SuperAdmin => count_super_admin += 1,
            }
        }

        assert_eq!(
            count_super_admin, 1,
            "Only Amal should be super admin initially"
        );
        assert_eq!(count_admin, 0, "no members are admin only");
        assert_eq!(count_member, 2, "two members have no admin status");

        // Add Bola as an admin
        amal_group
            .update_admin_list(UpdateAdminListType::Add, bola.inbox_id().to_string())
            .await
            .unwrap();
        amal_group.sync().await.unwrap();

        // Check after adding Bola as an admin
        let members = amal_group.members().await.unwrap();
        let mut count_member = 0;
        let mut count_admin = 0;
        let mut count_super_admin = 0;

        for member in &members {
            match member.permission_level {
                PermissionLevel::Member => count_member += 1,
                PermissionLevel::Admin => count_admin += 1,
                PermissionLevel::SuperAdmin => count_super_admin += 1,
            }
        }

        assert_eq!(
            count_super_admin, 1,
            "Only Amal should be super admin initially"
        );
        assert_eq!(count_admin, 1, "bola is admin");
        assert_eq!(count_member, 1, "caro has no admin status");

        // Add Caro as a super admin
        amal_group
            .update_admin_list(UpdateAdminListType::AddSuper, caro.inbox_id().to_string())
            .await
            .unwrap();
        amal_group.sync().await.unwrap();

        // Check after adding Caro as a super admin
        let members = amal_group.members().await.unwrap();
        let mut count_member = 0;
        let mut count_admin = 0;
        let mut count_super_admin = 0;

        for member in &members {
            match member.permission_level {
                PermissionLevel::Member => count_member += 1,
                PermissionLevel::Admin => count_admin += 1,
                PermissionLevel::SuperAdmin => count_super_admin += 1,
            }
        }

        assert_eq!(
            count_super_admin, 2,
            "Amal and Caro should be super admin initially"
        );
        assert_eq!(count_admin, 1, "bola is admin");
        assert_eq!(count_member, 0, "no members have no admin status");
    }

    #[xmtp_common::test]
    async fn test_staged_welcome() {
        // Create Clients
        let amal = ClientBuilder::new_test_client(&generate_local_wallet()).await;
        let bola = ClientBuilder::new_test_client(&generate_local_wallet()).await;

        // Amal creates a group
        let amal_group = amal
            .create_group(None, GroupMetadataOptions::default())
            .unwrap();

        // Amal adds Bola to the group
        amal_group
            .add_members_by_inbox_id(&[bola.inbox_id()])
            .await
            .unwrap();

        // Bola syncs groups - this will decrypt the Welcome, identify who added Bola
        // and then store that value on the group and insert into the database
        let bola_groups = bola
            .sync_welcomes(&bola.mls_provider().unwrap())
            .await
            .unwrap();

        // Bola gets the group id. This will be needed to fetch the group from
        // the database.
        let bola_group = bola_groups.first().unwrap();
        let bola_group_id = bola_group.group_id.clone();

        // Bola fetches group from the database
        let bola_fetched_group = bola.group(&bola_group_id).unwrap();

        // Check Bola's group for the added_by_inbox_id of the inviter
        let added_by_inbox = bola_fetched_group.added_by_inbox_id().unwrap();

        // Verify the welcome host_credential is equal to Amal's
        assert_eq!(
            amal.inbox_id(),
            added_by_inbox,
            "The Inviter and added_by_address do not match!"
        );
    }

    #[xmtp_common::test]
    async fn test_can_read_group_creator_inbox_id() {
        let amal = ClientBuilder::new_test_client(&generate_local_wallet()).await;
        let policy_set = Some(PreconfiguredPolicies::Default.to_policy_set());
        let amal_group = amal
            .create_group(policy_set, GroupMetadataOptions::default())
            .unwrap();
        amal_group.sync().await.unwrap();

        let mutable_metadata = amal_group
            .mutable_metadata(&amal_group.mls_provider().unwrap())
            .unwrap();
        assert_eq!(mutable_metadata.super_admin_list.len(), 1);
        assert_eq!(mutable_metadata.super_admin_list[0], amal.inbox_id());

        let protected_metadata: GroupMetadata = amal_group
            .metadata(&amal_group.mls_provider().unwrap())
            .await
            .unwrap();
        assert_eq!(
            protected_metadata.conversation_type,
            ConversationType::Group
        );

        assert_eq!(protected_metadata.creator_inbox_id, amal.inbox_id());
    }

    #[xmtp_common::test]
    async fn test_can_update_gce_after_failed_commit() {
        // Step 1: Amal creates a group
        let amal = ClientBuilder::new_test_client(&generate_local_wallet()).await;
        let policy_set = Some(PreconfiguredPolicies::Default.to_policy_set());
        let amal_group = amal
            .create_group(policy_set, GroupMetadataOptions::default())
            .unwrap();
        amal_group.sync().await.unwrap();

        // Step 2:  Amal adds Bola to the group
        let bola = ClientBuilder::new_test_client(&generate_local_wallet()).await;
        amal_group
            .add_members_by_inbox_id(&[bola.inbox_id()])
            .await
            .unwrap();

        // Step 3: Verify that Bola can update the group name, and amal sees the update
        bola.sync_welcomes(&bola.mls_provider().unwrap())
            .await
            .unwrap();
        let bola_groups = bola.find_groups(GroupQueryArgs::default()).unwrap();
        let bola_group: &MlsGroup<_> = bola_groups.first().unwrap();
        bola_group.sync().await.unwrap();
        bola_group
            .update_group_name("Name Update 1".to_string())
            .await
            .unwrap();
        amal_group.sync().await.unwrap();
        let name = amal_group
            .group_name(&amal_group.mls_provider().unwrap())
            .unwrap();
        assert_eq!(name, "Name Update 1");

        // Step 4:  Bola attempts an action that they do not have permissions for like add admin, fails as expected
        let result = bola_group
            .update_admin_list(UpdateAdminListType::Add, bola.inbox_id().to_string())
            .await;
        if let Err(e) = &result {
            eprintln!("Error updating admin list: {:?}", e);
        }
        // Step 5: Now have Bola attempt to update the group name again
        bola_group
            .update_group_name("Name Update 2".to_string())
            .await
            .unwrap();

        // Step 6: Verify that both clients can sync without error and that the group name has been updated
        amal_group.sync().await.unwrap();
        bola_group.sync().await.unwrap();
        let binding = amal_group
            .mutable_metadata(&amal_group.mls_provider().unwrap())
            .expect("msg");
        let amal_group_name: &String = binding
            .attributes
            .get(&MetadataField::GroupName.to_string())
            .unwrap();
        assert_eq!(amal_group_name, "Name Update 2");
        let binding = bola_group
            .mutable_metadata(&bola_group.mls_provider().unwrap())
            .expect("msg");
        let bola_group_name: &String = binding
            .attributes
            .get(&MetadataField::GroupName.to_string())
            .unwrap();
        assert_eq!(bola_group_name, "Name Update 2");
    }

    #[xmtp_common::test]
    async fn test_can_update_permissions_after_group_creation() {
        let amal = ClientBuilder::new_test_client(&generate_local_wallet()).await;
        let policy_set = Some(PreconfiguredPolicies::AdminsOnly.to_policy_set());
        let amal_group: MlsGroup<_> = amal
            .create_group(policy_set, GroupMetadataOptions::default())
            .unwrap();

        // Step 2:  Amal adds Bola to the group
        let bola = ClientBuilder::new_test_client(&generate_local_wallet()).await;
        amal_group
            .add_members_by_inbox_id(&[bola.inbox_id()])
            .await
            .unwrap();

        // Step 3: Bola attemps to add Caro, but fails because group is admin only
        let caro = ClientBuilder::new_test_client(&generate_local_wallet()).await;
        bola.sync_welcomes(&bola.mls_provider().unwrap())
            .await
            .unwrap();
        let bola_groups = bola.find_groups(GroupQueryArgs::default()).unwrap();

        let bola_group: &MlsGroup<_> = bola_groups.first().unwrap();
        bola_group.sync().await.unwrap();
        let result = bola_group.add_members_by_inbox_id(&[caro.inbox_id()]).await;
        if let Err(e) = &result {
            eprintln!("Error adding member: {:?}", e);
        } else {
            panic!("Expected error adding member");
        }

        // Step 4: Bola attempts to update permissions but fails because they are not a super admin
        let result = bola_group
            .update_permission_policy(
                PermissionUpdateType::AddMember,
                PermissionPolicyOption::Allow,
                None,
            )
            .await;
        if let Err(e) = &result {
            eprintln!("Error updating permissions: {:?}", e);
        } else {
            panic!("Expected error updating permissions");
        }

        // Step 5: Amal updates group permissions so that all members can add
        amal_group
            .update_permission_policy(
                PermissionUpdateType::AddMember,
                PermissionPolicyOption::Allow,
                None,
            )
            .await
            .unwrap();

        // Step 6: Bola can now add Caro to the group
        bola_group
            .add_members_by_inbox_id(&[caro.inbox_id()])
            .await
            .unwrap();
        bola_group.sync().await.unwrap();
        let members = bola_group.members().await.unwrap();
        assert_eq!(members.len(), 3);
    }

    #[xmtp_common::test]
    async fn test_optimistic_send() {
        let amal = Arc::new(ClientBuilder::new_test_client(&generate_local_wallet()).await);
        let bola_wallet = generate_local_wallet();
        let bola = Arc::new(ClientBuilder::new_test_client(&bola_wallet).await);
        let amal_group = amal
            .create_group(None, GroupMetadataOptions::default())
            .unwrap();
        amal_group.sync().await.unwrap();
        // Add bola to the group
        amal_group
            .add_members(&[bola_wallet.identifier()])
            .await
            .unwrap();
        let bola_group = receive_group_invite(&bola).await;

        let ids = vec![
            amal_group.send_message_optimistic(b"test one").unwrap(),
            amal_group.send_message_optimistic(b"test two").unwrap(),
            amal_group.send_message_optimistic(b"test three").unwrap(),
            amal_group.send_message_optimistic(b"test four").unwrap(),
        ];

        let messages = amal_group
            .find_messages(&MsgQueryArgs {
                kind: Some(GroupMessageKind::Application),
                ..Default::default()
            })
            .unwrap()
            .into_iter()
            .collect::<Vec<StoredGroupMessage>>();

        let text = messages
            .iter()
            .cloned()
            .map(|m| String::from_utf8_lossy(&m.decrypted_message_bytes).to_string())
            .collect::<Vec<String>>();
        assert_eq!(
            ids,
            messages
                .iter()
                .cloned()
                .map(|m| m.id)
                .collect::<Vec<Vec<u8>>>()
        );
        assert_eq!(
            text,
            vec![
                "test one".to_string(),
                "test two".to_string(),
                "test three".to_string(),
                "test four".to_string(),
            ]
        );

        let delivery = messages
            .iter()
            .cloned()
            .map(|m| m.delivery_status)
            .collect::<Vec<DeliveryStatus>>();
        assert_eq!(
            delivery,
            vec![
                DeliveryStatus::Unpublished,
                DeliveryStatus::Unpublished,
                DeliveryStatus::Unpublished,
                DeliveryStatus::Unpublished,
            ]
        );

        amal_group.publish_messages().await.unwrap();
        bola_group.sync().await.unwrap();

        let messages = bola_group.find_messages(&MsgQueryArgs::default()).unwrap();
        let delivery = messages
            .iter()
            .cloned()
            .map(|m| m.delivery_status)
            .collect::<Vec<DeliveryStatus>>();
        assert_eq!(
            delivery,
            vec![
                DeliveryStatus::Published,
                DeliveryStatus::Published,
                DeliveryStatus::Published,
                DeliveryStatus::Published,
            ]
        );
    }

    #[xmtp_common::test]
    async fn test_dm_creation() {
        let amal = ClientBuilder::new_test_client(&generate_local_wallet()).await;
        let bola = ClientBuilder::new_test_client(&generate_local_wallet()).await;
        let caro = ClientBuilder::new_test_client(&generate_local_wallet()).await;

        // Amal creates a dm group targetting bola
        let amal_dm = amal
            .find_or_create_dm_by_inbox_id(
                bola.inbox_id().to_string(),
                DMMetadataOptions::default(),
            )
            .await
            .unwrap();

        // Amal can not add caro to the dm group
        let result = amal_dm.add_members_by_inbox_id(&[caro.inbox_id()]).await;
        assert!(result.is_err());

        // Bola is already a member
        let result = amal_dm
            .add_members_by_inbox_id(&[bola.inbox_id(), caro.inbox_id()])
            .await;
        assert!(result.is_err());
        amal_dm.sync().await.unwrap();
        let members = amal_dm.members().await.unwrap();
        assert_eq!(members.len(), 2);

        // Bola can message amal
        let _ = bola.sync_welcomes(&bola.mls_provider().unwrap()).await;
        let bola_groups = bola.find_groups(GroupQueryArgs::default()).unwrap();

        let bola_dm: &MlsGroup<_> = bola_groups.first().unwrap();
        bola_dm.send_message(b"test one").await.unwrap();

        // Amal sync and reads message
        amal_dm.sync().await.unwrap();
        let messages = amal_dm.find_messages(&MsgQueryArgs::default()).unwrap();
        assert_eq!(messages.len(), 2);
        let message = messages.last().unwrap();
        assert_eq!(message.decrypted_message_bytes, b"test one");

        // Amal can not remove bola
        let result = amal_dm.remove_members_by_inbox_id(&[bola.inbox_id()]).await;
        assert!(result.is_err());
        amal_dm.sync().await.unwrap();
        let members = amal_dm.members().await.unwrap();
        assert_eq!(members.len(), 2);

        // Neither Amal nor Bola is an admin or super admin
        amal_dm.sync().await.unwrap();
        bola_dm.sync().await.unwrap();
        let is_amal_admin = amal_dm
            .is_admin(amal.inbox_id().to_string(), &amal.mls_provider().unwrap())
            .unwrap();
        let is_bola_admin = amal_dm
            .is_admin(bola.inbox_id().to_string(), &bola.mls_provider().unwrap())
            .unwrap();
        let is_amal_super_admin = amal_dm
            .is_super_admin(amal.inbox_id().to_string(), &amal.mls_provider().unwrap())
            .unwrap();
        let is_bola_super_admin = amal_dm
            .is_super_admin(bola.inbox_id().to_string(), &bola.mls_provider().unwrap())
            .unwrap();
        assert!(!is_amal_admin);
        assert!(!is_bola_admin);
        assert!(!is_amal_super_admin);
        assert!(!is_bola_super_admin);
    }

    #[xmtp_common::test]
    async fn process_messages_abort_on_retryable_error() {
        let alix = ClientBuilder::new_test_client(&generate_local_wallet()).await;
        let bo = ClientBuilder::new_test_client(&generate_local_wallet()).await;

        let alix_group = alix
            .create_group(None, GroupMetadataOptions::default())
            .unwrap();

        alix_group
            .add_members_by_inbox_id(&[bo.inbox_id()])
            .await
            .unwrap();

        // Create two commits
        alix_group
            .update_group_name("foo".to_string())
            .await
            .unwrap();
        alix_group
            .update_group_name("bar".to_string())
            .await
            .unwrap();

        let bo_group = receive_group_invite(&bo).await;
        // Get the group messages before we lock the DB, simulating an error that happens
        // in the middle of a sync instead of the beginning
        let bo_messages = bo
            .query_group_messages(&bo_group.group_id, &bo.store().conn().unwrap())
            .await
            .unwrap();

        let conn_1: XmtpOpenMlsProvider = bo.store().conn().unwrap().into();
        let conn_2 = bo.store().conn().unwrap();
        conn_2
            .raw_query_write(|c| {
                c.batch_execute("BEGIN EXCLUSIVE").unwrap();
                Ok::<_, diesel::result::Error>(())
            })
            .unwrap();

        let process_result = bo_group.process_messages(bo_messages, &conn_1).await;
        if let Some(GroupError::ReceiveErrors(errors)) = process_result.err() {
            assert_eq!(errors.len(), 1);
            assert!(errors.iter().any(|err| err
                .to_string()
                .contains("cannot start a transaction within a transaction")));
        } else {
            panic!("Expected error")
        }
    }

    #[xmtp_common::test]
    async fn skip_already_processed_messages() {
        let alix = ClientBuilder::new_test_client(&generate_local_wallet()).await;

        let bo_wallet = generate_local_wallet();
        let bo_client = ClientBuilder::new_test_client(&bo_wallet).await;

        let alix_group = alix
            .create_group(None, GroupMetadataOptions::default())
            .unwrap();

        alix_group
            .add_members_by_inbox_id(&[bo_client.inbox_id()])
            .await
            .unwrap();

        let alix_message = vec![1];
        alix_group.send_message(&alix_message).await.unwrap();
        bo_client
            .sync_welcomes(&bo_client.mls_provider().unwrap())
            .await
            .unwrap();
        let bo_groups = bo_client.find_groups(GroupQueryArgs::default()).unwrap();
        let bo_group = bo_groups.first().unwrap();

        let mut bo_messages_from_api = bo_client
            .query_group_messages(&bo_group.group_id, &bo_client.store().conn().unwrap())
            .await
            .unwrap();

        // override the messages to contain already processed messaged
        for msg in &mut bo_messages_from_api {
            if let Some(Version::V1(ref mut v1)) = msg.version {
                v1.id = 0;
            }
        }

        let process_result = bo_group
            .process_messages(bo_messages_from_api, &bo_client.mls_provider().unwrap())
            .await;
        let Some(GroupError::ReceiveErrors(errors)) = process_result.err() else {
            panic!("Expected error")
        };

        assert_eq!(errors.len(), 2);
        assert!(errors
            .iter()
            .any(|err| err.to_string().contains("already processed")));
    }

    #[xmtp_common::test]
    async fn skip_already_processed_intents() {
        let alix = ClientBuilder::new_test_client(&generate_local_wallet()).await;

        let bo_wallet = generate_local_wallet();
        let bo_client = ClientBuilder::new_test_client(&bo_wallet).await;

        let alix_group = alix
            .create_group(None, GroupMetadataOptions::default())
            .unwrap();

        alix_group
            .add_members_by_inbox_id(&[bo_client.inbox_id()])
            .await
            .unwrap();

        bo_client
            .sync_welcomes(&bo_client.mls_provider().unwrap())
            .await
            .unwrap();
        let bo_groups = bo_client.find_groups(GroupQueryArgs::default()).unwrap();
        let bo_group = bo_groups.first().unwrap();
        bo_group.send_message(&[2]).await.unwrap();
        let bo_provider = bo_client.mls_provider().unwrap();
        let intent = bo_provider
            .conn_ref()
            .find_group_intents(
                bo_group.clone().group_id,
                Some(vec![IntentState::Processed]),
                None,
            )
            .unwrap();
        assert_eq!(intent.len(), 2); //key_update and send_message

        let process_result = bo_group
            .sync_until_intent_resolved(&bo_provider, intent[1].id)
            .await;
        assert_ok!(process_result);
    }

    #[xmtp_common::test(flavor = "multi_thread")]
    async fn test_parallel_syncs() {
        let wallet = generate_local_wallet();
        let alix1 = Arc::new(ClientBuilder::new_test_client(&wallet).await);
        alix1.wait_for_sync_worker_init().await;

        let alix1_group = alix1
            .create_group(None, GroupMetadataOptions::default())
            .unwrap();

        let alix2 = ClientBuilder::new_test_client(&wallet).await;

        let sync_tasks: Vec<_> = (0..10)
            .map(|_| {
                let group_clone = alix1_group.clone();
                // Each of these syncs is going to trigger the client to invite alix2 to the group
                // because of the race
                xmtp_common::spawn(None, async move { group_clone.sync().await }).join()
            })
            .collect();

        let results = join_all(sync_tasks).await;

        // Check if any of the syncs failed
        for result in results.into_iter() {
            assert!(result.is_ok(), "Sync error {:?}", result.err());
        }

        // Make sure that only one welcome was sent
        let alix2_welcomes = alix1
            .api_client
            .query_welcome_messages(alix2.installation_public_key(), None)
            .await
            .unwrap();
        assert_eq!(alix2_welcomes.len(), 1);

        // Make sure that only one group message was sent
        let group_messages = alix1
            .api_client
            .query_group_messages(alix1_group.group_id.clone(), None)
            .await
            .unwrap();
        assert_eq!(group_messages.len(), 1);

        let alix2_group = receive_group_invite(&alix2).await;

        // Send a message from alix1
        alix1_group
            .send_message("hi from alix1".as_bytes())
            .await
            .unwrap();
        // Send a message from alix2
        alix2_group
            .send_message("hi from alix2".as_bytes())
            .await
            .unwrap();

        // Sync both clients
        alix1_group.sync().await.unwrap();
        alix2_group.sync().await.unwrap();

        let alix1_messages = alix1_group.find_messages(&MsgQueryArgs::default()).unwrap();
        let alix2_messages = alix2_group.find_messages(&MsgQueryArgs::default()).unwrap();
        assert_eq!(alix1_messages.len(), alix2_messages.len());

        assert!(alix1_messages
            .iter()
            .any(|m| m.decrypted_message_bytes == "hi from alix2".as_bytes()));
        assert!(alix2_messages
            .iter()
            .any(|m| m.decrypted_message_bytes == "hi from alix1".as_bytes()));
    }

    // Create a membership update intent, but don't sync it yet
    async fn create_membership_update_no_sync(
        group: &MlsGroup<FullXmtpClient>,
        provider: &XmtpOpenMlsProvider,
    ) {
        let intent_data = group
            .get_membership_update_intent(provider, &[], &[])
            .await
            .unwrap();

        // If there is nothing to do, stop here
        if intent_data.is_empty() {
            return;
        }

        group
            .queue_intent(
                provider,
                IntentKind::UpdateGroupMembership,
                intent_data.into(),
                false,
            )
            .unwrap();
    }

    /**
     * This test case simulates situations where adding missing
     * installations gets interrupted before the sync part happens
     *
     * We need to be safe even in situations where there are multiple
     * intents that do the same thing, leading to conflicts
     */
    #[xmtp_common::test(flavor = "multi_thread")]
    async fn add_missing_installs_reentrancy() {
        let wallet = generate_local_wallet();
        let alix1 = ClientBuilder::new_test_client(&wallet).await;
        let alix1_group = alix1
            .create_group(None, GroupMetadataOptions::default())
            .unwrap();

        let alix1_provider = alix1.mls_provider().unwrap();

        let alix2 = ClientBuilder::new_test_client(&wallet).await;

        // We are going to run add_missing_installations TWICE
        // which will create two intents to add the installations
        create_membership_update_no_sync(&alix1_group, &alix1_provider).await;
        create_membership_update_no_sync(&alix1_group, &alix1_provider).await;

        // Now I am going to run publish intents multiple times
        alix1_group
            .publish_intents(&alix1_provider)
            .await
            .expect("Expect publish to be OK");
        alix1_group
            .publish_intents(&alix1_provider)
            .await
            .expect("Expected publish to be OK");

        // Now I am going to sync twice
        alix1_group.sync_with_conn(&alix1_provider).await.unwrap();
        alix1_group.sync_with_conn(&alix1_provider).await.unwrap();

        // Make sure that only one welcome was sent
        let alix2_welcomes = alix1
            .api_client
            .query_welcome_messages(alix2.installation_public_key(), None)
            .await
            .unwrap();
        assert_eq!(alix2_welcomes.len(), 1);

        // We expect two group messages to have been sent,
        // but only the first is valid
        let group_messages = alix1
            .api_client
            .query_group_messages(alix1_group.group_id.clone(), None)
            .await
            .unwrap();
        assert_eq!(group_messages.len(), 2);

        let alix2_group = receive_group_invite(&alix2).await;

        // Send a message from alix1
        alix1_group
            .send_message("hi from alix1".as_bytes())
            .await
            .unwrap();
        // Send a message from alix2
        alix2_group
            .send_message("hi from alix2".as_bytes())
            .await
            .unwrap();

        // Sync both clients
        alix1_group.sync().await.unwrap();
        alix2_group.sync().await.unwrap();

        let alix1_messages = alix1_group.find_messages(&MsgQueryArgs::default()).unwrap();
        let alix2_messages = alix2_group.find_messages(&MsgQueryArgs::default()).unwrap();
        assert_eq!(alix1_messages.len(), alix2_messages.len());

        assert!(alix1_messages
            .iter()
            .any(|m| m.decrypted_message_bytes == "hi from alix2".as_bytes()));
        assert!(alix2_messages
            .iter()
            .any(|m| m.decrypted_message_bytes == "hi from alix1".as_bytes()));
    }

    #[xmtp_common::test(flavor = "multi_thread")]
    async fn respect_allow_epoch_increment() {
        let wallet = generate_local_wallet();
        let client = ClientBuilder::new_test_client(&wallet).await;

        let group = client
            .create_group(None, GroupMetadataOptions::default())
            .unwrap();

        let _client_2 = ClientBuilder::new_test_client(&wallet).await;

        // Sync the group to get the message adding client_2 published to the network
        group.sync().await.unwrap();

        // Retrieve the envelope for the commit from the network
        let messages = client
            .api_client
            .query_group_messages(group.group_id.clone(), None)
            .await
            .unwrap();

        let first_envelope = messages.first().unwrap();

        let Some(xmtp_proto::xmtp::mls::api::v1::group_message::Version::V1(first_message)) =
            first_envelope.clone().version
        else {
            panic!("wrong message format")
        };
        let provider = client.mls_provider().unwrap();
        let process_result = group
            .process_message(&provider, &first_message, false)
            .await;

        assert_err!(
            process_result,
            GroupMessageProcessingError::EpochIncrementNotAllowed
        );
    }

    #[xmtp_common::test]
    async fn test_get_and_set_consent() {
        let alix = ClientBuilder::new_test_client(&generate_local_wallet()).await;
        let bola = ClientBuilder::new_test_client(&generate_local_wallet()).await;
        let caro = ClientBuilder::new_test_client(&generate_local_wallet()).await;
        let alix_group = alix
            .create_group(None, GroupMetadataOptions::default())
            .unwrap();

        // group consent state should be allowed if user created it
        assert_eq!(alix_group.consent_state().unwrap(), ConsentState::Allowed);

        alix_group
            .update_consent_state(ConsentState::Denied)
            .unwrap();
        assert_eq!(alix_group.consent_state().unwrap(), ConsentState::Denied);

        alix_group
            .add_members_by_inbox_id(&[bola.inbox_id()])
            .await
            .unwrap();

        bola.sync_welcomes(&bola.mls_provider().unwrap())
            .await
            .unwrap();
        let bola_groups = bola.find_groups(GroupQueryArgs::default()).unwrap();
        let bola_group = bola_groups.first().unwrap();
        // group consent state should default to unknown for users who did not create the group
        assert_eq!(bola_group.consent_state().unwrap(), ConsentState::Unknown);

        bola_group
            .send_message("hi from bola".as_bytes())
            .await
            .unwrap();

        // group consent state should be allowed if user sends a message to the group
        assert_eq!(bola_group.consent_state().unwrap(), ConsentState::Allowed);

        alix_group
            .add_members_by_inbox_id(&[caro.inbox_id()])
            .await
            .unwrap();

        caro.sync_welcomes(&caro.mls_provider().unwrap())
            .await
            .unwrap();
        let caro_groups = caro.find_groups(GroupQueryArgs::default()).unwrap();
        let caro_group = caro_groups.first().unwrap();

        caro_group
            .send_message_optimistic("hi from caro".as_bytes())
            .unwrap();

        caro_group.publish_messages().await.unwrap();

        // group consent state should be allowed if user publishes a message to the group
        assert_eq!(caro_group.consent_state().unwrap(), ConsentState::Allowed);
    }

    #[xmtp_common::test]
    // TODO(rich): Generalize the test once fixed - test messages that are 0, 1, 2, 3, 4, 5 epochs behind
    async fn test_max_past_epochs() {
        // Create group with two members
        let bo_wallet = generate_local_wallet();
        let alix = ClientBuilder::new_test_client(&generate_local_wallet()).await;
        let bo = ClientBuilder::new_test_client(&bo_wallet).await;
        let alix_group = alix
            .create_group_with_members(
                &[bo_wallet.identifier()],
                None,
                GroupMetadataOptions::default(),
            )
            .await
            .unwrap();

        bo.sync_welcomes(&bo.mls_provider().unwrap()).await.unwrap();
        let bo_groups = bo.find_groups(GroupQueryArgs::default()).unwrap();
        let bo_group = bo_groups.first().unwrap();

        // Both members see the same amount of messages to start
        alix_group.send_message("alix 1".as_bytes()).await.unwrap();
        bo_group.send_message("bo 1".as_bytes()).await.unwrap();
        alix_group.sync().await.unwrap();
        bo_group.sync().await.unwrap();

        let alix_messages = alix_group
            .find_messages(&MsgQueryArgs {
                kind: Some(GroupMessageKind::Application),
                ..Default::default()
            })
            .unwrap();
        let bo_messages = bo_group
            .find_messages(&MsgQueryArgs {
                kind: Some(GroupMessageKind::Application),
                ..Default::default()
            })
            .unwrap();

        assert_eq!(alix_messages.len(), 2);
        assert_eq!(bo_messages.len(), 2);

        // Alix moves the group forward by 1 epoch
        alix_group
            .update_group_name("new name".to_string())
            .await
            .unwrap();

        // Bo sends a message while 1 epoch behind
        bo_group.send_message("bo 2".as_bytes()).await.unwrap();

        // If max_past_epochs is working, Alix should be able to decrypt Bo's message
        alix_group.sync().await.unwrap();
        bo_group.sync().await.unwrap();

        let alix_messages = alix_group
            .find_messages(&MsgQueryArgs {
                kind: Some(GroupMessageKind::Application),
                ..Default::default()
            })
            .unwrap();
        let bo_messages = bo_group
            .find_messages(&MsgQueryArgs {
                kind: Some(GroupMessageKind::Application),
                ..Default::default()
            })
            .unwrap();
        assert_eq!(bo_messages.len(), 3);
        assert_eq!(alix_messages.len(), 3); // Fails here, 2 != 3
    }

    #[wasm_bindgen_test(unsupported = tokio::test)]
    async fn test_validate_dm_group() {
        let client = ClientBuilder::new_test_client(&generate_local_wallet()).await;
        let added_by_inbox = "added_by_inbox_id";
        let creator_inbox_id = client.context.identity.inbox_id();
        let dm_target_inbox_id = added_by_inbox.to_string();

        // Test case 1: Valid DM group
        let valid_dm_group = MlsGroup::<FullXmtpClient>::create_test_dm_group(
            client.clone().into(),
            dm_target_inbox_id.clone(),
            None,
            None,
            None,
            None,
            DMMetadataOptions::default(),
        )
        .unwrap();
        assert!(valid_dm_group
            .load_mls_group_with_lock(client.mls_provider().unwrap(), |mls_group| {
                validate_dm_group(&client, &mls_group, added_by_inbox)
            })
            .is_ok());

        // Test case 2: Invalid conversation type
        let invalid_protected_metadata =
            build_protected_metadata_extension(creator_inbox_id, ConversationType::Group).unwrap();
        let invalid_type_group = MlsGroup::<FullXmtpClient>::create_test_dm_group(
            client.clone().into(),
            dm_target_inbox_id.clone(),
            Some(invalid_protected_metadata),
            None,
            None,
            None,
            DMMetadataOptions::default(),
        )
        .unwrap();
        assert!(matches!(
            invalid_type_group.load_mls_group_with_lock(client.mls_provider().unwrap(), |mls_group|
                validate_dm_group(&client, &mls_group, added_by_inbox)
            ),
            Err(GroupError::Generic(msg)) if msg.contains("Invalid conversation type")
        ));
        // Test case 3: Missing DmMembers
        // This case is not easily testable with the current structure, as DmMembers are set in the protected metadata

        // Test case 4: Mismatched DM members
        let mismatched_dm_members =
            build_dm_protected_metadata_extension(creator_inbox_id, "wrong_inbox_id".to_string())
                .unwrap();
        let mismatched_dm_members_group = MlsGroup::<FullXmtpClient>::create_test_dm_group(
            client.clone().into(),
            dm_target_inbox_id.clone(),
            Some(mismatched_dm_members),
            None,
            None,
            None,
            DMMetadataOptions::default(),
        )
        .unwrap();
        assert!(matches!(
            mismatched_dm_members_group.load_mls_group_with_lock(client.mls_provider().unwrap(), |mls_group|
                validate_dm_group(&client, &mls_group, added_by_inbox)
            ),
            Err(GroupError::Generic(msg)) if msg.contains("DM members do not match expected inboxes")
        ));

        // Test case 5: Non-empty admin list
        let non_empty_admin_list = build_mutable_metadata_extension_default(
            creator_inbox_id,
            GroupMetadataOptions::default(),
        )
        .unwrap();
        let non_empty_admin_list_group = MlsGroup::<FullXmtpClient>::create_test_dm_group(
            client.clone().into(),
            dm_target_inbox_id.clone(),
            None,
            Some(non_empty_admin_list),
            None,
            None,
            DMMetadataOptions::default(),
        )
        .unwrap();
        assert!(matches!(
            non_empty_admin_list_group.load_mls_group_with_lock(client.mls_provider().unwrap(), |mls_group|
                validate_dm_group(&client, &mls_group, added_by_inbox)
            ),
            Err(GroupError::Generic(msg)) if msg.contains("DM group must have empty admin and super admin lists")
        ));

        // Test case 6: Non-empty super admin list
        // Similar to test case 5, but with super_admin_list

        // Test case 7: Invalid permissions
        let invalid_permissions = PolicySet::default();
        let invalid_permissions_group = MlsGroup::<FullXmtpClient>::create_test_dm_group(
            client.clone().into(),
            dm_target_inbox_id.clone(),
            None,
            None,
            None,
            Some(invalid_permissions),
            DMMetadataOptions::default(),
        )
        .unwrap();
        assert!(matches!(
            invalid_permissions_group.load_mls_group_with_lock(client.mls_provider().unwrap(), |mls_group|
                validate_dm_group(&client, &mls_group, added_by_inbox)
            ),
            Err(GroupError::Generic(msg)) if msg.contains("Invalid permissions for DM group")
        ));
    }

    #[xmtp_common::test]
    async fn test_respects_character_limits_for_group_metadata() {
        let amal = ClientBuilder::new_test_client(&generate_local_wallet()).await;

        let policy_set = Some(PreconfiguredPolicies::AdminsOnly.to_policy_set());
        let amal_group = amal
            .create_group(policy_set, GroupMetadataOptions::default())
            .unwrap();
        amal_group.sync().await.unwrap();

        let overlong_name = "a".repeat(MAX_GROUP_NAME_LENGTH + 1);
        let overlong_description = "b".repeat(MAX_GROUP_DESCRIPTION_LENGTH + 1);
        let overlong_image_url =
            "http://example.com/".to_string() + &"c".repeat(MAX_GROUP_IMAGE_URL_LENGTH);

        // Verify that updating the name with an excessive length fails
        let result = amal_group.update_group_name(overlong_name).await;
        assert!(
            matches!(result, Err(GroupError::TooManyCharacters { length }) if length == MAX_GROUP_NAME_LENGTH)
        );

        // Verify that updating the description with an excessive length fails
        let result = amal_group
            .update_group_description(overlong_description)
            .await;
        assert!(
            matches!(result, Err(GroupError::TooManyCharacters { length }) if length == MAX_GROUP_DESCRIPTION_LENGTH)
        );

        // Verify that updating the image URL with an excessive length fails
        let result = amal_group
            .update_group_image_url_square(overlong_image_url)
            .await;
        assert!(
            matches!(result, Err(GroupError::TooManyCharacters { length }) if length == MAX_GROUP_IMAGE_URL_LENGTH)
        );

        // Verify updates with valid lengths are successful
        let valid_name = "Valid Group Name".to_string();
        let valid_description = "Valid group description within limit.".to_string();
        let valid_image_url = "http://example.com/image.png".to_string();

        amal_group
            .update_group_name(valid_name.clone())
            .await
            .unwrap();
        amal_group
            .update_group_description(valid_description.clone())
            .await
            .unwrap();
        amal_group
            .update_group_image_url_square(valid_image_url.clone())
            .await
            .unwrap();

        // Sync and verify stored values
        amal_group.sync().await.unwrap();

        let provider = amal_group.mls_provider().unwrap();
        let metadata = amal_group.mutable_metadata(&provider).unwrap();

        assert_eq!(
            metadata
                .attributes
                .get(&MetadataField::GroupName.to_string())
                .unwrap(),
            &valid_name
        );
        assert_eq!(
            metadata
                .attributes
                .get(&MetadataField::Description.to_string())
                .unwrap(),
            &valid_description
        );
        assert_eq!(
            metadata
                .attributes
                .get(&MetadataField::GroupImageUrlSquare.to_string())
                .unwrap(),
            &valid_image_url
        );
    }

    fn increment_patch_version(version: &str) -> Option<String> {
        // Split version into numeric part and suffix (if any)
        let (version_part, suffix) = match version.split_once('-') {
            Some((v, s)) => (v, Some(s)),
            None => (version, None),
        };

        // Split numeric version string into components
        let mut parts: Vec<&str> = version_part.split('.').collect();

        // Ensure we have exactly 3 parts (major.minor.patch)
        if parts.len() != 3 {
            return None;
        }

        // Parse the patch number and increment it
        let patch = parts[2].parse::<u32>().ok()?;
        let new_patch = patch + 1;

        // Replace the patch number with the incremented value
        let binding = new_patch.to_string();
        parts[2] = &binding;

        // Join the parts back together with dots and add suffix if it existed
        let new_version = parts.join(".");
        match suffix {
            Some(s) => Some(format!("{}-{}", new_version, s)),
            None => Some(new_version),
        }
    }

    #[xmtp_common::test]
    fn test_increment_patch_version() {
        assert_eq!(increment_patch_version("1.2.3"), Some("1.2.4".to_string()));
        assert_eq!(increment_patch_version("0.0.9"), Some("0.0.10".to_string()));
        assert_eq!(increment_patch_version("1.0.0"), Some("1.0.1".to_string()));
        assert_eq!(
            increment_patch_version("1.0.0-alpha"),
            Some("1.0.1-alpha".to_string())
        );

        // Invalid inputs should return None
        assert_eq!(increment_patch_version("1.2"), None);
        assert_eq!(increment_patch_version("1.2.3.4"), None);
        assert_eq!(increment_patch_version("invalid"), None);
    }

    #[xmtp_common::test]
    async fn test_can_set_min_supported_protocol_version_for_commit() {
        // Step 1: Create two clients, amal is one version ahead of bo
        let mut amal = ClientBuilder::new_test_client(&generate_local_wallet()).await;
        let amal_version = amal.version_info().pkg_version();
        amal.test_update_version(increment_patch_version(amal_version).unwrap().as_str());

        let mut bo = ClientBuilder::new_test_client(&generate_local_wallet()).await;

        // Step 2: Amal creates a group and adds bo as a member
        let amal_group = amal
            .create_group(None, GroupMetadataOptions::default())
            .unwrap();
        amal_group
            .add_members_by_inbox_id(&[bo.context.identity.inbox_id()])
            .await
            .unwrap();

        // Step 3: Amal updates the group name and sends a message to the group
        amal_group
            .update_group_name("new name".to_string())
            .await
            .unwrap();
        amal_group
            .send_message("Hello, world!".as_bytes())
            .await
            .unwrap();

        // Step 4: Verify that bo can read the message even though they are on different client versions
        bo.sync_welcomes(&bo.mls_provider().unwrap()).await.unwrap();
        let binding = bo.find_groups(GroupQueryArgs::default()).unwrap();
        let bo_group = binding.first().unwrap();
        bo_group.sync().await.unwrap();
        let messages = bo_group.find_messages(&MsgQueryArgs::default()).unwrap();
        assert_eq!(messages.len(), 2);

        let message_text = String::from_utf8_lossy(&messages[1].decrypted_message_bytes);
        assert_eq!(message_text, "Hello, world!");

        // Step 5: Amal updates the group version to match their client version
        amal_group
            .update_group_min_version_to_match_self()
            .await
            .unwrap();
        amal_group.sync().await.unwrap();
        amal_group
            .send_message("new version only!".as_bytes())
            .await
            .unwrap();

        // Step 6: Bo should now be unable to sync messages for the group
        let _ = bo_group.sync().await;
        let messages = bo_group.find_messages(&MsgQueryArgs::default()).unwrap();
        assert_eq!(messages.len(), 2);

        // Step 7: Bo updates their client, and see if we can then download latest messages
        let bo_version = bo.version_info().pkg_version();
        bo.test_update_version(increment_patch_version(bo_version).unwrap().as_str());

        // Refresh Bo's group context
        let binding = bo.find_groups(GroupQueryArgs::default()).unwrap();
        let bo_group = binding.first().unwrap();

        bo_group.sync().await.unwrap();
        let _ = bo_group.sync().await;
        let messages = bo_group.find_messages(&MsgQueryArgs::default()).unwrap();
        assert_eq!(messages.len(), 4);
    }

    #[xmtp_common::test]
    async fn test_client_on_old_version_pauses_after_joining_min_version_group() {
        // Step 1: Create three clients, amal and bo are one version ahead of caro
        let mut amal = ClientBuilder::new_test_client(&generate_local_wallet()).await;
        let amal_version = amal.version_info().pkg_version();
        amal.test_update_version(increment_patch_version(amal_version).unwrap().as_str());

        let mut bo = ClientBuilder::new_test_client(&generate_local_wallet()).await;
        let bo_version = bo.version_info().pkg_version();
        bo.test_update_version(increment_patch_version(bo_version).unwrap().as_str());

        let mut caro = ClientBuilder::new_test_client(&generate_local_wallet()).await;

        assert!(caro.version_info().pkg_version() != amal.version_info().pkg_version());
        assert!(bo.version_info().pkg_version() == amal.version_info().pkg_version());

        // Step 2: Amal creates a group and adds bo as a member
        let amal_group = amal
            .create_group(None, GroupMetadataOptions::default())
            .unwrap();
        amal_group
            .add_members_by_inbox_id(&[bo.context.identity.inbox_id()])
            .await
            .unwrap();

        // Step 3: Amal sends a message to the group
        amal_group
            .send_message("Hello, world!".as_bytes())
            .await
            .unwrap();

        // Step 4: Verify that bo can read the message
        bo.sync_welcomes(&bo.mls_provider().unwrap()).await.unwrap();
        let binding = bo.find_groups(GroupQueryArgs::default()).unwrap();
        let bo_group = binding.first().unwrap();
        bo_group.sync().await.unwrap();
        let messages = bo_group.find_messages(&MsgQueryArgs::default()).unwrap();
        assert_eq!(messages.len(), 1);

        let message_text = String::from_utf8_lossy(&messages[0].decrypted_message_bytes);
        assert_eq!(message_text, "Hello, world!");

        // Step 5: Amal updates the group to have a min version of current version + 1
        amal_group
            .update_group_min_version_to_match_self()
            .await
            .unwrap();
        amal_group.sync().await.unwrap();
        amal_group
            .send_message("new version only!".as_bytes())
            .await
            .unwrap();

        // Step 6: Bo should still be able to sync messages for the group
        let _ = bo_group.sync().await;
        let messages = bo_group.find_messages(&MsgQueryArgs::default()).unwrap();
        assert_eq!(messages.len(), 3);

        // Step 7: Amal adds caro as a member
        amal_group
            .add_members_by_inbox_id(&[caro.context.identity.inbox_id()])
            .await
            .unwrap();

        // Caro received the invite for the group
        caro.sync_welcomes(&caro.mls_provider().unwrap())
            .await
            .unwrap();
        let binding = caro.find_groups(GroupQueryArgs::default()).unwrap();
        let caro_group = binding.first().unwrap();
        assert!(caro_group.group_id == amal_group.group_id);

        // Caro group is paused immediately after joining
        let is_paused = caro_group
            .paused_for_version(&caro.mls_provider().unwrap())
            .unwrap()
            .is_some();
        assert!(is_paused);
        let result = caro_group.send_message("Hello from Caro".as_bytes()).await;
        assert!(matches!(result, Err(GroupError::GroupPausedUntilUpdate(_))));

        // Caro updates their client to the same version as amal and syncs to unpause the group
        let caro_version = caro.version_info().pkg_version();
        caro.test_update_version(increment_patch_version(caro_version).unwrap().as_str());
        let binding = caro.find_groups(GroupQueryArgs::default()).unwrap();
        let caro_group = binding.first().unwrap();
        assert!(caro_group.group_id == amal_group.group_id);
        caro_group.sync().await.unwrap();

        // Caro should now be able to send a message
        caro_group
            .send_message("Hello from Caro".as_bytes())
            .await
            .unwrap();
        amal_group.sync().await.unwrap();
        let messages = amal_group.find_messages(&MsgQueryArgs::default()).unwrap();
        assert_eq!(
            messages[messages.len() - 1].decrypted_message_bytes,
            "Hello from Caro".as_bytes()
        );
    }

    #[xmtp_common::test]
    async fn test_only_super_admins_can_set_min_supported_protocol_version() {
        let amal = ClientBuilder::new_test_client(&generate_local_wallet()).await;
        let bo = ClientBuilder::new_test_client(&generate_local_wallet()).await;

        let amal_group = amal
            .create_group(None, GroupMetadataOptions::default())
            .unwrap();
        amal_group
            .add_members_by_inbox_id(&[bo.context.identity.inbox_id()])
            .await
            .unwrap();
        amal_group
            .update_admin_list(
                UpdateAdminListType::Add,
                bo.context.identity.inbox_id().to_string(),
            )
            .await
            .unwrap();
        amal_group.sync().await.unwrap();

        let is_bo_admin = amal_group
            .is_admin(
                bo.context.identity.inbox_id().to_string(),
                &amal.mls_provider().unwrap(),
            )
            .unwrap();
        assert!(is_bo_admin);

        let is_bo_super_admin = amal_group
            .is_super_admin(
                bo.context.identity.inbox_id().to_string(),
                &amal.mls_provider().unwrap(),
            )
            .unwrap();
        assert!(!is_bo_super_admin);

        bo.sync_welcomes(&bo.mls_provider().unwrap()).await.unwrap();
        let binding = bo.find_groups(GroupQueryArgs::default()).unwrap();
        let bo_group = binding.first().unwrap();
        bo_group.sync().await.unwrap();

        let metadata = bo_group
            .mutable_metadata(&amal_group.mls_provider().unwrap())
            .unwrap();
        let min_version = metadata
            .attributes
            .get(&MetadataField::MinimumSupportedProtocolVersion.to_string());
        assert_eq!(min_version, None);

        let result = bo_group.update_group_min_version_to_match_self().await;
        assert!(result.is_err());
        bo_group.sync().await.unwrap();

        let metadata = bo_group
            .mutable_metadata(&bo_group.mls_provider().unwrap())
            .unwrap();
        let min_version = metadata
            .attributes
            .get(&MetadataField::MinimumSupportedProtocolVersion.to_string());
        assert_eq!(min_version, None);

        amal_group.sync().await.unwrap();
        let result = amal_group.update_group_min_version_to_match_self().await;
        assert!(result.is_ok());
        bo_group.sync().await.unwrap();

        let metadata = bo_group
            .mutable_metadata(&bo_group.mls_provider().unwrap())
            .unwrap();
        let min_version = metadata
            .attributes
            .get(&MetadataField::MinimumSupportedProtocolVersion.to_string());
        assert_eq!(min_version.unwrap(), amal.version_info().pkg_version());
    }

    #[xmtp_common::test]
    async fn test_send_message_while_paused_after_welcome_returns_expected_error() {
        // Create two clients with different versions
        let mut amal = ClientBuilder::new_test_client(&generate_local_wallet()).await;
        let amal_version = amal.version_info().pkg_version();
        amal.test_update_version(increment_patch_version(amal_version).unwrap().as_str());

        let bo = ClientBuilder::new_test_client(&generate_local_wallet()).await;

        // Amal creates a group and adds bo
        let amal_group = amal
            .create_group(None, GroupMetadataOptions::default())
            .unwrap();
        amal_group
            .add_members_by_inbox_id(&[bo.context.identity.inbox_id()])
            .await
            .unwrap();

        // Amal sets minimum version requirement
        amal_group
            .update_group_min_version_to_match_self()
            .await
            .unwrap();
        amal_group.sync().await.unwrap();

        // Bo joins group and attempts to send message
        bo.sync_welcomes(&bo.mls_provider().unwrap()).await.unwrap();
        let binding = bo.find_groups(GroupQueryArgs::default()).unwrap();
        let bo_group = binding.first().unwrap();

        // If bo tries to send a message before syncing the group, we get a SyncFailedToWait error
        let result = bo_group.send_message("Hello from Bo".as_bytes()).await;
        assert!(
            matches!(result, Err(GroupError::SyncFailedToWait)),
            "Expected SyncFailedToWait error, got {:?}",
            result
        );

        bo_group.sync().await.unwrap();

        // After syncing if we attempt to send message - should fail with GroupPausedUntilUpdate error
        let result = bo_group.send_message("Hello from Bo".as_bytes()).await;
        if let Err(GroupError::GroupPausedUntilUpdate(version)) = result {
            assert_eq!(version, amal.version_info().pkg_version());
        } else {
            panic!("Expected GroupPausedUntilUpdate error, got {:?}", result);
        }
    }

    #[xmtp_common::test]
    async fn test_send_message_after_min_version_update_gets_expected_error() {
        // Create two clients with different versions
        let mut amal = ClientBuilder::new_test_client(&generate_local_wallet()).await;
        let amal_version = amal.version_info().pkg_version();
        amal.test_update_version(increment_patch_version(amal_version).unwrap().as_str());

        let mut bo = ClientBuilder::new_test_client(&generate_local_wallet()).await;

        // Amal creates a group and adds bo
        let amal_group = amal
            .create_group(None, GroupMetadataOptions::default())
            .unwrap();
        amal_group
            .add_members_by_inbox_id(&[bo.context.identity.inbox_id()])
            .await
            .unwrap();

        // Bo joins group and successfully sends initial message
        bo.sync_welcomes(&bo.mls_provider().unwrap()).await.unwrap();
        let binding = bo.find_groups(GroupQueryArgs::default()).unwrap();
        let bo_group = binding.first().unwrap();
        bo_group.sync().await.unwrap();

        bo_group
            .send_message("Hello from Bo".as_bytes())
            .await
            .unwrap();

        // Amal sets new minimum version requirement
        amal_group
            .update_group_min_version_to_match_self()
            .await
            .unwrap();
        amal_group.sync().await.unwrap();

        // Bo's attempt to send message before syncing should now fail with SyncFailedToWait error
        let result = bo_group
            .send_message("Second message from Bo".as_bytes())
            .await;
        assert!(
            matches!(result, Err(GroupError::SyncFailedToWait)),
            "Expected SyncFailedToWait error, got {:?}",
            result
        );

        // Bo syncs to get the version update
        bo_group.sync().await.unwrap();

        // After syncing if we attempt to send message - should fail with GroupPausedUntilUpdate error
        let result = bo_group.send_message("Hello from Bo".as_bytes()).await;
        if let Err(GroupError::GroupPausedUntilUpdate(version)) = result {
            assert_eq!(version, amal.version_info().pkg_version());
        } else {
            panic!("Expected GroupPausedUntilUpdate error, got {:?}", result);
        }

        // Verify Bo can send again after updating their version
        let bo_version = bo.version_info().pkg_version();
        bo.test_update_version(increment_patch_version(bo_version).unwrap().as_str());

        // Need to get fresh group reference after version update
        let binding = bo.find_groups(GroupQueryArgs::default()).unwrap();
        let bo_group = binding.first().unwrap();
        bo_group.sync().await.unwrap();

        // Should now succeed
        let result = bo_group
            .send_message("Message after update".as_bytes())
            .await;
        assert!(result.is_ok());
    }

    #[cfg(not(target_arch = "wasm32"))]
    #[tokio::test(flavor = "multi_thread")]
    async fn test_can_make_inbox_with_a_bad_key_package_an_admin() {
        use crate::utils::set_test_mode_upload_malformed_keypackage;

        // 1) Prepare clients
        let amal = ClientBuilder::new_test_client(&generate_local_wallet()).await;
        let charlie = ClientBuilder::new_test_client(&generate_local_wallet()).await;

        // Create a wallet for the user with a bad key package
        let bola_wallet = generate_local_wallet();
        let bola = ClientBuilder::new_test_client(&bola_wallet).await;
        // Mark bola's installation as having a malformed key package
        set_test_mode_upload_malformed_keypackage(
            true,
            Some(vec![bola.installation_id().to_vec()]),
        );

        // 2) Create a group with amal as the only member
        let amal_group = amal
            .create_group(
                Some(PreconfiguredPolicies::AdminsOnly.to_policy_set()),
                GroupMetadataOptions::default(),
            )
            .unwrap();
        amal_group.sync().await.unwrap();

        // 3) Add charlie to the group (normal member)
        let result = amal_group
            .add_members_by_inbox_id(&[charlie.inbox_id()])
            .await;
        assert!(result.is_ok());

        // 4) Initially fail to add bola since they only have one bad key package
        let result = amal_group.add_members_by_inbox_id(&[bola.inbox_id()]).await;
        assert!(result.is_err());

        // 5) Add a second installation for bola and try and re-add them
        let bola_2 = ClientBuilder::new_test_client(&bola_wallet).await;
        let result = amal_group.add_members_by_inbox_id(&[bola.inbox_id()]).await;
        assert!(result.is_ok());

        // 6) Test that bola can not perform an admin only action
        bola_2
            .sync_welcomes(&bola_2.mls_provider().unwrap())
            .await
            .unwrap();
        let binding = bola_2.find_groups(GroupQueryArgs::default()).unwrap();
        let bola_group = binding.first().unwrap();
        bola_group.sync().await.unwrap();
        let result = bola_group
            .update_group_name("Bola's Group".to_string())
            .await;
        assert!(result.is_err());

        // 7) Test adding bola as an admin
        let result = amal_group
            .update_admin_list(UpdateAdminListType::Add, bola.inbox_id().to_string())
            .await;
        assert!(result.is_ok());

        // 8) Verify bola can perform an admin only action
        bola_group.sync().await.unwrap();
        let result = bola_group
            .update_group_name("Bola's Group".to_string())
            .await;
        assert!(result.is_ok());

        // 9) Verify we can remove bola as an admin
        let result = amal_group
            .update_admin_list(UpdateAdminListType::Remove, bola.inbox_id().to_string())
            .await;
        assert!(result.is_ok());

        // 10) Verify bola is not an admin
        let admins = amal_group
            .admin_list(&amal_group.mls_provider().unwrap())
            .unwrap();
        assert!(!admins.contains(&bola.inbox_id().to_string()));

        // 11) verify bola can't perform an admin only action
        bola_group.sync().await.unwrap();
        let result = bola_group
            .update_group_name("Bola's Group Forever".to_string())
            .await;
        assert!(result.is_err());
    }

    #[cfg(not(target_arch = "wasm32"))]
    #[tokio::test(flavor = "multi_thread")]
    async fn test_when_processing_message_return_future_wrong_epoch_group_marked_probably_forked() {
        use crate::utils::set_test_mode_future_wrong_epoch;

        let client_a = ClientBuilder::new_test_client(&generate_local_wallet()).await;
        let client_b = ClientBuilder::new_test_client(&generate_local_wallet()).await;

        let group_a = client_a
            .create_group(None, GroupMetadataOptions::default())
            .unwrap();
        group_a
            .add_members_by_inbox_id(&[client_b.inbox_id()])
            .await
            .unwrap();

        client_b
            .sync_welcomes(&client_b.mls_provider().unwrap())
            .await
            .unwrap();

        let binding = client_b.find_groups(GroupQueryArgs::default()).unwrap();
        let group_b = binding.first().unwrap();

        group_a.send_message(&[1]).await.unwrap();
        set_test_mode_future_wrong_epoch(true);
        group_b.sync().await.unwrap();
        set_test_mode_future_wrong_epoch(false);
        let group_debug_info = group_b.debug_info().await.unwrap();
        assert!(group_debug_info.maybe_forked);
        assert!(!group_debug_info.fork_details.is_empty());
        client_b
            .mls_provider()
            .unwrap()
            .conn_ref()
            .clear_fork_flag_for_group(&group_b.group_id)
            .unwrap();
        let group_debug_info = group_b.debug_info().await.unwrap();
        assert!(!group_debug_info.maybe_forked);
        assert!(group_debug_info.fork_details.is_empty());
    }

    #[xmtp_common::test(flavor = "multi_thread")]
    async fn can_stream_out_of_order_without_forking() {
        let wallet_a = generate_local_wallet();
        let wallet_b = generate_local_wallet();
        let wallet_c = generate_local_wallet();
        let client_a1 = ClientBuilder::new_test_client(&wallet_a).await;
        let client_b = ClientBuilder::new_test_client(&wallet_b).await;
        let client_c = ClientBuilder::new_test_client(&wallet_c).await;

        // Create a group
        let group_a = client_a1
            .create_group(None, GroupMetadataOptions::default())
            .unwrap();

        // Add client_b and client_c to the group
        group_a
            .add_members_by_inbox_id(&[client_b.inbox_id(), client_c.inbox_id()])
            .await
            .unwrap();

        // Sync the group
        client_b
            .sync_welcomes(&client_b.mls_provider().unwrap())
            .await
            .unwrap();
        let binding = client_b.find_groups(GroupQueryArgs::default()).unwrap();
        let group_b = binding.first().unwrap();

        client_c
            .sync_welcomes(&client_c.mls_provider().unwrap())
            .await
            .unwrap();
        let binding = client_c.find_groups(GroupQueryArgs::default()).unwrap();
        let group_c = binding.first().unwrap();

        // Each client sends a message and syncs (ensures any key update commits are sent)
        group_a
            .send_message_optimistic("Message a1".as_bytes())
            .unwrap();
        group_a
            .publish_intents(&group_a.mls_provider().unwrap())
            .await
            .unwrap();

        group_a.sync().await.unwrap();
        group_b.sync().await.unwrap();
        group_c.sync().await.unwrap();

        group_b
            .send_message_optimistic("Message b1".as_bytes())
            .unwrap();
        group_b
            .publish_intents(&group_b.mls_provider().unwrap())
            .await
            .unwrap();

        group_a.sync().await.unwrap();
        group_b.sync().await.unwrap();
        group_c.sync().await.unwrap();

        group_c
            .send_message_optimistic("Message c1".as_bytes())
            .unwrap();
        group_c
            .publish_intents(&group_c.mls_provider().unwrap())
            .await
            .unwrap();

        // Sync the groups
        group_a.sync().await.unwrap();
        group_b.sync().await.unwrap();
        group_c.sync().await.unwrap();

        // After client a adds b and c, and they each sent a message, all groups are in the same epoch
        assert_eq!(
            group_a
                .epoch(&client_a1.mls_provider().unwrap())
                .await
                .unwrap(),
            3
        );
        assert_eq!(
            group_b
                .epoch(&client_b.mls_provider().unwrap())
                .await
                .unwrap(),
            3
        );
        assert_eq!(
            group_c
                .epoch(&client_c.mls_provider().unwrap())
                .await
                .unwrap(),
            3
        );

        // Client b updates the group name, (incrementing the epoch from 3 to 4), and syncs
        group_b
            .update_group_name("Group B".to_string())
            .await
            .unwrap();
        group_b.sync().await.unwrap();

        // Client c sends two text messages before incrementing the epoch
        group_c
            .send_message_optimistic("Message c2".as_bytes())
            .unwrap();
        group_c
            .publish_intents(&group_c.mls_provider().unwrap())
            .await
            .unwrap();
        group_b.sync().await.unwrap();

        // Retrieve all messages from group B, verify they contain the two messages from client c even though they were sent from the wrong epoch
        let messages = client_b
            .api_client
            .query_group_messages(group_b.group_id.clone(), None)
            .await
            .unwrap();
        assert_eq!(messages.len(), 8);

        // Get reference to last message
        let last_message = messages.last().unwrap();

        // Simulating group_a streaming out of order by processing the last_message first
        let v1_last_message = match &last_message.version {
            Some(xmtp_proto::xmtp::mls::api::v1::group_message::Version::V1(v1)) => v1,
            _ => panic!("Expected V1 message"),
        };

        // This is the key line, because we pass in false for incrementing epoch/cursor (simulating streaming)
        // This processing will not longer update the cursor, so we will not be forked
        let increment_epoch = false;
        let result = group_a
            .process_message(
                &client_a1.mls_provider().unwrap(),
                v1_last_message,
                increment_epoch,
            )
            .await;
        assert!(result.is_ok());

        // Now syncing a will update group_a group name since the cursor has NOT moved on past it
        group_a.sync().await.unwrap();
        group_b.sync().await.unwrap();
        group_c.sync().await.unwrap();

        assert_eq!(
            group_b
                .epoch(&client_b.mls_provider().unwrap())
                .await
                .unwrap(),
            4
        );
        assert_eq!(
            group_c
                .epoch(&client_c.mls_provider().unwrap())
                .await
                .unwrap(),
            4
        );
        // We pass on the last line because a's cursor has not moved past any commits, even though it processed
        // messages out of order
        assert_eq!(
            group_a
                .epoch(&client_a1.mls_provider().unwrap())
                .await
                .unwrap(),
            4
        );
    }
=======
>>>>>>> 00299521
}<|MERGE_RESOLUTION|>--- conflicted
+++ resolved
@@ -2274,3968 +2274,4 @@
     }
 
     Ok(())
-<<<<<<< HEAD
-}
-
-#[cfg(test)]
-pub(crate) mod tests {
-    #[cfg(target_arch = "wasm32")]
-    wasm_bindgen_test::wasm_bindgen_test_configure!(run_in_dedicated_worker);
-
-    #[cfg(not(target_arch = "wasm32"))]
-    use crate::groups::scoped_client::ScopedGroupClient;
-    use crate::utils::Tester;
-    use diesel::connection::SimpleConnection;
-    use diesel::{ExpressionMethods, QueryDsl, RunQueryDsl};
-    use futures::future::join_all;
-    use prost::Message;
-    use std::sync::Arc;
-    use wasm_bindgen_test::wasm_bindgen_test;
-    use xmtp_common::time::now_ns;
-    use xmtp_common::{assert_err, assert_ok};
-    use xmtp_content_types::{group_updated::GroupUpdatedCodec, ContentCodec};
-    use xmtp_cryptography::utils::generate_local_wallet;
-    use xmtp_id::associations::test_utils::WalletTestExt;
-    use xmtp_id::associations::Identifier;
-    use xmtp_proto::xmtp::mls::api::v1::group_message::Version;
-    use xmtp_proto::xmtp::mls::message_contents::EncodedContent;
-
-    use super::{group_permissions::PolicySet, DMMetadataOptions, MlsGroup};
-    use crate::groups::group_mutable_metadata::MessageDisappearingSettings;
-    use crate::groups::{
-        MAX_GROUP_DESCRIPTION_LENGTH, MAX_GROUP_IMAGE_URL_LENGTH, MAX_GROUP_NAME_LENGTH,
-    };
-    use crate::{
-        builder::ClientBuilder,
-        groups::{
-            build_dm_protected_metadata_extension, build_mutable_metadata_extension_default,
-            build_protected_metadata_extension,
-            group_metadata::GroupMetadata,
-            group_mutable_metadata::MetadataField,
-            intents::{PermissionPolicyOption, PermissionUpdateType},
-            members::{GroupMember, PermissionLevel},
-            mls_sync::GroupMessageProcessingError,
-            validate_dm_group, DeliveryStatus, GroupError, GroupMetadataOptions,
-            PreconfiguredPolicies, UpdateAdminListType,
-        },
-        utils::test::FullXmtpClient,
-    };
-    use xmtp_common::StreamHandle as _;
-    use xmtp_db::group::StoredGroup;
-    use xmtp_db::schema::groups;
-    use xmtp_db::{
-        consent_record::ConsentState,
-        group::{ConversationType, GroupQueryArgs},
-        group_intent::{IntentKind, IntentState},
-        group_message::{GroupMessageKind, MsgQueryArgs, StoredGroupMessage},
-        xmtp_openmls_provider::XmtpOpenMlsProvider,
-    };
-
-    async fn receive_group_invite(client: &FullXmtpClient) -> MlsGroup<FullXmtpClient> {
-        client
-            .sync_welcomes(&client.mls_provider().unwrap())
-            .await
-            .unwrap();
-        let mut groups = client.find_groups(GroupQueryArgs::default()).unwrap();
-
-        groups.remove(0)
-    }
-
-    async fn get_latest_message(group: &MlsGroup<FullXmtpClient>) -> StoredGroupMessage {
-        group.sync().await.unwrap();
-        let mut messages = group.find_messages(&MsgQueryArgs::default()).unwrap();
-        messages.pop().unwrap()
-    }
-
-    // Adds a member to the group without the usual validations on group membership
-    // Used for testing adversarial scenarios
-    #[cfg(not(target_arch = "wasm32"))]
-    async fn force_add_member(
-        sender_client: &FullXmtpClient,
-        new_member_client: &FullXmtpClient,
-        sender_group: &MlsGroup<FullXmtpClient>,
-        sender_mls_group: &mut openmls::prelude::MlsGroup,
-        sender_provider: &XmtpOpenMlsProvider,
-    ) {
-        use super::intents::{Installation, SendWelcomesAction};
-        use openmls::prelude::tls_codec::Serialize;
-        let new_member_provider = new_member_client.mls_provider().unwrap();
-
-        let key_package = new_member_client
-            .identity()
-            .new_key_package(&new_member_provider)
-            .unwrap();
-        let hpke_init_key = key_package.hpke_init_key().as_slice().to_vec();
-        let (commit, welcome, _) = sender_mls_group
-            .add_members(
-                sender_provider,
-                &sender_client.identity().installation_keys,
-                &[key_package],
-            )
-            .unwrap();
-        let serialized_commit = commit.tls_serialize_detached().unwrap();
-        let serialized_welcome = welcome.tls_serialize_detached().unwrap();
-        let send_welcomes_action = SendWelcomesAction::new(
-            vec![Installation {
-                installation_key: new_member_client.installation_public_key().into(),
-                hpke_public_key: hpke_init_key,
-            }],
-            serialized_welcome,
-        );
-        let messages = sender_group
-            .prepare_group_messages(vec![(serialized_commit.as_slice(), false)])
-            .unwrap();
-        sender_client
-            .api_client
-            .send_group_messages(messages)
-            .await
-            .unwrap();
-        sender_group
-            .send_welcomes(send_welcomes_action)
-            .await
-            .unwrap();
-    }
-
-    #[xmtp_common::test]
-    async fn test_send_message() {
-        let wallet = generate_local_wallet();
-        let client = ClientBuilder::new_test_client(&wallet).await;
-        let group = client
-            .create_group(None, GroupMetadataOptions::default())
-            .expect("create group");
-        group.send_message(b"hello").await.expect("send message");
-
-        let messages = client
-            .api_client
-            .query_group_messages(group.group_id, None)
-            .await
-            .expect("read topic");
-        assert_eq!(messages.len(), 2);
-    }
-
-    #[xmtp_common::test]
-    async fn test_receive_self_message() {
-        let wallet = generate_local_wallet();
-        let client = ClientBuilder::new_test_client(&wallet).await;
-        let group = client
-            .create_group(None, GroupMetadataOptions::default())
-            .expect("create group");
-        let msg = b"hello";
-        group.send_message(msg).await.expect("send message");
-
-        group
-            .receive(&client.store().conn().unwrap().into())
-            .await
-            .unwrap();
-        // Check for messages
-        let messages = group.find_messages(&MsgQueryArgs::default()).unwrap();
-        assert_eq!(messages.len(), 1);
-        assert_eq!(messages.first().unwrap().decrypted_message_bytes, msg);
-    }
-
-    #[xmtp_common::test]
-    async fn test_receive_message_from_other() {
-        let alix = ClientBuilder::new_test_client(&generate_local_wallet()).await;
-        let bo = ClientBuilder::new_test_client(&generate_local_wallet()).await;
-        let alix_group = alix
-            .create_group(None, GroupMetadataOptions::default())
-            .expect("create group");
-        alix_group
-            .add_members_by_inbox_id(&[bo.inbox_id()])
-            .await
-            .unwrap();
-        let alix_message = b"hello from alix";
-        alix_group
-            .send_message(alix_message)
-            .await
-            .expect("send message");
-
-        let bo_group = receive_group_invite(&bo).await;
-        let message = get_latest_message(&bo_group).await;
-        assert_eq!(message.decrypted_message_bytes, alix_message);
-
-        let bo_message = b"hello from bo";
-        bo_group
-            .send_message(bo_message)
-            .await
-            .expect("send message");
-
-        let message = get_latest_message(&alix_group).await;
-        assert_eq!(message.decrypted_message_bytes, bo_message);
-    }
-
-    // Test members function from non group creator
-    #[xmtp_common::test]
-    async fn test_members_func_from_non_creator() {
-        let amal = ClientBuilder::new_test_client(&generate_local_wallet()).await;
-        let bola = ClientBuilder::new_test_client(&generate_local_wallet()).await;
-
-        let amal_group = amal
-            .create_group(None, GroupMetadataOptions::default())
-            .unwrap();
-        amal_group
-            .add_members_by_inbox_id(&[bola.inbox_id()])
-            .await
-            .unwrap();
-
-        // Get bola's version of the same group
-        let bola_groups = bola
-            .sync_welcomes(&bola.mls_provider().unwrap())
-            .await
-            .unwrap();
-        let bola_group = bola_groups.first().unwrap();
-
-        // Call sync for both
-        amal_group.sync().await.unwrap();
-        bola_group.sync().await.unwrap();
-
-        // Verify bola can see the group name
-        let bola_group_name = bola_group
-            .group_name(&bola_group.mls_provider().unwrap())
-            .unwrap();
-        assert_eq!(bola_group_name, "");
-
-        // Check if both clients can see the members correctly
-        let amal_members: Vec<GroupMember> = amal_group.members().await.unwrap();
-        let bola_members: Vec<GroupMember> = bola_group.members().await.unwrap();
-
-        assert_eq!(amal_members.len(), 2);
-        assert_eq!(bola_members.len(), 2);
-
-        for member in &amal_members {
-            if member.inbox_id == amal.inbox_id() {
-                assert_eq!(
-                    member.permission_level,
-                    PermissionLevel::SuperAdmin,
-                    "Amal should be a super admin"
-                );
-            } else if member.inbox_id == bola.inbox_id() {
-                assert_eq!(
-                    member.permission_level,
-                    PermissionLevel::Member,
-                    "Bola should be a member"
-                );
-            }
-        }
-    }
-
-    // Amal and Bola will both try and add Charlie from the same epoch.
-    // The group should resolve to a consistent state
-    #[xmtp_common::test]
-    async fn test_add_member_conflict() {
-        let amal = ClientBuilder::new_test_client(&generate_local_wallet()).await;
-        let bola = ClientBuilder::new_test_client(&generate_local_wallet()).await;
-        let charlie = ClientBuilder::new_test_client(&generate_local_wallet()).await;
-
-        let amal_group = amal
-            .create_group(None, GroupMetadataOptions::default())
-            .unwrap();
-        // Add bola
-        amal_group
-            .add_members_by_inbox_id(&[bola.inbox_id()])
-            .await
-            .unwrap();
-
-        // Get bola's version of the same group
-        let bola_groups = bola
-            .sync_welcomes(&bola.mls_provider().unwrap())
-            .await
-            .unwrap();
-        let bola_group = bola_groups.first().unwrap();
-        bola_group.sync().await.unwrap();
-
-        tracing::info!("Adding charlie from amal");
-        // Have amal and bola both invite charlie.
-        amal_group
-            .add_members_by_inbox_id(&[charlie.inbox_id()])
-            .await
-            .expect("failed to add charlie");
-        tracing::info!("Adding charlie from bola");
-        bola_group
-            .add_members_by_inbox_id(&[charlie.inbox_id()])
-            .await
-            .expect("bola's add should succeed in a no-op");
-
-        amal_group
-            .receive(&amal.store().conn().unwrap().into())
-            .await
-            .expect_err("expected error");
-
-        // Check Amal's MLS group state.
-        let amal_db = XmtpOpenMlsProvider::from(amal.context.store().conn().unwrap());
-        let amal_members_len = amal_group
-            .load_mls_group_with_lock(&amal_db, |mls_group| Ok(mls_group.members().count()))
-            .unwrap();
-
-        assert_eq!(amal_members_len, 3);
-
-        // Check Bola's MLS group state.
-        let bola_db = XmtpOpenMlsProvider::from(bola.context.store().conn().unwrap());
-        let bola_members_len = bola_group
-            .load_mls_group_with_lock(&bola_db, |mls_group| Ok(mls_group.members().count()))
-            .unwrap();
-
-        assert_eq!(bola_members_len, 3);
-
-        let amal_uncommitted_intents = amal_db
-            .conn_ref()
-            .find_group_intents(
-                amal_group.group_id.clone(),
-                Some(vec![
-                    IntentState::ToPublish,
-                    IntentState::Published,
-                    IntentState::Error,
-                ]),
-                None,
-            )
-            .unwrap();
-        assert_eq!(amal_uncommitted_intents.len(), 0);
-
-        let bola_failed_intents = bola_db
-            .conn_ref()
-            .find_group_intents(
-                bola_group.group_id.clone(),
-                Some(vec![IntentState::Error]),
-                None,
-            )
-            .unwrap();
-        // Bola's attempted add should be deleted, since it will have been a no-op on the second try
-        assert_eq!(bola_failed_intents.len(), 0);
-
-        // Make sure sending and receiving both worked
-        amal_group
-            .send_message("hello from amal".as_bytes())
-            .await
-            .unwrap();
-        bola_group
-            .send_message("hello from bola".as_bytes())
-            .await
-            .unwrap();
-
-        let bola_messages = bola_group.find_messages(&MsgQueryArgs::default()).unwrap();
-        let matching_message = bola_messages
-            .iter()
-            .find(|m| m.decrypted_message_bytes == "hello from amal".as_bytes());
-        tracing::info!("found message: {:?}", bola_messages);
-        assert!(matching_message.is_some());
-    }
-
-    #[cfg_attr(not(target_arch = "wasm32"), test)]
-    #[cfg(not(target_arch = "wasm32"))]
-    fn test_create_from_welcome_validation() {
-        use crate::groups::{build_group_membership_extension, group_membership::GroupMembership};
-        use xmtp_common::assert_logged;
-        xmtp_common::traced_test!(async {
-            tracing::info!("TEST");
-            let alix = ClientBuilder::new_test_client(&generate_local_wallet()).await;
-            let bo = ClientBuilder::new_test_client(&generate_local_wallet()).await;
-
-            let alix_group = alix
-                .create_group(None, GroupMetadataOptions::default())
-                .unwrap();
-            let provider = alix.mls_provider().unwrap();
-            // Doctor the group membership
-            let mut mls_group = alix_group
-                .load_mls_group_with_lock(&provider, |mut mls_group| {
-                    let mut existing_extensions = mls_group.extensions().clone();
-                    let mut group_membership = GroupMembership::new();
-                    group_membership.add("deadbeef".to_string(), 1);
-                    existing_extensions
-                        .add_or_replace(build_group_membership_extension(&group_membership));
-
-                    mls_group
-                        .update_group_context_extensions(
-                            &provider,
-                            existing_extensions.clone(),
-                            &alix.identity().installation_keys,
-                        )
-                        .unwrap();
-                    mls_group.merge_pending_commit(&provider).unwrap();
-
-                    Ok(mls_group) // Return the updated group if necessary
-                })
-                .unwrap();
-
-            // Now add bo to the group
-            force_add_member(&alix, &bo, &alix_group, &mut mls_group, &provider).await;
-
-            // Bo should not be able to actually read this group
-            bo.sync_welcomes(&bo.mls_provider().unwrap()).await.unwrap();
-            let groups = bo.find_groups(GroupQueryArgs::default()).unwrap();
-            assert_eq!(groups.len(), 0);
-            assert_logged!("failed to create group from welcome", 1);
-        });
-    }
-
-    #[xmtp_common::test]
-    async fn test_dm_stitching() {
-        let alix = Tester::new().await;
-        let bo = Tester::new().await;
-
-        let bo_dm = bo
-            .find_or_create_dm_by_inbox_id(
-                alix.inbox_id().to_string(),
-                DMMetadataOptions::default(),
-            )
-            .await
-            .unwrap();
-        let alix_dm = alix
-            .find_or_create_dm_by_inbox_id(bo.inbox_id().to_string(), DMMetadataOptions::default())
-            .await
-            .unwrap();
-
-        bo_dm.send_message(b"Hello there").await.unwrap();
-        alix_dm
-            .send_message(b"No, let's use this dm")
-            .await
-            .unwrap();
-
-        alix.sync_all_welcomes_and_groups(&alix.provider, None)
-            .await
-            .unwrap();
-
-        // The dm shows up
-        let alix_groups = alix
-            .provider
-            .conn_ref()
-            .raw_query_read(|conn| {
-                groups::table
-                    .order(groups::created_at_ns.desc())
-                    .load::<StoredGroup>(conn)
-            })
-            .unwrap();
-        assert_eq!(alix_groups.len(), 2);
-        // They should have the same ID
-        assert_eq!(alix_groups[0].dm_id, alix_groups[1].dm_id);
-
-        // The dm is filtered out up
-        let mut alix_filtered_groups = alix
-            .provider
-            .conn_ref()
-            .find_groups(GroupQueryArgs::default())
-            .unwrap();
-        assert_eq!(alix_filtered_groups.len(), 1);
-
-        let dm_group = alix_filtered_groups.pop().unwrap();
-
-        let now = now_ns();
-        let ten_seconds = 10_000_000_000;
-        assert!(
-            ((now - ten_seconds)..(now + ten_seconds)).contains(&dm_group.last_message_ns.unwrap()),
-            "last_message_ns {} was not within one second of current time {}",
-            dm_group.last_message_ns.unwrap(),
-            now
-        );
-
-        let dm_group = alix.group(&dm_group.id).unwrap();
-        let alix_msgs = dm_group
-            .find_messages(&MsgQueryArgs {
-                kind: Some(GroupMessageKind::Application),
-                ..Default::default()
-            })
-            .unwrap();
-
-        assert_eq!(alix_msgs.len(), 2);
-
-        let msg = String::from_utf8_lossy(&alix_msgs[0].decrypted_message_bytes);
-        assert_eq!(msg, "Hello there");
-
-        let msg = String::from_utf8_lossy(&alix_msgs[1].decrypted_message_bytes);
-        assert_eq!(msg, "No, let's use this dm");
-    }
-
-    #[xmtp_common::test]
-    async fn test_add_inbox() {
-        let client = ClientBuilder::new_test_client(&generate_local_wallet()).await;
-        let client_2 = ClientBuilder::new_test_client(&generate_local_wallet()).await;
-        let group = client
-            .create_group(None, GroupMetadataOptions::default())
-            .expect("create group");
-
-        group
-            .add_members_by_inbox_id(&[client_2.inbox_id()])
-            .await
-            .unwrap();
-
-        let group_id = group.group_id;
-
-        let messages = client
-            .api_client
-            .query_group_messages(group_id, None)
-            .await
-            .unwrap();
-
-        assert_eq!(messages.len(), 1);
-    }
-
-    #[cfg(not(target_arch = "wasm32"))]
-    #[tokio::test(flavor = "current_thread")]
-    async fn test_create_group_with_member_two_installations_one_malformed_keypackage() {
-        use xmtp_id::associations::test_utils::WalletTestExt;
-
-        use crate::utils::set_test_mode_upload_malformed_keypackage;
-        // 1) Prepare clients
-        let alix = ClientBuilder::new_test_client(&generate_local_wallet()).await;
-        let bola_wallet = generate_local_wallet();
-
-        // bola has two installations
-        let bola_1 = ClientBuilder::new_test_client(&bola_wallet).await;
-        let bola_2 = ClientBuilder::new_test_client(&bola_wallet).await;
-
-        // 2) Mark the second installation as malformed
-        set_test_mode_upload_malformed_keypackage(
-            true,
-            Some(vec![bola_2.installation_id().to_vec()]),
-        );
-
-        // 3) Create the group, inviting bola (which internally includes bola_1 and bola_2)
-        let group = alix
-            .create_group_with_members(
-                &[bola_wallet.identifier()],
-                None,
-                GroupMetadataOptions::default(),
-            )
-            .await
-            .unwrap();
-
-        // 4) Sync from Alix's side
-        group.sync().await.unwrap();
-        tokio::time::sleep(std::time::Duration::from_secs(2)).await;
-
-        // 5) Bola_1 syncs welcomes and checks for groups
-        bola_1
-            .sync_welcomes(&bola_1.mls_provider().unwrap())
-            .await
-            .unwrap();
-        bola_2
-            .sync_welcomes(&bola_2.mls_provider().unwrap())
-            .await
-            .unwrap();
-        tokio::time::sleep(std::time::Duration::from_secs(2)).await;
-
-        let bola_1_groups = bola_1.find_groups(GroupQueryArgs::default()).unwrap();
-        let bola_2_groups = bola_2.find_groups(GroupQueryArgs::default()).unwrap();
-
-        assert_eq!(bola_1_groups.len(), 1, "Bola_1 should see exactly 1 group");
-        assert_eq!(bola_2_groups.len(), 0, "Bola_2 should see no groups!");
-
-        let bola_1_group = bola_1_groups.first().unwrap();
-        bola_1_group.sync().await.unwrap();
-
-        // 6) Verify group membership from both sides
-        //    Here we expect 2 *members* (Alix + Bola), though internally Bola might have 2 installations.
-        assert_eq!(
-            group.members().await.unwrap().len(),
-            2,
-            "Group should have 2 members"
-        );
-        assert_eq!(
-            bola_1_group.members().await.unwrap().len(),
-            2,
-            "Bola_1 should also see 2 members in the group"
-        );
-
-        // 7) Send a message from Alix and confirm Bola_1 receives it
-        let message = b"Hello";
-        group.send_message(message).await.unwrap();
-        bola_1_group.send_message(message).await.unwrap();
-
-        // Sync both sides again
-        group.sync().await.unwrap();
-        bola_1_group.sync().await.unwrap();
-
-        // Query messages from Bola_1's perspective
-        let messages_bola_1 = bola_1
-            .api_client
-            .query_group_messages(group.clone().group_id.clone(), None)
-            .await
-            .unwrap();
-
-        // The last message should be our "Hello from Alix"
-        assert_eq!(messages_bola_1.len(), 3);
-
-        // Query messages from Alix's perspective
-        let messages_alix = alix
-            .api_client
-            .query_group_messages(group.clone().group_id, None)
-            .await
-            .unwrap();
-
-        // The last message should be our "Hello from Alix"
-        assert_eq!(messages_alix.len(), 3);
-        assert_eq!(
-            message.to_vec(),
-            get_latest_message(&group).await.decrypted_message_bytes
-        );
-        assert_eq!(
-            message.to_vec(),
-            get_latest_message(bola_1_group)
-                .await
-                .decrypted_message_bytes
-        );
-    }
-    #[cfg(not(target_arch = "wasm32"))]
-    #[tokio::test(flavor = "current_thread")]
-    async fn test_create_group_with_member_all_malformed_installations() {
-        use xmtp_id::associations::test_utils::WalletTestExt;
-
-        use crate::utils::set_test_mode_upload_malformed_keypackage;
-        // 1) Prepare clients
-        let alix = ClientBuilder::new_test_client(&generate_local_wallet()).await;
-
-        // bola has two installations
-        let bola_wallet = generate_local_wallet();
-        let bola_1 = ClientBuilder::new_test_client(&bola_wallet).await;
-        let bola_2 = ClientBuilder::new_test_client(&bola_wallet).await;
-
-        // 2) Mark both installations as malformed
-        set_test_mode_upload_malformed_keypackage(
-            true,
-            Some(vec![
-                bola_1.installation_id().to_vec(),
-                bola_2.installation_id().to_vec(),
-            ]),
-        );
-
-        // 3) Attempt to create the group, which should fail
-        let result = alix
-            .create_group_with_members(
-                &[bola_wallet.identifier()],
-                None,
-                GroupMetadataOptions::default(),
-            )
-            .await;
-        // 4) Ensure group creation failed
-        assert!(
-            result.is_err(),
-            "Group creation should fail when all installations have bad key packages"
-        );
-
-        // 5) Ensure Bola does not have any groups on either installation
-        bola_1
-            .sync_welcomes(&bola_1.mls_provider().unwrap())
-            .await
-            .unwrap();
-        bola_2
-            .sync_welcomes(&bola_2.mls_provider().unwrap())
-            .await
-            .unwrap();
-
-        let bola_1_groups = bola_1.find_groups(GroupQueryArgs::default()).unwrap();
-        let bola_2_groups = bola_2.find_groups(GroupQueryArgs::default()).unwrap();
-
-        assert_eq!(
-            bola_1_groups.len(),
-            0,
-            "Bola_1 should have no groups after failed creation"
-        );
-        assert_eq!(
-            bola_2_groups.len(),
-            0,
-            "Bola_2 should have no groups after failed creation"
-        );
-    }
-
-    #[cfg(not(target_arch = "wasm32"))]
-    #[tokio::test(flavor = "current_thread")]
-    async fn test_dm_creation_with_user_two_installations_one_malformed() {
-        use crate::utils::set_test_mode_upload_malformed_keypackage;
-        // 1) Prepare clients
-        let amal = ClientBuilder::new_test_client(&generate_local_wallet()).await;
-        let bola_wallet = generate_local_wallet();
-
-        // Bola has two installations
-        let bola_1 = ClientBuilder::new_test_client(&bola_wallet).await;
-        let bola_2 = ClientBuilder::new_test_client(&bola_wallet).await;
-
-        // 2) Mark bola_2's installation as malformed
-        assert_ne!(bola_1.installation_id(), bola_2.installation_id());
-        set_test_mode_upload_malformed_keypackage(
-            true,
-            Some(vec![bola_2.installation_id().to_vec()]),
-        );
-
-        // 3) Amal creates a DM group targeting Bola
-        let amal_dm = amal
-            .find_or_create_dm_by_inbox_id(
-                bola_1.inbox_id().to_string(),
-                DMMetadataOptions::default(),
-            )
-            .await
-            .unwrap();
-
-        // 4) Ensure the DM is created with only 2 members (Amal + one valid Bola installation)
-        // amal_dm.sync().await.unwrap();
-        let members = amal_dm.members().await.unwrap();
-        assert_eq!(
-            members.len(),
-            2,
-            "DM should contain only Amal and one valid Bola installation"
-        );
-
-        // 5) Bola_1 syncs and confirms it has the DM
-        bola_1
-            .sync_welcomes(&bola_1.mls_provider().unwrap())
-            .await
-            .unwrap();
-        // tokio::time::sleep(std::time::Duration::from_secs(4)).await;
-
-        let bola_groups = bola_1.find_groups(GroupQueryArgs::default()).unwrap();
-
-        assert_eq!(bola_groups.len(), 1, "Bola_1 should see the DM group");
-
-        let bola_1_dm: &MlsGroup<_> = bola_groups.first().unwrap();
-        bola_1_dm.sync().await.unwrap();
-
-        // 6) Ensure Bola_2 does NOT have the group
-        bola_2
-            .sync_welcomes(&bola_2.mls_provider().unwrap())
-            .await
-            .unwrap();
-        let bola_2_groups = bola_2.find_groups(GroupQueryArgs::default()).unwrap();
-        assert_eq!(
-            bola_2_groups.len(),
-            0,
-            "Bola_2 should not have the DM group due to malformed key package"
-        );
-
-        // 7) Send a message from Amal to Bola_1
-        let message_text = b"Hello from Amal";
-        amal_dm.send_message(message_text).await.unwrap();
-
-        // 8) Sync both sides and check message delivery
-        amal_dm.sync().await.unwrap();
-        bola_1_dm.sync().await.unwrap();
-
-        // Verify Bola_1 received the message
-        let messages_bola_1 = bola_1_dm.find_messages(&MsgQueryArgs::default()).unwrap();
-        assert_eq!(
-            messages_bola_1.len(),
-            1,
-            "Bola_1 should have received Amal's message"
-        );
-
-        let last_message = messages_bola_1.last().unwrap();
-        assert_eq!(
-            last_message.decrypted_message_bytes, message_text,
-            "Bola_1 should receive the correct message"
-        );
-
-        // 9) Bola_1 replies, and Amal confirms receipt
-        let reply_text = b"Hey Amal!";
-        bola_1_dm.send_message(reply_text).await.unwrap();
-
-        amal_dm.sync().await.unwrap();
-        let messages_amal = amal_dm.find_messages(&MsgQueryArgs::default()).unwrap();
-        assert_eq!(messages_amal.len(), 3, "Amal should receive Bola_1's reply");
-
-        let last_message_amal = messages_amal.last().unwrap();
-        assert_eq!(
-            last_message_amal.decrypted_message_bytes, reply_text,
-            "Amal should receive the correct reply from Bola_1"
-        );
-
-        // 10) Ensure only valid installations are considered for the DM
-        assert_eq!(
-            amal_dm.members().await.unwrap().len(),
-            2,
-            "Only Amal and Bola_1 should be in the DM"
-        );
-    }
-
-    #[cfg(not(target_arch = "wasm32"))]
-    #[tokio::test(flavor = "current_thread")]
-    async fn test_dm_creation_with_user_all_malformed_installations() {
-        use xmtp_id::associations::test_utils::WalletTestExt;
-
-        use crate::utils::set_test_mode_upload_malformed_keypackage;
-        // 1) Prepare clients
-        let amal = ClientBuilder::new_test_client(&generate_local_wallet()).await;
-        let bola_wallet = generate_local_wallet();
-
-        // Bola has two installations
-        let bola_1 = ClientBuilder::new_test_client(&bola_wallet).await;
-        let bola_2 = ClientBuilder::new_test_client(&bola_wallet).await;
-
-        // 2) Mark all of Bola's installations as malformed
-        set_test_mode_upload_malformed_keypackage(
-            true,
-            Some(vec![
-                bola_1.installation_id().to_vec(),
-                bola_2.installation_id().to_vec(),
-            ]),
-        );
-
-        // 3) Attempt to create the DM group, which should fail
-        let result = amal
-            .find_or_create_dm(bola_wallet.identifier(), DMMetadataOptions::default())
-            .await;
-
-        // 4) Ensure DM creation fails with the correct error
-        assert!(result.is_err());
-
-        // 5) Ensure Bola_1 does not have any groups
-        bola_1
-            .sync_welcomes(&bola_1.mls_provider().unwrap())
-            .await
-            .unwrap();
-        let bola_1_groups = bola_1.find_groups(GroupQueryArgs::default()).unwrap();
-        assert_eq!(
-            bola_1_groups.len(),
-            0,
-            "Bola_1 should have no DM group due to malformed key package"
-        );
-
-        // 6) Ensure Bola_2 does not have any groups
-        bola_2
-            .sync_welcomes(&bola_2.mls_provider().unwrap())
-            .await
-            .unwrap();
-        let bola_2_groups = bola_2.find_groups(GroupQueryArgs::default()).unwrap();
-        assert_eq!(
-            bola_2_groups.len(),
-            0,
-            "Bola_2 should have no DM group due to malformed key package"
-        );
-    }
-
-    #[cfg(not(target_arch = "wasm32"))]
-    #[tokio::test(flavor = "current_thread")]
-    async fn test_add_inbox_with_bad_installation_to_group() {
-        use crate::utils::set_test_mode_upload_malformed_keypackage;
-        use xmtp_id::associations::test_utils::WalletTestExt;
-
-        let alix = ClientBuilder::new_test_client(&generate_local_wallet()).await;
-        let bo_wallet = generate_local_wallet();
-        let caro_wallet = generate_local_wallet();
-        let bo_1 = ClientBuilder::new_test_client(&bo_wallet).await;
-        let bo_2 = ClientBuilder::new_test_client(&bo_wallet).await;
-        let caro = ClientBuilder::new_test_client(&caro_wallet).await;
-
-        set_test_mode_upload_malformed_keypackage(
-            true,
-            Some(vec![bo_1.installation_id().to_vec()]),
-        );
-
-        let group = alix
-            .create_group_with_members(
-                &[caro_wallet.identifier()],
-                None,
-                GroupMetadataOptions::default(),
-            )
-            .await
-            .unwrap();
-
-        let _ = group.add_members(&[bo_wallet.identifier()]).await;
-
-        bo_2.sync_welcomes(&bo_2.mls_provider().unwrap())
-            .await
-            .unwrap();
-        caro.sync_welcomes(&caro.mls_provider().unwrap())
-            .await
-            .unwrap();
-
-        let bo_2_groups = bo_2.find_groups(GroupQueryArgs::default()).unwrap();
-        assert_eq!(bo_2_groups.len(), 1);
-        let caro_groups = caro.find_groups(GroupQueryArgs::default()).unwrap();
-        assert_eq!(caro_groups.len(), 1);
-        let alix_groups = alix.find_groups(GroupQueryArgs::default()).unwrap();
-        assert_eq!(alix_groups.len(), 1);
-    }
-
-    #[cfg(not(target_arch = "wasm32"))]
-    #[tokio::test(flavor = "current_thread")]
-    async fn test_add_inbox_with_good_installation_to_group_with_bad_installation() {
-        use crate::utils::set_test_mode_upload_malformed_keypackage;
-        use xmtp_id::associations::test_utils::WalletTestExt;
-
-        let bo_wallet = generate_local_wallet();
-        let caro_wallet = generate_local_wallet();
-        let alix = ClientBuilder::new_test_client(&generate_local_wallet()).await;
-        let bo_1 = ClientBuilder::new_test_client(&bo_wallet).await;
-        let bo_2 = ClientBuilder::new_test_client(&bo_wallet).await;
-        let caro = ClientBuilder::new_test_client(&caro_wallet).await;
-
-        set_test_mode_upload_malformed_keypackage(
-            true,
-            Some(vec![bo_1.installation_id().to_vec()]),
-        );
-
-        let group = alix
-            .create_group_with_members(
-                &[bo_wallet.identifier()],
-                None,
-                GroupMetadataOptions::default(),
-            )
-            .await
-            .unwrap();
-
-        let _ = group.add_members(&[caro_wallet.identifier()]).await;
-
-        caro.sync_welcomes(&caro.mls_provider().unwrap())
-            .await
-            .unwrap();
-        bo_2.sync_welcomes(&bo_2.mls_provider().unwrap())
-            .await
-            .unwrap();
-        let caro_groups = caro.find_groups(GroupQueryArgs::default()).unwrap();
-        assert_eq!(caro_groups.len(), 1);
-        let bo_groups = bo_2.find_groups(GroupQueryArgs::default()).unwrap();
-        assert_eq!(bo_groups.len(), 1);
-        let alix_groups = alix.find_groups(GroupQueryArgs::default()).unwrap();
-        assert_eq!(alix_groups.len(), 1);
-    }
-
-    #[cfg(not(target_arch = "wasm32"))]
-    #[tokio::test(flavor = "current_thread")]
-    async fn test_remove_inbox_with_good_installation_from_group_with_bad_installation() {
-        use crate::utils::set_test_mode_upload_malformed_keypackage;
-        use xmtp_id::associations::test_utils::WalletTestExt;
-
-        let alix_wallet = generate_local_wallet();
-        let bo_wallet = generate_local_wallet();
-        let caro_wallet = generate_local_wallet();
-        let alix_1 = ClientBuilder::new_test_client(&alix_wallet).await;
-        let alix_2 = ClientBuilder::new_test_client(&alix_wallet).await;
-        let bo = ClientBuilder::new_test_client(&bo_wallet).await;
-        let caro = ClientBuilder::new_test_client(&caro_wallet).await;
-
-        set_test_mode_upload_malformed_keypackage(
-            true,
-            Some(vec![alix_2.installation_id().to_vec()]),
-        );
-
-        let group = alix_1
-            .create_group_with_members(
-                &[bo_wallet.identifier(), caro_wallet.identifier()],
-                None,
-                GroupMetadataOptions::default(),
-            )
-            .await
-            .unwrap();
-
-        assert_eq!(group.members().await.unwrap().len(), 3);
-        let _ = group.remove_members(&[caro_wallet.identifier()]).await;
-
-        caro.sync_welcomes(&caro.mls_provider().unwrap())
-            .await
-            .unwrap();
-        bo.sync_welcomes(&bo.mls_provider().unwrap()).await.unwrap();
-        group.sync().await.unwrap();
-
-        let caro_groups = caro.find_groups(GroupQueryArgs::default()).unwrap();
-        let caro_group = caro_groups.first().unwrap();
-        caro_group.sync().await.unwrap();
-        assert!(!caro_group.is_active(&caro.mls_provider().unwrap()).unwrap());
-        let bo_groups = bo.find_groups(GroupQueryArgs::default()).unwrap();
-        let bo_group = bo_groups.first().unwrap();
-        bo_group.sync().await.unwrap();
-        assert_eq!(bo_group.members().await.unwrap().len(), 2);
-        assert_eq!(group.members().await.unwrap().len(), 2);
-    }
-
-    #[cfg(not(target_arch = "wasm32"))]
-    #[tokio::test(flavor = "current_thread")]
-    async fn test_remove_inbox_with_bad_installation_from_group() {
-        use crate::utils::set_test_mode_upload_malformed_keypackage;
-        use xmtp_id::associations::test_utils::WalletTestExt;
-
-        let alix_wallet = generate_local_wallet();
-        let bo_wallet = generate_local_wallet();
-        let caro_wallet = generate_local_wallet();
-        let alix = ClientBuilder::new_test_client(&alix_wallet).await;
-        let bo_1 = ClientBuilder::new_test_client(&bo_wallet).await;
-        let bo_2 = ClientBuilder::new_test_client(&bo_wallet).await;
-        let caro = ClientBuilder::new_test_client(&caro_wallet).await;
-
-        set_test_mode_upload_malformed_keypackage(
-            true,
-            Some(vec![bo_1.installation_id().to_vec()]),
-        );
-
-        let group = alix
-            .create_group_with_members(
-                &[bo_wallet.identifier(), caro_wallet.identifier()],
-                None,
-                GroupMetadataOptions::default(),
-            )
-            .await
-            .unwrap();
-
-        group.sync().await.unwrap();
-
-        let message_from_alix = b"Hello from Alix";
-        group.send_message(message_from_alix).await.unwrap();
-
-        bo_2.sync_welcomes(&bo_2.mls_provider().unwrap())
-            .await
-            .unwrap();
-        caro.sync_welcomes(&caro.mls_provider().unwrap())
-            .await
-            .unwrap();
-        group.sync().await.unwrap();
-
-        let bo_groups = bo_2.find_groups(GroupQueryArgs::default()).unwrap();
-        let bo_group = bo_groups.first().unwrap();
-        bo_group.sync().await.unwrap();
-        let bo_msgs = bo_group.find_messages(&MsgQueryArgs::default()).unwrap();
-        assert_eq!(bo_msgs.len(), 1);
-        assert_eq!(bo_msgs[0].decrypted_message_bytes, message_from_alix);
-
-        let caro_groups = caro.find_groups(GroupQueryArgs::default()).unwrap();
-        let caro_group = caro_groups.first().unwrap();
-        caro_group.sync().await.unwrap();
-        let caro_msgs = caro_group.find_messages(&MsgQueryArgs::default()).unwrap();
-        assert_eq!(caro_msgs.len(), 1);
-        assert_eq!(caro_msgs[0].decrypted_message_bytes, message_from_alix);
-
-        // Bo replies before removal
-        let bo_reply = b"Hey Alix!";
-        bo_group.send_message(bo_reply).await.unwrap();
-
-        group.sync().await.unwrap();
-        let group_msgs = group.find_messages(&MsgQueryArgs::default()).unwrap();
-        assert_eq!(group_msgs.len(), 3);
-        assert_eq!(group_msgs.last().unwrap().decrypted_message_bytes, bo_reply);
-
-        // Remove Bo
-        group
-            .remove_members(&[bo_wallet.identifier()])
-            .await
-            .unwrap();
-
-        bo_2.sync_welcomes(&bo_2.mls_provider().unwrap())
-            .await
-            .unwrap();
-        caro.sync_welcomes(&caro.mls_provider().unwrap())
-            .await
-            .unwrap();
-        group.sync().await.unwrap();
-
-        // Bo should no longer be active
-        bo_group.sync().await.unwrap();
-        assert!(!bo_group.is_active(&bo_2.mls_provider().unwrap()).unwrap());
-
-        let post_removal_msg = b"Caro, just us now!";
-        group.send_message(post_removal_msg).await.unwrap();
-        let caro_post_removal_msg = b"Nice!";
-        caro_group
-            .send_message(caro_post_removal_msg)
-            .await
-            .unwrap();
-
-        caro_group.sync().await.unwrap();
-        let caro_msgs = caro_group.find_messages(&MsgQueryArgs::default()).unwrap();
-        assert_eq!(caro_msgs.len(), 5);
-        assert_eq!(
-            caro_msgs.last().unwrap().decrypted_message_bytes,
-            caro_post_removal_msg
-        );
-        group.sync().await.unwrap();
-        let alix_msgs = group.find_messages(&MsgQueryArgs::default()).unwrap();
-        assert_eq!(alix_msgs.len(), 6);
-        assert_eq!(
-            alix_msgs.last().unwrap().decrypted_message_bytes,
-            caro_post_removal_msg
-        );
-
-        let bo_msgs = bo_group.find_messages(&MsgQueryArgs::default()).unwrap();
-        assert_eq!(
-            bo_msgs.len(),
-            3,
-            "Bo should not receive messages after being removed"
-        );
-
-        assert_eq!(caro_group.members().await.unwrap().len(), 2);
-        assert_eq!(group.members().await.unwrap().len(), 2);
-    }
-
-    #[xmtp_common::test]
-    async fn test_add_invalid_member() {
-        let client = ClientBuilder::new_test_client(&generate_local_wallet()).await;
-        let group = client
-            .create_group(None, GroupMetadataOptions::default())
-            .expect("create group");
-
-        let result = group.add_members_by_inbox_id(&["1234".to_string()]).await;
-
-        assert!(result.is_err());
-    }
-
-    #[xmtp_common::test]
-    async fn test_add_unregistered_member() {
-        let amal = ClientBuilder::new_test_client(&generate_local_wallet()).await;
-        let unconnected_ident = Identifier::rand_ethereum();
-        let group = amal
-            .create_group(None, GroupMetadataOptions::default())
-            .unwrap();
-        let result = group.add_members(&[unconnected_ident]).await;
-
-        assert!(result.is_err());
-    }
-
-    #[xmtp_common::test]
-    async fn test_remove_inbox() {
-        let client_1 = ClientBuilder::new_test_client(&generate_local_wallet()).await;
-        // Add another client onto the network
-        let client_2 = ClientBuilder::new_test_client(&generate_local_wallet()).await;
-
-        let group = client_1
-            .create_group(None, GroupMetadataOptions::default())
-            .expect("create group");
-        group
-            .add_members_by_inbox_id(&[client_2.inbox_id()])
-            .await
-            .expect("group create failure");
-
-        let messages_with_add = group.find_messages(&MsgQueryArgs::default()).unwrap();
-        assert_eq!(messages_with_add.len(), 1);
-
-        // Try and add another member without merging the pending commit
-        group
-            .remove_members_by_inbox_id(&[client_2.inbox_id()])
-            .await
-            .expect("group remove members failure");
-
-        let messages_with_remove = group.find_messages(&MsgQueryArgs::default()).unwrap();
-        assert_eq!(messages_with_remove.len(), 2);
-
-        // We are expecting 1 message on the group topic, not 2, because the second one should have
-        // failed
-        let group_id = group.group_id;
-        let messages = client_1
-            .api_client
-            .query_group_messages(group_id, None)
-            .await
-            .expect("read topic");
-
-        assert_eq!(messages.len(), 2);
-    }
-
-    #[xmtp_common::test]
-    async fn test_key_update() {
-        let client = ClientBuilder::new_test_client_no_sync(&generate_local_wallet()).await;
-        let bola_client = ClientBuilder::new_test_client_no_sync(&generate_local_wallet()).await;
-
-        let group = client
-            .create_group(None, GroupMetadataOptions::default())
-            .expect("create group");
-        group
-            .add_members_by_inbox_id(&[bola_client.inbox_id()])
-            .await
-            .unwrap();
-
-        group.key_update().await.unwrap();
-
-        let messages = client
-            .api_client
-            .query_group_messages(group.group_id.clone(), None)
-            .await
-            .unwrap();
-        assert_eq!(messages.len(), 2);
-
-        let provider: XmtpOpenMlsProvider = client.context.store().conn().unwrap().into();
-        let pending_commit_is_none = group
-            .load_mls_group_with_lock(&provider, |mls_group| {
-                Ok(mls_group.pending_commit().is_none())
-            })
-            .unwrap();
-
-        assert!(pending_commit_is_none);
-
-        group.send_message(b"hello").await.expect("send message");
-
-        bola_client
-            .sync_welcomes(&bola_client.mls_provider().unwrap())
-            .await
-            .unwrap();
-        let bola_groups = bola_client.find_groups(GroupQueryArgs::default()).unwrap();
-        let bola_group = bola_groups.first().unwrap();
-        bola_group.sync().await.unwrap();
-        let bola_messages = bola_group.find_messages(&MsgQueryArgs::default()).unwrap();
-        assert_eq!(bola_messages.len(), 1);
-    }
-
-    #[xmtp_common::test]
-    async fn test_post_commit() {
-        let client = ClientBuilder::new_test_client(&generate_local_wallet()).await;
-        let client_2 = ClientBuilder::new_test_client(&generate_local_wallet()).await;
-        let group = client
-            .create_group(None, GroupMetadataOptions::default())
-            .expect("create group");
-
-        group
-            .add_members_by_inbox_id(&[client_2.inbox_id()])
-            .await
-            .unwrap();
-
-        // Check if the welcome was actually sent
-        let welcome_messages = client
-            .api_client
-            .query_welcome_messages(client_2.installation_public_key(), None)
-            .await
-            .unwrap();
-
-        assert_eq!(welcome_messages.len(), 1);
-    }
-
-    #[xmtp_common::test]
-    async fn test_remove_by_account_address() {
-        let amal = ClientBuilder::new_test_client(&generate_local_wallet()).await;
-        let bola_wallet = &generate_local_wallet();
-        let bola = ClientBuilder::new_test_client(bola_wallet).await;
-        let charlie_wallet = &generate_local_wallet();
-        let _charlie = ClientBuilder::new_test_client(charlie_wallet).await;
-
-        let group = amal
-            .create_group(None, GroupMetadataOptions::default())
-            .unwrap();
-        group
-            .add_members(&[bola_wallet.identifier(), charlie_wallet.identifier()])
-            .await
-            .unwrap();
-        tracing::info!("created the group with 2 additional members");
-        assert_eq!(group.members().await.unwrap().len(), 3);
-        let messages = group.find_messages(&MsgQueryArgs::default()).unwrap();
-        assert_eq!(messages.len(), 1);
-        assert_eq!(messages[0].kind, GroupMessageKind::MembershipChange);
-        let encoded_content =
-            EncodedContent::decode(messages[0].decrypted_message_bytes.as_slice()).unwrap();
-        let group_update = GroupUpdatedCodec::decode(encoded_content).unwrap();
-        assert_eq!(group_update.added_inboxes.len(), 2);
-        assert_eq!(group_update.removed_inboxes.len(), 0);
-
-        group
-            .remove_members(&[bola_wallet.identifier()])
-            .await
-            .unwrap();
-        assert_eq!(group.members().await.unwrap().len(), 2);
-        tracing::info!("removed bola");
-        let messages = group.find_messages(&MsgQueryArgs::default()).unwrap();
-        assert_eq!(messages.len(), 2);
-        assert_eq!(messages[1].kind, GroupMessageKind::MembershipChange);
-        let encoded_content =
-            EncodedContent::decode(messages[1].decrypted_message_bytes.as_slice()).unwrap();
-        let group_update = GroupUpdatedCodec::decode(encoded_content).unwrap();
-        assert_eq!(group_update.added_inboxes.len(), 0);
-        assert_eq!(group_update.removed_inboxes.len(), 1);
-
-        let bola_group = receive_group_invite(&bola).await;
-        bola_group.sync().await.unwrap();
-        assert!(!bola_group
-            .is_active(&bola_group.mls_provider().unwrap())
-            .unwrap())
-    }
-
-    #[xmtp_common::test]
-    async fn test_removed_members_cannot_send_message_to_others() {
-        let amal = ClientBuilder::new_test_client(&generate_local_wallet()).await;
-        let bola_wallet = &generate_local_wallet();
-        let bola = ClientBuilder::new_test_client(bola_wallet).await;
-        let charlie_wallet = &generate_local_wallet();
-        let charlie = ClientBuilder::new_test_client(charlie_wallet).await;
-
-        let amal_group = amal
-            .create_group(None, GroupMetadataOptions::default())
-            .unwrap();
-        amal_group
-            .add_members(&[bola_wallet.identifier(), charlie_wallet.identifier()])
-            .await
-            .unwrap();
-        assert_eq!(amal_group.members().await.unwrap().len(), 3);
-
-        amal_group
-            .remove_members(&[bola_wallet.identifier()])
-            .await
-            .unwrap();
-        assert_eq!(amal_group.members().await.unwrap().len(), 2);
-        assert!(amal_group
-            .members()
-            .await
-            .unwrap()
-            .iter()
-            .all(|m| m.inbox_id != bola.inbox_id()));
-        assert!(amal_group
-            .members()
-            .await
-            .unwrap()
-            .iter()
-            .any(|m| m.inbox_id == charlie.inbox_id()));
-
-        amal_group.sync().await.expect("sync failed");
-
-        let message_text = b"hello";
-
-        let bola_group = MlsGroup::<FullXmtpClient>::new(
-            bola.clone(),
-            amal_group.group_id.clone(),
-            amal_group.dm_id.clone(),
-            amal_group.created_at_ns,
-        );
-        bola_group
-            .send_message(message_text)
-            .await
-            .expect_err("expected send_message to fail");
-
-        amal_group.sync().await.expect("sync failed");
-        amal_group.sync().await.expect("sync failed");
-
-        let amal_messages = amal_group
-            .find_messages(&MsgQueryArgs {
-                kind: Some(GroupMessageKind::Application),
-                ..Default::default()
-            })
-            .unwrap()
-            .into_iter()
-            .collect::<Vec<StoredGroupMessage>>();
-
-        assert!(amal_messages.is_empty());
-    }
-
-    #[xmtp_common::test]
-    async fn test_add_missing_installations() {
-        // Setup for test
-        let amal_wallet = generate_local_wallet();
-        let amal = ClientBuilder::new_test_client(&amal_wallet).await;
-        let bola = ClientBuilder::new_test_client(&generate_local_wallet()).await;
-
-        let group = amal
-            .create_group(None, GroupMetadataOptions::default())
-            .unwrap();
-        group
-            .add_members_by_inbox_id(&[bola.inbox_id()])
-            .await
-            .unwrap();
-
-        assert_eq!(group.members().await.unwrap().len(), 2);
-
-        let provider: XmtpOpenMlsProvider = amal.context.store().conn().unwrap().into();
-        // Finished with setup
-
-        // add a second installation for amal using the same wallet
-        let _amal_2nd = ClientBuilder::new_test_client(&amal_wallet).await;
-
-        // test if adding the new installation(s) worked
-        let new_installations_were_added = group.add_missing_installations(&provider).await;
-        assert!(new_installations_were_added.is_ok());
-
-        group.sync().await.unwrap();
-        let num_members = group
-            .load_mls_group_with_lock(&provider, |mls_group| {
-                Ok(mls_group.members().collect::<Vec<_>>().len())
-            })
-            .unwrap();
-
-        assert_eq!(num_members, 3);
-    }
-
-    #[xmtp_common::test(flavor = "multi_thread")]
-    async fn test_self_resolve_epoch_mismatch() {
-        let amal = ClientBuilder::new_test_client(&generate_local_wallet()).await;
-        let bola = ClientBuilder::new_test_client(&generate_local_wallet()).await;
-        let charlie = ClientBuilder::new_test_client(&generate_local_wallet()).await;
-        let dave_wallet = generate_local_wallet();
-        let dave = ClientBuilder::new_test_client(&dave_wallet).await;
-        let amal_group = amal
-            .create_group(None, GroupMetadataOptions::default())
-            .unwrap();
-        // Add bola to the group
-        amal_group
-            .add_members_by_inbox_id(&[bola.inbox_id()])
-            .await
-            .unwrap();
-
-        let bola_group = receive_group_invite(&bola).await;
-        bola_group.sync().await.unwrap();
-        // Both Amal and Bola are up to date on the group state. Now each of them want to add someone else
-        amal_group
-            .add_members_by_inbox_id(&[charlie.inbox_id()])
-            .await
-            .unwrap();
-
-        bola_group
-            .add_members_by_inbox_id(&[dave.inbox_id()])
-            .await
-            .unwrap();
-
-        // Send a message to the group, now that everyone is invited
-        amal_group.sync().await.unwrap();
-        amal_group.send_message(b"hello").await.unwrap();
-
-        let charlie_group = receive_group_invite(&charlie).await;
-        let dave_group = receive_group_invite(&dave).await;
-
-        let (amal_latest_message, bola_latest_message, charlie_latest_message, dave_latest_message) = tokio::join!(
-            get_latest_message(&amal_group),
-            get_latest_message(&bola_group),
-            get_latest_message(&charlie_group),
-            get_latest_message(&dave_group)
-        );
-
-        let expected_latest_message = b"hello".to_vec();
-        assert!(expected_latest_message.eq(&amal_latest_message.decrypted_message_bytes));
-        assert!(expected_latest_message.eq(&bola_latest_message.decrypted_message_bytes));
-        assert!(expected_latest_message.eq(&charlie_latest_message.decrypted_message_bytes));
-        assert!(expected_latest_message.eq(&dave_latest_message.decrypted_message_bytes));
-    }
-
-    #[xmtp_common::test]
-    async fn test_group_permissions() {
-        let amal = ClientBuilder::new_test_client(&generate_local_wallet()).await;
-        let bola = ClientBuilder::new_test_client(&generate_local_wallet()).await;
-        let charlie = ClientBuilder::new_test_client(&generate_local_wallet()).await;
-
-        let amal_group = amal
-            .create_group(
-                Some(PreconfiguredPolicies::AdminsOnly.to_policy_set()),
-                GroupMetadataOptions::default(),
-            )
-            .unwrap();
-        // Add bola to the group
-        amal_group
-            .add_members_by_inbox_id(&[bola.inbox_id()])
-            .await
-            .unwrap();
-
-        let bola_group = receive_group_invite(&bola).await;
-        bola_group.sync().await.unwrap();
-        assert!(bola_group
-            .add_members_by_inbox_id(&[charlie.inbox_id()])
-            .await
-            .is_err(),);
-    }
-
-    #[xmtp_common::test]
-    async fn test_group_options() {
-        let expected_group_message_disappearing_settings =
-            MessageDisappearingSettings::new(100, 200);
-
-        let amal = ClientBuilder::new_test_client(&generate_local_wallet()).await;
-
-        let amal_group = amal
-            .create_group(
-                None,
-                GroupMetadataOptions {
-                    name: Some("Group Name".to_string()),
-                    image_url_square: Some("url".to_string()),
-                    description: Some("group description".to_string()),
-                    message_disappearing_settings: Some(
-                        expected_group_message_disappearing_settings,
-                    ),
-                },
-            )
-            .unwrap();
-
-        let binding = amal_group
-            .mutable_metadata(&amal_group.mls_provider().unwrap())
-            .expect("msg");
-        let amal_group_name: &String = binding
-            .attributes
-            .get(&MetadataField::GroupName.to_string())
-            .unwrap();
-        let amal_group_image_url: &String = binding
-            .attributes
-            .get(&MetadataField::GroupImageUrlSquare.to_string())
-            .unwrap();
-        let amal_group_description: &String = binding
-            .attributes
-            .get(&MetadataField::Description.to_string())
-            .unwrap();
-        let amal_group_message_disappear_from_ns = binding
-            .attributes
-            .get(&MetadataField::MessageDisappearFromNS.to_string())
-            .unwrap();
-        let amal_group_message_disappear_in_ns = binding
-            .attributes
-            .get(&MetadataField::MessageDisappearInNS.to_string())
-            .unwrap();
-        assert_eq!(amal_group_name, "Group Name");
-        assert_eq!(amal_group_image_url, "url");
-        assert_eq!(amal_group_description, "group description");
-        assert_eq!(
-            amal_group_message_disappear_from_ns.clone(),
-            expected_group_message_disappearing_settings
-                .from_ns
-                .to_string()
-        );
-        assert_eq!(
-            amal_group_message_disappear_in_ns.clone(),
-            expected_group_message_disappearing_settings
-                .in_ns
-                .to_string()
-        );
-    }
-
-    #[xmtp_common::test]
-    #[ignore]
-    async fn test_max_limit_add() {
-        let amal = ClientBuilder::new_test_client(&generate_local_wallet()).await;
-        let amal_group = amal
-            .create_group(
-                Some(PreconfiguredPolicies::AdminsOnly.to_policy_set()),
-                GroupMetadataOptions::default(),
-            )
-            .unwrap();
-        let mut clients = Vec::new();
-        for _ in 0..249 {
-            let wallet = generate_local_wallet();
-            ClientBuilder::new_test_client(&wallet).await;
-            clients.push(wallet.identifier());
-        }
-        amal_group.add_members(&clients).await.unwrap();
-        let bola_wallet = generate_local_wallet();
-        ClientBuilder::new_test_client(&bola_wallet).await;
-        assert!(amal_group
-            .add_members_by_inbox_id(&[bola_wallet.get_inbox_id(0)])
-            .await
-            .is_err(),);
-    }
-
-    #[xmtp_common::test]
-    async fn test_group_mutable_data() {
-        let amal = ClientBuilder::new_test_client(&generate_local_wallet()).await;
-        let bola = ClientBuilder::new_test_client(&generate_local_wallet()).await;
-
-        // Create a group and verify it has the default group name
-        let policy_set = Some(PreconfiguredPolicies::AdminsOnly.to_policy_set());
-        let amal_group = amal
-            .create_group(policy_set, GroupMetadataOptions::default())
-            .unwrap();
-        amal_group.sync().await.unwrap();
-
-        let group_mutable_metadata = amal_group
-            .mutable_metadata(&amal_group.mls_provider().unwrap())
-            .unwrap();
-        assert!(group_mutable_metadata.attributes.len().eq(&3));
-        assert!(group_mutable_metadata
-            .attributes
-            .get(&MetadataField::GroupName.to_string())
-            .unwrap()
-            .is_empty());
-
-        // Add bola to the group
-        amal_group
-            .add_members_by_inbox_id(&[bola.inbox_id()])
-            .await
-            .unwrap();
-        bola.sync_welcomes(&bola.mls_provider().unwrap())
-            .await
-            .unwrap();
-
-        let bola_groups = bola.find_groups(GroupQueryArgs::default()).unwrap();
-        assert_eq!(bola_groups.len(), 1);
-        let bola_group = bola_groups.first().unwrap();
-        bola_group.sync().await.unwrap();
-        let group_mutable_metadata = bola_group
-            .mutable_metadata(&bola_group.mls_provider().unwrap())
-            .unwrap();
-        assert!(group_mutable_metadata
-            .attributes
-            .get(&MetadataField::GroupName.to_string())
-            .unwrap()
-            .is_empty());
-
-        // Update group name
-        amal_group
-            .update_group_name("New Group Name 1".to_string())
-            .await
-            .unwrap();
-
-        amal_group.send_message("hello".as_bytes()).await.unwrap();
-
-        // Verify amal group sees update
-        amal_group.sync().await.unwrap();
-        let binding = amal_group
-            .mutable_metadata(&amal_group.mls_provider().unwrap())
-            .expect("msg");
-        let amal_group_name: &String = binding
-            .attributes
-            .get(&MetadataField::GroupName.to_string())
-            .unwrap();
-        assert_eq!(amal_group_name, "New Group Name 1");
-
-        // Verify bola group sees update
-        bola_group.sync().await.unwrap();
-        let binding = bola_group
-            .mutable_metadata(&bola_group.mls_provider().unwrap())
-            .expect("msg");
-        let bola_group_name: &String = binding
-            .attributes
-            .get(&MetadataField::GroupName.to_string())
-            .unwrap();
-        assert_eq!(bola_group_name, "New Group Name 1");
-
-        // Verify that bola can not update the group name since they are not the creator
-        bola_group
-            .update_group_name("New Group Name 2".to_string())
-            .await
-            .expect_err("expected err");
-
-        // Verify bola group does not see an update
-        bola_group.sync().await.unwrap();
-        let binding = bola_group
-            .mutable_metadata(&bola_group.mls_provider().unwrap())
-            .expect("msg");
-        let bola_group_name: &String = binding
-            .attributes
-            .get(&MetadataField::GroupName.to_string())
-            .unwrap();
-        assert_eq!(bola_group_name, "New Group Name 1");
-    }
-
-    #[xmtp_common::test]
-    async fn test_update_policies_empty_group() {
-        let amal = ClientBuilder::new_test_client(&generate_local_wallet()).await;
-        let bola_wallet = generate_local_wallet();
-        let _bola = ClientBuilder::new_test_client(&bola_wallet).await;
-
-        // Create a group with amal and bola
-        let policy_set = Some(PreconfiguredPolicies::AdminsOnly.to_policy_set());
-        let amal_group = amal
-            .create_group_with_members(
-                &[bola_wallet.identifier()],
-                policy_set,
-                GroupMetadataOptions::default(),
-            )
-            .await
-            .unwrap();
-
-        // Verify we can update the group name without syncing first
-        amal_group
-            .update_group_name("New Group Name 1".to_string())
-            .await
-            .unwrap();
-
-        // Verify the name is updated
-        amal_group.sync().await.unwrap();
-        let group_mutable_metadata = amal_group
-            .mutable_metadata(&amal_group.mls_provider().unwrap())
-            .unwrap();
-        let group_name_1 = group_mutable_metadata
-            .attributes
-            .get(&MetadataField::GroupName.to_string())
-            .unwrap();
-        assert_eq!(group_name_1, "New Group Name 1");
-
-        // Create a group with just amal
-        let policy_set_2 = Some(PreconfiguredPolicies::AdminsOnly.to_policy_set());
-        let amal_group_2 = amal
-            .create_group(policy_set_2, GroupMetadataOptions::default())
-            .unwrap();
-
-        // Verify empty group fails to update metadata before syncing
-        amal_group_2
-            .update_group_name("New Group Name 2".to_string())
-            .await
-            .expect_err("Should fail to update group name before first sync");
-
-        // Sync the group
-        amal_group_2.sync().await.unwrap();
-
-        //Verify we can now update the group name
-        amal_group_2
-            .update_group_name("New Group Name 2".to_string())
-            .await
-            .unwrap();
-
-        // Verify the name is updated
-        amal_group_2.sync().await.unwrap();
-        let group_mutable_metadata = amal_group_2
-            .mutable_metadata(&amal_group_2.mls_provider().unwrap())
-            .unwrap();
-        let group_name_2 = group_mutable_metadata
-            .attributes
-            .get(&MetadataField::GroupName.to_string())
-            .unwrap();
-        assert_eq!(group_name_2, "New Group Name 2");
-    }
-
-    #[xmtp_common::test]
-    async fn test_update_group_image_url_square() {
-        let amal = ClientBuilder::new_test_client(&generate_local_wallet()).await;
-
-        // Create a group and verify it has the default group name
-        let policy_set = Some(PreconfiguredPolicies::AdminsOnly.to_policy_set());
-        let amal_group = amal
-            .create_group(policy_set, GroupMetadataOptions::default())
-            .unwrap();
-        amal_group.sync().await.unwrap();
-
-        let group_mutable_metadata = amal_group
-            .mutable_metadata(&amal_group.mls_provider().unwrap())
-            .unwrap();
-        assert!(group_mutable_metadata
-            .attributes
-            .get(&MetadataField::GroupImageUrlSquare.to_string())
-            .unwrap()
-            .is_empty());
-
-        // Update group name
-        amal_group
-            .update_group_image_url_square("a url".to_string())
-            .await
-            .unwrap();
-
-        // Verify amal group sees update
-        amal_group.sync().await.unwrap();
-        let binding = amal_group
-            .mutable_metadata(&amal_group.mls_provider().unwrap())
-            .expect("msg");
-        let amal_group_image_url: &String = binding
-            .attributes
-            .get(&MetadataField::GroupImageUrlSquare.to_string())
-            .unwrap();
-        assert_eq!(amal_group_image_url, "a url");
-    }
-
-    #[xmtp_common::test(flavor = "current_thread")]
-    async fn test_update_group_message_expiration_settings() {
-        let amal = ClientBuilder::new_test_client(&generate_local_wallet()).await;
-
-        // Create a group and verify it has the default group name
-        let policy_set = Some(PreconfiguredPolicies::AdminsOnly.to_policy_set());
-        let amal_group = amal
-            .create_group(policy_set, GroupMetadataOptions::default())
-            .unwrap();
-        amal_group.sync().await.unwrap();
-
-        let group_mutable_metadata = amal_group
-            .mutable_metadata(&amal_group.mls_provider().unwrap())
-            .unwrap();
-        assert_eq!(
-            group_mutable_metadata
-                .attributes
-                .get(&MetadataField::MessageDisappearInNS.to_string()),
-            None
-        );
-        assert_eq!(
-            group_mutable_metadata
-                .attributes
-                .get(&MetadataField::MessageDisappearFromNS.to_string()),
-            None
-        );
-
-        // Update group name
-        let expected_group_message_expiration_settings = MessageDisappearingSettings::new(100, 200);
-
-        amal_group
-            .update_conversation_message_disappearing_settings(
-                expected_group_message_expiration_settings,
-            )
-            .await
-            .unwrap();
-
-        // Verify amal group sees update
-        amal_group.sync().await.unwrap();
-        let binding = amal_group
-            .mutable_metadata(&amal_group.mls_provider().unwrap())
-            .expect("msg");
-        let amal_message_expiration_from_ms: &String = binding
-            .attributes
-            .get(&MetadataField::MessageDisappearFromNS.to_string())
-            .unwrap();
-        let amal_message_disappear_in_ns: &String = binding
-            .attributes
-            .get(&MetadataField::MessageDisappearInNS.to_string())
-            .unwrap();
-        assert_eq!(
-            amal_message_expiration_from_ms.clone(),
-            expected_group_message_expiration_settings
-                .from_ns
-                .to_string()
-        );
-        assert_eq!(
-            amal_message_disappear_in_ns.clone(),
-            expected_group_message_expiration_settings.in_ns.to_string()
-        );
-    }
-
-    #[xmtp_common::test(flavor = "current_thread")]
-    async fn test_group_mutable_data_group_permissions() {
-        let amal = ClientBuilder::new_test_client(&generate_local_wallet()).await;
-        let bola_wallet = generate_local_wallet();
-        let bola = ClientBuilder::new_test_client(&bola_wallet).await;
-
-        // Create a group and verify it has the default group name
-        let policy_set = Some(PreconfiguredPolicies::Default.to_policy_set());
-        let amal_group = amal
-            .create_group(policy_set, GroupMetadataOptions::default())
-            .unwrap();
-        amal_group.sync().await.unwrap();
-
-        let group_mutable_metadata = amal_group
-            .mutable_metadata(&amal_group.mls_provider().unwrap())
-            .unwrap();
-        assert!(group_mutable_metadata
-            .attributes
-            .get(&MetadataField::GroupName.to_string())
-            .unwrap()
-            .is_empty());
-
-        // Add bola to the group
-        amal_group
-            .add_members(&[bola_wallet.identifier()])
-            .await
-            .unwrap();
-        bola.sync_welcomes(&bola.mls_provider().unwrap())
-            .await
-            .unwrap();
-        let bola_groups = bola.find_groups(GroupQueryArgs::default()).unwrap();
-        assert_eq!(bola_groups.len(), 1);
-        let bola_group = bola_groups.first().unwrap();
-        bola_group.sync().await.unwrap();
-        let group_mutable_metadata = bola_group
-            .mutable_metadata(&bola_group.mls_provider().unwrap())
-            .unwrap();
-        assert!(group_mutable_metadata
-            .attributes
-            .get(&MetadataField::GroupName.to_string())
-            .unwrap()
-            .is_empty());
-
-        // Update group name
-        amal_group
-            .update_group_name("New Group Name 1".to_string())
-            .await
-            .unwrap();
-
-        // Verify amal group sees update
-        amal_group.sync().await.unwrap();
-        let binding = amal_group
-            .mutable_metadata(&amal_group.mls_provider().unwrap())
-            .unwrap();
-        let amal_group_name: &String = binding
-            .attributes
-            .get(&MetadataField::GroupName.to_string())
-            .unwrap();
-        assert_eq!(amal_group_name, "New Group Name 1");
-
-        // Verify bola group sees update
-        bola_group.sync().await.unwrap();
-        let binding = bola_group
-            .mutable_metadata(&bola_group.mls_provider().unwrap())
-            .expect("msg");
-        let bola_group_name: &String = binding
-            .attributes
-            .get(&MetadataField::GroupName.to_string())
-            .unwrap();
-        assert_eq!(bola_group_name, "New Group Name 1");
-
-        // Verify that bola CAN update the group name since everyone is admin for this group
-        bola_group
-            .update_group_name("New Group Name 2".to_string())
-            .await
-            .expect("non creator failed to udpate group name");
-
-        // Verify amal group sees an update
-        amal_group.sync().await.unwrap();
-        let binding = amal_group
-            .mutable_metadata(&amal_group.mls_provider().unwrap())
-            .expect("msg");
-        let amal_group_name: &String = binding
-            .attributes
-            .get(&MetadataField::GroupName.to_string())
-            .unwrap();
-        assert_eq!(amal_group_name, "New Group Name 2");
-    }
-
-    #[xmtp_common::test]
-    async fn test_group_admin_list_update() {
-        let amal = ClientBuilder::new_test_client(&generate_local_wallet()).await;
-        let bola_wallet = generate_local_wallet();
-        let bola = ClientBuilder::new_test_client(&bola_wallet).await;
-        let caro = ClientBuilder::new_test_client(&generate_local_wallet()).await;
-        let charlie = ClientBuilder::new_test_client(&generate_local_wallet()).await;
-
-        let policy_set = Some(PreconfiguredPolicies::AdminsOnly.to_policy_set());
-        let amal_group = amal
-            .create_group(policy_set, GroupMetadataOptions::default())
-            .unwrap();
-        amal_group.sync().await.unwrap();
-
-        // Add bola to the group
-        amal_group
-            .add_members(&[bola_wallet.identifier()])
-            .await
-            .unwrap();
-        bola.sync_welcomes(&bola.mls_provider().unwrap())
-            .await
-            .unwrap();
-        let bola_groups = bola.find_groups(GroupQueryArgs::default()).unwrap();
-        assert_eq!(bola_groups.len(), 1);
-        let bola_group = bola_groups.first().unwrap();
-        bola_group.sync().await.unwrap();
-
-        // Verify Amal is the only admin and super admin
-        let provider = amal_group.mls_provider().unwrap();
-        let admin_list = amal_group.admin_list(&provider).unwrap();
-        let super_admin_list = amal_group.super_admin_list(&provider).unwrap();
-        drop(provider); // allow connection to be cleaned
-        assert_eq!(admin_list.len(), 0);
-        assert_eq!(super_admin_list.len(), 1);
-        assert!(super_admin_list.contains(&amal.inbox_id().to_string()));
-
-        // Verify that bola can not add caro because they are not an admin
-        bola.sync_welcomes(&bola.mls_provider().unwrap())
-            .await
-            .unwrap();
-        let bola_groups = bola.find_groups(GroupQueryArgs::default()).unwrap();
-        assert_eq!(bola_groups.len(), 1);
-        let bola_group: &MlsGroup<_> = bola_groups.first().unwrap();
-        bola_group.sync().await.unwrap();
-        bola_group
-            .add_members_by_inbox_id(&[caro.inbox_id()])
-            .await
-            .expect_err("expected err");
-
-        // Add bola as an admin
-        amal_group
-            .update_admin_list(UpdateAdminListType::Add, bola.inbox_id().to_string())
-            .await
-            .unwrap();
-        amal_group.sync().await.unwrap();
-        bola_group.sync().await.unwrap();
-        assert_eq!(
-            bola_group
-                .admin_list(&bola_group.mls_provider().unwrap())
-                .unwrap()
-                .len(),
-            1
-        );
-        assert!(bola_group
-            .admin_list(&bola_group.mls_provider().unwrap())
-            .unwrap()
-            .contains(&bola.inbox_id().to_string()));
-
-        // Verify that bola can now add caro because they are an admin
-        bola_group
-            .add_members_by_inbox_id(&[caro.inbox_id()])
-            .await
-            .unwrap();
-
-        bola_group.sync().await.unwrap();
-
-        // Verify that bola can not remove amal as a super admin, because
-        // Remove admin is super admin only permissions
-        bola_group
-            .update_admin_list(
-                UpdateAdminListType::RemoveSuper,
-                amal.inbox_id().to_string(),
-            )
-            .await
-            .expect_err("expected err");
-
-        // Now amal removes bola as an admin
-        amal_group
-            .update_admin_list(UpdateAdminListType::Remove, bola.inbox_id().to_string())
-            .await
-            .unwrap();
-        amal_group.sync().await.unwrap();
-        bola_group.sync().await.unwrap();
-        assert_eq!(
-            bola_group
-                .admin_list(&bola_group.mls_provider().unwrap())
-                .unwrap()
-                .len(),
-            0
-        );
-        assert!(!bola_group
-            .admin_list(&bola_group.mls_provider().unwrap())
-            .unwrap()
-            .contains(&bola.inbox_id().to_string()));
-
-        // Verify that bola can not add charlie because they are not an admin
-        bola.sync_welcomes(&bola.mls_provider().unwrap())
-            .await
-            .unwrap();
-        let bola_groups = bola.find_groups(GroupQueryArgs::default()).unwrap();
-        assert_eq!(bola_groups.len(), 1);
-        let bola_group: &MlsGroup<_> = bola_groups.first().unwrap();
-        bola_group.sync().await.unwrap();
-        bola_group
-            .add_members_by_inbox_id(&[charlie.inbox_id()])
-            .await
-            .expect_err("expected err");
-    }
-
-    #[xmtp_common::test]
-    async fn test_group_super_admin_list_update() {
-        let bola_wallet = generate_local_wallet();
-        let amal = ClientBuilder::new_test_client(&generate_local_wallet()).await;
-        let bola = ClientBuilder::new_test_client(&bola_wallet).await;
-        let caro = ClientBuilder::new_test_client(&generate_local_wallet()).await;
-
-        let policy_set = Some(PreconfiguredPolicies::AdminsOnly.to_policy_set());
-        let amal_group = amal
-            .create_group(policy_set, GroupMetadataOptions::default())
-            .unwrap();
-        amal_group.sync().await.unwrap();
-
-        // Add bola to the group
-        amal_group
-            .add_members_by_inbox_id(&[bola.inbox_id()])
-            .await
-            .unwrap();
-        bola.sync_welcomes(&bola.mls_provider().unwrap())
-            .await
-            .unwrap();
-        let bola_groups = bola.find_groups(GroupQueryArgs::default()).unwrap();
-        assert_eq!(bola_groups.len(), 1);
-        let bola_group = bola_groups.first().unwrap();
-        bola_group.sync().await.unwrap();
-
-        // Verify Amal is the only super admin
-        let provider = amal_group.mls_provider().unwrap();
-        let admin_list = amal_group.admin_list(&provider).unwrap();
-        let super_admin_list = amal_group.super_admin_list(&provider).unwrap();
-        drop(provider); // allow connection to be re-added to pool
-        assert_eq!(admin_list.len(), 0);
-        assert_eq!(super_admin_list.len(), 1);
-        assert!(super_admin_list.contains(&amal.inbox_id().to_string()));
-
-        // Verify that bola can not add caro as an admin because they are not a super admin
-        bola.sync_welcomes(&bola.mls_provider().unwrap())
-            .await
-            .unwrap();
-        let bola_groups = bola.find_groups(GroupQueryArgs::default()).unwrap();
-
-        assert_eq!(bola_groups.len(), 1);
-        let bola_group: &MlsGroup<_> = bola_groups.first().unwrap();
-        bola_group.sync().await.unwrap();
-        bola_group
-            .update_admin_list(UpdateAdminListType::Add, caro.inbox_id().to_string())
-            .await
-            .expect_err("expected err");
-
-        // Add bola as a super admin
-        amal_group
-            .update_admin_list(UpdateAdminListType::AddSuper, bola.inbox_id().to_string())
-            .await
-            .unwrap();
-        amal_group.sync().await.unwrap();
-        bola_group.sync().await.unwrap();
-        let provider = bola_group.mls_provider().unwrap();
-        assert_eq!(bola_group.super_admin_list(&provider).unwrap().len(), 2);
-        assert!(bola_group
-            .super_admin_list(&provider)
-            .unwrap()
-            .contains(&bola.inbox_id().to_string()));
-        drop(provider); // allow connection to be re-added to pool
-
-        // Verify that bola can now add caro as an admin
-        bola_group
-            .update_admin_list(UpdateAdminListType::Add, caro.inbox_id().to_string())
-            .await
-            .unwrap();
-        bola_group.sync().await.unwrap();
-        let provider = bola_group.mls_provider().unwrap();
-        assert_eq!(bola_group.admin_list(&provider).unwrap().len(), 1);
-        assert!(bola_group
-            .admin_list(&provider)
-            .unwrap()
-            .contains(&caro.inbox_id().to_string()));
-        drop(provider); // allow connection to be re-added to pool
-
-        // Verify that no one can remove a super admin from a group
-        amal_group
-            .remove_members(&[bola_wallet.identifier()])
-            .await
-            .expect_err("expected err");
-
-        // Verify that bola can now remove themself as a super admin
-        bola_group
-            .update_admin_list(
-                UpdateAdminListType::RemoveSuper,
-                bola.inbox_id().to_string(),
-            )
-            .await
-            .unwrap();
-        bola_group.sync().await.unwrap();
-        let provider = bola_group.mls_provider().unwrap();
-        assert_eq!(bola_group.super_admin_list(&provider).unwrap().len(), 1);
-        assert!(!bola_group
-            .super_admin_list(&provider)
-            .unwrap()
-            .contains(&bola.inbox_id().to_string()));
-        drop(provider); // allow connection to be re-added to pool
-
-        // Verify that amal can NOT remove themself as a super admin because they are the only remaining
-        amal_group
-            .update_admin_list(
-                UpdateAdminListType::RemoveSuper,
-                amal.inbox_id().to_string(),
-            )
-            .await
-            .expect_err("expected err");
-    }
-
-    #[xmtp_common::test]
-    async fn test_group_members_permission_level_update() {
-        let amal = ClientBuilder::new_test_client(&generate_local_wallet()).await;
-        let bola = ClientBuilder::new_test_client(&generate_local_wallet()).await;
-        let caro = ClientBuilder::new_test_client(&generate_local_wallet()).await;
-
-        let policy_set = Some(PreconfiguredPolicies::AdminsOnly.to_policy_set());
-        let amal_group = amal
-            .create_group(policy_set, GroupMetadataOptions::default())
-            .unwrap();
-        amal_group.sync().await.unwrap();
-
-        // Add Bola and Caro to the group
-        amal_group
-            .add_members_by_inbox_id(&[bola.inbox_id(), caro.inbox_id()])
-            .await
-            .unwrap();
-        amal_group.sync().await.unwrap();
-
-        // Initial checks for group members
-        let initial_members = amal_group.members().await.unwrap();
-        let mut count_member = 0;
-        let mut count_admin = 0;
-        let mut count_super_admin = 0;
-
-        for member in &initial_members {
-            match member.permission_level {
-                PermissionLevel::Member => count_member += 1,
-                PermissionLevel::Admin => count_admin += 1,
-                PermissionLevel::SuperAdmin => count_super_admin += 1,
-            }
-        }
-
-        assert_eq!(
-            count_super_admin, 1,
-            "Only Amal should be super admin initially"
-        );
-        assert_eq!(count_admin, 0, "no members are admin only");
-        assert_eq!(count_member, 2, "two members have no admin status");
-
-        // Add Bola as an admin
-        amal_group
-            .update_admin_list(UpdateAdminListType::Add, bola.inbox_id().to_string())
-            .await
-            .unwrap();
-        amal_group.sync().await.unwrap();
-
-        // Check after adding Bola as an admin
-        let members = amal_group.members().await.unwrap();
-        let mut count_member = 0;
-        let mut count_admin = 0;
-        let mut count_super_admin = 0;
-
-        for member in &members {
-            match member.permission_level {
-                PermissionLevel::Member => count_member += 1,
-                PermissionLevel::Admin => count_admin += 1,
-                PermissionLevel::SuperAdmin => count_super_admin += 1,
-            }
-        }
-
-        assert_eq!(
-            count_super_admin, 1,
-            "Only Amal should be super admin initially"
-        );
-        assert_eq!(count_admin, 1, "bola is admin");
-        assert_eq!(count_member, 1, "caro has no admin status");
-
-        // Add Caro as a super admin
-        amal_group
-            .update_admin_list(UpdateAdminListType::AddSuper, caro.inbox_id().to_string())
-            .await
-            .unwrap();
-        amal_group.sync().await.unwrap();
-
-        // Check after adding Caro as a super admin
-        let members = amal_group.members().await.unwrap();
-        let mut count_member = 0;
-        let mut count_admin = 0;
-        let mut count_super_admin = 0;
-
-        for member in &members {
-            match member.permission_level {
-                PermissionLevel::Member => count_member += 1,
-                PermissionLevel::Admin => count_admin += 1,
-                PermissionLevel::SuperAdmin => count_super_admin += 1,
-            }
-        }
-
-        assert_eq!(
-            count_super_admin, 2,
-            "Amal and Caro should be super admin initially"
-        );
-        assert_eq!(count_admin, 1, "bola is admin");
-        assert_eq!(count_member, 0, "no members have no admin status");
-    }
-
-    #[xmtp_common::test]
-    async fn test_staged_welcome() {
-        // Create Clients
-        let amal = ClientBuilder::new_test_client(&generate_local_wallet()).await;
-        let bola = ClientBuilder::new_test_client(&generate_local_wallet()).await;
-
-        // Amal creates a group
-        let amal_group = amal
-            .create_group(None, GroupMetadataOptions::default())
-            .unwrap();
-
-        // Amal adds Bola to the group
-        amal_group
-            .add_members_by_inbox_id(&[bola.inbox_id()])
-            .await
-            .unwrap();
-
-        // Bola syncs groups - this will decrypt the Welcome, identify who added Bola
-        // and then store that value on the group and insert into the database
-        let bola_groups = bola
-            .sync_welcomes(&bola.mls_provider().unwrap())
-            .await
-            .unwrap();
-
-        // Bola gets the group id. This will be needed to fetch the group from
-        // the database.
-        let bola_group = bola_groups.first().unwrap();
-        let bola_group_id = bola_group.group_id.clone();
-
-        // Bola fetches group from the database
-        let bola_fetched_group = bola.group(&bola_group_id).unwrap();
-
-        // Check Bola's group for the added_by_inbox_id of the inviter
-        let added_by_inbox = bola_fetched_group.added_by_inbox_id().unwrap();
-
-        // Verify the welcome host_credential is equal to Amal's
-        assert_eq!(
-            amal.inbox_id(),
-            added_by_inbox,
-            "The Inviter and added_by_address do not match!"
-        );
-    }
-
-    #[xmtp_common::test]
-    async fn test_can_read_group_creator_inbox_id() {
-        let amal = ClientBuilder::new_test_client(&generate_local_wallet()).await;
-        let policy_set = Some(PreconfiguredPolicies::Default.to_policy_set());
-        let amal_group = amal
-            .create_group(policy_set, GroupMetadataOptions::default())
-            .unwrap();
-        amal_group.sync().await.unwrap();
-
-        let mutable_metadata = amal_group
-            .mutable_metadata(&amal_group.mls_provider().unwrap())
-            .unwrap();
-        assert_eq!(mutable_metadata.super_admin_list.len(), 1);
-        assert_eq!(mutable_metadata.super_admin_list[0], amal.inbox_id());
-
-        let protected_metadata: GroupMetadata = amal_group
-            .metadata(&amal_group.mls_provider().unwrap())
-            .await
-            .unwrap();
-        assert_eq!(
-            protected_metadata.conversation_type,
-            ConversationType::Group
-        );
-
-        assert_eq!(protected_metadata.creator_inbox_id, amal.inbox_id());
-    }
-
-    #[xmtp_common::test]
-    async fn test_can_update_gce_after_failed_commit() {
-        // Step 1: Amal creates a group
-        let amal = ClientBuilder::new_test_client(&generate_local_wallet()).await;
-        let policy_set = Some(PreconfiguredPolicies::Default.to_policy_set());
-        let amal_group = amal
-            .create_group(policy_set, GroupMetadataOptions::default())
-            .unwrap();
-        amal_group.sync().await.unwrap();
-
-        // Step 2:  Amal adds Bola to the group
-        let bola = ClientBuilder::new_test_client(&generate_local_wallet()).await;
-        amal_group
-            .add_members_by_inbox_id(&[bola.inbox_id()])
-            .await
-            .unwrap();
-
-        // Step 3: Verify that Bola can update the group name, and amal sees the update
-        bola.sync_welcomes(&bola.mls_provider().unwrap())
-            .await
-            .unwrap();
-        let bola_groups = bola.find_groups(GroupQueryArgs::default()).unwrap();
-        let bola_group: &MlsGroup<_> = bola_groups.first().unwrap();
-        bola_group.sync().await.unwrap();
-        bola_group
-            .update_group_name("Name Update 1".to_string())
-            .await
-            .unwrap();
-        amal_group.sync().await.unwrap();
-        let name = amal_group
-            .group_name(&amal_group.mls_provider().unwrap())
-            .unwrap();
-        assert_eq!(name, "Name Update 1");
-
-        // Step 4:  Bola attempts an action that they do not have permissions for like add admin, fails as expected
-        let result = bola_group
-            .update_admin_list(UpdateAdminListType::Add, bola.inbox_id().to_string())
-            .await;
-        if let Err(e) = &result {
-            eprintln!("Error updating admin list: {:?}", e);
-        }
-        // Step 5: Now have Bola attempt to update the group name again
-        bola_group
-            .update_group_name("Name Update 2".to_string())
-            .await
-            .unwrap();
-
-        // Step 6: Verify that both clients can sync without error and that the group name has been updated
-        amal_group.sync().await.unwrap();
-        bola_group.sync().await.unwrap();
-        let binding = amal_group
-            .mutable_metadata(&amal_group.mls_provider().unwrap())
-            .expect("msg");
-        let amal_group_name: &String = binding
-            .attributes
-            .get(&MetadataField::GroupName.to_string())
-            .unwrap();
-        assert_eq!(amal_group_name, "Name Update 2");
-        let binding = bola_group
-            .mutable_metadata(&bola_group.mls_provider().unwrap())
-            .expect("msg");
-        let bola_group_name: &String = binding
-            .attributes
-            .get(&MetadataField::GroupName.to_string())
-            .unwrap();
-        assert_eq!(bola_group_name, "Name Update 2");
-    }
-
-    #[xmtp_common::test]
-    async fn test_can_update_permissions_after_group_creation() {
-        let amal = ClientBuilder::new_test_client(&generate_local_wallet()).await;
-        let policy_set = Some(PreconfiguredPolicies::AdminsOnly.to_policy_set());
-        let amal_group: MlsGroup<_> = amal
-            .create_group(policy_set, GroupMetadataOptions::default())
-            .unwrap();
-
-        // Step 2:  Amal adds Bola to the group
-        let bola = ClientBuilder::new_test_client(&generate_local_wallet()).await;
-        amal_group
-            .add_members_by_inbox_id(&[bola.inbox_id()])
-            .await
-            .unwrap();
-
-        // Step 3: Bola attemps to add Caro, but fails because group is admin only
-        let caro = ClientBuilder::new_test_client(&generate_local_wallet()).await;
-        bola.sync_welcomes(&bola.mls_provider().unwrap())
-            .await
-            .unwrap();
-        let bola_groups = bola.find_groups(GroupQueryArgs::default()).unwrap();
-
-        let bola_group: &MlsGroup<_> = bola_groups.first().unwrap();
-        bola_group.sync().await.unwrap();
-        let result = bola_group.add_members_by_inbox_id(&[caro.inbox_id()]).await;
-        if let Err(e) = &result {
-            eprintln!("Error adding member: {:?}", e);
-        } else {
-            panic!("Expected error adding member");
-        }
-
-        // Step 4: Bola attempts to update permissions but fails because they are not a super admin
-        let result = bola_group
-            .update_permission_policy(
-                PermissionUpdateType::AddMember,
-                PermissionPolicyOption::Allow,
-                None,
-            )
-            .await;
-        if let Err(e) = &result {
-            eprintln!("Error updating permissions: {:?}", e);
-        } else {
-            panic!("Expected error updating permissions");
-        }
-
-        // Step 5: Amal updates group permissions so that all members can add
-        amal_group
-            .update_permission_policy(
-                PermissionUpdateType::AddMember,
-                PermissionPolicyOption::Allow,
-                None,
-            )
-            .await
-            .unwrap();
-
-        // Step 6: Bola can now add Caro to the group
-        bola_group
-            .add_members_by_inbox_id(&[caro.inbox_id()])
-            .await
-            .unwrap();
-        bola_group.sync().await.unwrap();
-        let members = bola_group.members().await.unwrap();
-        assert_eq!(members.len(), 3);
-    }
-
-    #[xmtp_common::test]
-    async fn test_optimistic_send() {
-        let amal = Arc::new(ClientBuilder::new_test_client(&generate_local_wallet()).await);
-        let bola_wallet = generate_local_wallet();
-        let bola = Arc::new(ClientBuilder::new_test_client(&bola_wallet).await);
-        let amal_group = amal
-            .create_group(None, GroupMetadataOptions::default())
-            .unwrap();
-        amal_group.sync().await.unwrap();
-        // Add bola to the group
-        amal_group
-            .add_members(&[bola_wallet.identifier()])
-            .await
-            .unwrap();
-        let bola_group = receive_group_invite(&bola).await;
-
-        let ids = vec![
-            amal_group.send_message_optimistic(b"test one").unwrap(),
-            amal_group.send_message_optimistic(b"test two").unwrap(),
-            amal_group.send_message_optimistic(b"test three").unwrap(),
-            amal_group.send_message_optimistic(b"test four").unwrap(),
-        ];
-
-        let messages = amal_group
-            .find_messages(&MsgQueryArgs {
-                kind: Some(GroupMessageKind::Application),
-                ..Default::default()
-            })
-            .unwrap()
-            .into_iter()
-            .collect::<Vec<StoredGroupMessage>>();
-
-        let text = messages
-            .iter()
-            .cloned()
-            .map(|m| String::from_utf8_lossy(&m.decrypted_message_bytes).to_string())
-            .collect::<Vec<String>>();
-        assert_eq!(
-            ids,
-            messages
-                .iter()
-                .cloned()
-                .map(|m| m.id)
-                .collect::<Vec<Vec<u8>>>()
-        );
-        assert_eq!(
-            text,
-            vec![
-                "test one".to_string(),
-                "test two".to_string(),
-                "test three".to_string(),
-                "test four".to_string(),
-            ]
-        );
-
-        let delivery = messages
-            .iter()
-            .cloned()
-            .map(|m| m.delivery_status)
-            .collect::<Vec<DeliveryStatus>>();
-        assert_eq!(
-            delivery,
-            vec![
-                DeliveryStatus::Unpublished,
-                DeliveryStatus::Unpublished,
-                DeliveryStatus::Unpublished,
-                DeliveryStatus::Unpublished,
-            ]
-        );
-
-        amal_group.publish_messages().await.unwrap();
-        bola_group.sync().await.unwrap();
-
-        let messages = bola_group.find_messages(&MsgQueryArgs::default()).unwrap();
-        let delivery = messages
-            .iter()
-            .cloned()
-            .map(|m| m.delivery_status)
-            .collect::<Vec<DeliveryStatus>>();
-        assert_eq!(
-            delivery,
-            vec![
-                DeliveryStatus::Published,
-                DeliveryStatus::Published,
-                DeliveryStatus::Published,
-                DeliveryStatus::Published,
-            ]
-        );
-    }
-
-    #[xmtp_common::test]
-    async fn test_dm_creation() {
-        let amal = ClientBuilder::new_test_client(&generate_local_wallet()).await;
-        let bola = ClientBuilder::new_test_client(&generate_local_wallet()).await;
-        let caro = ClientBuilder::new_test_client(&generate_local_wallet()).await;
-
-        // Amal creates a dm group targetting bola
-        let amal_dm = amal
-            .find_or_create_dm_by_inbox_id(
-                bola.inbox_id().to_string(),
-                DMMetadataOptions::default(),
-            )
-            .await
-            .unwrap();
-
-        // Amal can not add caro to the dm group
-        let result = amal_dm.add_members_by_inbox_id(&[caro.inbox_id()]).await;
-        assert!(result.is_err());
-
-        // Bola is already a member
-        let result = amal_dm
-            .add_members_by_inbox_id(&[bola.inbox_id(), caro.inbox_id()])
-            .await;
-        assert!(result.is_err());
-        amal_dm.sync().await.unwrap();
-        let members = amal_dm.members().await.unwrap();
-        assert_eq!(members.len(), 2);
-
-        // Bola can message amal
-        let _ = bola.sync_welcomes(&bola.mls_provider().unwrap()).await;
-        let bola_groups = bola.find_groups(GroupQueryArgs::default()).unwrap();
-
-        let bola_dm: &MlsGroup<_> = bola_groups.first().unwrap();
-        bola_dm.send_message(b"test one").await.unwrap();
-
-        // Amal sync and reads message
-        amal_dm.sync().await.unwrap();
-        let messages = amal_dm.find_messages(&MsgQueryArgs::default()).unwrap();
-        assert_eq!(messages.len(), 2);
-        let message = messages.last().unwrap();
-        assert_eq!(message.decrypted_message_bytes, b"test one");
-
-        // Amal can not remove bola
-        let result = amal_dm.remove_members_by_inbox_id(&[bola.inbox_id()]).await;
-        assert!(result.is_err());
-        amal_dm.sync().await.unwrap();
-        let members = amal_dm.members().await.unwrap();
-        assert_eq!(members.len(), 2);
-
-        // Neither Amal nor Bola is an admin or super admin
-        amal_dm.sync().await.unwrap();
-        bola_dm.sync().await.unwrap();
-        let is_amal_admin = amal_dm
-            .is_admin(amal.inbox_id().to_string(), &amal.mls_provider().unwrap())
-            .unwrap();
-        let is_bola_admin = amal_dm
-            .is_admin(bola.inbox_id().to_string(), &bola.mls_provider().unwrap())
-            .unwrap();
-        let is_amal_super_admin = amal_dm
-            .is_super_admin(amal.inbox_id().to_string(), &amal.mls_provider().unwrap())
-            .unwrap();
-        let is_bola_super_admin = amal_dm
-            .is_super_admin(bola.inbox_id().to_string(), &bola.mls_provider().unwrap())
-            .unwrap();
-        assert!(!is_amal_admin);
-        assert!(!is_bola_admin);
-        assert!(!is_amal_super_admin);
-        assert!(!is_bola_super_admin);
-    }
-
-    #[xmtp_common::test]
-    async fn process_messages_abort_on_retryable_error() {
-        let alix = ClientBuilder::new_test_client(&generate_local_wallet()).await;
-        let bo = ClientBuilder::new_test_client(&generate_local_wallet()).await;
-
-        let alix_group = alix
-            .create_group(None, GroupMetadataOptions::default())
-            .unwrap();
-
-        alix_group
-            .add_members_by_inbox_id(&[bo.inbox_id()])
-            .await
-            .unwrap();
-
-        // Create two commits
-        alix_group
-            .update_group_name("foo".to_string())
-            .await
-            .unwrap();
-        alix_group
-            .update_group_name("bar".to_string())
-            .await
-            .unwrap();
-
-        let bo_group = receive_group_invite(&bo).await;
-        // Get the group messages before we lock the DB, simulating an error that happens
-        // in the middle of a sync instead of the beginning
-        let bo_messages = bo
-            .query_group_messages(&bo_group.group_id, &bo.store().conn().unwrap())
-            .await
-            .unwrap();
-
-        let conn_1: XmtpOpenMlsProvider = bo.store().conn().unwrap().into();
-        let conn_2 = bo.store().conn().unwrap();
-        conn_2
-            .raw_query_write(|c| {
-                c.batch_execute("BEGIN EXCLUSIVE").unwrap();
-                Ok::<_, diesel::result::Error>(())
-            })
-            .unwrap();
-
-        let process_result = bo_group.process_messages(bo_messages, &conn_1).await;
-        if let Some(GroupError::ReceiveErrors(errors)) = process_result.err() {
-            assert_eq!(errors.len(), 1);
-            assert!(errors.iter().any(|err| err
-                .to_string()
-                .contains("cannot start a transaction within a transaction")));
-        } else {
-            panic!("Expected error")
-        }
-    }
-
-    #[xmtp_common::test]
-    async fn skip_already_processed_messages() {
-        let alix = ClientBuilder::new_test_client(&generate_local_wallet()).await;
-
-        let bo_wallet = generate_local_wallet();
-        let bo_client = ClientBuilder::new_test_client(&bo_wallet).await;
-
-        let alix_group = alix
-            .create_group(None, GroupMetadataOptions::default())
-            .unwrap();
-
-        alix_group
-            .add_members_by_inbox_id(&[bo_client.inbox_id()])
-            .await
-            .unwrap();
-
-        let alix_message = vec![1];
-        alix_group.send_message(&alix_message).await.unwrap();
-        bo_client
-            .sync_welcomes(&bo_client.mls_provider().unwrap())
-            .await
-            .unwrap();
-        let bo_groups = bo_client.find_groups(GroupQueryArgs::default()).unwrap();
-        let bo_group = bo_groups.first().unwrap();
-
-        let mut bo_messages_from_api = bo_client
-            .query_group_messages(&bo_group.group_id, &bo_client.store().conn().unwrap())
-            .await
-            .unwrap();
-
-        // override the messages to contain already processed messaged
-        for msg in &mut bo_messages_from_api {
-            if let Some(Version::V1(ref mut v1)) = msg.version {
-                v1.id = 0;
-            }
-        }
-
-        let process_result = bo_group
-            .process_messages(bo_messages_from_api, &bo_client.mls_provider().unwrap())
-            .await;
-        let Some(GroupError::ReceiveErrors(errors)) = process_result.err() else {
-            panic!("Expected error")
-        };
-
-        assert_eq!(errors.len(), 2);
-        assert!(errors
-            .iter()
-            .any(|err| err.to_string().contains("already processed")));
-    }
-
-    #[xmtp_common::test]
-    async fn skip_already_processed_intents() {
-        let alix = ClientBuilder::new_test_client(&generate_local_wallet()).await;
-
-        let bo_wallet = generate_local_wallet();
-        let bo_client = ClientBuilder::new_test_client(&bo_wallet).await;
-
-        let alix_group = alix
-            .create_group(None, GroupMetadataOptions::default())
-            .unwrap();
-
-        alix_group
-            .add_members_by_inbox_id(&[bo_client.inbox_id()])
-            .await
-            .unwrap();
-
-        bo_client
-            .sync_welcomes(&bo_client.mls_provider().unwrap())
-            .await
-            .unwrap();
-        let bo_groups = bo_client.find_groups(GroupQueryArgs::default()).unwrap();
-        let bo_group = bo_groups.first().unwrap();
-        bo_group.send_message(&[2]).await.unwrap();
-        let bo_provider = bo_client.mls_provider().unwrap();
-        let intent = bo_provider
-            .conn_ref()
-            .find_group_intents(
-                bo_group.clone().group_id,
-                Some(vec![IntentState::Processed]),
-                None,
-            )
-            .unwrap();
-        assert_eq!(intent.len(), 2); //key_update and send_message
-
-        let process_result = bo_group
-            .sync_until_intent_resolved(&bo_provider, intent[1].id)
-            .await;
-        assert_ok!(process_result);
-    }
-
-    #[xmtp_common::test(flavor = "multi_thread")]
-    async fn test_parallel_syncs() {
-        let wallet = generate_local_wallet();
-        let alix1 = Arc::new(ClientBuilder::new_test_client(&wallet).await);
-        alix1.wait_for_sync_worker_init().await;
-
-        let alix1_group = alix1
-            .create_group(None, GroupMetadataOptions::default())
-            .unwrap();
-
-        let alix2 = ClientBuilder::new_test_client(&wallet).await;
-
-        let sync_tasks: Vec<_> = (0..10)
-            .map(|_| {
-                let group_clone = alix1_group.clone();
-                // Each of these syncs is going to trigger the client to invite alix2 to the group
-                // because of the race
-                xmtp_common::spawn(None, async move { group_clone.sync().await }).join()
-            })
-            .collect();
-
-        let results = join_all(sync_tasks).await;
-
-        // Check if any of the syncs failed
-        for result in results.into_iter() {
-            assert!(result.is_ok(), "Sync error {:?}", result.err());
-        }
-
-        // Make sure that only one welcome was sent
-        let alix2_welcomes = alix1
-            .api_client
-            .query_welcome_messages(alix2.installation_public_key(), None)
-            .await
-            .unwrap();
-        assert_eq!(alix2_welcomes.len(), 1);
-
-        // Make sure that only one group message was sent
-        let group_messages = alix1
-            .api_client
-            .query_group_messages(alix1_group.group_id.clone(), None)
-            .await
-            .unwrap();
-        assert_eq!(group_messages.len(), 1);
-
-        let alix2_group = receive_group_invite(&alix2).await;
-
-        // Send a message from alix1
-        alix1_group
-            .send_message("hi from alix1".as_bytes())
-            .await
-            .unwrap();
-        // Send a message from alix2
-        alix2_group
-            .send_message("hi from alix2".as_bytes())
-            .await
-            .unwrap();
-
-        // Sync both clients
-        alix1_group.sync().await.unwrap();
-        alix2_group.sync().await.unwrap();
-
-        let alix1_messages = alix1_group.find_messages(&MsgQueryArgs::default()).unwrap();
-        let alix2_messages = alix2_group.find_messages(&MsgQueryArgs::default()).unwrap();
-        assert_eq!(alix1_messages.len(), alix2_messages.len());
-
-        assert!(alix1_messages
-            .iter()
-            .any(|m| m.decrypted_message_bytes == "hi from alix2".as_bytes()));
-        assert!(alix2_messages
-            .iter()
-            .any(|m| m.decrypted_message_bytes == "hi from alix1".as_bytes()));
-    }
-
-    // Create a membership update intent, but don't sync it yet
-    async fn create_membership_update_no_sync(
-        group: &MlsGroup<FullXmtpClient>,
-        provider: &XmtpOpenMlsProvider,
-    ) {
-        let intent_data = group
-            .get_membership_update_intent(provider, &[], &[])
-            .await
-            .unwrap();
-
-        // If there is nothing to do, stop here
-        if intent_data.is_empty() {
-            return;
-        }
-
-        group
-            .queue_intent(
-                provider,
-                IntentKind::UpdateGroupMembership,
-                intent_data.into(),
-                false,
-            )
-            .unwrap();
-    }
-
-    /**
-     * This test case simulates situations where adding missing
-     * installations gets interrupted before the sync part happens
-     *
-     * We need to be safe even in situations where there are multiple
-     * intents that do the same thing, leading to conflicts
-     */
-    #[xmtp_common::test(flavor = "multi_thread")]
-    async fn add_missing_installs_reentrancy() {
-        let wallet = generate_local_wallet();
-        let alix1 = ClientBuilder::new_test_client(&wallet).await;
-        let alix1_group = alix1
-            .create_group(None, GroupMetadataOptions::default())
-            .unwrap();
-
-        let alix1_provider = alix1.mls_provider().unwrap();
-
-        let alix2 = ClientBuilder::new_test_client(&wallet).await;
-
-        // We are going to run add_missing_installations TWICE
-        // which will create two intents to add the installations
-        create_membership_update_no_sync(&alix1_group, &alix1_provider).await;
-        create_membership_update_no_sync(&alix1_group, &alix1_provider).await;
-
-        // Now I am going to run publish intents multiple times
-        alix1_group
-            .publish_intents(&alix1_provider)
-            .await
-            .expect("Expect publish to be OK");
-        alix1_group
-            .publish_intents(&alix1_provider)
-            .await
-            .expect("Expected publish to be OK");
-
-        // Now I am going to sync twice
-        alix1_group.sync_with_conn(&alix1_provider).await.unwrap();
-        alix1_group.sync_with_conn(&alix1_provider).await.unwrap();
-
-        // Make sure that only one welcome was sent
-        let alix2_welcomes = alix1
-            .api_client
-            .query_welcome_messages(alix2.installation_public_key(), None)
-            .await
-            .unwrap();
-        assert_eq!(alix2_welcomes.len(), 1);
-
-        // We expect two group messages to have been sent,
-        // but only the first is valid
-        let group_messages = alix1
-            .api_client
-            .query_group_messages(alix1_group.group_id.clone(), None)
-            .await
-            .unwrap();
-        assert_eq!(group_messages.len(), 2);
-
-        let alix2_group = receive_group_invite(&alix2).await;
-
-        // Send a message from alix1
-        alix1_group
-            .send_message("hi from alix1".as_bytes())
-            .await
-            .unwrap();
-        // Send a message from alix2
-        alix2_group
-            .send_message("hi from alix2".as_bytes())
-            .await
-            .unwrap();
-
-        // Sync both clients
-        alix1_group.sync().await.unwrap();
-        alix2_group.sync().await.unwrap();
-
-        let alix1_messages = alix1_group.find_messages(&MsgQueryArgs::default()).unwrap();
-        let alix2_messages = alix2_group.find_messages(&MsgQueryArgs::default()).unwrap();
-        assert_eq!(alix1_messages.len(), alix2_messages.len());
-
-        assert!(alix1_messages
-            .iter()
-            .any(|m| m.decrypted_message_bytes == "hi from alix2".as_bytes()));
-        assert!(alix2_messages
-            .iter()
-            .any(|m| m.decrypted_message_bytes == "hi from alix1".as_bytes()));
-    }
-
-    #[xmtp_common::test(flavor = "multi_thread")]
-    async fn respect_allow_epoch_increment() {
-        let wallet = generate_local_wallet();
-        let client = ClientBuilder::new_test_client(&wallet).await;
-
-        let group = client
-            .create_group(None, GroupMetadataOptions::default())
-            .unwrap();
-
-        let _client_2 = ClientBuilder::new_test_client(&wallet).await;
-
-        // Sync the group to get the message adding client_2 published to the network
-        group.sync().await.unwrap();
-
-        // Retrieve the envelope for the commit from the network
-        let messages = client
-            .api_client
-            .query_group_messages(group.group_id.clone(), None)
-            .await
-            .unwrap();
-
-        let first_envelope = messages.first().unwrap();
-
-        let Some(xmtp_proto::xmtp::mls::api::v1::group_message::Version::V1(first_message)) =
-            first_envelope.clone().version
-        else {
-            panic!("wrong message format")
-        };
-        let provider = client.mls_provider().unwrap();
-        let process_result = group
-            .process_message(&provider, &first_message, false)
-            .await;
-
-        assert_err!(
-            process_result,
-            GroupMessageProcessingError::EpochIncrementNotAllowed
-        );
-    }
-
-    #[xmtp_common::test]
-    async fn test_get_and_set_consent() {
-        let alix = ClientBuilder::new_test_client(&generate_local_wallet()).await;
-        let bola = ClientBuilder::new_test_client(&generate_local_wallet()).await;
-        let caro = ClientBuilder::new_test_client(&generate_local_wallet()).await;
-        let alix_group = alix
-            .create_group(None, GroupMetadataOptions::default())
-            .unwrap();
-
-        // group consent state should be allowed if user created it
-        assert_eq!(alix_group.consent_state().unwrap(), ConsentState::Allowed);
-
-        alix_group
-            .update_consent_state(ConsentState::Denied)
-            .unwrap();
-        assert_eq!(alix_group.consent_state().unwrap(), ConsentState::Denied);
-
-        alix_group
-            .add_members_by_inbox_id(&[bola.inbox_id()])
-            .await
-            .unwrap();
-
-        bola.sync_welcomes(&bola.mls_provider().unwrap())
-            .await
-            .unwrap();
-        let bola_groups = bola.find_groups(GroupQueryArgs::default()).unwrap();
-        let bola_group = bola_groups.first().unwrap();
-        // group consent state should default to unknown for users who did not create the group
-        assert_eq!(bola_group.consent_state().unwrap(), ConsentState::Unknown);
-
-        bola_group
-            .send_message("hi from bola".as_bytes())
-            .await
-            .unwrap();
-
-        // group consent state should be allowed if user sends a message to the group
-        assert_eq!(bola_group.consent_state().unwrap(), ConsentState::Allowed);
-
-        alix_group
-            .add_members_by_inbox_id(&[caro.inbox_id()])
-            .await
-            .unwrap();
-
-        caro.sync_welcomes(&caro.mls_provider().unwrap())
-            .await
-            .unwrap();
-        let caro_groups = caro.find_groups(GroupQueryArgs::default()).unwrap();
-        let caro_group = caro_groups.first().unwrap();
-
-        caro_group
-            .send_message_optimistic("hi from caro".as_bytes())
-            .unwrap();
-
-        caro_group.publish_messages().await.unwrap();
-
-        // group consent state should be allowed if user publishes a message to the group
-        assert_eq!(caro_group.consent_state().unwrap(), ConsentState::Allowed);
-    }
-
-    #[xmtp_common::test]
-    // TODO(rich): Generalize the test once fixed - test messages that are 0, 1, 2, 3, 4, 5 epochs behind
-    async fn test_max_past_epochs() {
-        // Create group with two members
-        let bo_wallet = generate_local_wallet();
-        let alix = ClientBuilder::new_test_client(&generate_local_wallet()).await;
-        let bo = ClientBuilder::new_test_client(&bo_wallet).await;
-        let alix_group = alix
-            .create_group_with_members(
-                &[bo_wallet.identifier()],
-                None,
-                GroupMetadataOptions::default(),
-            )
-            .await
-            .unwrap();
-
-        bo.sync_welcomes(&bo.mls_provider().unwrap()).await.unwrap();
-        let bo_groups = bo.find_groups(GroupQueryArgs::default()).unwrap();
-        let bo_group = bo_groups.first().unwrap();
-
-        // Both members see the same amount of messages to start
-        alix_group.send_message("alix 1".as_bytes()).await.unwrap();
-        bo_group.send_message("bo 1".as_bytes()).await.unwrap();
-        alix_group.sync().await.unwrap();
-        bo_group.sync().await.unwrap();
-
-        let alix_messages = alix_group
-            .find_messages(&MsgQueryArgs {
-                kind: Some(GroupMessageKind::Application),
-                ..Default::default()
-            })
-            .unwrap();
-        let bo_messages = bo_group
-            .find_messages(&MsgQueryArgs {
-                kind: Some(GroupMessageKind::Application),
-                ..Default::default()
-            })
-            .unwrap();
-
-        assert_eq!(alix_messages.len(), 2);
-        assert_eq!(bo_messages.len(), 2);
-
-        // Alix moves the group forward by 1 epoch
-        alix_group
-            .update_group_name("new name".to_string())
-            .await
-            .unwrap();
-
-        // Bo sends a message while 1 epoch behind
-        bo_group.send_message("bo 2".as_bytes()).await.unwrap();
-
-        // If max_past_epochs is working, Alix should be able to decrypt Bo's message
-        alix_group.sync().await.unwrap();
-        bo_group.sync().await.unwrap();
-
-        let alix_messages = alix_group
-            .find_messages(&MsgQueryArgs {
-                kind: Some(GroupMessageKind::Application),
-                ..Default::default()
-            })
-            .unwrap();
-        let bo_messages = bo_group
-            .find_messages(&MsgQueryArgs {
-                kind: Some(GroupMessageKind::Application),
-                ..Default::default()
-            })
-            .unwrap();
-        assert_eq!(bo_messages.len(), 3);
-        assert_eq!(alix_messages.len(), 3); // Fails here, 2 != 3
-    }
-
-    #[wasm_bindgen_test(unsupported = tokio::test)]
-    async fn test_validate_dm_group() {
-        let client = ClientBuilder::new_test_client(&generate_local_wallet()).await;
-        let added_by_inbox = "added_by_inbox_id";
-        let creator_inbox_id = client.context.identity.inbox_id();
-        let dm_target_inbox_id = added_by_inbox.to_string();
-
-        // Test case 1: Valid DM group
-        let valid_dm_group = MlsGroup::<FullXmtpClient>::create_test_dm_group(
-            client.clone().into(),
-            dm_target_inbox_id.clone(),
-            None,
-            None,
-            None,
-            None,
-            DMMetadataOptions::default(),
-        )
-        .unwrap();
-        assert!(valid_dm_group
-            .load_mls_group_with_lock(client.mls_provider().unwrap(), |mls_group| {
-                validate_dm_group(&client, &mls_group, added_by_inbox)
-            })
-            .is_ok());
-
-        // Test case 2: Invalid conversation type
-        let invalid_protected_metadata =
-            build_protected_metadata_extension(creator_inbox_id, ConversationType::Group).unwrap();
-        let invalid_type_group = MlsGroup::<FullXmtpClient>::create_test_dm_group(
-            client.clone().into(),
-            dm_target_inbox_id.clone(),
-            Some(invalid_protected_metadata),
-            None,
-            None,
-            None,
-            DMMetadataOptions::default(),
-        )
-        .unwrap();
-        assert!(matches!(
-            invalid_type_group.load_mls_group_with_lock(client.mls_provider().unwrap(), |mls_group|
-                validate_dm_group(&client, &mls_group, added_by_inbox)
-            ),
-            Err(GroupError::Generic(msg)) if msg.contains("Invalid conversation type")
-        ));
-        // Test case 3: Missing DmMembers
-        // This case is not easily testable with the current structure, as DmMembers are set in the protected metadata
-
-        // Test case 4: Mismatched DM members
-        let mismatched_dm_members =
-            build_dm_protected_metadata_extension(creator_inbox_id, "wrong_inbox_id".to_string())
-                .unwrap();
-        let mismatched_dm_members_group = MlsGroup::<FullXmtpClient>::create_test_dm_group(
-            client.clone().into(),
-            dm_target_inbox_id.clone(),
-            Some(mismatched_dm_members),
-            None,
-            None,
-            None,
-            DMMetadataOptions::default(),
-        )
-        .unwrap();
-        assert!(matches!(
-            mismatched_dm_members_group.load_mls_group_with_lock(client.mls_provider().unwrap(), |mls_group|
-                validate_dm_group(&client, &mls_group, added_by_inbox)
-            ),
-            Err(GroupError::Generic(msg)) if msg.contains("DM members do not match expected inboxes")
-        ));
-
-        // Test case 5: Non-empty admin list
-        let non_empty_admin_list = build_mutable_metadata_extension_default(
-            creator_inbox_id,
-            GroupMetadataOptions::default(),
-        )
-        .unwrap();
-        let non_empty_admin_list_group = MlsGroup::<FullXmtpClient>::create_test_dm_group(
-            client.clone().into(),
-            dm_target_inbox_id.clone(),
-            None,
-            Some(non_empty_admin_list),
-            None,
-            None,
-            DMMetadataOptions::default(),
-        )
-        .unwrap();
-        assert!(matches!(
-            non_empty_admin_list_group.load_mls_group_with_lock(client.mls_provider().unwrap(), |mls_group|
-                validate_dm_group(&client, &mls_group, added_by_inbox)
-            ),
-            Err(GroupError::Generic(msg)) if msg.contains("DM group must have empty admin and super admin lists")
-        ));
-
-        // Test case 6: Non-empty super admin list
-        // Similar to test case 5, but with super_admin_list
-
-        // Test case 7: Invalid permissions
-        let invalid_permissions = PolicySet::default();
-        let invalid_permissions_group = MlsGroup::<FullXmtpClient>::create_test_dm_group(
-            client.clone().into(),
-            dm_target_inbox_id.clone(),
-            None,
-            None,
-            None,
-            Some(invalid_permissions),
-            DMMetadataOptions::default(),
-        )
-        .unwrap();
-        assert!(matches!(
-            invalid_permissions_group.load_mls_group_with_lock(client.mls_provider().unwrap(), |mls_group|
-                validate_dm_group(&client, &mls_group, added_by_inbox)
-            ),
-            Err(GroupError::Generic(msg)) if msg.contains("Invalid permissions for DM group")
-        ));
-    }
-
-    #[xmtp_common::test]
-    async fn test_respects_character_limits_for_group_metadata() {
-        let amal = ClientBuilder::new_test_client(&generate_local_wallet()).await;
-
-        let policy_set = Some(PreconfiguredPolicies::AdminsOnly.to_policy_set());
-        let amal_group = amal
-            .create_group(policy_set, GroupMetadataOptions::default())
-            .unwrap();
-        amal_group.sync().await.unwrap();
-
-        let overlong_name = "a".repeat(MAX_GROUP_NAME_LENGTH + 1);
-        let overlong_description = "b".repeat(MAX_GROUP_DESCRIPTION_LENGTH + 1);
-        let overlong_image_url =
-            "http://example.com/".to_string() + &"c".repeat(MAX_GROUP_IMAGE_URL_LENGTH);
-
-        // Verify that updating the name with an excessive length fails
-        let result = amal_group.update_group_name(overlong_name).await;
-        assert!(
-            matches!(result, Err(GroupError::TooManyCharacters { length }) if length == MAX_GROUP_NAME_LENGTH)
-        );
-
-        // Verify that updating the description with an excessive length fails
-        let result = amal_group
-            .update_group_description(overlong_description)
-            .await;
-        assert!(
-            matches!(result, Err(GroupError::TooManyCharacters { length }) if length == MAX_GROUP_DESCRIPTION_LENGTH)
-        );
-
-        // Verify that updating the image URL with an excessive length fails
-        let result = amal_group
-            .update_group_image_url_square(overlong_image_url)
-            .await;
-        assert!(
-            matches!(result, Err(GroupError::TooManyCharacters { length }) if length == MAX_GROUP_IMAGE_URL_LENGTH)
-        );
-
-        // Verify updates with valid lengths are successful
-        let valid_name = "Valid Group Name".to_string();
-        let valid_description = "Valid group description within limit.".to_string();
-        let valid_image_url = "http://example.com/image.png".to_string();
-
-        amal_group
-            .update_group_name(valid_name.clone())
-            .await
-            .unwrap();
-        amal_group
-            .update_group_description(valid_description.clone())
-            .await
-            .unwrap();
-        amal_group
-            .update_group_image_url_square(valid_image_url.clone())
-            .await
-            .unwrap();
-
-        // Sync and verify stored values
-        amal_group.sync().await.unwrap();
-
-        let provider = amal_group.mls_provider().unwrap();
-        let metadata = amal_group.mutable_metadata(&provider).unwrap();
-
-        assert_eq!(
-            metadata
-                .attributes
-                .get(&MetadataField::GroupName.to_string())
-                .unwrap(),
-            &valid_name
-        );
-        assert_eq!(
-            metadata
-                .attributes
-                .get(&MetadataField::Description.to_string())
-                .unwrap(),
-            &valid_description
-        );
-        assert_eq!(
-            metadata
-                .attributes
-                .get(&MetadataField::GroupImageUrlSquare.to_string())
-                .unwrap(),
-            &valid_image_url
-        );
-    }
-
-    fn increment_patch_version(version: &str) -> Option<String> {
-        // Split version into numeric part and suffix (if any)
-        let (version_part, suffix) = match version.split_once('-') {
-            Some((v, s)) => (v, Some(s)),
-            None => (version, None),
-        };
-
-        // Split numeric version string into components
-        let mut parts: Vec<&str> = version_part.split('.').collect();
-
-        // Ensure we have exactly 3 parts (major.minor.patch)
-        if parts.len() != 3 {
-            return None;
-        }
-
-        // Parse the patch number and increment it
-        let patch = parts[2].parse::<u32>().ok()?;
-        let new_patch = patch + 1;
-
-        // Replace the patch number with the incremented value
-        let binding = new_patch.to_string();
-        parts[2] = &binding;
-
-        // Join the parts back together with dots and add suffix if it existed
-        let new_version = parts.join(".");
-        match suffix {
-            Some(s) => Some(format!("{}-{}", new_version, s)),
-            None => Some(new_version),
-        }
-    }
-
-    #[xmtp_common::test]
-    fn test_increment_patch_version() {
-        assert_eq!(increment_patch_version("1.2.3"), Some("1.2.4".to_string()));
-        assert_eq!(increment_patch_version("0.0.9"), Some("0.0.10".to_string()));
-        assert_eq!(increment_patch_version("1.0.0"), Some("1.0.1".to_string()));
-        assert_eq!(
-            increment_patch_version("1.0.0-alpha"),
-            Some("1.0.1-alpha".to_string())
-        );
-
-        // Invalid inputs should return None
-        assert_eq!(increment_patch_version("1.2"), None);
-        assert_eq!(increment_patch_version("1.2.3.4"), None);
-        assert_eq!(increment_patch_version("invalid"), None);
-    }
-
-    #[xmtp_common::test]
-    async fn test_can_set_min_supported_protocol_version_for_commit() {
-        // Step 1: Create two clients, amal is one version ahead of bo
-        let mut amal = ClientBuilder::new_test_client(&generate_local_wallet()).await;
-        let amal_version = amal.version_info().pkg_version();
-        amal.test_update_version(increment_patch_version(amal_version).unwrap().as_str());
-
-        let mut bo = ClientBuilder::new_test_client(&generate_local_wallet()).await;
-
-        // Step 2: Amal creates a group and adds bo as a member
-        let amal_group = amal
-            .create_group(None, GroupMetadataOptions::default())
-            .unwrap();
-        amal_group
-            .add_members_by_inbox_id(&[bo.context.identity.inbox_id()])
-            .await
-            .unwrap();
-
-        // Step 3: Amal updates the group name and sends a message to the group
-        amal_group
-            .update_group_name("new name".to_string())
-            .await
-            .unwrap();
-        amal_group
-            .send_message("Hello, world!".as_bytes())
-            .await
-            .unwrap();
-
-        // Step 4: Verify that bo can read the message even though they are on different client versions
-        bo.sync_welcomes(&bo.mls_provider().unwrap()).await.unwrap();
-        let binding = bo.find_groups(GroupQueryArgs::default()).unwrap();
-        let bo_group = binding.first().unwrap();
-        bo_group.sync().await.unwrap();
-        let messages = bo_group.find_messages(&MsgQueryArgs::default()).unwrap();
-        assert_eq!(messages.len(), 2);
-
-        let message_text = String::from_utf8_lossy(&messages[1].decrypted_message_bytes);
-        assert_eq!(message_text, "Hello, world!");
-
-        // Step 5: Amal updates the group version to match their client version
-        amal_group
-            .update_group_min_version_to_match_self()
-            .await
-            .unwrap();
-        amal_group.sync().await.unwrap();
-        amal_group
-            .send_message("new version only!".as_bytes())
-            .await
-            .unwrap();
-
-        // Step 6: Bo should now be unable to sync messages for the group
-        let _ = bo_group.sync().await;
-        let messages = bo_group.find_messages(&MsgQueryArgs::default()).unwrap();
-        assert_eq!(messages.len(), 2);
-
-        // Step 7: Bo updates their client, and see if we can then download latest messages
-        let bo_version = bo.version_info().pkg_version();
-        bo.test_update_version(increment_patch_version(bo_version).unwrap().as_str());
-
-        // Refresh Bo's group context
-        let binding = bo.find_groups(GroupQueryArgs::default()).unwrap();
-        let bo_group = binding.first().unwrap();
-
-        bo_group.sync().await.unwrap();
-        let _ = bo_group.sync().await;
-        let messages = bo_group.find_messages(&MsgQueryArgs::default()).unwrap();
-        assert_eq!(messages.len(), 4);
-    }
-
-    #[xmtp_common::test]
-    async fn test_client_on_old_version_pauses_after_joining_min_version_group() {
-        // Step 1: Create three clients, amal and bo are one version ahead of caro
-        let mut amal = ClientBuilder::new_test_client(&generate_local_wallet()).await;
-        let amal_version = amal.version_info().pkg_version();
-        amal.test_update_version(increment_patch_version(amal_version).unwrap().as_str());
-
-        let mut bo = ClientBuilder::new_test_client(&generate_local_wallet()).await;
-        let bo_version = bo.version_info().pkg_version();
-        bo.test_update_version(increment_patch_version(bo_version).unwrap().as_str());
-
-        let mut caro = ClientBuilder::new_test_client(&generate_local_wallet()).await;
-
-        assert!(caro.version_info().pkg_version() != amal.version_info().pkg_version());
-        assert!(bo.version_info().pkg_version() == amal.version_info().pkg_version());
-
-        // Step 2: Amal creates a group and adds bo as a member
-        let amal_group = amal
-            .create_group(None, GroupMetadataOptions::default())
-            .unwrap();
-        amal_group
-            .add_members_by_inbox_id(&[bo.context.identity.inbox_id()])
-            .await
-            .unwrap();
-
-        // Step 3: Amal sends a message to the group
-        amal_group
-            .send_message("Hello, world!".as_bytes())
-            .await
-            .unwrap();
-
-        // Step 4: Verify that bo can read the message
-        bo.sync_welcomes(&bo.mls_provider().unwrap()).await.unwrap();
-        let binding = bo.find_groups(GroupQueryArgs::default()).unwrap();
-        let bo_group = binding.first().unwrap();
-        bo_group.sync().await.unwrap();
-        let messages = bo_group.find_messages(&MsgQueryArgs::default()).unwrap();
-        assert_eq!(messages.len(), 1);
-
-        let message_text = String::from_utf8_lossy(&messages[0].decrypted_message_bytes);
-        assert_eq!(message_text, "Hello, world!");
-
-        // Step 5: Amal updates the group to have a min version of current version + 1
-        amal_group
-            .update_group_min_version_to_match_self()
-            .await
-            .unwrap();
-        amal_group.sync().await.unwrap();
-        amal_group
-            .send_message("new version only!".as_bytes())
-            .await
-            .unwrap();
-
-        // Step 6: Bo should still be able to sync messages for the group
-        let _ = bo_group.sync().await;
-        let messages = bo_group.find_messages(&MsgQueryArgs::default()).unwrap();
-        assert_eq!(messages.len(), 3);
-
-        // Step 7: Amal adds caro as a member
-        amal_group
-            .add_members_by_inbox_id(&[caro.context.identity.inbox_id()])
-            .await
-            .unwrap();
-
-        // Caro received the invite for the group
-        caro.sync_welcomes(&caro.mls_provider().unwrap())
-            .await
-            .unwrap();
-        let binding = caro.find_groups(GroupQueryArgs::default()).unwrap();
-        let caro_group = binding.first().unwrap();
-        assert!(caro_group.group_id == amal_group.group_id);
-
-        // Caro group is paused immediately after joining
-        let is_paused = caro_group
-            .paused_for_version(&caro.mls_provider().unwrap())
-            .unwrap()
-            .is_some();
-        assert!(is_paused);
-        let result = caro_group.send_message("Hello from Caro".as_bytes()).await;
-        assert!(matches!(result, Err(GroupError::GroupPausedUntilUpdate(_))));
-
-        // Caro updates their client to the same version as amal and syncs to unpause the group
-        let caro_version = caro.version_info().pkg_version();
-        caro.test_update_version(increment_patch_version(caro_version).unwrap().as_str());
-        let binding = caro.find_groups(GroupQueryArgs::default()).unwrap();
-        let caro_group = binding.first().unwrap();
-        assert!(caro_group.group_id == amal_group.group_id);
-        caro_group.sync().await.unwrap();
-
-        // Caro should now be able to send a message
-        caro_group
-            .send_message("Hello from Caro".as_bytes())
-            .await
-            .unwrap();
-        amal_group.sync().await.unwrap();
-        let messages = amal_group.find_messages(&MsgQueryArgs::default()).unwrap();
-        assert_eq!(
-            messages[messages.len() - 1].decrypted_message_bytes,
-            "Hello from Caro".as_bytes()
-        );
-    }
-
-    #[xmtp_common::test]
-    async fn test_only_super_admins_can_set_min_supported_protocol_version() {
-        let amal = ClientBuilder::new_test_client(&generate_local_wallet()).await;
-        let bo = ClientBuilder::new_test_client(&generate_local_wallet()).await;
-
-        let amal_group = amal
-            .create_group(None, GroupMetadataOptions::default())
-            .unwrap();
-        amal_group
-            .add_members_by_inbox_id(&[bo.context.identity.inbox_id()])
-            .await
-            .unwrap();
-        amal_group
-            .update_admin_list(
-                UpdateAdminListType::Add,
-                bo.context.identity.inbox_id().to_string(),
-            )
-            .await
-            .unwrap();
-        amal_group.sync().await.unwrap();
-
-        let is_bo_admin = amal_group
-            .is_admin(
-                bo.context.identity.inbox_id().to_string(),
-                &amal.mls_provider().unwrap(),
-            )
-            .unwrap();
-        assert!(is_bo_admin);
-
-        let is_bo_super_admin = amal_group
-            .is_super_admin(
-                bo.context.identity.inbox_id().to_string(),
-                &amal.mls_provider().unwrap(),
-            )
-            .unwrap();
-        assert!(!is_bo_super_admin);
-
-        bo.sync_welcomes(&bo.mls_provider().unwrap()).await.unwrap();
-        let binding = bo.find_groups(GroupQueryArgs::default()).unwrap();
-        let bo_group = binding.first().unwrap();
-        bo_group.sync().await.unwrap();
-
-        let metadata = bo_group
-            .mutable_metadata(&amal_group.mls_provider().unwrap())
-            .unwrap();
-        let min_version = metadata
-            .attributes
-            .get(&MetadataField::MinimumSupportedProtocolVersion.to_string());
-        assert_eq!(min_version, None);
-
-        let result = bo_group.update_group_min_version_to_match_self().await;
-        assert!(result.is_err());
-        bo_group.sync().await.unwrap();
-
-        let metadata = bo_group
-            .mutable_metadata(&bo_group.mls_provider().unwrap())
-            .unwrap();
-        let min_version = metadata
-            .attributes
-            .get(&MetadataField::MinimumSupportedProtocolVersion.to_string());
-        assert_eq!(min_version, None);
-
-        amal_group.sync().await.unwrap();
-        let result = amal_group.update_group_min_version_to_match_self().await;
-        assert!(result.is_ok());
-        bo_group.sync().await.unwrap();
-
-        let metadata = bo_group
-            .mutable_metadata(&bo_group.mls_provider().unwrap())
-            .unwrap();
-        let min_version = metadata
-            .attributes
-            .get(&MetadataField::MinimumSupportedProtocolVersion.to_string());
-        assert_eq!(min_version.unwrap(), amal.version_info().pkg_version());
-    }
-
-    #[xmtp_common::test]
-    async fn test_send_message_while_paused_after_welcome_returns_expected_error() {
-        // Create two clients with different versions
-        let mut amal = ClientBuilder::new_test_client(&generate_local_wallet()).await;
-        let amal_version = amal.version_info().pkg_version();
-        amal.test_update_version(increment_patch_version(amal_version).unwrap().as_str());
-
-        let bo = ClientBuilder::new_test_client(&generate_local_wallet()).await;
-
-        // Amal creates a group and adds bo
-        let amal_group = amal
-            .create_group(None, GroupMetadataOptions::default())
-            .unwrap();
-        amal_group
-            .add_members_by_inbox_id(&[bo.context.identity.inbox_id()])
-            .await
-            .unwrap();
-
-        // Amal sets minimum version requirement
-        amal_group
-            .update_group_min_version_to_match_self()
-            .await
-            .unwrap();
-        amal_group.sync().await.unwrap();
-
-        // Bo joins group and attempts to send message
-        bo.sync_welcomes(&bo.mls_provider().unwrap()).await.unwrap();
-        let binding = bo.find_groups(GroupQueryArgs::default()).unwrap();
-        let bo_group = binding.first().unwrap();
-
-        // If bo tries to send a message before syncing the group, we get a SyncFailedToWait error
-        let result = bo_group.send_message("Hello from Bo".as_bytes()).await;
-        assert!(
-            matches!(result, Err(GroupError::SyncFailedToWait)),
-            "Expected SyncFailedToWait error, got {:?}",
-            result
-        );
-
-        bo_group.sync().await.unwrap();
-
-        // After syncing if we attempt to send message - should fail with GroupPausedUntilUpdate error
-        let result = bo_group.send_message("Hello from Bo".as_bytes()).await;
-        if let Err(GroupError::GroupPausedUntilUpdate(version)) = result {
-            assert_eq!(version, amal.version_info().pkg_version());
-        } else {
-            panic!("Expected GroupPausedUntilUpdate error, got {:?}", result);
-        }
-    }
-
-    #[xmtp_common::test]
-    async fn test_send_message_after_min_version_update_gets_expected_error() {
-        // Create two clients with different versions
-        let mut amal = ClientBuilder::new_test_client(&generate_local_wallet()).await;
-        let amal_version = amal.version_info().pkg_version();
-        amal.test_update_version(increment_patch_version(amal_version).unwrap().as_str());
-
-        let mut bo = ClientBuilder::new_test_client(&generate_local_wallet()).await;
-
-        // Amal creates a group and adds bo
-        let amal_group = amal
-            .create_group(None, GroupMetadataOptions::default())
-            .unwrap();
-        amal_group
-            .add_members_by_inbox_id(&[bo.context.identity.inbox_id()])
-            .await
-            .unwrap();
-
-        // Bo joins group and successfully sends initial message
-        bo.sync_welcomes(&bo.mls_provider().unwrap()).await.unwrap();
-        let binding = bo.find_groups(GroupQueryArgs::default()).unwrap();
-        let bo_group = binding.first().unwrap();
-        bo_group.sync().await.unwrap();
-
-        bo_group
-            .send_message("Hello from Bo".as_bytes())
-            .await
-            .unwrap();
-
-        // Amal sets new minimum version requirement
-        amal_group
-            .update_group_min_version_to_match_self()
-            .await
-            .unwrap();
-        amal_group.sync().await.unwrap();
-
-        // Bo's attempt to send message before syncing should now fail with SyncFailedToWait error
-        let result = bo_group
-            .send_message("Second message from Bo".as_bytes())
-            .await;
-        assert!(
-            matches!(result, Err(GroupError::SyncFailedToWait)),
-            "Expected SyncFailedToWait error, got {:?}",
-            result
-        );
-
-        // Bo syncs to get the version update
-        bo_group.sync().await.unwrap();
-
-        // After syncing if we attempt to send message - should fail with GroupPausedUntilUpdate error
-        let result = bo_group.send_message("Hello from Bo".as_bytes()).await;
-        if let Err(GroupError::GroupPausedUntilUpdate(version)) = result {
-            assert_eq!(version, amal.version_info().pkg_version());
-        } else {
-            panic!("Expected GroupPausedUntilUpdate error, got {:?}", result);
-        }
-
-        // Verify Bo can send again after updating their version
-        let bo_version = bo.version_info().pkg_version();
-        bo.test_update_version(increment_patch_version(bo_version).unwrap().as_str());
-
-        // Need to get fresh group reference after version update
-        let binding = bo.find_groups(GroupQueryArgs::default()).unwrap();
-        let bo_group = binding.first().unwrap();
-        bo_group.sync().await.unwrap();
-
-        // Should now succeed
-        let result = bo_group
-            .send_message("Message after update".as_bytes())
-            .await;
-        assert!(result.is_ok());
-    }
-
-    #[cfg(not(target_arch = "wasm32"))]
-    #[tokio::test(flavor = "multi_thread")]
-    async fn test_can_make_inbox_with_a_bad_key_package_an_admin() {
-        use crate::utils::set_test_mode_upload_malformed_keypackage;
-
-        // 1) Prepare clients
-        let amal = ClientBuilder::new_test_client(&generate_local_wallet()).await;
-        let charlie = ClientBuilder::new_test_client(&generate_local_wallet()).await;
-
-        // Create a wallet for the user with a bad key package
-        let bola_wallet = generate_local_wallet();
-        let bola = ClientBuilder::new_test_client(&bola_wallet).await;
-        // Mark bola's installation as having a malformed key package
-        set_test_mode_upload_malformed_keypackage(
-            true,
-            Some(vec![bola.installation_id().to_vec()]),
-        );
-
-        // 2) Create a group with amal as the only member
-        let amal_group = amal
-            .create_group(
-                Some(PreconfiguredPolicies::AdminsOnly.to_policy_set()),
-                GroupMetadataOptions::default(),
-            )
-            .unwrap();
-        amal_group.sync().await.unwrap();
-
-        // 3) Add charlie to the group (normal member)
-        let result = amal_group
-            .add_members_by_inbox_id(&[charlie.inbox_id()])
-            .await;
-        assert!(result.is_ok());
-
-        // 4) Initially fail to add bola since they only have one bad key package
-        let result = amal_group.add_members_by_inbox_id(&[bola.inbox_id()]).await;
-        assert!(result.is_err());
-
-        // 5) Add a second installation for bola and try and re-add them
-        let bola_2 = ClientBuilder::new_test_client(&bola_wallet).await;
-        let result = amal_group.add_members_by_inbox_id(&[bola.inbox_id()]).await;
-        assert!(result.is_ok());
-
-        // 6) Test that bola can not perform an admin only action
-        bola_2
-            .sync_welcomes(&bola_2.mls_provider().unwrap())
-            .await
-            .unwrap();
-        let binding = bola_2.find_groups(GroupQueryArgs::default()).unwrap();
-        let bola_group = binding.first().unwrap();
-        bola_group.sync().await.unwrap();
-        let result = bola_group
-            .update_group_name("Bola's Group".to_string())
-            .await;
-        assert!(result.is_err());
-
-        // 7) Test adding bola as an admin
-        let result = amal_group
-            .update_admin_list(UpdateAdminListType::Add, bola.inbox_id().to_string())
-            .await;
-        assert!(result.is_ok());
-
-        // 8) Verify bola can perform an admin only action
-        bola_group.sync().await.unwrap();
-        let result = bola_group
-            .update_group_name("Bola's Group".to_string())
-            .await;
-        assert!(result.is_ok());
-
-        // 9) Verify we can remove bola as an admin
-        let result = amal_group
-            .update_admin_list(UpdateAdminListType::Remove, bola.inbox_id().to_string())
-            .await;
-        assert!(result.is_ok());
-
-        // 10) Verify bola is not an admin
-        let admins = amal_group
-            .admin_list(&amal_group.mls_provider().unwrap())
-            .unwrap();
-        assert!(!admins.contains(&bola.inbox_id().to_string()));
-
-        // 11) verify bola can't perform an admin only action
-        bola_group.sync().await.unwrap();
-        let result = bola_group
-            .update_group_name("Bola's Group Forever".to_string())
-            .await;
-        assert!(result.is_err());
-    }
-
-    #[cfg(not(target_arch = "wasm32"))]
-    #[tokio::test(flavor = "multi_thread")]
-    async fn test_when_processing_message_return_future_wrong_epoch_group_marked_probably_forked() {
-        use crate::utils::set_test_mode_future_wrong_epoch;
-
-        let client_a = ClientBuilder::new_test_client(&generate_local_wallet()).await;
-        let client_b = ClientBuilder::new_test_client(&generate_local_wallet()).await;
-
-        let group_a = client_a
-            .create_group(None, GroupMetadataOptions::default())
-            .unwrap();
-        group_a
-            .add_members_by_inbox_id(&[client_b.inbox_id()])
-            .await
-            .unwrap();
-
-        client_b
-            .sync_welcomes(&client_b.mls_provider().unwrap())
-            .await
-            .unwrap();
-
-        let binding = client_b.find_groups(GroupQueryArgs::default()).unwrap();
-        let group_b = binding.first().unwrap();
-
-        group_a.send_message(&[1]).await.unwrap();
-        set_test_mode_future_wrong_epoch(true);
-        group_b.sync().await.unwrap();
-        set_test_mode_future_wrong_epoch(false);
-        let group_debug_info = group_b.debug_info().await.unwrap();
-        assert!(group_debug_info.maybe_forked);
-        assert!(!group_debug_info.fork_details.is_empty());
-        client_b
-            .mls_provider()
-            .unwrap()
-            .conn_ref()
-            .clear_fork_flag_for_group(&group_b.group_id)
-            .unwrap();
-        let group_debug_info = group_b.debug_info().await.unwrap();
-        assert!(!group_debug_info.maybe_forked);
-        assert!(group_debug_info.fork_details.is_empty());
-    }
-
-    #[xmtp_common::test(flavor = "multi_thread")]
-    async fn can_stream_out_of_order_without_forking() {
-        let wallet_a = generate_local_wallet();
-        let wallet_b = generate_local_wallet();
-        let wallet_c = generate_local_wallet();
-        let client_a1 = ClientBuilder::new_test_client(&wallet_a).await;
-        let client_b = ClientBuilder::new_test_client(&wallet_b).await;
-        let client_c = ClientBuilder::new_test_client(&wallet_c).await;
-
-        // Create a group
-        let group_a = client_a1
-            .create_group(None, GroupMetadataOptions::default())
-            .unwrap();
-
-        // Add client_b and client_c to the group
-        group_a
-            .add_members_by_inbox_id(&[client_b.inbox_id(), client_c.inbox_id()])
-            .await
-            .unwrap();
-
-        // Sync the group
-        client_b
-            .sync_welcomes(&client_b.mls_provider().unwrap())
-            .await
-            .unwrap();
-        let binding = client_b.find_groups(GroupQueryArgs::default()).unwrap();
-        let group_b = binding.first().unwrap();
-
-        client_c
-            .sync_welcomes(&client_c.mls_provider().unwrap())
-            .await
-            .unwrap();
-        let binding = client_c.find_groups(GroupQueryArgs::default()).unwrap();
-        let group_c = binding.first().unwrap();
-
-        // Each client sends a message and syncs (ensures any key update commits are sent)
-        group_a
-            .send_message_optimistic("Message a1".as_bytes())
-            .unwrap();
-        group_a
-            .publish_intents(&group_a.mls_provider().unwrap())
-            .await
-            .unwrap();
-
-        group_a.sync().await.unwrap();
-        group_b.sync().await.unwrap();
-        group_c.sync().await.unwrap();
-
-        group_b
-            .send_message_optimistic("Message b1".as_bytes())
-            .unwrap();
-        group_b
-            .publish_intents(&group_b.mls_provider().unwrap())
-            .await
-            .unwrap();
-
-        group_a.sync().await.unwrap();
-        group_b.sync().await.unwrap();
-        group_c.sync().await.unwrap();
-
-        group_c
-            .send_message_optimistic("Message c1".as_bytes())
-            .unwrap();
-        group_c
-            .publish_intents(&group_c.mls_provider().unwrap())
-            .await
-            .unwrap();
-
-        // Sync the groups
-        group_a.sync().await.unwrap();
-        group_b.sync().await.unwrap();
-        group_c.sync().await.unwrap();
-
-        // After client a adds b and c, and they each sent a message, all groups are in the same epoch
-        assert_eq!(
-            group_a
-                .epoch(&client_a1.mls_provider().unwrap())
-                .await
-                .unwrap(),
-            3
-        );
-        assert_eq!(
-            group_b
-                .epoch(&client_b.mls_provider().unwrap())
-                .await
-                .unwrap(),
-            3
-        );
-        assert_eq!(
-            group_c
-                .epoch(&client_c.mls_provider().unwrap())
-                .await
-                .unwrap(),
-            3
-        );
-
-        // Client b updates the group name, (incrementing the epoch from 3 to 4), and syncs
-        group_b
-            .update_group_name("Group B".to_string())
-            .await
-            .unwrap();
-        group_b.sync().await.unwrap();
-
-        // Client c sends two text messages before incrementing the epoch
-        group_c
-            .send_message_optimistic("Message c2".as_bytes())
-            .unwrap();
-        group_c
-            .publish_intents(&group_c.mls_provider().unwrap())
-            .await
-            .unwrap();
-        group_b.sync().await.unwrap();
-
-        // Retrieve all messages from group B, verify they contain the two messages from client c even though they were sent from the wrong epoch
-        let messages = client_b
-            .api_client
-            .query_group_messages(group_b.group_id.clone(), None)
-            .await
-            .unwrap();
-        assert_eq!(messages.len(), 8);
-
-        // Get reference to last message
-        let last_message = messages.last().unwrap();
-
-        // Simulating group_a streaming out of order by processing the last_message first
-        let v1_last_message = match &last_message.version {
-            Some(xmtp_proto::xmtp::mls::api::v1::group_message::Version::V1(v1)) => v1,
-            _ => panic!("Expected V1 message"),
-        };
-
-        // This is the key line, because we pass in false for incrementing epoch/cursor (simulating streaming)
-        // This processing will not longer update the cursor, so we will not be forked
-        let increment_epoch = false;
-        let result = group_a
-            .process_message(
-                &client_a1.mls_provider().unwrap(),
-                v1_last_message,
-                increment_epoch,
-            )
-            .await;
-        assert!(result.is_ok());
-
-        // Now syncing a will update group_a group name since the cursor has NOT moved on past it
-        group_a.sync().await.unwrap();
-        group_b.sync().await.unwrap();
-        group_c.sync().await.unwrap();
-
-        assert_eq!(
-            group_b
-                .epoch(&client_b.mls_provider().unwrap())
-                .await
-                .unwrap(),
-            4
-        );
-        assert_eq!(
-            group_c
-                .epoch(&client_c.mls_provider().unwrap())
-                .await
-                .unwrap(),
-            4
-        );
-        // We pass on the last line because a's cursor has not moved past any commits, even though it processed
-        // messages out of order
-        assert_eq!(
-            group_a
-                .epoch(&client_a1.mls_provider().unwrap())
-                .await
-                .unwrap(),
-            4
-        );
-    }
-=======
->>>>>>> 00299521
 }