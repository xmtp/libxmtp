pub mod device_sync;
pub mod device_sync_legacy;
mod error;
pub mod group_membership;
pub mod group_permissions;
pub mod intents;
pub mod members;
pub mod welcome_sync;

pub mod disappearing_messages;
pub mod key_package_cleaner_worker;
pub(super) mod mls_ext;
pub(super) mod mls_sync;
pub(super) mod subscriptions;
pub mod summary;
#[cfg(test)]
mod tests;
pub mod validated_commit;

pub use self::group_permissions::PreconfiguredPolicies;
use self::{
    group_membership::GroupMembership,
    group_permissions::PolicySet,
    group_permissions::{extract_group_permissions, GroupMutablePermissions},
    intents::{
        AdminListActionType, PermissionPolicyOption, PermissionUpdateType,
        UpdateAdminListIntentData, UpdateMetadataIntentData, UpdatePermissionIntentData,
    },
    validated_commit::extract_group_membership,
};
use crate::GroupCommitLock;
use crate::{
    client::ClientError,
    configuration::{
        CIPHERSUITE, MAX_GROUP_SIZE, MAX_PAST_EPOCHS, SEND_MESSAGE_UPDATE_INSTALLATIONS_INTERVAL_NS,
    },
    context::XmtpMlsLocalContext,
    identity_updates::load_identity_updates,
    intents::ProcessIntentError,
    subscriptions::LocalEvents,
    utils::id::calculate_message_id,
};
use crate::{context::XmtpContextProvider, identity_updates::IdentityUpdates};
use crate::{subscriptions::SyncWorkerEvent, track};
use device_sync::preference_sync::PreferenceUpdate;
pub use error::*;
use intents::{SendMessageIntentData, UpdateGroupMembershipResult};
use mls_ext::DecryptedWelcome;
use mls_sync::GroupMessageProcessingError;
use openmls::{
    credentials::CredentialType,
    extensions::{
        Extension, ExtensionType, Extensions, Metadata, RequiredCapabilitiesExtension,
        UnknownExtension,
    },
    group::MlsGroupCreateConfig,
    messages::proposals::ProposalType,
    prelude::{
        Capabilities, CredentialWithKey, GroupId, MlsGroup as OpenMlsGroup, StagedWelcome,
        WireFormatPolicy,
    },
};
use openmls_traits::OpenMlsProvider;
use prost::Message;
use std::collections::HashMap;
use std::future::Future;
use std::{collections::HashSet, sync::Arc};
use tokio::sync::Mutex;
use validated_commit::LibXMTPVersion;
use xmtp_api::XmtpApi;
use xmtp_common::time::now_ns;
use xmtp_content_types::should_push;
use xmtp_content_types::ContentCodec;
use xmtp_content_types::{
    group_updated::GroupUpdatedCodec,
    reaction::{LegacyReaction, ReactionCodec},
};
use xmtp_db::user_preferences::HmacKey;
use xmtp_db::xmtp_openmls_provider::XmtpOpenMlsProvider;
use xmtp_db::XmtpDb;
use xmtp_db::{consent_record::ConsentType, Fetch};
use xmtp_db::{
    consent_record::{ConsentState, StoredConsentRecord},
    group::{ConversationType, GroupMembershipState, StoredGroup},
    group_intent::IntentKind,
    group_message::{DeliveryStatus, GroupMessageKind, MsgQueryArgs, StoredGroupMessage},
};
use xmtp_db::{
    group_message::{ContentType, StoredGroupMessageWithReactions},
    refresh_state::EntityKind,
    MlsProviderExt, NotFound, StorageError,
};
use xmtp_db::{Store, StoreOrIgnore};
use xmtp_id::associations::Identifier;
use xmtp_id::{AsIdRef, InboxId, InboxIdRef};
use xmtp_mls_common::{
    config::{
        GROUP_MEMBERSHIP_EXTENSION_ID, GROUP_PERMISSIONS_EXTENSION_ID,
        MUTABLE_METADATA_EXTENSION_ID,
    },
    group::{DMMetadataOptions, GroupMetadataOptions},
    group_metadata::{extract_group_metadata, DmMembers, GroupMetadata, GroupMetadataError},
    group_mutable_metadata::{
        extract_group_mutable_metadata, GroupMutableMetadata, GroupMutableMetadataError,
        MessageDisappearingSettings, MetadataField,
    },
};
<<<<<<< HEAD
use xmtp_proto::{
    mls_v1::WelcomeMetadata,
    xmtp::mls::{
        api::v1::welcome_message,
        message_contents::{
            content_types::ReactionV2,
            plaintext_envelope::{Content, V1},
            EncodedContent, PlaintextEnvelope,
        },
=======
use xmtp_proto::xmtp::mls::{
    api::v1::welcome_message,
    message_contents::{
        content_types::ReactionV2,
        group_updated::Inbox,
        plaintext_envelope::{Content, V1},
        ContentTypeId, EncodedContent, GroupUpdated, PlaintextEnvelope,
>>>>>>> 6de47b82
    },
};

const MAX_GROUP_DESCRIPTION_LENGTH: usize = 1000;
const MAX_GROUP_NAME_LENGTH: usize = 100;
const MAX_GROUP_IMAGE_URL_LENGTH: usize = 2048;

pub struct MlsGroup<ApiClient, Db> {
    pub group_id: Vec<u8>,
    pub dm_id: Option<String>,
    pub created_at_ns: i64,
    pub context: Arc<XmtpMlsLocalContext<ApiClient, Db>>,
    mls_commit_lock: Arc<GroupCommitLock>,
    mutex: Arc<Mutex<()>>,
}

impl<ApiClient, Db> std::fmt::Debug for MlsGroup<ApiClient, Db>
where
    ApiClient: XmtpApi,
    Db: XmtpDb,
{
    fn fmt(&self, f: &mut std::fmt::Formatter<'_>) -> Result<(), std::fmt::Error> {
        let id = xmtp_common::fmt::truncate_hex(hex::encode(&self.group_id));
        let inbox_id = self.context.inbox_id();
        let installation = self.context.installation_id().to_string();
        let time = chrono::DateTime::from_timestamp_nanos(self.created_at_ns);
        write!(
            f,
            "Group {{ id: [{}], created: [{}], client: [{}], installation: [{}] }}",
            id,
            time.format("%H:%M:%S"),
            inbox_id,
            installation
        )
    }
}

pub struct ConversationListItem<ApiClient, Db> {
    pub group: MlsGroup<ApiClient, Db>,
    pub last_message: Option<StoredGroupMessage>,
}

impl<ApiClient, Db> Clone for MlsGroup<ApiClient, Db> {
    fn clone(&self) -> Self {
        Self {
            group_id: self.group_id.clone(),
            dm_id: self.dm_id.clone(),
            created_at_ns: self.created_at_ns,
            context: self.context.clone(),
            mutex: self.mutex.clone(),
            mls_commit_lock: self.mls_commit_lock.clone(),
        }
    }
}

#[derive(Debug, Clone, PartialEq)]
pub struct ConversationDebugInfo {
    pub epoch: u64,
    pub maybe_forked: bool,
    pub fork_details: String,
}

#[derive(Debug, Clone, PartialEq)]
pub enum UpdateAdminListType {
    Add,
    Remove,
    AddSuper,
    RemoveSuper,
}

/// Fields extracted from content of a message that should be stored in the DB
pub struct QueryableContentFields {
    pub content_type: ContentType,
    pub version_major: i32,
    pub version_minor: i32,
    pub authority_id: String,
    pub reference_id: Option<Vec<u8>>,
    pub should_push: bool,
}

impl Default for QueryableContentFields {
    fn default() -> Self {
        Self {
            content_type: ContentType::Unknown, // Or whatever the appropriate default is
            version_major: 0,
            version_minor: 0,
            authority_id: String::new(),
            reference_id: None,
            should_push: false,
        }
    }
}

impl TryFrom<EncodedContent> for QueryableContentFields {
    type Error = prost::DecodeError;

    fn try_from(content: EncodedContent) -> Result<Self, Self::Error> {
        let content_type_id = content.r#type.unwrap_or_default();

        let type_id_str = content_type_id.type_id.clone();

        let reference_id = match (type_id_str.as_str(), content_type_id.version_major) {
            (ReactionCodec::TYPE_ID, major) if major >= 2 => {
                ReactionV2::decode(content.content.as_slice())
                    .ok()
                    .and_then(|reaction| hex::decode(reaction.reference).ok())
            }
            (ReactionCodec::TYPE_ID, _) => LegacyReaction::decode(&content.content)
                .and_then(|legacy_reaction| hex::decode(legacy_reaction.reference).ok()),
            _ => None,
        };

        Ok(QueryableContentFields {
            content_type: content_type_id.type_id.into(),
            version_major: content_type_id.version_major as i32,
            version_minor: content_type_id.version_minor as i32,
            authority_id: content_type_id.authority_id.to_string(),
            reference_id,
            should_push: should_push(type_id_str),
        })
    }
}

/// Represents a group, which can contain anywhere from 1 to MAX_GROUP_SIZE inboxes.
///
/// This is a wrapper around OpenMLS's `MlsGroup` that handles our application-level configuration
/// and validations.
impl<ApiClient, Db> MlsGroup<ApiClient, Db>
where
    ApiClient: XmtpApi,
    Db: XmtpDb,
{
    // Creates a new group instance. Does not validate that the group exists in the DB
    pub fn new(
        context: Arc<XmtpMlsLocalContext<ApiClient, Db>>,
        group_id: Vec<u8>,
        dm_id: Option<String>,
        created_at_ns: i64,
    ) -> Self {
        Self::new_from_arc(context.clone(), group_id, dm_id, created_at_ns)
    }

    /// Creates a new group instance from the database. Validate that the group exists in the DB before constructing
    /// the group.
    ///
    /// # Returns
    ///
    /// Returns the Group and the stored group information as a tuple.
    pub fn new_cached(
        context: Arc<XmtpMlsLocalContext<ApiClient, Db>>,
        group_id: &[u8],
    ) -> Result<(Self, StoredGroup), StorageError> {
        let conn = context.db();
        if let Some(group) = conn.find_group(group_id)? {
            Ok((
                Self::new_from_arc(
                    context,
                    group_id.to_vec(),
                    group.dm_id.clone(),
                    group.created_at_ns,
                ),
                group,
            ))
        } else {
            tracing::error!("group {} does not exist", hex::encode(group_id));
            Err(NotFound::GroupById(group_id.to_vec()).into())
        }
    }

    pub(crate) fn new_from_arc(
        context: Arc<XmtpMlsLocalContext<ApiClient, Db>>,
        group_id: Vec<u8>,
        dm_id: Option<String>,
        created_at_ns: i64,
    ) -> Self {
        let mut mutexes = context.mutexes.clone();
        Self {
            group_id: group_id.clone(),
            dm_id,
            created_at_ns,
            mutex: mutexes.get_mutex(group_id),
            context: Arc::clone(&context),
            mls_commit_lock: Arc::clone(context.mls_commit_lock()),
        }
    }

    pub(self) fn context(&self) -> Arc<XmtpMlsLocalContext<ApiClient, Db>> {
        self.context.clone()
    }

    /// Instantiate a new [`XmtpOpenMlsProvider`] pulling a connection from the database.
    /// prefer to use an already-instantiated mls provider if possible.
    pub fn mls_provider(&self) -> XmtpOpenMlsProvider<<Db as XmtpDb>::Connection> {
        self.context.mls_provider()
    }

    // Load the stored OpenMLS group from the OpenMLS provider's keystore
    #[tracing::instrument(level = "debug", skip(provider, operation))]
    pub(crate) fn load_mls_group_with_lock<F, R>(
        &self,
        provider: impl OpenMlsProvider,
        operation: F,
    ) -> Result<R, GroupError>
    where
        F: Fn(OpenMlsGroup) -> Result<R, GroupError>,
    {
        // Get the group ID for locking
        let group_id = self.group_id.clone();

        // Acquire the lock synchronously using blocking_lock
        let _lock = self.mls_commit_lock.get_lock_sync(group_id.clone());
        // Load the MLS group
        let mls_group =
            OpenMlsGroup::load(provider.storage(), &GroupId::from_slice(&self.group_id))
                .map_err(|_| NotFound::MlsGroup)?
                .ok_or(NotFound::MlsGroup)?;

        // Perform the operation with the MLS group
        operation(mls_group)
    }

    // Load the stored OpenMLS group from the OpenMLS provider's keystore
    #[tracing::instrument(level = "debug", skip(operation))]
    pub(crate) async fn load_mls_group_with_lock_async<F, E, R, Fut>(
        &self,
        operation: F,
    ) -> Result<R, E>
    where
        F: FnOnce(OpenMlsGroup) -> Fut,
        Fut: Future<Output = Result<R, E>>,
        E: From<GroupMessageProcessingError> + From<crate::StorageError>,
    {
        let provider = self.mls_provider();
        // Get the group ID for locking
        let group_id = self.group_id.clone();

        // Acquire the lock asynchronously
        let _lock = self.mls_commit_lock.get_lock_async(group_id.clone()).await;

        // Load the MLS group
        let mls_group =
            OpenMlsGroup::load(provider.storage(), &GroupId::from_slice(&self.group_id))
                .map_err(crate::StorageError::from)?
                .ok_or(StorageError::from(NotFound::GroupById(
                    self.group_id.to_vec(),
                )))?;

        // Perform the operation with the MLS group
        operation(mls_group).await
    }

    // Create a new group and save it to the DB
    pub(crate) fn create_and_insert(
        context: Arc<XmtpMlsLocalContext<ApiClient, Db>>,
        membership_state: GroupMembershipState,
        permissions_policy_set: PolicySet,
        opts: GroupMetadataOptions,
    ) -> Result<Self, GroupError> {
        let stored_group = Self::insert(
            &context,
            None,
            membership_state,
            permissions_policy_set,
            opts,
        )?;
        let new_group = Self::new_from_arc(
            context.clone(),
            stored_group.id,
            stored_group.dm_id,
            stored_group.created_at_ns,
        );

        // Consent state defaults to allowed when the user creates the group
        new_group.update_consent_state(ConsentState::Allowed)?;
        Ok(new_group)
    }

    pub(crate) fn insert(
        context: &XmtpMlsLocalContext<ApiClient, Db>,
        group_id: Option<&[u8]>,
        membership_state: GroupMembershipState,
        permissions_policy_set: PolicySet,
        opts: GroupMetadataOptions,
    ) -> Result<StoredGroup, GroupError> {
        let creator_inbox_id = context.inbox_id();
        let protected_metadata =
            build_protected_metadata_extension(creator_inbox_id, ConversationType::Group)?;
        let mutable_metadata =
            build_mutable_metadata_extension_default(creator_inbox_id, opts.clone())?;
        let group_membership = build_starting_group_membership_extension(creator_inbox_id, 0);
        let mutable_permissions = build_mutable_permissions_extension(permissions_policy_set)?;
        let group_config = build_group_config(
            protected_metadata,
            mutable_metadata,
            group_membership,
            mutable_permissions,
        )?;

        let provider = context.mls_provider();
        let mls_group = if let Some(group_id) = group_id {
            OpenMlsGroup::new_with_group_id(
                &provider,
                &context.identity.installation_keys,
                &group_config,
                GroupId::from_slice(group_id),
                CredentialWithKey {
                    credential: context.identity.credential(),
                    signature_key: context.identity.installation_keys.public_slice().into(),
                },
            )?
        } else {
            OpenMlsGroup::new(
                &provider,
                &context.identity.installation_keys,
                &group_config,
                CredentialWithKey {
                    credential: context.identity.credential(),
                    signature_key: context.identity.installation_keys.public_slice().into(),
                },
            )?
        };

        let group_id = mls_group.group_id().to_vec();
        let stored_group = StoredGroup::builder()
            .id(group_id.clone())
            .created_at_ns(now_ns())
            .membership_state(membership_state)
            .added_by_inbox_id(context.inbox_id().to_string())
            .message_disappear_from_ns(
                opts.message_disappearing_settings
                    .as_ref()
                    .map(|m| m.from_ns),
            )
            .message_disappear_in_ns(opts.message_disappearing_settings.as_ref().map(|m| m.in_ns))
            .build()?;

        stored_group.store_or_ignore(provider.db())?;

        Ok(stored_group)
    }

    // Create a new DM and save it to the DB
    pub(crate) fn create_dm_and_insert(
        context: &Arc<XmtpMlsLocalContext<ApiClient, Db>>,
        membership_state: GroupMembershipState,
        dm_target_inbox_id: InboxId,
        opts: DMMetadataOptions,
    ) -> Result<Self, GroupError> {
        let provider = context.mls_provider();
        let protected_metadata =
            build_dm_protected_metadata_extension(context.inbox_id(), dm_target_inbox_id.clone())?;
        let mutable_metadata = build_dm_mutable_metadata_extension_default(
            context.inbox_id(),
            &dm_target_inbox_id,
            opts.clone(),
        )?;
        let group_membership = build_starting_group_membership_extension(context.inbox_id(), 0);
        let mutable_permissions = PolicySet::new_dm();
        let mutable_permission_extension =
            build_mutable_permissions_extension(mutable_permissions)?;
        let group_config = build_group_config(
            protected_metadata,
            mutable_metadata,
            group_membership,
            mutable_permission_extension,
        )?;

        let mls_group = OpenMlsGroup::new(
            &provider,
            &context.identity.installation_keys,
            &group_config,
            CredentialWithKey {
                credential: context.identity.credential(),
                signature_key: context.identity.installation_keys.public_slice().into(),
            },
        )?;

        let group_id = mls_group.group_id().to_vec();
        let stored_group = StoredGroup::builder()
            .id(group_id.clone())
            .created_at_ns(now_ns())
            .membership_state(membership_state)
            .added_by_inbox_id(context.inbox_id().to_string())
            .message_disappear_from_ns(
                opts.message_disappearing_settings
                    .as_ref()
                    .map(|m| m.from_ns),
            )
            .message_disappear_in_ns(opts.message_disappearing_settings.as_ref().map(|m| m.in_ns))
            .dm_id(Some(
                DmMembers {
                    member_one_inbox_id: dm_target_inbox_id,
                    member_two_inbox_id: context.identity.inbox_id().to_string(),
                }
                .to_string(),
            ))
            .build()?;

        stored_group.store(provider.db())?;
        let new_group = Self::new_from_arc(
            context.clone(),
            group_id.clone(),
            stored_group.dm_id,
            stored_group.created_at_ns,
        );
        // Consent state defaults to allowed when the user creates the group
        new_group.update_consent_state(ConsentState::Allowed)?;

        track!("Group Create", { "conversation_type": ConversationType::Dm }, group: &new_group.group_id);

        Ok(new_group)
    }

    /// Create a group from a decrypted and decoded welcome message.
    /// If the group already exists in the store, overwrite the MLS state and do not update the group entry
    ///
    /// # Parameters
    /// * `client` - The client context to use for group operations
    /// * `provider` - The OpenMLS provider for database access
    /// * `welcome` - The encrypted welcome message
    /// * `allow_cursor_increment` - Controls whether to allow cursor increments during processing.
    ///   Set to `true` when processing messages from trusted ordered sources (queries), and `false` when
    ///   processing from potentially out-of-order sources like streams.
    #[tracing::instrument(skip_all, level = "debug")]
    pub(super) async fn create_from_welcome(
        context: Arc<XmtpMlsLocalContext<ApiClient, Db>>,
        welcome: &welcome_message::V1,
    ) -> Result<Self, GroupError> {
        let provider = context.mls_provider();
        // Check if this welcome was already processed. Return the existing group if so.
        if provider
            .db()
            .get_last_cursor_for_id(context.installation_id(), EntityKind::Welcome)?
            >= welcome.id as i64
        {
            let group = provider
                .db()
                .find_group_by_welcome_id(welcome.id as i64)?
                // The welcome previously errored out, e.g. HPKE error, so it's not in the DB
                .ok_or(GroupError::NotFound(NotFound::GroupByWelcome(
                    welcome.id as i64,
                )))?;
            let group = Self::new(context, group.id, group.dm_id, group.created_at_ns);

            tracing::warn!("Skipping old welcome {}", welcome.id);
            return Ok(group);
        };

<<<<<<< HEAD
        let mut decrypted_welcome: Option<
            Result<(DecryptedWelcome, Option<WelcomeMetadata>), GroupError>,
        > = None;
        let result = provider.transaction(|provider| {
            let result = DecryptedWelcome::from_encrypted_bytes(
=======
        let mut decrypt_result: Result<DecryptedWelcome, GroupError> =
            Err(GroupError::UninitializedResult);
        let transaction_result = provider.transaction(|provider| {
            decrypt_result = DecryptedWelcome::from_encrypted_bytes(
>>>>>>> 6de47b82
                provider,
                &welcome.hpke_public_key,
                &welcome.data,
                &welcome.welcome_metadata,
                welcome.wrapper_algorithm.into(),
            );
            Err(StorageError::IntentionalRollback)
        });

        // TODO: Move cursor forward on non-retriable errors, but not on retriable errors
        let Err(StorageError::IntentionalRollback) = transaction_result else {
            return Err(transaction_result?);
        };

<<<<<<< HEAD
        let (DecryptedWelcome { staged_welcome, .. }, welcome_metadata) =
            decrypted_welcome.expect("Set to some")?;

=======
        let DecryptedWelcome { staged_welcome, .. } = decrypt_result?;
>>>>>>> 6de47b82
        // Ensure that the list of members in the group's MLS tree matches the list of inboxes specified
        // in the `GroupMembership` extension.
        validate_initial_group_membership(&context, &staged_welcome).await?;
        let group_id = staged_welcome.public_group().group_id();
        if provider.db().find_group(group_id.as_slice())?.is_some() {
            // Fetch the original MLS group, rather than the one from the welcome
            let result = MlsGroup::new_cached(context.clone(), group_id.as_slice());
            if result.is_err() {
                tracing::error!(
                    "Error fetching group while validating welcome: {:?}",
                    result.err()
                );
            } else {
                let (group, _) = result.expect("No error");
                // Check the group epoch as well, because we may not have synced the latest is_active state
                // TODO(rich): Design a better way to detect if incoming welcomes are valid
                if group.is_active()?
                    && staged_welcome
                        .public_group()
                        .group_context()
                        .epoch()
                        .as_u64()
                        <= group.epoch().await?
                {
                    tracing::error!(
                        "Skipping welcome {} because we are already in group {}",
                        welcome.id,
                        hex::encode(group_id.as_slice())
                    );
                    return Err(ProcessIntentError::WelcomeAlreadyProcessed(welcome.id).into());
                }
            }
        }

        provider.transaction(|provider| {
            let decrypted_welcome = DecryptedWelcome::from_encrypted_bytes(
                provider,
                &welcome.hpke_public_key,
                &welcome.data,
                &welcome.welcome_metadata,
                welcome.wrapper_algorithm.into(),
            )?;
            let (DecryptedWelcome {
                staged_welcome,
                added_by_inbox_id,
                ..
            }, _) = decrypted_welcome;

            tracing::debug!(
                "calling update cursor for welcome {}",
                welcome.id
            );
            // TODO: We update the cursor if this welcome decrypts successfully, but if previous welcomes
            // failed due to retriable errors, this will permanently skip them.
            let requires_processing = provider.db().update_cursor(
                context.installation_id(),
                EntityKind::Welcome,
                welcome.id as i64,
            )?;
            if !requires_processing {
                tracing::error!("Skipping already processed welcome {}", welcome.id);
                return Err(ProcessIntentError::WelcomeAlreadyProcessed(welcome.id).into());
            }

            let mls_group = staged_welcome.into_group(provider)?;
            let group_id = mls_group.group_id().to_vec();
            let metadata = extract_group_metadata(&mls_group).map_err(MetadataPermissionsError::from)?;
            let dm_members = metadata.dm_members;
            let conversation_type = metadata.conversation_type;
            let mutable_metadata = extract_group_mutable_metadata(&mls_group).ok();
            let disappearing_settings = mutable_metadata.clone().and_then(|metadata| {
                Self::conversation_message_disappearing_settings_from_extensions(metadata).ok()
            });

            let paused_for_version: Option<String> = mutable_metadata.and_then(|metadata| {
                let min_version = Self::min_protocol_version_from_extensions(metadata);
                if let Some(min_version) = min_version {
                    let current_version_str = context.version_info().pkg_version();
                    let current_version =
                        LibXMTPVersion::parse(current_version_str).ok()?;
                    let required_min_version = LibXMTPVersion::parse(&min_version.clone()).ok()?;
                    if required_min_version > current_version {
                        tracing::warn!(
                            "Saving group from welcome as paused since version requirements are not met. \
                            Group ID: {}, \
                            Required version: {}, \
                            Current version: {}",
                            hex::encode(group_id.clone()),
                            min_version,
                            current_version_str
                        );
                        Some(min_version)
            } else {
                        None
                    }
                } else {
                    None
                }
            });

            let mut group = StoredGroup::builder();
            group.id(group_id)
                .created_at_ns(now_ns())
                .added_by_inbox_id(&added_by_inbox_id)
                .welcome_id(welcome.id as i64)
                .conversation_type(conversation_type)
                .dm_id(dm_members.map(String::from))
                .message_disappear_from_ns(disappearing_settings.as_ref().map(|m| m.from_ns))
                .message_disappear_in_ns(disappearing_settings.as_ref().map(|m| m.in_ns));



            let to_store = match conversation_type {
                ConversationType::Group => {
                    group
                        .membership_state(GroupMembershipState::Pending)
                        .paused_for_version(paused_for_version)
                        .build()?
                },
                ConversationType::Dm => {
                    validate_dm_group(&context, &mls_group, &added_by_inbox_id)?;
                    group
                        .membership_state(GroupMembershipState::Pending)
                        .last_message_ns(welcome.created_ns as i64)
                        .build()?
                }
                ConversationType::Sync => {
                    // Let the DeviceSync worker know about the presence of a new
                    // sync group that came in from a welcome.3
                    let group_id = mls_group.group_id().to_vec();
                    let _ = context.worker_events().send(SyncWorkerEvent::NewSyncGroupFromWelcome(group_id));

                    group
                        .membership_state(GroupMembershipState::Allowed)
                        .build()?
                },
            };

            tracing::warn!("storing group with welcome id {}", welcome.id);
            // Insert or replace the group in the database.
            // Replacement can happen in the case that the user has been removed from and subsequently re-added to the group.
            let stored_group = provider.db().insert_or_replace_group(to_store)?;

            StoredConsentRecord::persist_consent(provider.db(), &stored_group)?;
            track!(
                "Group Welcome",
                {
                    "conversation_type": stored_group.conversation_type,
                    "added_by_inbox_id": &stored_group.added_by_inbox_id
                },
                group: &stored_group.id
            );

            // Create a GroupUpdated payload
                let current_inbox_id = context.inbox_id().to_string();
                let added_payload = GroupUpdated {
                    initiated_by_inbox_id: added_by_inbox_id.clone(),
                    added_inboxes: vec![Inbox {
                        inbox_id: current_inbox_id.clone(),
                    }],
                    removed_inboxes: vec![],
                    metadata_field_changes: vec![],
                };

                let encoded_added_payload = GroupUpdatedCodec::encode(added_payload)?;
                let mut encoded_added_payload_bytes = Vec::new();
                encoded_added_payload
                    .encode(&mut encoded_added_payload_bytes)
                    .map_err(GroupError::EncodeError)?;

                let added_message_id = crate::utils::id::calculate_message_id(
                    &stored_group.id,
                    encoded_added_payload_bytes.as_slice(),
                    &format!("{}_welcome_added", welcome.created_ns),
                );

                let added_content_type = match encoded_added_payload.r#type {
                    Some(ct) => ct,
                    None => {
                        tracing::warn!(
                            "Missing content type in encoded added payload, using default values"
                        );
                        ContentTypeId {
                            authority_id: "unknown".to_string(),
                            type_id: "unknown".to_string(),
                            version_major: 0,
                            version_minor: 0,
                        }
                    }
                };

                let added_msg = StoredGroupMessage {
                    id: added_message_id,
                    group_id: stored_group.id.clone(),
                    decrypted_message_bytes: encoded_added_payload_bytes,
                    sent_at_ns: welcome.created_ns as i64,
                    kind: GroupMessageKind::MembershipChange,
                    sender_installation_id: welcome.installation_key.clone(),
                    sender_inbox_id: added_by_inbox_id,
                    delivery_status: DeliveryStatus::Published,
                    content_type: added_content_type.type_id.into(),
                    version_major: added_content_type.version_major as i32,
                    version_minor: added_content_type.version_minor as i32,
                    authority_id: added_content_type.authority_id,
                    reference_id: None,
                    sequence_id: Some(welcome.id as i64),
                    originator_id: None,
                };

                added_msg.store_or_ignore(provider.db())?;

                tracing::info!(
                    "[{}]: Created GroupUpdated message for welcome",
                    current_inbox_id
                );

            let group = Self::new(
                context.clone(),
                stored_group.id,
                stored_group.dm_id,
                stored_group.created_at_ns,
            );

            // If this group is created by us - auto-consent to it.
            if context.inbox_id() == metadata.creator_inbox_id {
                group.quietly_update_consent_state(ConsentState::Allowed)?;
            }

            // Set the message cursor
            let cursor = welcome_metadata.map(|m| m.message_cursor as i64).unwrap_or_default();
            provider.db().update_cursor(&group.group_id, EntityKind::Group, cursor)?;

            Ok(group)
        })
    }

    pub(crate) fn create_and_insert_sync_group(
        context: Arc<XmtpMlsLocalContext<ApiClient, Db>>,
    ) -> Result<MlsGroup<ApiClient, Db>, GroupError> {
        let provider = context.mls_provider();

        let protected_metadata =
            build_protected_metadata_extension(context.inbox_id(), ConversationType::Sync)?;
        let mutable_metadata = build_mutable_metadata_extension_default(
            context.inbox_id(),
            GroupMetadataOptions::default(),
        )?;
        let group_membership = build_starting_group_membership_extension(context.inbox_id(), 0);
        let mutable_permissions =
            build_mutable_permissions_extension(PreconfiguredPolicies::default().to_policy_set())?;
        let group_config = build_group_config(
            protected_metadata,
            mutable_metadata,
            group_membership,
            mutable_permissions,
        )?;
        let mls_group = OpenMlsGroup::new(
            &provider,
            &context.identity.installation_keys,
            &group_config,
            CredentialWithKey {
                credential: context.identity.credential(),
                signature_key: context.identity.installation_keys.public_slice().into(),
            },
        )?;

        let group_id = mls_group.group_id().to_vec();
        let stored_group = StoredGroup::create_sync_group(
            provider.db(),
            group_id,
            now_ns(),
            GroupMembershipState::Allowed,
        )?;

        let group = Self::new_from_arc(context, stored_group.id, None, stored_group.created_at_ns);

        Ok(group)
    }

    /// Send a message on this users XMTP [`Client`].
    #[tracing::instrument(skip_all, level = "debug")]
    pub async fn send_message(&self, message: &[u8]) -> Result<Vec<u8>, GroupError> {
        if !self.is_active()? {
            tracing::warn!("Unable to send a message on an inactive group.");
            return Err(GroupError::GroupInactive);
        }

        self.ensure_not_paused().await?;
        let update_interval_ns = Some(SEND_MESSAGE_UPDATE_INSTALLATIONS_INTERVAL_NS);
        self.maybe_update_installations(update_interval_ns).await?;

        let message_id = self.prepare_message(message, |now| Self::into_envelope(message, now))?;

        self.sync_until_last_intent_resolved().await?;

        // implicitly set group consent state to allowed
        self.update_consent_state(ConsentState::Allowed)?;

        Ok(message_id)
    }

    /// Publish all unpublished messages. This happens by calling `sync_until_last_intent_resolved`
    /// which publishes all pending intents and reads them back from the network.
    pub async fn publish_messages(&self) -> Result<(), GroupError> {
        self.ensure_not_paused().await?;
        let update_interval_ns = Some(SEND_MESSAGE_UPDATE_INSTALLATIONS_INTERVAL_NS);
        self.maybe_update_installations(update_interval_ns).await?;
        self.sync_until_last_intent_resolved().await?;

        // implicitly set group consent state to allowed
        self.update_consent_state(ConsentState::Allowed)?;

        Ok(())
    }

    /// Checks the network to see if any group members have identity updates that would cause installations
    /// to be added or removed from the group.
    ///
    /// If so, adds/removes those group members
    pub async fn update_installations(&self) -> Result<(), GroupError> {
        self.ensure_not_paused().await?;
        self.maybe_update_installations(Some(0)).await?;
        Ok(())
    }

    /// Send a message, optimistically returning the ID of the message before the result of a message publish.
    pub fn send_message_optimistic(&self, message: &[u8]) -> Result<Vec<u8>, GroupError> {
        let message_id = self.prepare_message(message, |now| Self::into_envelope(message, now))?;
        Ok(message_id)
    }

    /// Helper function to extract queryable content fields from a message
    fn extract_queryable_content_fields(message: &[u8]) -> QueryableContentFields {
        // Return early with default if decoding fails or type is missing
        EncodedContent::decode(message)
            .inspect_err(|_| {
                tracing::debug!("No queryable content fields, msg not formatted as encoded content")
            })
            .and_then(|content| {
                QueryableContentFields::try_from(content).inspect_err(|e| {
                    tracing::debug!(
                        "Failed to convert EncodedContent to QueryableContentFields: {}",
                        e
                    )
                })
            })
            .unwrap_or_default()
    }

    /// Prepare a [`IntentKind::SendMessage`] intent, and [`StoredGroupMessage`] on this users XMTP [`Client`].
    ///
    /// # Arguments
    /// * message: UTF-8 or encoded message bytes
    /// * conn: Connection to SQLite database
    /// * envelope: closure that returns context-specific [`PlaintextEnvelope`]. Closure accepts
    ///   timestamp attached to intent & stored message.
    pub(crate) fn prepare_message<F>(
        &self,
        message: &[u8],
        envelope: F,
    ) -> Result<Vec<u8>, GroupError>
    where
        F: FnOnce(i64) -> PlaintextEnvelope,
    {
        let provider = self.mls_provider();
        let now = now_ns();
        let plain_envelope = envelope(now);
        let mut encoded_envelope = vec![];
        plain_envelope
            .encode(&mut encoded_envelope)
            .map_err(GroupError::EncodeError)?;

        let intent_data: Vec<u8> = SendMessageIntentData::new(encoded_envelope).into();
        let queryable_content_fields: QueryableContentFields =
            Self::extract_queryable_content_fields(message);
        self.queue_intent(
            IntentKind::SendMessage,
            intent_data,
            queryable_content_fields.should_push,
        )?;

        // store this unpublished message locally before sending
        let message_id = calculate_message_id(&self.group_id, message, &now.to_string());
        let group_message = StoredGroupMessage {
            id: message_id.clone(),
            group_id: self.group_id.clone(),
            decrypted_message_bytes: message.to_vec(),
            sent_at_ns: now,
            kind: GroupMessageKind::Application,
            sender_installation_id: self.context().installation_public_key().into(),
            sender_inbox_id: self.context().inbox_id().to_string(),
            delivery_status: DeliveryStatus::Unpublished,
            content_type: queryable_content_fields.content_type,
            version_major: queryable_content_fields.version_major,
            version_minor: queryable_content_fields.version_minor,
            authority_id: queryable_content_fields.authority_id,
            reference_id: queryable_content_fields.reference_id,
            sequence_id: None,
            originator_id: None,
        };
        group_message.store(provider.db())?;

        Ok(message_id)
    }

    fn into_envelope(encoded_msg: &[u8], idempotency_key: i64) -> PlaintextEnvelope {
        PlaintextEnvelope {
            content: Some(Content::V1(V1 {
                content: encoded_msg.to_vec(),
                idempotency_key: idempotency_key.to_string(),
            })),
        }
    }

    /// Query the database for stored messages. Optionally filtered by time, kind, delivery_status
    /// and limit
    pub fn find_messages(
        &self,
        args: &MsgQueryArgs,
    ) -> Result<Vec<StoredGroupMessage>, GroupError> {
        let conn = self.context().db();
        let messages = conn.get_group_messages(&self.group_id, args)?;
        Ok(messages)
    }

    /// Query the database for stored messages. Optionally filtered by time, kind, delivery_status
    /// and limit
    pub fn find_messages_with_reactions(
        &self,
        args: &MsgQueryArgs,
    ) -> Result<Vec<StoredGroupMessageWithReactions>, GroupError> {
        let conn = self.context().db();
        let messages = conn.get_group_messages_with_reactions(&self.group_id, args)?;
        Ok(messages)
    }

    ///
    /// Add members to the group by account address
    ///
    /// If any existing members have new installations that have not been added or removed, the
    /// group membership will be updated to include those changes as well.
    /// # Returns
    /// - `Ok(UpdateGroupMembershipResult)`: Contains details about the membership changes, including:
    ///   - `added_members`: list of added installations
    ///   - `removed_members`: A list of installations that were removed.
    ///   - `members_with_errors`: A list of members that encountered errors during the update.
    /// - `Err(GroupError)`: If the operation fails due to an error.
    #[tracing::instrument(level = "trace", skip_all)]
    pub async fn add_members(
        &self,
        account_identifiers: &[Identifier],
    ) -> Result<UpdateGroupMembershipResult, GroupError> {
        // Fetch the associated inbox_ids
        let requests = account_identifiers.iter().map(Into::into).collect();
        let inbox_id_map: HashMap<Identifier, String> = self
            .context
            .api()
            .get_inbox_ids(requests)
            .await?
            .into_iter()
            .filter_map(|(k, v)| Some((k.try_into().ok()?, v)))
            .collect();

        // get current number of users in group
        let member_count = self.members().await?.len();
        if member_count + inbox_id_map.len() > MAX_GROUP_SIZE {
            return Err(GroupError::UserLimitExceeded);
        }

        if inbox_id_map.len() != account_identifiers.len() {
            let found_addresses: HashSet<&Identifier> = inbox_id_map.keys().collect();
            let to_add_hashset = HashSet::from_iter(account_identifiers.iter());

            let missing_addresses = found_addresses.difference(&to_add_hashset);
            return Err(GroupError::AddressNotFound(
                missing_addresses
                    .into_iter()
                    .map(|ident| format!("{ident}"))
                    .collect(),
            ));
        }

        self.add_members_by_inbox_id(&inbox_id_map.into_values().collect::<Vec<_>>())
            .await
    }

    #[tracing::instrument(level = "trace", skip_all)]
    pub async fn add_members_by_inbox_id<S: AsIdRef>(
        &self,
        inbox_ids: &[S],
    ) -> Result<UpdateGroupMembershipResult, GroupError> {
        self.ensure_not_paused().await?;
        let ids = inbox_ids.iter().map(AsIdRef::as_ref).collect::<Vec<&str>>();
        let intent_data = self
            .get_membership_update_intent(ids.as_slice(), &[])
            .await?;

        // TODO:nm this isn't the best test for whether the request is valid
        // If some existing group member has an update, this will return an intent with changes
        // when we really should return an error
        let ok_result = Ok(UpdateGroupMembershipResult::from(intent_data.clone()));

        if intent_data.is_empty() {
            tracing::warn!("Member already added");
            return ok_result;
        }

        let intent =
            self.queue_intent(IntentKind::UpdateGroupMembership, intent_data.into(), false)?;

        self.sync_until_intent_resolved(intent.id).await?;

        track!(
            "Group Membership Change",
            {
                "added": ids,
                "removed": ()
            },
            group: &self.group_id
        );

        ok_result
    }

    /// Removes members from the group by their account addresses.
    ///
    /// # Arguments
    /// * `client` - The XMTP client.
    /// * `account_addresses_to_remove` - A vector of account addresses to remove from the group.
    ///
    /// # Returns
    /// A `Result` indicating success or failure of the operation.
    pub async fn remove_members(
        &self,
        account_addresses_to_remove: &[Identifier],
    ) -> Result<(), GroupError> {
        let account_addresses_to_remove =
            account_addresses_to_remove.iter().map(Into::into).collect();

        let inbox_id_map = self
            .context
            .api()
            .get_inbox_ids(account_addresses_to_remove)
            .await?;

        let ids = inbox_id_map
            .values()
            .map(AsRef::as_ref)
            .collect::<Vec<&str>>();
        self.remove_members_by_inbox_id(ids.as_slice()).await
    }

    /// Removes members from the group by their inbox IDs.
    ///
    /// # Arguments
    /// * `client` - The XMTP client.
    /// * `inbox_ids` - A vector of inbox IDs to remove from the group.
    ///
    /// # Returns
    /// A `Result` indicating success or failure of the operation.
    pub async fn remove_members_by_inbox_id(
        &self,
        inbox_ids: &[InboxIdRef<'_>],
    ) -> Result<(), GroupError> {
        self.ensure_not_paused().await?;
        let intent_data = self.get_membership_update_intent(&[], inbox_ids).await?;
        let intent =
            self.queue_intent(IntentKind::UpdateGroupMembership, intent_data.into(), false)?;

        let _ = self.sync_until_intent_resolved(intent.id).await?;

        track!(
            "Group Membership Change",
            {
                "added": (),
                "removed": inbox_ids
            },
            group: &self.group_id
        );

        Ok(())
    }

    /// Updates the name of the group. Will error if the user does not have the appropriate permissions
    /// to perform these updates.
    pub async fn update_group_name(&self, group_name: String) -> Result<(), GroupError> {
        self.ensure_not_paused().await?;

        if group_name.len() > MAX_GROUP_NAME_LENGTH {
            return Err(GroupError::TooManyCharacters {
                length: MAX_GROUP_NAME_LENGTH,
            });
        }
        if self.metadata().await?.conversation_type == ConversationType::Dm {
            return Err(MetadataPermissionsError::DmGroupMetadataForbidden.into());
        }
        let intent_data: Vec<u8> =
            UpdateMetadataIntentData::new_update_group_name(group_name).into();
        let intent = self.queue_intent(IntentKind::MetadataUpdate, intent_data, false)?;

        let _ = self.sync_until_intent_resolved(intent.id).await?;
        Ok(())
    }

    /// Updates min version of the group to match this client's version.
    pub async fn update_group_min_version_to_match_self(&self) -> Result<(), GroupError> {
        self.ensure_not_paused().await?;
        let version = self.context.version_info().pkg_version();
        let intent_data: Vec<u8> =
            UpdateMetadataIntentData::new_update_group_min_version_to_match_self(
                version.to_string(),
            )
            .into();
        let intent = self.queue_intent(IntentKind::MetadataUpdate, intent_data, false)?;

        let _ = self.sync_until_intent_resolved(intent.id).await?;
        Ok(())
    }

    fn min_protocol_version_from_extensions(
        mutable_metadata: GroupMutableMetadata,
    ) -> Option<String> {
        mutable_metadata
            .attributes
            .get(&MetadataField::MinimumSupportedProtocolVersion.to_string())
            .map(|v| v.to_string())
    }

    /// Updates the permission policy of the group. This requires super admin permissions.
    pub async fn update_permission_policy(
        &self,
        permission_update_type: PermissionUpdateType,
        permission_policy: PermissionPolicyOption,
        metadata_field: Option<MetadataField>,
    ) -> Result<(), GroupError> {
        self.ensure_not_paused().await?;

        if self.metadata().await?.conversation_type == ConversationType::Dm {
            return Err(MetadataPermissionsError::DmGroupMetadataForbidden.into());
        }
        if permission_update_type == PermissionUpdateType::UpdateMetadata
            && metadata_field.is_none()
        {
            return Err(MetadataPermissionsError::InvalidPermissionUpdate.into());
        }

        let intent_data: Vec<u8> = UpdatePermissionIntentData::new(
            permission_update_type,
            permission_policy,
            metadata_field.as_ref().map(|field| field.to_string()),
        )
        .into();

        let intent = self.queue_intent(IntentKind::UpdatePermission, intent_data, false)?;

        let _ = self.sync_until_intent_resolved(intent.id).await?;
        Ok(())
    }

    /// Retrieves the group name from the group's mutable metadata extension.
    pub fn group_name(&self) -> Result<String, GroupError> {
        let mutable_metadata = self.mutable_metadata()?;
        match mutable_metadata
            .attributes
            .get(&MetadataField::GroupName.to_string())
        {
            Some(group_name) => Ok(group_name.clone()),
            None => Err(MetadataPermissionsError::from(
                GroupMutableMetadataError::MissingExtension,
            )
            .into()),
        }
    }

    /// Updates the description of the group.
    pub async fn update_group_description(
        &self,
        group_description: String,
    ) -> Result<(), GroupError> {
        self.ensure_not_paused().await?;

        if group_description.len() > MAX_GROUP_DESCRIPTION_LENGTH {
            return Err(GroupError::TooManyCharacters {
                length: MAX_GROUP_DESCRIPTION_LENGTH,
            });
        }

        if self.metadata().await?.conversation_type == ConversationType::Dm {
            return Err(MetadataPermissionsError::DmGroupMetadataForbidden.into());
        }
        let intent_data: Vec<u8> =
            UpdateMetadataIntentData::new_update_group_description(group_description).into();
        let intent = self.queue_intent(IntentKind::MetadataUpdate, intent_data, false)?;

        let _ = self.sync_until_intent_resolved(intent.id).await?;
        Ok(())
    }

    pub fn group_description(&self) -> Result<String, GroupError> {
        let mutable_metadata = self.mutable_metadata()?;
        match mutable_metadata
            .attributes
            .get(&MetadataField::Description.to_string())
        {
            Some(group_description) => Ok(group_description.clone()),
            None => Err(GroupError::MetadataPermissionsError(
                GroupMutableMetadataError::MissingExtension.into(),
            )),
        }
    }

    /// Updates the image URL (square) of the group.
    pub async fn update_group_image_url_square(
        &self,
        group_image_url_square: String,
    ) -> Result<(), GroupError> {
        self.ensure_not_paused().await?;

        if group_image_url_square.len() > MAX_GROUP_IMAGE_URL_LENGTH {
            return Err(GroupError::TooManyCharacters {
                length: MAX_GROUP_IMAGE_URL_LENGTH,
            });
        }

        if self.metadata().await?.conversation_type == ConversationType::Dm {
            return Err(MetadataPermissionsError::DmGroupMetadataForbidden.into());
        }
        let intent_data: Vec<u8> =
            UpdateMetadataIntentData::new_update_group_image_url_square(group_image_url_square)
                .into();
        let intent = self.queue_intent(IntentKind::MetadataUpdate, intent_data, false)?;

        let _ = self.sync_until_intent_resolved(intent.id).await?;
        Ok(())
    }

    /// Retrieves the image URL (square) of the group from the group's mutable metadata extension.
    pub fn group_image_url_square(&self) -> Result<String, GroupError> {
        let mutable_metadata = self.mutable_metadata()?;
        match mutable_metadata
            .attributes
            .get(&MetadataField::GroupImageUrlSquare.to_string())
        {
            Some(group_image_url_square) => Ok(group_image_url_square.clone()),
            None => Err(MetadataPermissionsError::Mutable(
                GroupMutableMetadataError::MissingExtension,
            )
            .into()),
        }
    }

    pub async fn update_conversation_message_disappearing_settings(
        &self,
        settings: MessageDisappearingSettings,
    ) -> Result<(), GroupError> {
        self.ensure_not_paused().await?;

        self.update_conversation_message_disappear_from_ns(settings.from_ns)
            .await?;
        self.update_conversation_message_disappear_in_ns(settings.in_ns)
            .await
    }

    pub async fn remove_conversation_message_disappearing_settings(
        &self,
    ) -> Result<(), GroupError> {
        self.ensure_not_paused().await?;

        self.update_conversation_message_disappearing_settings(
            MessageDisappearingSettings::default(),
        )
        .await
    }

    async fn update_conversation_message_disappear_from_ns(
        &self,
        expire_from_ms: i64,
    ) -> Result<(), GroupError> {
        self.ensure_not_paused().await?;

        let intent_data: Vec<u8> =
            UpdateMetadataIntentData::new_update_conversation_message_disappear_from_ns(
                expire_from_ms,
            )
            .into();
        let intent = self.queue_intent(IntentKind::MetadataUpdate, intent_data, false)?;
        let _ = self.sync_until_intent_resolved(intent.id).await?;
        Ok(())
    }

    async fn update_conversation_message_disappear_in_ns(
        &self,
        expire_in_ms: i64,
    ) -> Result<(), GroupError> {
        self.ensure_not_paused().await?;

        let intent_data: Vec<u8> =
            UpdateMetadataIntentData::new_update_conversation_message_disappear_in_ns(expire_in_ms)
                .into();
        let intent = self.queue_intent(IntentKind::MetadataUpdate, intent_data, false)?;
        let _ = self.sync_until_intent_resolved(intent.id).await?;
        Ok(())
    }

    /// If group is not paused, will return None, otherwise will return the version that the group is paused for
    pub fn paused_for_version(&self) -> Result<Option<String>, GroupError> {
        let paused_for_version = self
            .mls_provider()
            .db()
            .get_group_paused_version(&self.group_id)?;
        Ok(paused_for_version)
    }

    async fn ensure_not_paused(&self) -> Result<(), GroupError> {
        let provider = self.context().mls_provider();
        if let Some(min_version) = provider.db().get_group_paused_version(&self.group_id)? {
            Err(GroupError::GroupPausedUntilUpdate(min_version))
        } else {
            Ok(())
        }
    }

    pub fn conversation_message_disappearing_settings(
        &self,
    ) -> Result<MessageDisappearingSettings, GroupError> {
        Self::conversation_message_disappearing_settings_from_extensions(self.mutable_metadata()?)
    }

    pub fn conversation_message_disappearing_settings_from_extensions(
        mutable_metadata: GroupMutableMetadata,
    ) -> Result<MessageDisappearingSettings, GroupError> {
        let disappear_from_ns = mutable_metadata
            .attributes
            .get(&MetadataField::MessageDisappearFromNS.to_string());
        let disappear_in_ns = mutable_metadata
            .attributes
            .get(&MetadataField::MessageDisappearInNS.to_string());

        if let (Some(Ok(message_disappear_from_ns)), Some(Ok(message_disappear_in_ns))) = (
            disappear_from_ns.map(|s| s.parse::<i64>()),
            disappear_in_ns.map(|s| s.parse::<i64>()),
        ) {
            Ok(MessageDisappearingSettings::new(
                message_disappear_from_ns,
                message_disappear_in_ns,
            ))
        } else {
            Err(GroupError::MetadataPermissionsError(
                GroupMetadataError::MissingExtension.into(),
            ))
        }
    }

    /// Retrieves the admin list of the group from the group's mutable metadata extension.
    pub fn admin_list(&self) -> Result<Vec<String>, GroupError> {
        let mutable_metadata = self.mutable_metadata()?;
        Ok(mutable_metadata.admin_list)
    }

    /// Retrieves the super admin list of the group from the group's mutable metadata extension.
    pub fn super_admin_list(&self) -> Result<Vec<String>, GroupError> {
        let mutable_metadata = self.mutable_metadata()?;
        Ok(mutable_metadata.super_admin_list)
    }

    /// Checks if the given inbox ID is an admin of the group at the most recently synced epoch.
    pub fn is_admin(&self, inbox_id: String) -> Result<bool, GroupError> {
        let mutable_metadata = self.mutable_metadata()?;
        Ok(mutable_metadata.admin_list.contains(&inbox_id))
    }

    /// Checks if the given inbox ID is a super admin of the group at the most recently synced epoch.
    pub fn is_super_admin(&self, inbox_id: String) -> Result<bool, GroupError> {
        let mutable_metadata = self.mutable_metadata()?;
        Ok(mutable_metadata.super_admin_list.contains(&inbox_id))
    }

    /// Retrieves the conversation type of the group from the group's metadata extension.
    pub async fn conversation_type(&self) -> Result<ConversationType, GroupError> {
        let metadata = self.metadata().await?;
        Ok(metadata.conversation_type)
    }

    /// Updates the admin list of the group and syncs the changes to the network.
    pub async fn update_admin_list(
        &self,
        action_type: UpdateAdminListType,
        inbox_id: String,
    ) -> Result<(), GroupError> {
        if self.metadata().await?.conversation_type == ConversationType::Dm {
            return Err(MetadataPermissionsError::DmGroupMetadataForbidden.into());
        }
        let intent_action_type = match action_type {
            UpdateAdminListType::Add => AdminListActionType::Add,
            UpdateAdminListType::Remove => AdminListActionType::Remove,
            UpdateAdminListType::AddSuper => AdminListActionType::AddSuper,
            UpdateAdminListType::RemoveSuper => AdminListActionType::RemoveSuper,
        };
        let intent_data: Vec<u8> =
            UpdateAdminListIntentData::new(intent_action_type, inbox_id).into();
        let intent = self.queue_intent(IntentKind::UpdateAdminList, intent_data, false)?;

        let _ = self.sync_until_intent_resolved(intent.id).await?;
        Ok(())
    }

    /// Find the `inbox_id` of the group member who added the member to the group
    pub fn added_by_inbox_id(&self) -> Result<String, GroupError> {
        let conn = self.context().store().db();
        let group = conn
            .find_group(&self.group_id)?
            .ok_or_else(|| NotFound::GroupById(self.group_id.clone()))?;
        Ok(group.added_by_inbox_id)
    }

    /// Find the `consent_state` of the group
    pub fn consent_state(&self) -> Result<ConsentState, GroupError> {
        let conn = self.context().db();
        let record = conn.get_consent_record(
            hex::encode(self.group_id.clone()),
            ConsentType::ConversationId,
        )?;

        match record {
            Some(rec) => Ok(rec.state),
            None => Ok(ConsentState::Unknown),
        }
    }

    // Returns new consent records. Does not broadcast changes.
    pub fn quietly_update_consent_state(
        &self,
        state: ConsentState,
    ) -> Result<Vec<StoredConsentRecord>, GroupError> {
        let conn = self.context().db();
        let consent_record = StoredConsentRecord::new(
            ConsentType::ConversationId,
            state,
            hex::encode(self.group_id.clone()),
        );

        Ok(conn.insert_or_replace_consent_records(&[consent_record.clone()])?)
    }

    pub fn update_consent_state(&self, state: ConsentState) -> Result<(), GroupError> {
        let new_records: Vec<PreferenceUpdate> = self
            .quietly_update_consent_state(state)?
            .into_iter()
            .map(PreferenceUpdate::Consent)
            .collect();

        if !new_records.is_empty() {
            // Dispatch an update event so it can be synced across devices
            let _ = self
                .context
                .worker_events()
                .send(SyncWorkerEvent::SyncPreferences(new_records.clone()));
            // Broadcast the changes
            let _ = self
                .context
                .local_events()
                .send(LocalEvents::PreferencesChanged(new_records));
        }

        Ok(())
    }

    /// Get the current epoch number of the group.
    pub async fn epoch(&self) -> Result<u64, GroupError> {
        self.load_mls_group_with_lock_async(|mls_group| {
            futures::future::ready(Ok(mls_group.epoch().as_u64()))
        })
        .await
    }

    pub async fn debug_info(&self) -> Result<ConversationDebugInfo, GroupError> {
        let provider = self.context.mls_provider();
        let epoch =
            self.load_mls_group_with_lock(&provider, |mls_group| Ok(mls_group.epoch().as_u64()))?;

        let stored_group = match provider.db().find_group(&self.group_id)? {
            Some(group) => group,
            None => {
                return Err(GroupError::NotFound(NotFound::GroupById(
                    self.group_id.clone(),
                )))
            }
        };

        Ok(ConversationDebugInfo {
            epoch,
            maybe_forked: stored_group.maybe_forked,
            fork_details: stored_group.fork_details,
        })
    }

    /// Update this installation's leaf key in the group by creating a key update commit
    pub async fn key_update(&self) -> Result<(), GroupError> {
        let intent = self.queue_intent(IntentKind::KeyUpdate, vec![], false)?;
        let _ = self.sync_until_intent_resolved(intent.id).await?;
        Ok(())
    }

    /// Checks if the current user is active in the group.
    ///
    /// If the current user has been kicked out of the group, `is_active` will return `false`
    pub fn is_active(&self) -> Result<bool, GroupError> {
        // Restored groups that are not yet added are inactive
        let provider = self.mls_provider();
        let Some(stored_group) = provider.db().find_group(&self.group_id)? else {
            return Err(GroupError::NotFound(NotFound::GroupById(
                self.group_id.clone(),
            )));
        };
        if matches!(
            stored_group.membership_state,
            GroupMembershipState::Restored
        ) {
            return Ok(false);
        }

        self.load_mls_group_with_lock(provider, |mls_group| Ok(mls_group.is_active()))
    }

    /// Get the `GroupMetadata` of the group.
    pub async fn metadata(&self) -> Result<GroupMetadata, GroupError> {
        self.load_mls_group_with_lock_async(|mls_group| {
            futures::future::ready(
                extract_group_metadata(&mls_group)
                    .map_err(MetadataPermissionsError::from)
                    .map_err(Into::into),
            )
        })
        .await
    }

    /// Get the `GroupMutableMetadata` of the group.
    pub fn mutable_metadata(&self) -> Result<GroupMutableMetadata, GroupError> {
        let provider = self.mls_provider();
        self.load_mls_group_with_lock(provider, |mls_group| {
            Ok(GroupMutableMetadata::try_from(&mls_group)
                .map_err(MetadataPermissionsError::from)?)
        })
    }

    pub fn permissions(&self) -> Result<GroupMutablePermissions, GroupError> {
        let provider = self.mls_provider();

        self.load_mls_group_with_lock(&provider, |mls_group| {
            Ok(extract_group_permissions(&mls_group).map_err(MetadataPermissionsError::from)?)
        })
    }

    /// Fetches the message disappearing settings for a given group ID.
    ///
    /// Returns `Some(MessageDisappearingSettings)` if the group exists and has valid settings,
    /// `None` if the group or settings are missing, or `Err(ClientError)` on a database error.
    pub fn disappearing_settings(&self) -> Result<Option<MessageDisappearingSettings>, GroupError> {
        let conn = self.context.db();
        let stored_group: Option<StoredGroup> = conn.fetch(&self.group_id)?;

        let settings = stored_group.and_then(|group| {
            let from_ns = group.message_disappear_from_ns?;
            let in_ns = group.message_disappear_in_ns?;

            Some(MessageDisappearingSettings { from_ns, in_ns })
        });

        Ok(settings)
    }

    /// Find all the duplicate dms for this group
    pub fn find_duplicate_dms(&self) -> Result<Vec<MlsGroup<ApiClient, Db>>, ClientError> {
        let duplicates = self.context.db().other_dms(&self.group_id)?;

        let mls_groups = duplicates
            .into_iter()
            .map(|g| MlsGroup::new(self.context.clone(), g.id, g.dm_id, g.created_at_ns))
            .collect();

        Ok(mls_groups)
    }

    /// Used for testing that dm group validation works as expected.
    ///
    /// See the `test_validate_dm_group` test function for more details.
    #[cfg(test)]
    pub fn create_test_dm_group(
        context: Arc<XmtpMlsLocalContext<ApiClient, Db>>,
        dm_target_inbox_id: InboxId,
        custom_protected_metadata: Option<Extension>,
        custom_mutable_metadata: Option<Extension>,
        custom_group_membership: Option<Extension>,
        custom_mutable_permissions: Option<PolicySet>,
        opts: Option<DMMetadataOptions>,
    ) -> Result<Self, GroupError> {
        let conn = context.store().conn();
        let provider = XmtpOpenMlsProvider::new(conn);

        let protected_metadata = custom_protected_metadata.unwrap_or_else(|| {
            build_dm_protected_metadata_extension(context.inbox_id(), dm_target_inbox_id.clone())
                .unwrap()
        });
        let mutable_metadata = custom_mutable_metadata.unwrap_or_else(|| {
            build_dm_mutable_metadata_extension_default(
                context.inbox_id(),
                &dm_target_inbox_id,
                opts.unwrap_or_default(),
            )
            .unwrap()
        });
        let group_membership = custom_group_membership
            .unwrap_or_else(|| build_starting_group_membership_extension(context.inbox_id(), 0));
        let mutable_permissions = custom_mutable_permissions.unwrap_or_else(PolicySet::new_dm);
        let mutable_permission_extension =
            build_mutable_permissions_extension(mutable_permissions)?;

        let group_config = build_group_config(
            protected_metadata,
            mutable_metadata,
            group_membership,
            mutable_permission_extension,
        )?;

        let mls_group = OpenMlsGroup::new(
            &provider,
            &context.identity.installation_keys,
            &group_config,
            CredentialWithKey {
                credential: context.identity.credential(),
                signature_key: context.identity.installation_keys.public_slice().into(),
            },
        )?;

        let group_id = mls_group.group_id().to_vec();
        let stored_group = StoredGroup::builder()
            .id(group_id.clone())
            .created_at_ns(now_ns())
            .membership_state(GroupMembershipState::Allowed)
            .added_by_inbox_id(context.inbox_id().to_string())
            .dm_id(Some(
                DmMembers {
                    member_one_inbox_id: context.inbox_id().to_string(),
                    member_two_inbox_id: dm_target_inbox_id,
                }
                .to_string(),
            ))
            .build()?;

        stored_group.store(provider.db())?;
        Ok(Self::new_from_arc(
            context,
            group_id,
            stored_group.dm_id.clone(),
            stored_group.created_at_ns,
        ))
    }
}

fn build_protected_metadata_extension(
    creator_inbox_id: &str,
    conversation_type: ConversationType,
) -> Result<Extension, MetadataPermissionsError> {
    let metadata = GroupMetadata::new(conversation_type, creator_inbox_id.to_string(), None);
    let protected_metadata = Metadata::new(metadata.try_into()?);

    Ok(Extension::ImmutableMetadata(protected_metadata))
}

fn build_dm_protected_metadata_extension(
    creator_inbox_id: &str,
    dm_inbox_id: InboxId,
) -> Result<Extension, GroupError> {
    let dm_members = Some(DmMembers {
        member_one_inbox_id: creator_inbox_id.to_string(),
        member_two_inbox_id: dm_inbox_id,
    });

    let metadata = GroupMetadata::new(
        ConversationType::Dm,
        creator_inbox_id.to_string(),
        dm_members,
    );
    let protected_metadata = Metadata::new(
        metadata
            .try_into()
            .map_err(MetadataPermissionsError::from)?,
    );

    Ok(Extension::ImmutableMetadata(protected_metadata))
}

fn build_mutable_permissions_extension(
    policies: PolicySet,
) -> Result<Extension, MetadataPermissionsError> {
    let permissions: Vec<u8> = GroupMutablePermissions::new(policies).try_into()?;
    let unknown_gc_extension = UnknownExtension(permissions);

    Ok(Extension::Unknown(
        GROUP_PERMISSIONS_EXTENSION_ID,
        unknown_gc_extension,
    ))
}

pub fn build_mutable_metadata_extension_default(
    creator_inbox_id: &str,
    opts: GroupMetadataOptions,
) -> Result<Extension, GroupError> {
    let mutable_metadata: Vec<u8> =
        GroupMutableMetadata::new_default(creator_inbox_id.to_string(), opts)
            .try_into()
            .map_err(MetadataPermissionsError::from)?;
    let unknown_gc_extension = UnknownExtension(mutable_metadata);

    Ok(Extension::Unknown(
        MUTABLE_METADATA_EXTENSION_ID,
        unknown_gc_extension,
    ))
}

pub fn build_dm_mutable_metadata_extension_default(
    creator_inbox_id: &str,
    dm_target_inbox_id: &str,
    opts: DMMetadataOptions,
) -> Result<Extension, MetadataPermissionsError> {
    let mutable_metadata: Vec<u8> = GroupMutableMetadata::new_dm_default(
        creator_inbox_id.to_string(),
        dm_target_inbox_id,
        opts,
    )
    .try_into()?;
    let unknown_gc_extension = UnknownExtension(mutable_metadata);

    Ok(Extension::Unknown(
        MUTABLE_METADATA_EXTENSION_ID,
        unknown_gc_extension,
    ))
}

#[tracing::instrument(level = "trace", skip_all)]
pub fn build_extensions_for_metadata_update(
    group: &OpenMlsGroup,
    field_name: String,
    field_value: String,
) -> Result<Extensions, MetadataPermissionsError> {
    let existing_metadata: GroupMutableMetadata = group.try_into()?;
    let mut attributes = existing_metadata.attributes.clone();
    attributes.insert(field_name, field_value);
    let new_mutable_metadata: Vec<u8> = GroupMutableMetadata::new(
        attributes,
        existing_metadata.admin_list,
        existing_metadata.super_admin_list,
    )
    .try_into()?;
    let unknown_gc_extension = UnknownExtension(new_mutable_metadata);
    let extension = Extension::Unknown(MUTABLE_METADATA_EXTENSION_ID, unknown_gc_extension);
    let mut extensions = group.extensions().clone();
    extensions.add_or_replace(extension);
    Ok(extensions)
}

#[tracing::instrument(level = "trace", skip_all)]
pub fn build_extensions_for_permissions_update(
    group: &OpenMlsGroup,
    update_permissions_intent: UpdatePermissionIntentData,
) -> Result<Extensions, MetadataPermissionsError> {
    let existing_permissions: GroupMutablePermissions = group.try_into()?;
    let existing_policy_set = existing_permissions.policies.clone();
    let new_policy_set = match update_permissions_intent.update_type {
        PermissionUpdateType::AddMember => PolicySet::new(
            update_permissions_intent.policy_option.into(),
            existing_policy_set.remove_member_policy,
            existing_policy_set.update_metadata_policy,
            existing_policy_set.add_admin_policy,
            existing_policy_set.remove_admin_policy,
            existing_policy_set.update_permissions_policy,
        ),
        PermissionUpdateType::RemoveMember => PolicySet::new(
            existing_policy_set.add_member_policy,
            update_permissions_intent.policy_option.into(),
            existing_policy_set.update_metadata_policy,
            existing_policy_set.add_admin_policy,
            existing_policy_set.remove_admin_policy,
            existing_policy_set.update_permissions_policy,
        ),
        PermissionUpdateType::AddAdmin => PolicySet::new(
            existing_policy_set.add_member_policy,
            existing_policy_set.remove_member_policy,
            existing_policy_set.update_metadata_policy,
            update_permissions_intent.policy_option.into(),
            existing_policy_set.remove_admin_policy,
            existing_policy_set.update_permissions_policy,
        ),
        PermissionUpdateType::RemoveAdmin => PolicySet::new(
            existing_policy_set.add_member_policy,
            existing_policy_set.remove_member_policy,
            existing_policy_set.update_metadata_policy,
            existing_policy_set.add_admin_policy,
            update_permissions_intent.policy_option.into(),
            existing_policy_set.update_permissions_policy,
        ),
        PermissionUpdateType::UpdateMetadata => {
            let mut metadata_policy = existing_policy_set.update_metadata_policy.clone();
            metadata_policy.insert(
                update_permissions_intent
                    .metadata_field_name
                    .ok_or(GroupMutableMetadataError::MissingMetadataField)?,
                update_permissions_intent.policy_option.into(),
            );
            PolicySet::new(
                existing_policy_set.add_member_policy,
                existing_policy_set.remove_member_policy,
                metadata_policy,
                existing_policy_set.add_admin_policy,
                existing_policy_set.remove_admin_policy,
                existing_policy_set.update_permissions_policy,
            )
        }
    };
    let new_group_permissions: Vec<u8> = GroupMutablePermissions::new(new_policy_set).try_into()?;
    let unknown_gc_extension = UnknownExtension(new_group_permissions);
    let extension = Extension::Unknown(GROUP_PERMISSIONS_EXTENSION_ID, unknown_gc_extension);
    let mut extensions = group.extensions().clone();
    extensions.add_or_replace(extension);
    Ok(extensions)
}

#[tracing::instrument(level = "trace", skip_all)]
pub fn build_extensions_for_admin_lists_update(
    group: &OpenMlsGroup,
    admin_lists_update: UpdateAdminListIntentData,
) -> Result<Extensions, MetadataPermissionsError> {
    let existing_metadata: GroupMutableMetadata = group.try_into()?;
    let attributes = existing_metadata.attributes.clone();
    let mut admin_list = existing_metadata.admin_list;
    let mut super_admin_list = existing_metadata.super_admin_list;
    match admin_lists_update.action_type {
        AdminListActionType::Add => {
            if !admin_list.contains(&admin_lists_update.inbox_id) {
                admin_list.push(admin_lists_update.inbox_id);
            }
        }
        AdminListActionType::Remove => admin_list.retain(|x| x != &admin_lists_update.inbox_id),
        AdminListActionType::AddSuper => {
            if !super_admin_list.contains(&admin_lists_update.inbox_id) {
                super_admin_list.push(admin_lists_update.inbox_id);
            }
        }
        AdminListActionType::RemoveSuper => {
            super_admin_list.retain(|x| x != &admin_lists_update.inbox_id)
        }
    }
    let new_mutable_metadata: Vec<u8> =
        GroupMutableMetadata::new(attributes, admin_list, super_admin_list).try_into()?;
    let unknown_gc_extension = UnknownExtension(new_mutable_metadata);
    let extension = Extension::Unknown(MUTABLE_METADATA_EXTENSION_ID, unknown_gc_extension);
    let mut extensions = group.extensions().clone();
    extensions.add_or_replace(extension);
    Ok(extensions)
}

pub fn build_starting_group_membership_extension(inbox_id: &str, sequence_id: u64) -> Extension {
    let mut group_membership = GroupMembership::new();
    group_membership.add(inbox_id.to_string(), sequence_id);
    build_group_membership_extension(&group_membership)
}

pub fn build_group_membership_extension(group_membership: &GroupMembership) -> Extension {
    let unknown_gc_extension = UnknownExtension(group_membership.into());

    Extension::Unknown(GROUP_MEMBERSHIP_EXTENSION_ID, unknown_gc_extension)
}

fn build_group_config(
    protected_metadata_extension: Extension,
    mutable_metadata_extension: Extension,
    group_membership_extension: Extension,
    mutable_permission_extension: Extension,
) -> Result<MlsGroupCreateConfig, GroupError> {
    let required_extension_types = &[
        ExtensionType::Unknown(GROUP_MEMBERSHIP_EXTENSION_ID),
        ExtensionType::Unknown(MUTABLE_METADATA_EXTENSION_ID),
        ExtensionType::Unknown(GROUP_PERMISSIONS_EXTENSION_ID),
        ExtensionType::ImmutableMetadata,
        ExtensionType::LastResort,
        ExtensionType::ApplicationId,
    ];

    let required_proposal_types = &[ProposalType::GroupContextExtensions];

    let capabilities = Capabilities::new(
        None,
        None,
        Some(required_extension_types),
        Some(required_proposal_types),
        None,
    );
    let credentials = &[CredentialType::Basic];

    let required_capabilities =
        Extension::RequiredCapabilities(RequiredCapabilitiesExtension::new(
            required_extension_types,
            required_proposal_types,
            credentials,
        ));

    let extensions = Extensions::from_vec(vec![
        protected_metadata_extension,
        mutable_metadata_extension,
        group_membership_extension,
        mutable_permission_extension,
        required_capabilities,
    ])?;

    Ok(MlsGroupCreateConfig::builder()
        .with_group_context_extensions(extensions)?
        .capabilities(capabilities)
        .ciphersuite(CIPHERSUITE)
        .wire_format_policy(WireFormatPolicy::default())
        .max_past_epochs(MAX_PAST_EPOCHS)
        .use_ratchet_tree_extension(true)
        .build())
}

/**
 * Ensures that the membership in the MLS tree matches the inboxes specified in the `GroupMembership` extension.
 */
async fn validate_initial_group_membership<ApiClient, Db>(
    context: &Arc<XmtpMlsLocalContext<ApiClient, Db>>,
    staged_welcome: &StagedWelcome,
) -> Result<(), GroupError>
where
    ApiClient: XmtpApi,
    Db: XmtpDb,
{
    let provider = context.mls_provider();
    let conn = provider.db();
    tracing::info!("Validating initial group membership");
    let extensions = staged_welcome.public_group().group_context().extensions();
    let membership = extract_group_membership(extensions)?;
    let needs_update = conn.filter_inbox_ids_needing_updates(membership.to_filters().as_slice())?;
    if !needs_update.is_empty() {
        let ids = needs_update.iter().map(AsRef::as_ref).collect::<Vec<_>>();
        load_identity_updates(context.api(), conn, ids.as_slice()).await?;
    }

    let mut expected_installation_ids = HashSet::<Vec<u8>>::new();

    let identity_updates = IdentityUpdates::new(context.clone());
    let futures: Vec<_> = membership
        .members
        .iter()
        .map(|(inbox_id, sequence_id)| {
            identity_updates.get_association_state(conn, inbox_id, Some(*sequence_id as i64))
        })
        .collect();

    let results = futures::future::try_join_all(futures).await?;

    for association_state in results {
        expected_installation_ids.extend(association_state.installation_ids());
    }

    let actual_installation_ids: HashSet<Vec<u8>> = staged_welcome
        .public_group()
        .members()
        .map(|member| member.signature_key)
        .collect();

    // exclude failed installations
    expected_installation_ids.retain(|id| !membership.failed_installations.contains(id));

    if expected_installation_ids != actual_installation_ids {
        return Err(GroupError::InvalidGroupMembership);
    }

    tracing::info!("Group membership validated");

    Ok(())
}

fn validate_dm_group(
    context: impl XmtpContextProvider,
    mls_group: &OpenMlsGroup,
    added_by_inbox: &str,
) -> Result<(), MetadataPermissionsError> {
    // Validate dm specific immutable metadata
    let metadata = extract_group_metadata(mls_group)?;

    // 1) Check if the conversation type is DM
    if metadata.conversation_type != ConversationType::Dm {
        return Err(DmValidationError::InvalidConversationType.into());
    }

    // 2) If `dm_members` is not set, return an error immediately
    let dm_members = match &metadata.dm_members {
        Some(dm) => dm,
        None => {
            return Err(DmValidationError::MustHaveMembersSet.into());
        }
    };

    // 3) If the inbox that added this group is our inbox, make sure that
    //    one of the `dm_members` is our inbox id
    let identity = context.identity();
    if added_by_inbox == identity.inbox_id() {
        if !(dm_members.member_one_inbox_id == identity.inbox_id()
            || dm_members.member_two_inbox_id == identity.inbox_id())
        {
            return Err(DmValidationError::OurInboxMustBeMember.into());
        }
        return Ok(());
    }

    // 4) Otherwise, make sure one of the `dm_members` is ours, and the other is `added_by_inbox`
    let is_expected_pair = (dm_members.member_one_inbox_id == added_by_inbox
        && dm_members.member_two_inbox_id == identity.inbox_id())
        || (dm_members.member_one_inbox_id == identity.inbox_id()
            && dm_members.member_two_inbox_id == added_by_inbox);

    if !is_expected_pair {
        return Err(DmValidationError::ExpectedInboxesDoNotMatch.into());
    }

    // Validate mutable metadata
    let mutable_metadata: GroupMutableMetadata = mls_group.try_into()?;

    // Check if the admin list and super admin list are empty
    if !mutable_metadata.admin_list.is_empty() || !mutable_metadata.super_admin_list.is_empty() {
        return Err(DmValidationError::MustHaveEmptyAdminAndSuperAdmin.into());
    }

    // Validate permissions so no one adds us to a dm that they can unexpectedly add another member to
    // Note: we don't validate mutable metadata permissions, because they don't affect group membership
    let permissions = extract_group_permissions(mls_group)?;
    let expected_permissions = GroupMutablePermissions::new(PolicySet::new_dm());

    if permissions.policies.add_member_policy != expected_permissions.policies.add_member_policy
        && permissions.policies.remove_member_policy
            != expected_permissions.policies.remove_member_policy
        && permissions.policies.add_admin_policy != expected_permissions.policies.add_admin_policy
        && permissions.policies.remove_admin_policy
            != expected_permissions.policies.remove_admin_policy
        && permissions.policies.update_permissions_policy
            != expected_permissions.policies.update_permissions_policy
    {
        return Err(DmValidationError::InvalidPermissions.into());
    }

    Ok(())
}<|MERGE_RESOLUTION|>--- conflicted
+++ resolved
@@ -105,25 +105,16 @@
         MessageDisappearingSettings, MetadataField,
     },
 };
-<<<<<<< HEAD
 use xmtp_proto::{
     mls_v1::WelcomeMetadata,
     xmtp::mls::{
         api::v1::welcome_message,
         message_contents::{
             content_types::ReactionV2,
+            group_updated::Inbox,
             plaintext_envelope::{Content, V1},
-            EncodedContent, PlaintextEnvelope,
+            ContentTypeId, EncodedContent, GroupUpdated, PlaintextEnvelope,
         },
-=======
-use xmtp_proto::xmtp::mls::{
-    api::v1::welcome_message,
-    message_contents::{
-        content_types::ReactionV2,
-        group_updated::Inbox,
-        plaintext_envelope::{Content, V1},
-        ContentTypeId, EncodedContent, GroupUpdated, PlaintextEnvelope,
->>>>>>> 6de47b82
     },
 };
 
@@ -572,18 +563,9 @@
             return Ok(group);
         };
 
-<<<<<<< HEAD
-        let mut decrypted_welcome: Option<
-            Result<(DecryptedWelcome, Option<WelcomeMetadata>), GroupError>,
-        > = None;
-        let result = provider.transaction(|provider| {
-            let result = DecryptedWelcome::from_encrypted_bytes(
-=======
-        let mut decrypt_result: Result<DecryptedWelcome, GroupError> =
-            Err(GroupError::UninitializedResult);
+        let mut decrypt_result: Result<(DecryptedWelcome, Option<WelcomeMetadata>), GroupError> = Err(GroupError::UninitializedResult);
         let transaction_result = provider.transaction(|provider| {
-            decrypt_result = DecryptedWelcome::from_encrypted_bytes(
->>>>>>> 6de47b82
+            let decrypt_result = DecryptedWelcome::from_encrypted_bytes(
                 provider,
                 &welcome.hpke_public_key,
                 &welcome.data,
@@ -598,13 +580,8 @@
             return Err(transaction_result?);
         };
 
-<<<<<<< HEAD
         let (DecryptedWelcome { staged_welcome, .. }, welcome_metadata) =
-            decrypted_welcome.expect("Set to some")?;
-
-=======
-        let DecryptedWelcome { staged_welcome, .. } = decrypt_result?;
->>>>>>> 6de47b82
+        decrypt_result?;
         // Ensure that the list of members in the group's MLS tree matches the list of inboxes specified
         // in the `GroupMembership` extension.
         validate_initial_group_membership(&context, &staged_welcome).await?;
