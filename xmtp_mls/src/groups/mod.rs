pub mod group_metadata;
mod group_permissions;
mod intents;
mod members;
mod subscriptions;
mod sync;
pub mod validated_commit;

use intents::SendMessageIntentData;
use openmls::{
    extensions::{Extension, Extensions, Metadata},
    group::{MlsGroupCreateConfig, MlsGroupJoinConfig},
    prelude::{
        CredentialWithKey, CryptoConfig, GroupId, MlsGroup as OpenMlsGroup, Welcome as MlsWelcome,
        WireFormatPolicy,
    },
};
use openmls_traits::OpenMlsProvider;
use prost::Message;
use thiserror::Error;

use xmtp_cryptography::signature::is_valid_ed25519_public_key;
use xmtp_proto::{
    api_client::XmtpMlsClient,
    xmtp::mls::api::v1::{
        group_message::{Version as GroupMessageVersion, V1 as GroupMessageV1},
        GroupMessage,
    },
    xmtp::mls::message_contents::plaintext_envelope::{Content, V1},
    xmtp::mls::message_contents::PlaintextEnvelope,
};

use self::group_metadata::extract_group_metadata;
pub use self::group_permissions::PreconfiguredPolicies;
pub use self::intents::{AddressesOrInstallationIds, IntentError};
use self::{
    group_metadata::{ConversationType, GroupMetadata, GroupMetadataError},
    group_permissions::PolicySet,
    intents::{AddMembersIntentData, RemoveMembersIntentData},
    validated_commit::CommitValidationError,
};
use crate::{
    client::{deserialize_welcome, ClientError, MessageProcessingError},
    configuration::{CIPHERSUITE, MAX_GROUP_SIZE},
    hpke::{decrypt_welcome, HpkeError},
    identity::{Identity, IdentityError},
    retry::RetryableError,
    retryable,
    storage::{
        group::{GroupMembershipState, StoredGroup},
        group_intent::{IntentKind, NewGroupIntent},
        group_message::{DeliveryStatus, GroupMessageKind, StoredGroupMessage},
        StorageError,
    },
    utils::{
        address::{sanitize_evm_addresses, AddressValidationError},
        id::calculate_message_id,
        time::now_ns,
    },
    xmtp_openmls_provider::XmtpOpenMlsProvider,
    Client, Store,
};
<<<<<<< HEAD
use intents::SendMessageIntentData;
use openmls::{
    extensions::{Extension, Extensions, Metadata},
    group::{MlsGroupCreateConfig, MlsGroupJoinConfig, StagedWelcome},
    prelude::{
        CredentialWithKey, CryptoConfig, Error as TlsCodecError, GroupId, MlsGroup as OpenMlsGroup, Welcome as MlsWelcome,
        WireFormatPolicy,
    },
};
use openmls_traits::OpenMlsProvider;
use thiserror::Error;
use xmtp_cryptography::signature::is_valid_ed25519_public_key;
use xmtp_proto::{
    api_client::XmtpMlsClient,
    xmtp::mls::api::v1::{
        group_message::{Version as GroupMessageVersion, V1 as GroupMessageV1},
        GroupMessage,
    },
};
=======
>>>>>>> d0bcb731

#[derive(Debug, Error)]
pub enum GroupError {
    #[error("group not found")]
    GroupNotFound,
    #[error("Max user limit exceeded.")]
    UserLimitExceeded,
    #[error("api error: {0}")]
    Api(#[from] xmtp_proto::api_client::Error),
    #[error("storage error: {0}")]
    Storage(#[from] crate::storage::StorageError),
    #[error("intent error: {0}")]
    Intent(#[from] IntentError),
    #[error("create message: {0}")]
    CreateMessage(#[from] openmls::prelude::CreateMessageError),
    #[error("TLS Codec error: {0}")]
    TlsError(#[from] TlsCodecError),
    #[error("add members: {0}")]
    AddMembers(#[from] openmls::prelude::AddMembersError<StorageError>),
    #[error("remove members: {0}")]
    RemoveMembers(#[from] openmls::prelude::RemoveMembersError<StorageError>),
    #[error("group create: {0}")]
    GroupCreate(#[from] openmls::prelude::NewGroupError<StorageError>),
    #[error("self update: {0}")]
    SelfUpdate(#[from] openmls::group::SelfUpdateError<StorageError>),
    #[error("welcome error: {0}")]
    WelcomeError(#[from] openmls::prelude::WelcomeError<StorageError>),
    #[error("Invalid extension {0}")]
    InvalidExtension(#[from] openmls::prelude::InvalidExtensionError),
    #[error("Invalid signature: {0}")]
    Signature(#[from] openmls::prelude::SignatureError),
    #[error("client: {0}")]
    Client(#[from] ClientError),
    #[error("receive error: {0}")]
    ReceiveError(#[from] MessageProcessingError),
    #[error("Receive errors: {0:?}")]
    ReceiveErrors(Vec<MessageProcessingError>),
    #[error("generic: {0}")]
    Generic(String),
    #[error("diesel error {0}")]
    Diesel(#[from] diesel::result::Error),
    #[error("The address {0:?} is not a valid ethereum address")]
    AddressValidation(#[from] AddressValidationError),
    #[error("Public Keys {0:?} are not valid ed25519 public keys")]
    InvalidPublicKeys(Vec<Vec<u8>>),
    #[error("Commit validation error {0}")]
    CommitValidation(#[from] CommitValidationError),
    #[error("Metadata error {0}")]
    GroupMetadata(#[from] GroupMetadataError),
    #[error("Errors occurred during sync {0:?}")]
    Sync(Vec<GroupError>),
    #[error("Hpke error: {0}")]
    Hpke(#[from] HpkeError),
    #[error("identity error: {0}")]
    Identity(#[from] IdentityError),
    #[error("serialization error: {0}")]
    EncodeError(#[from] prost::EncodeError),
}

impl RetryableError for GroupError {
    fn is_retryable(&self) -> bool {
        match self {
            Self::Diesel(diesel) => retryable!(diesel),
            Self::Storage(storage) => retryable!(storage),
            Self::ReceiveError(msg) => retryable!(msg),
            Self::AddMembers(members) => retryable!(members),
            Self::RemoveMembers(members) => retryable!(members),
            Self::GroupCreate(group) => retryable!(group),
            Self::SelfUpdate(update) => retryable!(update),
            Self::WelcomeError(welcome) => retryable!(welcome),
            _ => false,
        }
    }
}

pub struct MlsGroup<'c, ApiClient> {
    pub group_id: Vec<u8>,
    pub created_at_ns: i64,
    client: &'c Client<ApiClient>,
}

impl<'c, ApiClient> Clone for MlsGroup<'c, ApiClient> {
    fn clone(&self) -> Self {
        Self {
            client: self.client,
            group_id: self.group_id.clone(),
            created_at_ns: self.created_at_ns,
        }
    }
}

impl<'c, ApiClient> MlsGroup<'c, ApiClient>
where
    ApiClient: XmtpMlsClient,
{
    // Creates a new group instance. Does not validate that the group exists in the DB
    pub fn new(client: &'c Client<ApiClient>, group_id: Vec<u8>, created_at_ns: i64) -> Self {
        Self {
            client,
            group_id,
            created_at_ns,
        }
    }

    // Load the stored MLS group from the OpenMLS provider's keystore
    fn load_mls_group(&self, provider: &XmtpOpenMlsProvider) -> Result<OpenMlsGroup, GroupError> {
        let mls_group =
            OpenMlsGroup::load(&GroupId::from_slice(&self.group_id), provider.key_store())
                .ok_or(GroupError::GroupNotFound)?;

        Ok(mls_group)
    }

    // Create a new group and save it to the DB
    #[allow(clippy::unwrap_or_default)]
    pub fn create_and_insert(
        client: &'c Client<ApiClient>,
        membership_state: GroupMembershipState,
        permissions: Option<PreconfiguredPolicies>,
    ) -> Result<Self, GroupError> {
        let conn = client.store.conn()?;
        let provider = XmtpOpenMlsProvider::new(&conn);
        let protected_metadata = build_protected_metadata_extension(
            &client.identity,
            permissions
                .unwrap_or(PreconfiguredPolicies::default())
                .to_policy_set(),
        )?;
        let group_config = build_group_config(protected_metadata)?;

        let mut mls_group = OpenMlsGroup::new(
            &provider,
            &client.identity.installation_keys,
            &group_config,
            CredentialWithKey {
                credential: client.identity.credential()?,
                signature_key: client.identity.installation_keys.to_public_vec().into(),
            },
        )?;
        mls_group.save(provider.key_store())?;

        let group_id = mls_group.group_id().to_vec();
        let stored_group = StoredGroup::new(group_id.clone(), now_ns(), membership_state);
        stored_group.store(provider.conn())?;
        Ok(Self::new(client, group_id, stored_group.created_at_ns))
    }

    // Create a group from a decrypted and decoded welcome message
    // If the group already exists in the store, overwrite the MLS state and do not update the group entry
    fn create_from_welcome(
        client: &'c Client<ApiClient>,
        provider: &XmtpOpenMlsProvider,
        welcome: MlsWelcome,
    ) -> Result<Self, GroupError> {
        let mut mls_welcome =
            // EM: Fix error handling here
            StagedWelcome::new_from_welcome(provider, &build_group_join_config(), welcome, None)
                .expect("Error creating staged join from Welcome")
                .into_group(provider)?;

        mls_welcome.save(provider.key_store())?;
        let group_id = mls_welcome.group_id().to_vec();

        let to_store = StoredGroup::new(group_id, now_ns(), GroupMembershipState::Pending);
        let stored_group = provider.conn().insert_or_ignore_group(to_store)?;

        Ok(Self::new(
            client,
            stored_group.id,
            stored_group.created_at_ns,
        ))
    }

    // Decrypt a welcome message using HPKE and then create and save a group from the stored message
    pub fn create_from_encrypted_welcome(
        client: &'c Client<ApiClient>,
        provider: &XmtpOpenMlsProvider,
        hpke_public_key: &[u8],
        encrypted_welcome_bytes: Vec<u8>,
    ) -> Result<Self, GroupError> {
        let welcome_bytes = decrypt_welcome(provider, hpke_public_key, &encrypted_welcome_bytes)?;

        let welcome = deserialize_welcome(&welcome_bytes)?;

        Self::create_from_welcome(client, provider, welcome)
    }

    fn add_idempotency_key(encoded_msg: &[u8], idempotency_key: &str) -> PlaintextEnvelope {
        PlaintextEnvelope {
            content: Some(Content::V1(V1 {
                content: encoded_msg.to_vec(),
                idempotency_key: idempotency_key.into(),
            })),
        }
    }

    pub async fn send_message(&self, message: &[u8]) -> Result<(), GroupError> {
        let conn = &mut self.client.store.conn()?;

        let update_interval = Some(5_000_000); // 5 seconds in nanoseconds
        self.maybe_update_installations(conn, update_interval)
            .await?;

        let now = now_ns();
        let plain_envelope = Self::add_idempotency_key(message, &now.to_string());
        let mut encoded_envelope = vec![];
        plain_envelope
            .encode(&mut encoded_envelope)
            .map_err(GroupError::EncodeError)?;

        let intent_data: Vec<u8> = SendMessageIntentData::new(encoded_envelope).into();
        let intent =
            NewGroupIntent::new(IntentKind::SendMessage, self.group_id.clone(), intent_data);
        intent.store(conn)?;

        // store this unpublished message locally before sending
        let message_id = calculate_message_id(
            &self.group_id,
            message,
            &self.client.account_address(),
            &now.to_string(),
        );
        let group_message = StoredGroupMessage {
            id: message_id,
            group_id: self.group_id.clone(),
            decrypted_message_bytes: message.to_vec(),
            sent_at_ns: now,
            kind: GroupMessageKind::Application,
            sender_installation_id: self.client.installation_public_key(),
            sender_account_address: self.client.account_address(),
            delivery_status: DeliveryStatus::Unpublished,
        };
        group_message.store(conn)?;

        // Skipping a full sync here and instead just firing and forgetting
        if let Err(err) = self.publish_intents(conn).await {
            println!("error publishing intents: {:?}", err);
        }
        Ok(())
    }

    // Query the database for stored messages. Optionally filtered by time, kind, delivery_status
    // and limit
    pub fn find_messages(
        &self,
        kind: Option<GroupMessageKind>,
        sent_before_ns: Option<i64>,
        sent_after_ns: Option<i64>,
        delivery_status: Option<DeliveryStatus>,
        limit: Option<i64>,
    ) -> Result<Vec<StoredGroupMessage>, GroupError> {
        let conn = self.client.store.conn()?;
        let messages = conn.get_group_messages(
            &self.group_id,
            sent_after_ns,
            sent_before_ns,
            kind,
            delivery_status,
            limit,
        )?;

        Ok(messages)
    }

    pub async fn add_members(
        &self,
        account_addresses_to_add: Vec<String>,
    ) -> Result<(), GroupError> {
        let account_addresses = sanitize_evm_addresses(account_addresses_to_add)?;
        // get current number of users in group
        let member_count = self.members()?.len();
        if member_count + account_addresses.len() > MAX_GROUP_SIZE as usize {
            return Err(GroupError::UserLimitExceeded);
        }

        let conn = &mut self.client.store.conn()?;
        let intent_data: Vec<u8> =
            AddMembersIntentData::new(account_addresses.into()).try_into()?;
        let intent = conn.insert_group_intent(NewGroupIntent::new(
            IntentKind::AddMembers,
            self.group_id.clone(),
            intent_data,
        ))?;

        self.sync_until_intent_resolved(conn, intent.id).await
    }

    pub async fn add_members_by_installation_id(
        &self,
        installation_ids: Vec<Vec<u8>>,
    ) -> Result<(), GroupError> {
        validate_ed25519_keys(&installation_ids)?;
        let conn = &mut self.client.store.conn()?;
        let intent_data: Vec<u8> = AddMembersIntentData::new(installation_ids.into()).try_into()?;
        let intent = conn.insert_group_intent(NewGroupIntent::new(
            IntentKind::AddMembers,
            self.group_id.clone(),
            intent_data,
        ))?;

        self.sync_until_intent_resolved(conn, intent.id).await
    }

    pub async fn remove_members(
        &self,
        account_addresses_to_remove: Vec<String>,
    ) -> Result<(), GroupError> {
        let account_addresses = sanitize_evm_addresses(account_addresses_to_remove)?;
        let conn = &mut self.client.store.conn()?;
        let intent_data: Vec<u8> = RemoveMembersIntentData::new(account_addresses.into()).into();
        let intent = conn.insert_group_intent(NewGroupIntent::new(
            IntentKind::RemoveMembers,
            self.group_id.clone(),
            intent_data,
        ))?;

        self.sync_until_intent_resolved(conn, intent.id).await
    }

    #[allow(dead_code)]
    pub(crate) async fn remove_members_by_installation_id(
        &self,
        installation_ids: Vec<Vec<u8>>,
    ) -> Result<(), GroupError> {
        validate_ed25519_keys(&installation_ids)?;
        let conn = &mut self.client.store.conn()?;
        let intent_data: Vec<u8> = RemoveMembersIntentData::new(installation_ids.into()).into();
        let intent = conn.insert_group_intent(NewGroupIntent::new(
            IntentKind::RemoveMembers,
            self.group_id.clone(),
            intent_data,
        ))?;

        self.sync_until_intent_resolved(conn, intent.id).await
    }

    // Update this installation's leaf key in the group by creating a key update commit
    pub async fn key_update(&self) -> Result<(), GroupError> {
        let conn = &mut self.client.store.conn()?;
        let intent = NewGroupIntent::new(IntentKind::KeyUpdate, self.group_id.clone(), vec![]);
        intent.store(conn)?;

        self.sync_with_conn(conn).await
    }

    pub fn is_active(&self) -> Result<bool, GroupError> {
        let conn = &self.client.store.conn()?;
        let provider = XmtpOpenMlsProvider::new(conn);
        let mls_group = self.load_mls_group(&provider)?;

        Ok(mls_group.is_active())
    }

    pub fn metadata(&self) -> Result<GroupMetadata, GroupError> {
        let conn = &self.client.store.conn()?;
        let provider = XmtpOpenMlsProvider::new(conn);
        let mls_group = self.load_mls_group(&provider)?;

        Ok(extract_group_metadata(&mls_group)?)
    }
}

fn extract_message_v1(message: GroupMessage) -> Result<GroupMessageV1, MessageProcessingError> {
    match message.version {
        Some(GroupMessageVersion::V1(value)) => Ok(value),
        _ => Err(MessageProcessingError::InvalidPayload),
    }
}

pub fn extract_group_id(message: &GroupMessage) -> Result<Vec<u8>, MessageProcessingError> {
    match &message.version {
        Some(GroupMessageVersion::V1(value)) => Ok(value.group_id.clone()),
        _ => Err(MessageProcessingError::InvalidPayload),
    }
}

fn validate_ed25519_keys(keys: &[Vec<u8>]) -> Result<(), GroupError> {
    let mut invalid = keys
        .iter()
        .filter(|a| !is_valid_ed25519_public_key(a))
        .peekable();

    if invalid.peek().is_some() {
        return Err(GroupError::InvalidPublicKeys(
            invalid.map(Clone::clone).collect::<Vec<_>>(),
        ));
    }

    Ok(())
}

fn build_protected_metadata_extension(
    identity: &Identity,
    policies: PolicySet,
) -> Result<Extension, GroupError> {
    let metadata = GroupMetadata::new(
        ConversationType::Group,
        identity.account_address.clone(),
        policies,
    );
    let protected_metadata = Metadata::new(metadata.try_into()?);

    Ok(Extension::ImmutableMetadata(protected_metadata))
}

fn build_group_config(
    protected_metadata_extension: Extension,
) -> Result<MlsGroupCreateConfig, GroupError> {
    let extensions = Extensions::single(protected_metadata_extension);

    Ok(MlsGroupCreateConfig::builder()
        .with_group_context_extensions(extensions)?
        .crypto_config(CryptoConfig::with_default_version(CIPHERSUITE))
        .wire_format_policy(WireFormatPolicy::default())
        .max_past_epochs(3) // Trying with 3 max past epochs for now
        .use_ratchet_tree_extension(true)
        .build())
}

fn build_group_join_config() -> MlsGroupJoinConfig {
    MlsGroupJoinConfig::builder()
        .wire_format_policy(WireFormatPolicy::default())
        .max_past_epochs(3) // Trying with 3 max past epochs for now
        .use_ratchet_tree_extension(true)
        .build()
}

#[cfg(test)]
mod tests {
    use openmls::prelude::Member;
    use prost::Message;
    use xmtp_api_grpc::grpc_api_helper::Client as GrpcClient;
    use xmtp_cryptography::utils::generate_local_wallet;
    use xmtp_proto::{api_client::XmtpMlsClient, xmtp::mls::message_contents::EncodedContent};

    use crate::{
        builder::ClientBuilder,
        codecs::{membership_change::GroupMembershipChangeCodec, ContentCodec},
        groups::PreconfiguredPolicies,
        storage::{
            group_intent::IntentState,
            group_message::{GroupMessageKind, StoredGroupMessage},
        },
        Client, InboxOwner,
    };

    use super::MlsGroup;

    async fn receive_group_invite<ApiClient>(client: &Client<ApiClient>) -> MlsGroup<ApiClient>
    where
        ApiClient: XmtpMlsClient,
    {
        client.sync_welcomes().await.unwrap();
        let mut groups = client.find_groups(None, None, None, None).unwrap();

        groups.remove(0)
    }

    async fn get_latest_message<'c>(group: &MlsGroup<'c, GrpcClient>) -> StoredGroupMessage {
        group.sync().await.unwrap();
        let mut messages = group.find_messages(None, None, None, None, None).unwrap();

        messages.pop().unwrap()
    }

    #[tokio::test]
    async fn test_send_message() {
        let wallet = generate_local_wallet();
        let client = ClientBuilder::new_test_client(&wallet).await;
        let group = client.create_group(None).expect("create group");
        group.send_message(b"hello").await.expect("send message");

        let messages = client
            .api_client
            .query_group_messages(group.group_id, None)
            .await
            .expect("read topic");

        assert_eq!(messages.len(), 1)
    }

    #[tokio::test]
    async fn test_receive_self_message() {
        let wallet = generate_local_wallet();
        let client = ClientBuilder::new_test_client(&wallet).await;
        let group = client.create_group(None).expect("create group");
        let msg = b"hello";
        group.send_message(msg).await.expect("send message");

        group.receive(&client.store.conn().unwrap()).await.unwrap();
        // Check for messages
        // println!("HERE: {:#?}", messages);
        let messages = group.find_messages(None, None, None, None, None).unwrap();
        assert_eq!(messages.len(), 1);
        assert_eq!(messages.first().unwrap().decrypted_message_bytes, msg);
    }

    // Amal and Bola will both try and add Charlie from the same epoch.
    // The group should resolve to a consistent state
    #[tokio::test]
    async fn test_add_member_conflict() {
        let amal = ClientBuilder::new_test_client(&generate_local_wallet()).await;
        let bola = ClientBuilder::new_test_client(&generate_local_wallet()).await;
        let charlie = ClientBuilder::new_test_client(&generate_local_wallet()).await;

        let amal_group = amal.create_group(None).unwrap();
        // Add bola
        amal_group
            .add_members_by_installation_id(vec![bola.installation_public_key()])
            .await
            .unwrap();

        // Get bola's version of the same group
        let bola_groups = bola.sync_welcomes().await.unwrap();
        let bola_group = bola_groups.first().unwrap();

        // Have amal and bola both invite charlie.
        amal_group
            .add_members_by_installation_id(vec![charlie.installation_public_key()])
            .await
            .expect("failed to add charlie");
        bola_group
            .add_members_by_installation_id(vec![charlie.installation_public_key()])
            .await
            .expect_err("expected err");

        amal_group
            .receive(&amal.store.conn().unwrap())
            .await
            .expect_err("expected error");

        // Check Amal's MLS group state.
        let amal_db = amal.store.conn().unwrap();
        let amal_mls_group = amal_group
            .load_mls_group(&amal.mls_provider(&amal_db))
            .unwrap();
        let amal_members: Vec<Member> = amal_mls_group.members().collect();
        assert_eq!(amal_members.len(), 3);

        // Check Bola's MLS group state.
        let bola_db = bola.store.conn().unwrap();
        let bola_mls_group = bola_group
            .load_mls_group(&bola.mls_provider(&bola_db))
            .unwrap();
        let bola_members: Vec<Member> = bola_mls_group.members().collect();
        assert_eq!(bola_members.len(), 3);

        let amal_uncommitted_intents = amal_db
            .find_group_intents(
                amal_group.group_id.clone(),
                Some(vec![IntentState::ToPublish, IntentState::Published]),
                None,
            )
            .unwrap();
        assert_eq!(amal_uncommitted_intents.len(), 0);

        let bola_uncommitted_intents = bola_db
            .find_group_intents(
                bola_group.group_id.clone(),
                Some(vec![IntentState::ToPublish, IntentState::Published]),
                None,
            )
            .unwrap();
        // Bola should have one uncommitted intent for the failed attempt at adding Charlie, who is already in the group
        assert_eq!(bola_uncommitted_intents.len(), 1);
    }

    #[tokio::test]
    async fn test_add_installation() {
        let client = ClientBuilder::new_test_client(&generate_local_wallet()).await;
        let client_2 = ClientBuilder::new_test_client(&generate_local_wallet()).await;
        let group = client.create_group(None).expect("create group");

        group
            .add_members_by_installation_id(vec![client_2.installation_public_key()])
            .await
            .unwrap();

        let group_id = group.group_id;

        let messages = client
            .api_client
            .query_group_messages(group_id, None)
            .await
            .unwrap();

        assert_eq!(messages.len(), 1);
    }

    #[tokio::test]
    async fn test_add_invalid_member() {
        let client = ClientBuilder::new_test_client(&generate_local_wallet()).await;
        let group = client.create_group(None).expect("create group");

        let result = group
            .add_members_by_installation_id(vec![b"1234".to_vec()])
            .await;

        assert!(result.is_err());
    }

    #[tokio::test]
    async fn test_add_unregistered_member() {
        let amal = ClientBuilder::new_test_client(&generate_local_wallet()).await;
        let unconnected_wallet_address = generate_local_wallet().get_address();
        let group = amal.create_group(None).unwrap();
        let result = group.add_members(vec![unconnected_wallet_address]).await;

        assert!(result.is_err());
    }

    #[tokio::test]
    async fn test_remove_installation() {
        let client_1 = ClientBuilder::new_test_client(&generate_local_wallet()).await;
        // Add another client onto the network
        let client_2 = ClientBuilder::new_test_client(&generate_local_wallet()).await;

        let group = client_1.create_group(None).expect("create group");
        group
            .add_members_by_installation_id(vec![client_2.installation_public_key()])
            .await
            .expect("group create failure");

        let messages_with_add = group.find_messages(None, None, None, None, None).unwrap();
        assert_eq!(messages_with_add.len(), 1);

        // Try and add another member without merging the pending commit
        group
            .remove_members_by_installation_id(vec![client_2.installation_public_key()])
            .await
            .expect("group create failure");

        let messages_with_remove = group.find_messages(None, None, None, None, None).unwrap();
        assert_eq!(messages_with_remove.len(), 2);

        // We are expecting 1 message on the group topic, not 2, because the second one should have
        // failed
        let group_id = group.group_id;
        let messages = client_1
            .api_client
            .query_group_messages(group_id, None)
            .await
            .expect("read topic");

        assert_eq!(messages.len(), 2);
    }

    #[tokio::test]
    async fn test_key_update() {
        let client = ClientBuilder::new_test_client(&generate_local_wallet()).await;
        let bola_client = ClientBuilder::new_test_client(&generate_local_wallet()).await;

        let group = client.create_group(None).expect("create group");
        group
            .add_members(vec![bola_client.account_address()])
            .await
            .unwrap();

        group.key_update().await.unwrap();

        let messages = client
            .api_client
            .query_group_messages(group.group_id.clone(), None)
            .await
            .unwrap();
        assert_eq!(messages.len(), 2);

        let conn = &client.store.conn().unwrap();
        let provider = super::XmtpOpenMlsProvider::new(conn);
        let mls_group = group.load_mls_group(&provider).unwrap();
        let pending_commit = mls_group.pending_commit();
        assert!(pending_commit.is_none());

        group.send_message(b"hello").await.expect("send message");

        bola_client.sync_welcomes().await.unwrap();
        let bola_groups = bola_client.find_groups(None, None, None, None).unwrap();
        let bola_group = bola_groups.first().unwrap();
        bola_group.sync().await.unwrap();
        let bola_messages = bola_group
            .find_messages(None, None, None, None, None)
            .unwrap();
        assert_eq!(bola_messages.len(), 1);
    }

    #[tokio::test]
    async fn test_post_commit() {
        let client = ClientBuilder::new_test_client(&generate_local_wallet()).await;
        let client_2 = ClientBuilder::new_test_client(&generate_local_wallet()).await;
        let group = client.create_group(None).expect("create group");

        group
            .add_members_by_installation_id(vec![client_2.installation_public_key()])
            .await
            .unwrap();

        // Check if the welcome was actually sent
        let welcome_messages = client
            .api_client
            .query_welcome_messages(client_2.installation_public_key(), None)
            .await
            .unwrap();

        assert_eq!(welcome_messages.len(), 1);
    }

    #[tokio::test]
    async fn test_remove_by_account_address() {
        let amal = ClientBuilder::new_test_client(&generate_local_wallet()).await;
        let bola = ClientBuilder::new_test_client(&generate_local_wallet()).await;
        let charlie = ClientBuilder::new_test_client(&generate_local_wallet()).await;

        let group = amal.create_group(None).unwrap();
        group
            .add_members(vec![bola.account_address(), charlie.account_address()])
            .await
            .unwrap();
        assert_eq!(group.members().unwrap().len(), 3);
        let messages = group.find_messages(None, None, None, None, None).unwrap();
        assert_eq!(messages.len(), 1);
        assert_eq!(messages[0].kind, GroupMessageKind::MembershipChange);
        let encoded_content =
            EncodedContent::decode(messages[0].decrypted_message_bytes.as_slice()).unwrap();
        let members_changed_codec = GroupMembershipChangeCodec::decode(encoded_content).unwrap();
        assert_eq!(members_changed_codec.members_added.len(), 2);
        assert_eq!(members_changed_codec.members_removed.len(), 0);
        assert_eq!(members_changed_codec.installations_added.len(), 0);
        assert_eq!(members_changed_codec.installations_removed.len(), 0);

        group
            .remove_members(vec![bola.account_address()])
            .await
            .unwrap();
        assert_eq!(group.members().unwrap().len(), 2);
        let messages = group.find_messages(None, None, None, None, None).unwrap();
        assert_eq!(messages.len(), 2);
        assert_eq!(messages[1].kind, GroupMessageKind::MembershipChange);
        let encoded_content =
            EncodedContent::decode(messages[1].decrypted_message_bytes.as_slice()).unwrap();
        let members_changed_codec = GroupMembershipChangeCodec::decode(encoded_content).unwrap();
        assert_eq!(members_changed_codec.members_added.len(), 0);
        assert_eq!(members_changed_codec.members_removed.len(), 1);
        assert_eq!(members_changed_codec.installations_added.len(), 0);
        assert_eq!(members_changed_codec.installations_removed.len(), 0);

        let bola_group = receive_group_invite(&bola).await;
        bola_group.sync().await.unwrap();
        assert!(!bola_group.is_active().unwrap())
    }

    #[tokio::test]
    async fn test_get_missing_members() {
        // Setup for test
        let amal_wallet = generate_local_wallet();
        let amal = ClientBuilder::new_test_client(&amal_wallet).await;
        let bola = ClientBuilder::new_test_client(&generate_local_wallet()).await;

        let group = amal.create_group(None).unwrap();
        group
            .add_members(vec![bola.account_address()])
            .await
            .unwrap();
        assert_eq!(group.members().unwrap().len(), 2);

        let conn = &amal.store.conn().unwrap();
        let provider = super::XmtpOpenMlsProvider::new(conn);
        // Finished with setup

        let (noone_to_add, _placeholder) = group.get_missing_members(&provider).await.unwrap();
        assert_eq!(noone_to_add.len(), 0);
        assert_eq!(_placeholder.len(), 0);

        // Add a second installation for amal using the same wallet
        let _amal_2nd = ClientBuilder::new_test_client(&amal_wallet).await;

        // Here we should find a new installation
        let (missing_members, _placeholder) = group.get_missing_members(&provider).await.unwrap();
        assert_eq!(missing_members.len(), 1);
        assert_eq!(_placeholder.len(), 0);

        let _result = group.add_members_by_installation_id(missing_members).await;

        // After we added the new installation the list should again be empty
        let (missing_members, _placeholder) = group.get_missing_members(&provider).await.unwrap();
        assert_eq!(missing_members.len(), 0);
        assert_eq!(_placeholder.len(), 0);
    }

    #[tokio::test]
    async fn test_add_missing_installations() {
        // Setup for test
        let amal_wallet = generate_local_wallet();
        let amal = ClientBuilder::new_test_client(&amal_wallet).await;
        let bola = ClientBuilder::new_test_client(&generate_local_wallet()).await;

        let group = amal.create_group(None).unwrap();
        group
            .add_members(vec![bola.account_address()])
            .await
            .unwrap();
        assert_eq!(group.members().unwrap().len(), 2);

        let conn = &amal.store.conn().unwrap();
        let provider = super::XmtpOpenMlsProvider::new(conn);
        // Finished with setup

        // add a second installation for amal using the same wallet
        let _amal_2nd = ClientBuilder::new_test_client(&amal_wallet).await;

        // test that adding the new installation(s), worked
        let new_installations_were_added = group.add_missing_installations(provider).await;
        assert!(new_installations_were_added.is_ok());
    }

    #[tokio::test]
    async fn test_self_resolve_epoch_mismatch() {
        let amal = ClientBuilder::new_test_client(&generate_local_wallet()).await;
        let bola = ClientBuilder::new_test_client(&generate_local_wallet()).await;
        let charlie = ClientBuilder::new_test_client(&generate_local_wallet()).await;
        let dave = ClientBuilder::new_test_client(&generate_local_wallet()).await;
        let amal_group = amal.create_group(None).unwrap();
        // Add bola to the group
        amal_group
            .add_members(vec![bola.account_address()])
            .await
            .unwrap();

        let bola_group = receive_group_invite(&bola).await;
        bola_group.sync().await.unwrap();
        // Both Amal and Bola are up to date on the group state. Now each of them want to add someone else
        amal_group
            .add_members(vec![charlie.account_address()])
            .await
            .unwrap();

        bola_group
            .add_members(vec![dave.account_address()])
            .await
            .unwrap();

        // Send a message to the group, now that everyone is invited
        amal_group.sync().await.unwrap();
        amal_group.send_message(b"hello").await.unwrap();

        let charlie_group = receive_group_invite(&charlie).await;
        let dave_group = receive_group_invite(&dave).await;

        let (amal_latest_message, bola_latest_message, charlie_latest_message, dave_latest_message) = tokio::join!(
            get_latest_message(&amal_group),
            get_latest_message(&bola_group),
            get_latest_message(&charlie_group),
            get_latest_message(&dave_group)
        );

        let expected_latest_message = b"hello".to_vec();
        assert!(expected_latest_message.eq(&amal_latest_message.decrypted_message_bytes));
        assert!(expected_latest_message.eq(&bola_latest_message.decrypted_message_bytes));
        assert!(expected_latest_message.eq(&charlie_latest_message.decrypted_message_bytes));
        assert!(expected_latest_message.eq(&dave_latest_message.decrypted_message_bytes));
    }

    #[tokio::test]
    async fn test_group_permissions() {
        let amal = ClientBuilder::new_test_client(&generate_local_wallet()).await;
        let bola = ClientBuilder::new_test_client(&generate_local_wallet()).await;
        let charlie = ClientBuilder::new_test_client(&generate_local_wallet()).await;

        let amal_group = amal
            .create_group(Some(PreconfiguredPolicies::GroupCreatorIsAdmin))
            .unwrap();
        // Add bola to the group
        amal_group
            .add_members(vec![bola.account_address()])
            .await
            .unwrap();

        let bola_group = receive_group_invite(&bola).await;
        bola_group.sync().await.unwrap();
        assert!(bola_group
            .add_members(vec![charlie.account_address()])
            .await
            .is_err(),);
    }

    #[tokio::test]
    async fn test_max_limit_add() {
        let amal = ClientBuilder::new_test_client(&generate_local_wallet()).await;
        let amal_group = amal
            .create_group(Some(PreconfiguredPolicies::GroupCreatorIsAdmin))
            .unwrap();
        let mut clients = Vec::new();
        for _ in 0..249 {
            let client: Client<_> = ClientBuilder::new_test_client(&generate_local_wallet()).await;
            clients.push(client.account_address());
        }
        amal_group.add_members(clients).await.unwrap();
        let bola = ClientBuilder::new_test_client(&generate_local_wallet()).await;
        assert!(amal_group
            .add_members(vec![bola.account_address()])
            .await
            .is_err(),);
    }
}<|MERGE_RESOLUTION|>--- conflicted
+++ resolved
@@ -11,8 +11,8 @@
     extensions::{Extension, Extensions, Metadata},
     group::{MlsGroupCreateConfig, MlsGroupJoinConfig},
     prelude::{
-        CredentialWithKey, CryptoConfig, GroupId, MlsGroup as OpenMlsGroup, Welcome as MlsWelcome,
-        WireFormatPolicy,
+        CredentialWithKey, CryptoConfig, Error as TlsCodecError, GroupId, MlsGroup as OpenMlsGroup,
+        StagedWelcome, Welcome as MlsWelcome, WireFormatPolicy,
     },
 };
 use openmls_traits::OpenMlsProvider;
@@ -39,6 +39,7 @@
     intents::{AddMembersIntentData, RemoveMembersIntentData},
     validated_commit::CommitValidationError,
 };
+
 use crate::{
     client::{deserialize_welcome, ClientError, MessageProcessingError},
     configuration::{CIPHERSUITE, MAX_GROUP_SIZE},
@@ -60,28 +61,6 @@
     xmtp_openmls_provider::XmtpOpenMlsProvider,
     Client, Store,
 };
-<<<<<<< HEAD
-use intents::SendMessageIntentData;
-use openmls::{
-    extensions::{Extension, Extensions, Metadata},
-    group::{MlsGroupCreateConfig, MlsGroupJoinConfig, StagedWelcome},
-    prelude::{
-        CredentialWithKey, CryptoConfig, Error as TlsCodecError, GroupId, MlsGroup as OpenMlsGroup, Welcome as MlsWelcome,
-        WireFormatPolicy,
-    },
-};
-use openmls_traits::OpenMlsProvider;
-use thiserror::Error;
-use xmtp_cryptography::signature::is_valid_ed25519_public_key;
-use xmtp_proto::{
-    api_client::XmtpMlsClient,
-    xmtp::mls::api::v1::{
-        group_message::{Version as GroupMessageVersion, V1 as GroupMessageV1},
-        GroupMessage,
-    },
-};
-=======
->>>>>>> d0bcb731
 
 #[derive(Debug, Error)]
 pub enum GroupError {
