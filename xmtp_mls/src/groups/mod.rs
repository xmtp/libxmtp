--- conflicted
+++ resolved
@@ -996,8 +996,6 @@
         if self.members().await?.len() == 1 {
             return Err(GroupLeaveValidationError::SingleMemberLeaveRejected.into());
         }
-<<<<<<< HEAD
-=======
         
         let is_admin = self.is_admin(self.context.inbox_id().to_string())?;
         let is_super_admin = self.is_super_admin(self.context.inbox_id().to_string())?;
@@ -1007,7 +1005,6 @@
         if is_admin && admin_size ==1 || is_super_admin && super_admin_size ==1 {
             return Err(GroupLeaveValidationError::LeaveWithoutAdminForbidden.into());
         }
->>>>>>> 5eb1f39a
 
         if self.metadata().await?.conversation_type == ConversationType::Dm {
             return Err(GroupLeaveValidationError::DmLeaveForbidden.into());
