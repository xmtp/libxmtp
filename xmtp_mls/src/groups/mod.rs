--- conflicted
+++ resolved
@@ -581,9 +581,7 @@
         // Ensure that the list of members in the group's MLS tree matches the list of inboxes specified
         // in the `GroupMembership` extension.
         validate_initial_group_membership(&context, &staged_welcome).await?;
-<<<<<<< HEAD
         let should_send = should_send_group_update_message(&context, &staged_welcome).await?;
-=======
         let group_id = staged_welcome.public_group().group_id();
         if provider.db().find_group(group_id.as_slice())?.is_some() {
             // Fetch the original MLS group, rather than the one from the welcome
@@ -614,7 +612,6 @@
                 }
             }
         }
->>>>>>> 39e1c96c
 
         provider.transaction(|provider| {
             let decrypted_welcome = DecryptedWelcome::from_encrypted_bytes(
