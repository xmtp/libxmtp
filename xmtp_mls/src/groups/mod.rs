--- conflicted
+++ resolved
@@ -3,12 +3,8 @@
 pub mod group_mutable_metadata;
 pub mod group_permissions;
 mod intents;
-<<<<<<< HEAD
-mod members;
+pub mod members;
 #[allow(dead_code)]
-=======
-pub mod members;
->>>>>>> bd8360b0
 mod message_history;
 mod subscriptions;
 mod sync;
