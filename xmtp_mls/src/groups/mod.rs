pub mod device_sync;
pub mod group_membership;
pub mod group_metadata;
pub mod group_mutable_metadata;
pub mod group_permissions;
pub mod intents;
pub mod members;
pub mod scoped_client;

mod disappearing_messages;
pub(super) mod mls_ext;
pub(super) mod mls_sync;
pub(super) mod subscriptions;
pub mod validated_commit;

use self::device_sync::DeviceSyncError;
pub use self::group_permissions::PreconfiguredPolicies;
use self::scoped_client::ScopedGroupClient;
use self::{
    group_membership::GroupMembership,
    group_metadata::{extract_group_metadata, DmMembers},
    group_mutable_metadata::{GroupMutableMetadata, GroupMutableMetadataError, MetadataField},
    group_permissions::{
        extract_group_permissions, GroupMutablePermissions, GroupMutablePermissionsError,
    },
    intents::{
        AdminListActionType, PermissionPolicyOption, PermissionUpdateType,
        UpdateAdminListIntentData, UpdateMetadataIntentData, UpdatePermissionIntentData,
    },
    validated_commit::extract_group_membership,
};
use self::{
    group_metadata::{GroupMetadata, GroupMetadataError},
    group_permissions::PolicySet,
    intents::IntentError,
    validated_commit::CommitValidationError,
};
use crate::groups::group_mutable_metadata::{
    extract_group_mutable_metadata, MessageDisappearingSettings,
};
use crate::groups::intents::UpdateGroupMembershipResult;
use crate::storage::consent_record::ConsentType;
use crate::storage::{
    group::DmIdExt,
    group_message::{ContentType, StoredGroupMessageWithReactions},
    refresh_state::EntityKind,
    NotFound, ProviderTransactions, StorageError,
};
use crate::GroupCommitLock;
use crate::{
    client::{ClientError, XmtpMlsLocalContext},
    configuration::{
        CIPHERSUITE, GROUP_MEMBERSHIP_EXTENSION_ID, GROUP_PERMISSIONS_EXTENSION_ID, MAX_GROUP_SIZE,
        MAX_PAST_EPOCHS, MUTABLE_METADATA_EXTENSION_ID,
        SEND_MESSAGE_UPDATE_INSTALLATIONS_INTERVAL_NS,
    },
    hpke::HpkeError,
    identity::IdentityError,
    identity_updates::{load_identity_updates, InstallationDiffError},
    intents::ProcessIntentError,
    storage::xmtp_openmls_provider::XmtpOpenMlsProvider,
    storage::{
        consent_record::{ConsentState, StoredConsentRecord},
        db_connection::DbConnection,
        group::{ConversationType, GroupMembershipState, StoredGroup},
        group_intent::IntentKind,
        group_message::{DeliveryStatus, GroupMessageKind, MsgQueryArgs, StoredGroupMessage},
        sql_key_store,
    },
    subscriptions::{LocalEventError, LocalEvents},
    utils::id::calculate_message_id,
    Store,
};
use device_sync::preference_sync::UserPreferenceUpdate;
use intents::SendMessageIntentData;
use mls_ext::DecryptedWelcome;
use mls_sync::GroupMessageProcessingError;
use openmls::{
    credentials::CredentialType,
    error::LibraryError,
    extensions::{
        Extension, ExtensionType, Extensions, Metadata, RequiredCapabilitiesExtension,
        UnknownExtension,
    },
    group::{CreateGroupContextExtProposalError, MlsGroupCreateConfig},
    messages::proposals::ProposalType,
    prelude::{
        BasicCredentialError, Capabilities, CredentialWithKey, Error as TlsCodecError, GroupId,
        MlsGroup as OpenMlsGroup, StagedWelcome, WireFormatPolicy,
    },
};
use openmls_traits::OpenMlsProvider;
use prost::Message;
use std::collections::HashMap;
use std::future::Future;
use std::{collections::HashSet, sync::Arc};
use thiserror::Error;
use tokio::sync::Mutex;
use xmtp_common::retry::RetryableError;
use xmtp_common::time::now_ns;
use xmtp_content_types::reaction::{LegacyReaction, ReactionCodec};
use xmtp_content_types::should_push;
use xmtp_cryptography::signature::IdentifierValidationError;
use xmtp_id::associations::Identifier;
use xmtp_id::{InboxId, InboxIdRef};
use xmtp_proto::xmtp::mls::{
    api::v1::welcome_message,
    message_contents::{
        content_types::ReactionV2,
        plaintext_envelope::{Content, V1},
        EncodedContent, PlaintextEnvelope,
    },
};

const MAX_GROUP_DESCRIPTION_LENGTH: usize = 1000;
const MAX_GROUP_NAME_LENGTH: usize = 100;
const MAX_GROUP_IMAGE_URL_LENGTH: usize = 2048;

#[derive(Debug, Error)]
pub enum GroupError {
    #[error(transparent)]
    NotFound(#[from] NotFound),
    #[error("Max user limit exceeded.")]
    UserLimitExceeded,
    #[error("api error: {0}")]
    WrappedApi(#[from] xmtp_api::Error),
    #[error("invalid group membership")]
    InvalidGroupMembership,
    #[error("storage error: {0}")]
    Storage(#[from] crate::storage::StorageError),
    #[error("intent error: {0}")]
    Intent(#[from] IntentError),
    #[error("create message: {0}")]
    CreateMessage(#[from] openmls::prelude::CreateMessageError),
    #[error("TLS Codec error: {0}")]
    TlsError(#[from] TlsCodecError),
    #[error("SequenceId not found in local db")]
    MissingSequenceId,
    #[error("Addresses not found {0:?}")]
    AddressNotFound(Vec<String>),
    #[error("add members: {0}")]
    UpdateGroupMembership(
        #[from] openmls::prelude::UpdateGroupMembershipError<sql_key_store::SqlKeyStoreError>,
    ),
    #[error("group create: {0}")]
    GroupCreate(#[from] openmls::group::NewGroupError<sql_key_store::SqlKeyStoreError>),
    #[error("self update: {0}")]
    SelfUpdate(#[from] openmls::group::SelfUpdateError<sql_key_store::SqlKeyStoreError>),
    #[error("welcome error: {0}")]
    WelcomeError(#[from] openmls::prelude::WelcomeError<sql_key_store::SqlKeyStoreError>),
    #[error("Invalid extension {0}")]
    InvalidExtension(#[from] openmls::prelude::InvalidExtensionError),
    #[error("Invalid signature: {0}")]
    Signature(#[from] openmls::prelude::SignatureError),
    #[error("client: {0}")]
    Client(#[from] ClientError),
    #[error("receive error: {0}")]
    ReceiveError(#[from] GroupMessageProcessingError),
    #[error("Receive errors: {0:?}")]
    ReceiveErrors(Vec<GroupMessageProcessingError>),
    #[error("generic: {0}")]
    Generic(String),
    #[error("diesel error {0}")]
    Diesel(#[from] diesel::result::Error),
    #[error(transparent)]
    AddressValidation(#[from] IdentifierValidationError),
    #[error(transparent)]
    LocalEvent(#[from] LocalEventError),
    #[error("Public Keys {0:?} are not valid ed25519 public keys")]
    InvalidPublicKeys(Vec<Vec<u8>>),
    #[error("Commit validation error {0}")]
    CommitValidation(#[from] CommitValidationError),
    #[error("Metadata error {0}")]
    GroupMetadata(#[from] GroupMetadataError),
    #[error("Mutable Metadata error {0}")]
    GroupMutableMetadata(#[from] GroupMutableMetadataError),
    #[error("Mutable Permissions error {0}")]
    GroupMutablePermissions(#[from] GroupMutablePermissionsError),
    #[error("Errors occurred during sync {0:?}")]
    Sync(Vec<GroupError>),
    #[error("Hpke error: {0}")]
    Hpke(#[from] HpkeError),
    #[error("identity error: {0}")]
    Identity(#[from] IdentityError),
    #[error("serialization error: {0}")]
    EncodeError(#[from] prost::EncodeError),
    #[error("create group context proposal error: {0}")]
    CreateGroupContextExtProposalError(
        #[from] CreateGroupContextExtProposalError<sql_key_store::SqlKeyStoreError>,
    ),
    #[error("Credential error")]
    CredentialError(#[from] BasicCredentialError),
    #[error("LeafNode error")]
    LeafNodeError(#[from] LibraryError),

    #[error("Message History error: {0}")]
    MessageHistory(#[from] Box<DeviceSyncError>),
    #[error("Installation diff error: {0}")]
    InstallationDiff(#[from] InstallationDiffError),
    #[error("PSKs are not support")]
    NoPSKSupport,
    #[error("Metadata update must specify a metadata field")]
    InvalidPermissionUpdate,
    #[error("dm requires target inbox_id")]
    InvalidDmMissingInboxId,
    #[error("Missing metadata field {name}")]
    MissingMetadataField { name: String },
    #[error("sql key store error: {0}")]
    SqlKeyStore(#[from] sql_key_store::SqlKeyStoreError),
    #[error("Sync failed to wait for intent")]
    SyncFailedToWait,
    #[error("cannot change metadata of DM")]
    DmGroupMetadataForbidden,
    #[error("Missing pending commit")]
    MissingPendingCommit,
    #[error("Intent not committed")]
    IntentNotCommitted,
    #[error(transparent)]
    ProcessIntent(#[from] ProcessIntentError),
    #[error("Failed to load lock")]
    LockUnavailable,
    #[error("Failed to acquire semaphore lock")]
    LockFailedToAcquire,
    #[error("Exceeded max characters for this field. Must be under: {length}")]
    TooManyCharacters { length: usize },
}

impl RetryableError for GroupError {
    fn is_retryable(&self) -> bool {
        match self {
            Self::ReceiveErrors(errors) => errors.iter().any(|e| e.is_retryable()),
            Self::Client(client_error) => client_error.is_retryable(),
            Self::Diesel(diesel) => diesel.is_retryable(),
            Self::Storage(storage) => storage.is_retryable(),
            Self::ReceiveError(msg) => msg.is_retryable(),
            Self::Hpke(hpke) => hpke.is_retryable(),
            Self::Identity(identity) => identity.is_retryable(),
            Self::UpdateGroupMembership(update) => update.is_retryable(),
            Self::GroupCreate(group) => group.is_retryable(),
            Self::SelfUpdate(update) => update.is_retryable(),
            Self::WelcomeError(welcome) => welcome.is_retryable(),
            Self::SqlKeyStore(sql) => sql.is_retryable(),
            Self::Sync(errs) => errs.iter().any(|e| e.is_retryable()),
            Self::InstallationDiff(diff) => diff.is_retryable(),
            Self::CreateGroupContextExtProposalError(create) => create.is_retryable(),
            Self::CommitValidation(err) => err.is_retryable(),
            Self::WrappedApi(err) => err.is_retryable(),
            Self::MessageHistory(err) => err.is_retryable(),
            Self::ProcessIntent(err) => err.is_retryable(),
            Self::LocalEvent(err) => err.is_retryable(),
            Self::LockUnavailable => true,
            Self::LockFailedToAcquire => true,
            Self::SyncFailedToWait => true,
            Self::NotFound(_)
            | Self::GroupMetadata(_)
            | Self::GroupMutableMetadata(_)
            | Self::GroupMutablePermissions(_)
            | Self::UserLimitExceeded
            | Self::InvalidGroupMembership
            | Self::Intent(_)
            | Self::CreateMessage(_)
            | Self::TlsError(_)
            | Self::IntentNotCommitted
            | Self::Generic(_)
            | Self::InvalidDmMissingInboxId
            | Self::MissingSequenceId
            | Self::AddressNotFound(_)
            | Self::InvalidExtension(_)
            | Self::MissingMetadataField { .. }
            | Self::DmGroupMetadataForbidden
            | Self::Signature(_)
            | Self::LeafNodeError(_)
            | Self::NoPSKSupport
            | Self::MissingPendingCommit
            | Self::InvalidPermissionUpdate
            | Self::AddressValidation(_)
            | Self::InvalidPublicKeys(_)
            | Self::CredentialError(_)
            | Self::EncodeError(_)
            | Self::TooManyCharacters { .. } => false,
        }
    }
}

pub struct MlsGroup<C> {
    pub group_id: Vec<u8>,
    pub created_at_ns: i64,
    pub client: Arc<C>,
    mls_commit_lock: Arc<GroupCommitLock>,
    mutex: Arc<Mutex<()>>,
}

pub struct ConversationListItem<C> {
    pub group: MlsGroup<C>,
    pub last_message: Option<StoredGroupMessage>,
}

#[derive(Default, Clone)]
pub struct GroupMetadataOptions {
    pub name: Option<String>,
    pub image_url_square: Option<String>,
    pub description: Option<String>,
    pub message_disappearing_settings: Option<MessageDisappearingSettings>,
}

#[derive(Default, Clone)]
pub struct DMMetadataOptions {
    pub message_disappearing_settings: Option<MessageDisappearingSettings>,
}

impl<C> Clone for MlsGroup<C> {
    fn clone(&self) -> Self {
        Self {
            group_id: self.group_id.clone(),
            created_at_ns: self.created_at_ns,
            client: self.client.clone(),
            mutex: self.mutex.clone(),
            mls_commit_lock: self.mls_commit_lock.clone(),
        }
    }
}

pub struct HmacKey {
    pub key: [u8; 42],
    // # of 30 day periods since unix epoch
    pub epoch: i64,
}

#[derive(Debug, Clone, PartialEq)]
pub enum UpdateAdminListType {
    Add,
    Remove,
    AddSuper,
    RemoveSuper,
}

/// Fields extracted from content of a message that should be stored in the DB
pub struct QueryableContentFields {
    pub content_type: ContentType,
    pub version_major: i32,
    pub version_minor: i32,
    pub authority_id: String,
    pub reference_id: Option<Vec<u8>>,
    pub should_push: bool,
}

impl Default for QueryableContentFields {
    fn default() -> Self {
        Self {
            content_type: ContentType::Unknown, // Or whatever the appropriate default is
            version_major: 0,
            version_minor: 0,
            authority_id: String::new(),
            reference_id: None,
            should_push: false,
        }
    }
}

impl TryFrom<EncodedContent> for QueryableContentFields {
    type Error = prost::DecodeError;

    fn try_from(content: EncodedContent) -> Result<Self, Self::Error> {
        let content_type_id = content.r#type.unwrap_or_default();

        let type_id_str = content_type_id.type_id.clone();

        let reference_id = match (type_id_str.as_str(), content_type_id.version_major) {
            (ReactionCodec::TYPE_ID, major) if major >= 2 => {
                ReactionV2::decode(content.content.as_slice())
                    .ok()
                    .and_then(|reaction| hex::decode(reaction.reference).ok())
            }
            (ReactionCodec::TYPE_ID, _) => LegacyReaction::decode(&content.content)
                .and_then(|legacy_reaction| hex::decode(legacy_reaction.reference).ok()),
            _ => None,
        };

        Ok(QueryableContentFields {
            content_type: content_type_id.type_id.into(),
            version_major: content_type_id.version_major as i32,
            version_minor: content_type_id.version_minor as i32,
            authority_id: content_type_id.authority_id.to_string(),
            reference_id,
            should_push: should_push(type_id_str),
        })
    }
}

/// Represents a group, which can contain anywhere from 1 to MAX_GROUP_SIZE inboxes.
///
/// This is a wrapper around OpenMLS's `MlsGroup` that handles our application-level configuration
/// and validations.
impl<ScopedClient: ScopedGroupClient> MlsGroup<ScopedClient> {
    // Creates a new group instance. Does not validate that the group exists in the DB
    pub fn new(client: ScopedClient, group_id: Vec<u8>, created_at_ns: i64) -> Self {
        Self::new_from_arc(Arc::new(client), group_id, created_at_ns)
    }

    /// Creates a new group instance. Validate that the group exists in the DB before constructing
    /// the group.
    ///
    /// # Returns
    ///
    /// Returns the Group and the stored group information as a tuple.
    pub fn new_validated(
        client: ScopedClient,
        group_id: Vec<u8>,
        provider: &XmtpOpenMlsProvider,
    ) -> Result<(Self, StoredGroup), GroupError> {
        if let Some(group) = provider.conn_ref().find_group(&group_id)? {
            Ok((
                Self::new_from_arc(Arc::new(client), group_id, group.created_at_ns),
                group,
            ))
        } else {
            tracing::error!("Failed to validate existence of group");
            Err(NotFound::GroupById(group_id).into())
        }
    }

    pub(crate) fn new_from_arc(
        client: Arc<ScopedClient>,
        group_id: Vec<u8>,
        created_at_ns: i64,
    ) -> Self {
        let mut mutexes = client.context().mutexes.clone();
        let context = client.context();
        Self {
            group_id: group_id.clone(),
            created_at_ns,
            mutex: mutexes.get_mutex(group_id),
            client,
            mls_commit_lock: Arc::clone(context.mls_commit_lock()),
        }
    }

    pub(self) fn context(&self) -> Arc<XmtpMlsLocalContext> {
        self.client.context()
    }

    /// Instantiate a new [`XmtpOpenMlsProvider`] pulling a connection from the database.
    /// prefer to use an already-instantiated mls provider if possible.
    pub fn mls_provider(&self) -> Result<XmtpOpenMlsProvider, StorageError> {
        self.context().mls_provider()
    }

    // Load the stored OpenMLS group from the OpenMLS provider's keystore
    #[tracing::instrument(level = "trace", skip_all)]
    pub(crate) fn load_mls_group_with_lock<F, R>(
        &self,
        provider: impl OpenMlsProvider,
        operation: F,
    ) -> Result<R, GroupError>
    where
        F: FnOnce(OpenMlsGroup) -> Result<R, GroupError>,
    {
        // Get the group ID for locking
        let group_id = self.group_id.clone();

        // Acquire the lock synchronously using blocking_lock
        let _lock = self.mls_commit_lock.get_lock_sync(group_id.clone());
        // Load the MLS group
        let mls_group =
            OpenMlsGroup::load(provider.storage(), &GroupId::from_slice(&self.group_id))
                .map_err(|_| NotFound::MlsGroup)?
                .ok_or(NotFound::MlsGroup)?;

        // Perform the operation with the MLS group
        operation(mls_group)
    }

    // Load the stored OpenMLS group from the OpenMLS provider's keystore
    #[tracing::instrument(level = "debug", skip_all)]
    pub(crate) async fn load_mls_group_with_lock_async<F, E, R, Fut>(
        &self,
        provider: &XmtpOpenMlsProvider,
        operation: F,
    ) -> Result<R, E>
    where
        F: FnOnce(OpenMlsGroup) -> Fut,
        Fut: Future<Output = Result<R, E>>,
        E: From<GroupMessageProcessingError> + From<crate::StorageError>,
    {
        // Get the group ID for locking
        let group_id = self.group_id.clone();

        // Acquire the lock asynchronously
        let _lock = self.mls_commit_lock.get_lock_async(group_id.clone()).await;

        // Load the MLS group
        let mls_group =
            OpenMlsGroup::load(provider.storage(), &GroupId::from_slice(&self.group_id))
                .map_err(crate::StorageError::from)?
                .ok_or(StorageError::from(NotFound::GroupById(
                    self.group_id.to_vec(),
                )))?;

        // Perform the operation with the MLS group
        operation(mls_group).await
    }

    // Create a new group and save it to the DB
    pub(crate) fn create_and_insert(
        client: Arc<ScopedClient>,
        provider: &XmtpOpenMlsProvider,
        membership_state: GroupMembershipState,
        permissions_policy_set: PolicySet,
        opts: GroupMetadataOptions,
    ) -> Result<Self, GroupError> {
        let context = client.context();
        let creator_inbox_id = context.inbox_id();
        let protected_metadata =
            build_protected_metadata_extension(creator_inbox_id, ConversationType::Group)?;
        let mutable_metadata =
            build_mutable_metadata_extension_default(creator_inbox_id, opts.clone())?;
        let group_membership = build_starting_group_membership_extension(creator_inbox_id, 0);
        let mutable_permissions = build_mutable_permissions_extension(permissions_policy_set)?;
        let group_config = build_group_config(
            protected_metadata,
            mutable_metadata,
            group_membership,
            mutable_permissions,
        )?;

        let mls_group = OpenMlsGroup::new(
            provider,
            &context.identity.installation_keys,
            &group_config,
            CredentialWithKey {
                credential: context.identity.credential(),
                signature_key: context.identity.installation_keys.public_slice().into(),
            },
        )?;

        let group_id = mls_group.group_id().to_vec();
        let stored_group = StoredGroup::new(
            group_id.clone(),
            now_ns(),
            membership_state,
            context.inbox_id().to_string(),
            None,
            opts.message_disappearing_settings,
        );

        stored_group.store(provider.conn_ref())?;
        let new_group = Self::new_from_arc(client.clone(), group_id, stored_group.created_at_ns);

        // Consent state defaults to allowed when the user creates the group
        new_group.update_consent_state(ConsentState::Allowed)?;
        Ok(new_group)
    }

    // Create a new DM and save it to the DB
    pub(crate) fn create_dm_and_insert(
        provider: &XmtpOpenMlsProvider,
        client: Arc<ScopedClient>,
        membership_state: GroupMembershipState,
        dm_target_inbox_id: InboxId,
        opts: DMMetadataOptions,
    ) -> Result<Self, GroupError> {
        let context = client.context();
        let protected_metadata =
            build_dm_protected_metadata_extension(context.inbox_id(), dm_target_inbox_id.clone())?;
        let mutable_metadata = build_dm_mutable_metadata_extension_default(
            context.inbox_id(),
            &dm_target_inbox_id,
            opts.clone(),
        )?;
        let group_membership = build_starting_group_membership_extension(context.inbox_id(), 0);
        let mutable_permissions = PolicySet::new_dm();
        let mutable_permission_extension =
            build_mutable_permissions_extension(mutable_permissions)?;
        let group_config = build_group_config(
            protected_metadata,
            mutable_metadata,
            group_membership,
            mutable_permission_extension,
        )?;

        let mls_group = OpenMlsGroup::new(
            &provider,
            &context.identity.installation_keys,
            &group_config,
            CredentialWithKey {
                credential: context.identity.credential(),
                signature_key: context.identity.installation_keys.public_slice().into(),
            },
        )?;

        let group_id = mls_group.group_id().to_vec();

        let stored_group = StoredGroup::new(
            group_id.clone(),
            now_ns(),
            membership_state,
            context.inbox_id().to_string(),
            Some(DmMembers {
                member_one_inbox_id: dm_target_inbox_id,
                member_two_inbox_id: client.inbox_id().to_string(),
            }),
            opts.message_disappearing_settings,
        );

        stored_group.store(provider.conn_ref())?;
        let new_group = Self::new_from_arc(client.clone(), group_id, stored_group.created_at_ns);
        // Consent state defaults to allowed when the user creates the group
        new_group.update_consent_state(ConsentState::Allowed)?;
        Ok(new_group)
    }

    // Create a group from a decrypted and decoded welcome message
    // If the group already exists in the store, overwrite the MLS state and do not update the group entry
    #[tracing::instrument(skip_all, level = "debug")]
    pub(super) async fn create_from_welcome(
        client: &ScopedClient,
        provider: &XmtpOpenMlsProvider,
        welcome: &welcome_message::V1,
    ) -> Result<Self, GroupError>
    where
        ScopedClient: Clone,
    {
        // Check if this welcome was already processed. Return the existing group if so.
        if provider
            .conn_ref()
            .get_last_cursor_for_id(client.installation_id(), EntityKind::Welcome)?
            >= welcome.id as i64
        {
            let group = provider
                .conn_ref()
                .find_group_by_welcome_id(welcome.id as i64)?
                .ok_or(GroupError::NotFound(NotFound::GroupByWelcome(
                    welcome.id as i64,
                )))?;
            let group = Self::new(client.clone(), group.id, group.created_at_ns);

            return Ok(group);
        };

        let mut decrypted_welcome = None;
        let result = provider.transaction(|provider| {
            let result = DecryptedWelcome::from_encrypted_bytes(
                provider,
                &welcome.hpke_public_key,
                &welcome.data,
            );
            decrypted_welcome = Some(result);
            Err(StorageError::IntentionalRollback)
        });
        let Err(StorageError::IntentionalRollback) = result else {
            return Err(result?);
        };

        let DecryptedWelcome { staged_welcome, .. } = decrypted_welcome.expect("Set to some")?;

        // Ensure that the list of members in the group's MLS tree matches the list of inboxes specified
        // in the `GroupMembership` extension.
        validate_initial_group_membership(client, provider.conn_ref(), &staged_welcome).await?;

        provider.transaction(|provider| {
            let decrypted_welcome = DecryptedWelcome::from_encrypted_bytes(
                provider,
                &welcome.hpke_public_key,
                &welcome.data,
            )?;
            let DecryptedWelcome {
                staged_welcome,
                added_by_inbox_id,
                ..
            } = decrypted_welcome;

            let is_updated = provider.conn_ref().update_cursor(
                client.context().installation_public_key(),
                EntityKind::Welcome,
                welcome.id as i64,
            )?;
            if !is_updated {
                return Err(ProcessIntentError::AlreadyProcessed(welcome.id).into());
            }

            let mls_group = staged_welcome.into_group(provider)?;
            let group_id = mls_group.group_id().to_vec();
            let metadata = extract_group_metadata(&mls_group)?;
            let dm_members = metadata.dm_members;
            let conversation_type = metadata.conversation_type;
            let mutable_metadata = extract_group_mutable_metadata(&mls_group).ok();
            let disappearing_settings = mutable_metadata.and_then(|metadata| {
                Self::conversation_message_disappearing_settings_from_extensions(metadata).ok()
            });

            let to_store = match conversation_type {
                ConversationType::Group => StoredGroup::new_from_welcome(
                    group_id.clone(),
                    now_ns(),
                    GroupMembershipState::Pending,
                    added_by_inbox_id,
                    welcome.id as i64,
                    conversation_type,
                    dm_members,
                    disappearing_settings,
                ),
                ConversationType::Dm => {
                    validate_dm_group(client, &mls_group, &added_by_inbox_id)?;
                    StoredGroup::new_from_welcome(
                        group_id.clone(),
                        now_ns(),
                        GroupMembershipState::Pending,
                        added_by_inbox_id,
                        welcome.id as i64,
                        conversation_type,
                        dm_members,
                        disappearing_settings,
                    )
                }
                ConversationType::Sync => StoredGroup::new_from_welcome(
                    group_id.clone(),
                    now_ns(),
                    GroupMembershipState::Allowed,
                    added_by_inbox_id,
                    welcome.id as i64,
                    conversation_type,
                    dm_members,
                    disappearing_settings,
                ),
            };

            // Insert or replace the group in the database.
            // Replacement can happen in the case that the user has been removed from and subsequently re-added to the group.
            let stored_group = provider.conn_ref().insert_or_replace_group(to_store)?;

            Ok(Self::new(
                client.clone(),
                stored_group.id,
                stored_group.created_at_ns,
            ))
        })
    }

    pub(crate) fn create_and_insert_sync_group(
        client: Arc<ScopedClient>,
        provider: &XmtpOpenMlsProvider,
    ) -> Result<MlsGroup<ScopedClient>, GroupError> {
        let context = client.context();
        let creator_inbox_id = context.inbox_id();

        let protected_metadata =
            build_protected_metadata_extension(creator_inbox_id, ConversationType::Sync)?;
        let mutable_metadata = build_mutable_metadata_extension_default(
            creator_inbox_id,
            GroupMetadataOptions::default(),
        )?;
        let group_membership = build_starting_group_membership_extension(creator_inbox_id, 0);
        let mutable_permissions =
            build_mutable_permissions_extension(PreconfiguredPolicies::default().to_policy_set())?;
        let group_config = build_group_config(
            protected_metadata,
            mutable_metadata,
            group_membership,
            mutable_permissions,
        )?;
        let mls_group = OpenMlsGroup::new(
            &provider,
            &context.identity.installation_keys,
            &group_config,
            CredentialWithKey {
                credential: context.identity.credential(),
                signature_key: context.identity.installation_keys.public_slice().into(),
            },
        )?;

        let group_id = mls_group.group_id().to_vec();
        let stored_group =
            StoredGroup::new_sync_group(group_id.clone(), now_ns(), GroupMembershipState::Allowed);

        stored_group.store(provider.conn_ref())?;

        Ok(Self::new_from_arc(
            client,
            stored_group.id,
            stored_group.created_at_ns,
        ))
    }

    /// Send a message on this users XMTP [`Client`].
    #[tracing::instrument(skip_all, level = "debug")]
    pub async fn send_message(&self, message: &[u8]) -> Result<Vec<u8>, GroupError> {
        let provider = self.mls_provider()?;
        self.send_message_with_provider(message, &provider).await
    }

    /// Send a message with the given [`XmtpOpenMlsProvider`]
    pub async fn send_message_with_provider(
        &self,
        message: &[u8],
        provider: &XmtpOpenMlsProvider,
    ) -> Result<Vec<u8>, GroupError> {
        let update_interval_ns = Some(SEND_MESSAGE_UPDATE_INSTALLATIONS_INTERVAL_NS);
        self.maybe_update_installations(provider, update_interval_ns)
            .await?;

        let message_id =
            self.prepare_message(message, provider, |now| Self::into_envelope(message, now))?;

        self.sync_until_last_intent_resolved(provider).await?;
        // implicitly set group consent state to allowed
        self.update_consent_state(ConsentState::Allowed)?;

        Ok(message_id)
    }

    /// Publish all unpublished messages. This happens by calling `sync_until_last_intent_resolved`
    /// which publishes all pending intents and reads them back from the network.
    pub async fn publish_messages(&self) -> Result<(), GroupError> {
        let conn = self.context().store().conn()?;
        let provider = XmtpOpenMlsProvider::from(conn);
        let update_interval_ns = Some(SEND_MESSAGE_UPDATE_INSTALLATIONS_INTERVAL_NS);
        self.maybe_update_installations(&provider, update_interval_ns)
            .await?;
        self.sync_until_last_intent_resolved(&provider).await?;

        // implicitly set group consent state to allowed
        self.update_consent_state(ConsentState::Allowed)?;

        Ok(())
    }

    /// Checks the network to see if any group members have identity updates that would cause installations
    /// to be added or removed from the group.
    ///
    /// If so, adds/removes those group members
    pub async fn update_installations(&self) -> Result<(), GroupError> {
        let provider = self.client.mls_provider()?;
        self.maybe_update_installations(&provider, Some(0)).await?;
        Ok(())
    }

    /// Send a message, optimistically returning the ID of the message before the result of a message publish.
    pub fn send_message_optimistic(&self, message: &[u8]) -> Result<Vec<u8>, GroupError> {
        let provider = self.mls_provider()?;
        let message_id =
            self.prepare_message(message, &provider, |now| Self::into_envelope(message, now))?;
        Ok(message_id)
    }

    /// Helper function to extract queryable content fields from a message
    fn extract_queryable_content_fields(message: &[u8]) -> QueryableContentFields {
        // Return early with default if decoding fails or type is missing
        EncodedContent::decode(message)
            .inspect_err(|_| {
                tracing::debug!("No queryable content fields, msg not formatted as encoded content")
            })
            .and_then(|content| {
                QueryableContentFields::try_from(content).inspect_err(|e| {
                    tracing::debug!(
                        "Failed to convert EncodedContent to QueryableContentFields: {}",
                        e
                    )
                })
            })
            .unwrap_or_default()
    }

    /// Prepare a [`IntentKind::SendMessage`] intent, and [`StoredGroupMessage`] on this users XMTP [`Client`].
    ///
    /// # Arguments
    /// * message: UTF-8 or encoded message bytes
    /// * conn: Connection to SQLite database
    /// * envelope: closure that returns context-specific [`PlaintextEnvelope`]. Closure accepts
    ///     timestamp attached to intent & stored message.
    fn prepare_message<F>(
        &self,
        message: &[u8],
        provider: &XmtpOpenMlsProvider,
        envelope: F,
    ) -> Result<Vec<u8>, GroupError>
    where
        F: FnOnce(i64) -> PlaintextEnvelope,
    {
        let now = now_ns();
        let plain_envelope = envelope(now);
        let mut encoded_envelope = vec![];
        plain_envelope
            .encode(&mut encoded_envelope)
            .map_err(GroupError::EncodeError)?;

        let intent_data: Vec<u8> = SendMessageIntentData::new(encoded_envelope).into();
        let queryable_content_fields: QueryableContentFields =
            Self::extract_queryable_content_fields(message);
        self.queue_intent(
            provider,
            IntentKind::SendMessage,
            intent_data,
            queryable_content_fields.should_push,
        )?;

        // store this unpublished message locally before sending
        let message_id = calculate_message_id(&self.group_id, message, &now.to_string());
        let group_message = StoredGroupMessage {
            id: message_id.clone(),
            group_id: self.group_id.clone(),
            decrypted_message_bytes: message.to_vec(),
            sent_at_ns: now,
            kind: GroupMessageKind::Application,
            sender_installation_id: self.context().installation_public_key().into(),
            sender_inbox_id: self.context().inbox_id().to_string(),
            delivery_status: DeliveryStatus::Unpublished,
            content_type: queryable_content_fields.content_type,
            version_major: queryable_content_fields.version_major,
            version_minor: queryable_content_fields.version_minor,
            authority_id: queryable_content_fields.authority_id,
            reference_id: queryable_content_fields.reference_id,
        };
        group_message.store(provider.conn_ref())?;

        Ok(message_id)
    }

    fn into_envelope(encoded_msg: &[u8], idempotency_key: i64) -> PlaintextEnvelope {
        PlaintextEnvelope {
            content: Some(Content::V1(V1 {
                content: encoded_msg.to_vec(),
                idempotency_key: idempotency_key.to_string(),
            })),
        }
    }

    /// Query the database for stored messages. Optionally filtered by time, kind, delivery_status
    /// and limit
    pub fn find_messages(
        &self,
        args: &MsgQueryArgs,
    ) -> Result<Vec<StoredGroupMessage>, GroupError> {
        let conn = self.context().store().conn()?;
        let messages = conn.get_group_messages(&self.group_id, args)?;
        Ok(messages)
    }

    /// Query the database for stored messages. Optionally filtered by time, kind, delivery_status
    /// and limit
    pub fn find_messages_with_reactions(
        &self,
        args: &MsgQueryArgs,
    ) -> Result<Vec<StoredGroupMessageWithReactions>, GroupError> {
        let conn = self.context().store().conn()?;
        let messages = conn.get_group_messages_with_reactions(&self.group_id, args)?;
        Ok(messages)
    }

    ///
    /// Add members to the group by account address
    ///
    /// If any existing members have new installations that have not been added or removed, the
    /// group membership will be updated to include those changes as well.
    /// # Returns
    /// - `Ok(UpdateGroupMembershipResult)`: Contains details about the membership changes, including:
    ///   - `added_members`: list of added installations
    ///   - `removed_members`: A list of installations that were removed.
    ///   - `members_with_errors`: A list of members that encountered errors during the update.
    /// - `Err(GroupError)`: If the operation fails due to an error.
    #[tracing::instrument(level = "trace", skip_all)]
    pub async fn add_members(
        &self,
        account_identifiers: &[Identifier],
    ) -> Result<UpdateGroupMembershipResult, GroupError> {
        // Fetch the associated inbox_ids
        let requests = account_identifiers.iter().map(Into::into).collect();
        let inbox_id_map: HashMap<Identifier, String> = self
            .client
            .api()
            .get_inbox_ids(requests)
            .await?
            .into_iter()
            .filter_map(|(k, v)| Some((k.try_into().ok()?, v)))
            .collect();

        let provider = self.mls_provider()?;
        // get current number of users in group
        let member_count = self.members_with_provider(&provider).await?.len();
        if member_count + inbox_id_map.len() > MAX_GROUP_SIZE {
            return Err(GroupError::UserLimitExceeded);
        }

        if inbox_id_map.len() != account_identifiers.len() {
            let found_addresses: HashSet<&Identifier> = inbox_id_map.keys().collect();
            let to_add_hashset = HashSet::from_iter(account_identifiers.iter());

            let missing_addresses = found_addresses.difference(&to_add_hashset);
            return Err(GroupError::AddressNotFound(
                missing_addresses
                    .into_iter()
                    .map(|ident| format!("{ident}"))
                    .collect(),
            ));
        }

        self.add_members_by_inbox_id_with_provider(
            &provider,
            &inbox_id_map.into_values().collect::<Vec<_>>(),
        )
        .await
    }

    #[tracing::instrument(level = "trace", skip_all)]
    pub async fn add_members_by_inbox_id<S: AsRef<str>>(
        &self,
        inbox_ids: &[S],
    ) -> Result<UpdateGroupMembershipResult, GroupError> {
        let provider = self.client.mls_provider()?;
        self.add_members_by_inbox_id_with_provider(&provider, inbox_ids)
            .await
    }

    #[tracing::instrument(level = "trace", skip_all)]
    pub async fn add_members_by_inbox_id_with_provider<S: AsRef<str>>(
        &self,
        provider: &XmtpOpenMlsProvider,
        inbox_ids: &[S],
    ) -> Result<UpdateGroupMembershipResult, GroupError> {
        let ids = inbox_ids.iter().map(AsRef::as_ref).collect::<Vec<&str>>();
        let intent_data = self
            .get_membership_update_intent(provider, ids.as_slice(), &[])
            .await?;

        // TODO:nm this isn't the best test for whether the request is valid
        // If some existing group member has an update, this will return an intent with changes
        // when we really should return an error
        let ok_result = Ok(UpdateGroupMembershipResult::from(intent_data.clone()));

        if intent_data.is_empty() {
            tracing::warn!("Member already added");
            return ok_result;
        }

        let intent = self.queue_intent(
            provider,
            IntentKind::UpdateGroupMembership,
            intent_data.into(),
            false,
        )?;

        self.sync_until_intent_resolved(provider, intent.id).await?;
        ok_result
    }

    /// Removes members from the group by their account addresses.
    ///
    /// # Arguments
    /// * `client` - The XMTP client.
    /// * `account_addresses_to_remove` - A vector of account addresses to remove from the group.
    ///
    /// # Returns
    /// A `Result` indicating success or failure of the operation.
    pub async fn remove_members(
        &self,
        account_addresses_to_remove: &[Identifier],
    ) -> Result<(), GroupError> {
        let account_addresses_to_remove =
            account_addresses_to_remove.iter().map(Into::into).collect();

        let inbox_id_map = self
            .client
            .api()
            .get_inbox_ids(account_addresses_to_remove)
            .await?;

        let ids = inbox_id_map
            .values()
            .map(AsRef::as_ref)
            .collect::<Vec<&str>>();
        self.remove_members_by_inbox_id(ids.as_slice()).await
    }

    /// Removes members from the group by their inbox IDs.
    ///
    /// # Arguments
    /// * `client` - The XMTP client.
    /// * `inbox_ids` - A vector of inbox IDs to remove from the group.
    ///
    /// # Returns
    /// A `Result` indicating success or failure of the operation.
    pub async fn remove_members_by_inbox_id(
        &self,
        inbox_ids: &[InboxIdRef<'_>],
    ) -> Result<(), GroupError> {
        let provider = self.client.store().conn()?.into();

        let intent_data = self
            .get_membership_update_intent(&provider, &[], inbox_ids)
            .await?;

        let intent = self.queue_intent(
            &provider,
            IntentKind::UpdateGroupMembership,
            intent_data.into(),
            false,
        )?;

        self.sync_until_intent_resolved(&provider, intent.id).await
    }

    /// Updates the name of the group. Will error if the user does not have the appropriate permissions
    /// to perform these updates.
    pub async fn update_group_name(&self, group_name: String) -> Result<(), GroupError> {
        if group_name.len() > MAX_GROUP_NAME_LENGTH {
            return Err(GroupError::TooManyCharacters {
                length: MAX_GROUP_NAME_LENGTH,
            });
        }
        let provider = self.client.mls_provider()?;
        if self.metadata(&provider).await?.conversation_type == ConversationType::Dm {
            return Err(GroupError::DmGroupMetadataForbidden);
        }
        let intent_data: Vec<u8> =
            UpdateMetadataIntentData::new_update_group_name(group_name).into();
        let intent =
            self.queue_intent(&provider, IntentKind::MetadataUpdate, intent_data, false)?;

        self.sync_until_intent_resolved(&provider, intent.id).await
    }

    /// Updates the permission policy of the group. This requires super admin permissions.
    pub async fn update_permission_policy(
        &self,
        permission_update_type: PermissionUpdateType,
        permission_policy: PermissionPolicyOption,
        metadata_field: Option<MetadataField>,
    ) -> Result<(), GroupError> {
        let provider = self.client.mls_provider()?;
        if self.metadata(&provider).await?.conversation_type == ConversationType::Dm {
            return Err(GroupError::DmGroupMetadataForbidden);
        }
        if permission_update_type == PermissionUpdateType::UpdateMetadata
            && metadata_field.is_none()
        {
            return Err(GroupError::InvalidPermissionUpdate);
        }

        let intent_data: Vec<u8> = UpdatePermissionIntentData::new(
            permission_update_type,
            permission_policy,
            metadata_field.as_ref().map(|field| field.to_string()),
        )
        .into();

        let intent =
            self.queue_intent(&provider, IntentKind::UpdatePermission, intent_data, false)?;

        self.sync_until_intent_resolved(&provider, intent.id).await
    }

    /// Retrieves the group name from the group's mutable metadata extension.
    pub fn group_name(&self, provider: &XmtpOpenMlsProvider) -> Result<String, GroupError> {
        let mutable_metadata = self.mutable_metadata(provider)?;
        match mutable_metadata
            .attributes
            .get(&MetadataField::GroupName.to_string())
        {
            Some(group_name) => Ok(group_name.clone()),
            None => Err(GroupError::GroupMutableMetadata(
                GroupMutableMetadataError::MissingExtension,
            )),
        }
    }

    /// Updates the description of the group.
    pub async fn update_group_description(
        &self,
        group_description: String,
    ) -> Result<(), GroupError> {
        if group_description.len() > MAX_GROUP_DESCRIPTION_LENGTH {
            return Err(GroupError::TooManyCharacters {
                length: MAX_GROUP_DESCRIPTION_LENGTH,
            });
        }

        let provider = self.client.mls_provider()?;
        if self.metadata(&provider).await?.conversation_type == ConversationType::Dm {
            return Err(GroupError::DmGroupMetadataForbidden);
        }
        let intent_data: Vec<u8> =
            UpdateMetadataIntentData::new_update_group_description(group_description).into();
        let intent =
            self.queue_intent(&provider, IntentKind::MetadataUpdate, intent_data, false)?;

        self.sync_until_intent_resolved(&provider, intent.id).await
    }

    pub fn group_description(&self, provider: &XmtpOpenMlsProvider) -> Result<String, GroupError> {
        let mutable_metadata = self.mutable_metadata(provider)?;
        match mutable_metadata
            .attributes
            .get(&MetadataField::Description.to_string())
        {
            Some(group_description) => Ok(group_description.clone()),
            None => Err(GroupError::GroupMutableMetadata(
                GroupMutableMetadataError::MissingExtension,
            )),
        }
    }

    /// Updates the image URL (square) of the group.
    pub async fn update_group_image_url_square(
        &self,
        group_image_url_square: String,
    ) -> Result<(), GroupError> {
        if group_image_url_square.len() > MAX_GROUP_IMAGE_URL_LENGTH {
            return Err(GroupError::TooManyCharacters {
                length: MAX_GROUP_IMAGE_URL_LENGTH,
            });
        }

        let provider = self.client.mls_provider()?;
        if self.metadata(&provider).await?.conversation_type == ConversationType::Dm {
            return Err(GroupError::DmGroupMetadataForbidden);
        }
        let intent_data: Vec<u8> =
            UpdateMetadataIntentData::new_update_group_image_url_square(group_image_url_square)
                .into();
        let intent =
            self.queue_intent(&provider, IntentKind::MetadataUpdate, intent_data, false)?;

        self.sync_until_intent_resolved(&provider, intent.id).await
    }

    /// Retrieves the image URL (square) of the group from the group's mutable metadata extension.
    pub fn group_image_url_square(
        &self,
        provider: &XmtpOpenMlsProvider,
    ) -> Result<String, GroupError> {
        let mutable_metadata = self.mutable_metadata(provider)?;
        match mutable_metadata
            .attributes
            .get(&MetadataField::GroupImageUrlSquare.to_string())
        {
            Some(group_image_url_square) => Ok(group_image_url_square.clone()),
            None => Err(GroupError::GroupMutableMetadata(
                GroupMutableMetadataError::MissingExtension,
            )),
        }
    }

    pub async fn update_conversation_message_disappearing_settings(
        &self,
        settings: MessageDisappearingSettings,
    ) -> Result<(), GroupError> {
        let provider = self.client.mls_provider()?;

        self.update_conversation_message_disappear_from_ns(&provider, settings.from_ns)
            .await?;
        self.update_conversation_message_disappear_in_ns(&provider, settings.in_ns)
            .await
    }

    pub async fn remove_conversation_message_disappearing_settings(
        &self,
    ) -> Result<(), GroupError> {
        self.update_conversation_message_disappearing_settings(
            MessageDisappearingSettings::default(),
        )
        .await
    }

    async fn update_conversation_message_disappear_from_ns(
        &self,
        provider: &XmtpOpenMlsProvider,
        expire_from_ms: i64,
    ) -> Result<(), GroupError> {
        let intent_data: Vec<u8> =
            UpdateMetadataIntentData::new_update_conversation_message_disappear_from_ns(
                expire_from_ms,
            )
            .into();
        let intent = self.queue_intent(provider, IntentKind::MetadataUpdate, intent_data, false)?;
        self.sync_until_intent_resolved(provider, intent.id).await
    }

    async fn update_conversation_message_disappear_in_ns(
        &self,
        provider: &XmtpOpenMlsProvider,
        expire_in_ms: i64,
    ) -> Result<(), GroupError> {
        let intent_data: Vec<u8> =
            UpdateMetadataIntentData::new_update_conversation_message_disappear_in_ns(expire_in_ms)
                .into();
        let intent = self.queue_intent(provider, IntentKind::MetadataUpdate, intent_data, false)?;
        self.sync_until_intent_resolved(provider, intent.id).await
    }

    pub fn conversation_message_disappearing_settings(
        &self,
        provider: &XmtpOpenMlsProvider,
    ) -> Result<MessageDisappearingSettings, GroupError> {
        Self::conversation_message_disappearing_settings_from_extensions(
            self.mutable_metadata(provider)?,
        )
    }

    pub fn conversation_message_disappearing_settings_from_extensions(
        mutable_metadata: GroupMutableMetadata,
    ) -> Result<MessageDisappearingSettings, GroupError> {
        let disappear_from_ns = mutable_metadata
            .attributes
            .get(&MetadataField::MessageDisappearFromNS.to_string());
        let disappear_in_ns = mutable_metadata
            .attributes
            .get(&MetadataField::MessageDisappearInNS.to_string());

        if let (Some(Ok(message_disappear_from_ns)), Some(Ok(message_disappear_in_ns))) = (
            disappear_from_ns.map(|s| s.parse::<i64>()),
            disappear_in_ns.map(|s| s.parse::<i64>()),
        ) {
            Ok(MessageDisappearingSettings::new(
                message_disappear_from_ns,
                message_disappear_in_ns,
            ))
        } else {
            Err(GroupError::GroupMetadata(
                GroupMetadataError::MissingExtension,
            ))
        }
    }

    /// Retrieves the admin list of the group from the group's mutable metadata extension.
    pub fn admin_list(&self, provider: &XmtpOpenMlsProvider) -> Result<Vec<String>, GroupError> {
        let mutable_metadata = self.mutable_metadata(provider)?;
        Ok(mutable_metadata.admin_list)
    }

    /// Retrieves the super admin list of the group from the group's mutable metadata extension.
    pub fn super_admin_list(
        &self,
        provider: &XmtpOpenMlsProvider,
    ) -> Result<Vec<String>, GroupError> {
        let mutable_metadata = self.mutable_metadata(provider)?;
        Ok(mutable_metadata.super_admin_list)
    }

    /// Checks if the given inbox ID is an admin of the group at the most recently synced epoch.
    pub fn is_admin(
        &self,
        inbox_id: String,
        provider: &XmtpOpenMlsProvider,
    ) -> Result<bool, GroupError> {
        let mutable_metadata = self.mutable_metadata(provider)?;
        Ok(mutable_metadata.admin_list.contains(&inbox_id))
    }

    /// Checks if the given inbox ID is a super admin of the group at the most recently synced epoch.
    pub fn is_super_admin(
        &self,
        inbox_id: String,
        provider: &XmtpOpenMlsProvider,
    ) -> Result<bool, GroupError> {
        let mutable_metadata = self.mutable_metadata(provider)?;
        Ok(mutable_metadata.super_admin_list.contains(&inbox_id))
    }

    /// Retrieves the conversation type of the group from the group's metadata extension.
    pub async fn conversation_type(
        &self,
        provider: &XmtpOpenMlsProvider,
    ) -> Result<ConversationType, GroupError> {
        let metadata = self.metadata(provider).await?;
        Ok(metadata.conversation_type)
    }

    /// Updates the admin list of the group and syncs the changes to the network.
    pub async fn update_admin_list(
        &self,
        action_type: UpdateAdminListType,
        inbox_id: String,
    ) -> Result<(), GroupError> {
        let provider = self.client.mls_provider()?;
        if self.metadata(&provider).await?.conversation_type == ConversationType::Dm {
            return Err(GroupError::DmGroupMetadataForbidden);
        }
        let intent_action_type = match action_type {
            UpdateAdminListType::Add => AdminListActionType::Add,
            UpdateAdminListType::Remove => AdminListActionType::Remove,
            UpdateAdminListType::AddSuper => AdminListActionType::AddSuper,
            UpdateAdminListType::RemoveSuper => AdminListActionType::RemoveSuper,
        };
        let intent_data: Vec<u8> =
            UpdateAdminListIntentData::new(intent_action_type, inbox_id).into();
        let intent =
            self.queue_intent(&provider, IntentKind::UpdateAdminList, intent_data, false)?;

        self.sync_until_intent_resolved(&provider, intent.id).await
    }

    /// Find the `inbox_id` of the group member who added the member to the group
    pub fn added_by_inbox_id(&self) -> Result<String, GroupError> {
        let conn = self.context().store().conn()?;
        let group = conn
            .find_group(&self.group_id)?
            .ok_or_else(|| NotFound::GroupById(self.group_id.clone()))?;
        Ok(group.added_by_inbox_id)
    }

    /// Find the `inbox_id` of the group member who is the peer of this dm
    pub fn dm_inbox_id(&self) -> Result<String, GroupError> {
        let conn = self.context().store().conn()?;
        let group = conn
            .find_group(&self.group_id)?
            .ok_or_else(|| NotFound::GroupById(self.group_id.clone()))?;
        let inbox_id = self.client.inbox_id();
        let dm_id = &group
            .dm_id
            .ok_or_else(|| NotFound::GroupById(self.group_id.clone()))?;
        Ok(dm_id.other_inbox_id(inbox_id))
    }

    /// Find the `consent_state` of the group
    pub fn consent_state(&self) -> Result<ConsentState, GroupError> {
        let conn = self.context().store().conn()?;
        let record = conn.get_consent_record(
            hex::encode(self.group_id.clone()),
            ConsentType::ConversationId,
        )?;

        match record {
            Some(rec) => Ok(rec.state),
            None => Ok(ConsentState::Unknown),
        }
    }

    pub fn update_consent_state(&self, state: ConsentState) -> Result<(), GroupError> {
        let conn = self.context().store().conn()?;

        let consent_record = StoredConsentRecord::new(
            ConsentType::ConversationId,
            state,
            hex::encode(self.group_id.clone()),
        );
        let new_records: Vec<_> = conn
            .insert_or_replace_consent_records(&[consent_record.clone()])?
            .into_iter()
            .map(UserPreferenceUpdate::ConsentUpdate)
            .collect();

        if !new_records.is_empty() && self.client.history_sync_url().is_some() {
            // Dispatch an update event so it can be synced across devices
            let _ = self
                .client
                .local_events()
                .send(LocalEvents::OutgoingPreferenceUpdates(new_records));
        }

        Ok(())
    }

    /// Get the current epoch number of the group.
    pub async fn epoch(&self, provider: &XmtpOpenMlsProvider) -> Result<u64, GroupError> {
        self.load_mls_group_with_lock_async(provider, |mls_group| {
            futures::future::ready(Ok(mls_group.epoch().as_u64()))
        })
        .await
    }

    /// Update this installation's leaf key in the group by creating a key update commit
    pub async fn key_update(&self) -> Result<(), GroupError> {
        let provider = self.client.mls_provider()?;
        let intent = self.queue_intent(&provider, IntentKind::KeyUpdate, vec![], false)?;
        self.sync_until_intent_resolved(&provider, intent.id).await
    }

    /// Checks if the current user is active in the group.
    ///
    /// If the current user has been kicked out of the group, `is_active` will return `false`
    pub fn is_active(&self, provider: &XmtpOpenMlsProvider) -> Result<bool, GroupError> {
        self.load_mls_group_with_lock(provider, |mls_group| Ok(mls_group.is_active()))
    }

    /// Get the `GroupMetadata` of the group.
    pub async fn metadata(
        &self,
        provider: &XmtpOpenMlsProvider,
    ) -> Result<GroupMetadata, GroupError> {
        self.load_mls_group_with_lock_async(provider, |mls_group| {
            futures::future::ready(extract_group_metadata(&mls_group).map_err(Into::into))
        })
        .await
    }

    /// Get the `GroupMutableMetadata` of the group.
    pub fn mutable_metadata(
        &self,
        provider: &XmtpOpenMlsProvider,
    ) -> Result<GroupMutableMetadata, GroupError> {
        self.load_mls_group_with_lock(provider, |mls_group| {
            Ok(GroupMutableMetadata::try_from(&mls_group)?)
        })
    }

    pub fn permissions(&self) -> Result<GroupMutablePermissions, GroupError> {
        let provider = self.mls_provider()?;

        self.load_mls_group_with_lock(&provider, |mls_group| {
            Ok(extract_group_permissions(&mls_group)?)
        })
    }

    /// Used for testing that dm group validation works as expected.
    ///
    /// See the `test_validate_dm_group` test function for more details.
    #[cfg(test)]
    pub fn create_test_dm_group(
        client: Arc<ScopedClient>,
        dm_target_inbox_id: InboxId,
        custom_protected_metadata: Option<Extension>,
        custom_mutable_metadata: Option<Extension>,
        custom_group_membership: Option<Extension>,
        custom_mutable_permissions: Option<PolicySet>,
        opts: DMMetadataOptions,
    ) -> Result<Self, GroupError> {
        let context = client.context();
        let conn = context.store().conn()?;
        let provider = XmtpOpenMlsProvider::new(conn);

        let protected_metadata = custom_protected_metadata.unwrap_or_else(|| {
            build_dm_protected_metadata_extension(context.inbox_id(), dm_target_inbox_id.clone())
                .unwrap()
        });
        let mutable_metadata = custom_mutable_metadata.unwrap_or_else(|| {
            build_dm_mutable_metadata_extension_default(
                context.inbox_id(),
                &dm_target_inbox_id,
                opts,
            )
            .unwrap()
        });
        let group_membership = custom_group_membership
            .unwrap_or_else(|| build_starting_group_membership_extension(context.inbox_id(), 0));
        let mutable_permissions = custom_mutable_permissions.unwrap_or_else(PolicySet::new_dm);
        let mutable_permission_extension =
            build_mutable_permissions_extension(mutable_permissions)?;

        let group_config = build_group_config(
            protected_metadata,
            mutable_metadata,
            group_membership,
            mutable_permission_extension,
        )?;

        let mls_group = OpenMlsGroup::new(
            &provider,
            &context.identity.installation_keys,
            &group_config,
            CredentialWithKey {
                credential: context.identity.credential(),
                signature_key: context.identity.installation_keys.public_slice().into(),
            },
        )?;

        let group_id = mls_group.group_id().to_vec();
        let stored_group = StoredGroup::new(
            group_id.clone(),
            now_ns(),
            GroupMembershipState::Allowed, // Use Allowed as default for tests
            context.inbox_id().to_string(),
            Some(DmMembers {
                member_one_inbox_id: client.inbox_id().to_string(),
                member_two_inbox_id: dm_target_inbox_id,
            }),
            None,
        );

        stored_group.store(provider.conn_ref())?;
        Ok(Self::new_from_arc(
            client,
            group_id,
            stored_group.created_at_ns,
        ))
    }
}

fn build_protected_metadata_extension(
    creator_inbox_id: &str,
    conversation_type: ConversationType,
) -> Result<Extension, GroupError> {
    let metadata = GroupMetadata::new(conversation_type, creator_inbox_id.to_string(), None);
    let protected_metadata = Metadata::new(metadata.try_into()?);

    Ok(Extension::ImmutableMetadata(protected_metadata))
}

fn build_dm_protected_metadata_extension(
    creator_inbox_id: &str,
    dm_inbox_id: InboxId,
) -> Result<Extension, GroupError> {
    let dm_members = Some(DmMembers {
        member_one_inbox_id: creator_inbox_id.to_string(),
        member_two_inbox_id: dm_inbox_id,
    });

    let metadata = GroupMetadata::new(
        ConversationType::Dm,
        creator_inbox_id.to_string(),
        dm_members,
    );
    let protected_metadata = Metadata::new(metadata.try_into()?);

    Ok(Extension::ImmutableMetadata(protected_metadata))
}

fn build_mutable_permissions_extension(policies: PolicySet) -> Result<Extension, GroupError> {
    let permissions: Vec<u8> = GroupMutablePermissions::new(policies).try_into()?;
    let unknown_gc_extension = UnknownExtension(permissions);

    Ok(Extension::Unknown(
        GROUP_PERMISSIONS_EXTENSION_ID,
        unknown_gc_extension,
    ))
}

pub fn build_mutable_metadata_extension_default(
    creator_inbox_id: &str,
    opts: GroupMetadataOptions,
) -> Result<Extension, GroupError> {
    let mutable_metadata: Vec<u8> =
        GroupMutableMetadata::new_default(creator_inbox_id.to_string(), opts).try_into()?;
    let unknown_gc_extension = UnknownExtension(mutable_metadata);

    Ok(Extension::Unknown(
        MUTABLE_METADATA_EXTENSION_ID,
        unknown_gc_extension,
    ))
}

pub fn build_dm_mutable_metadata_extension_default(
    creator_inbox_id: &str,
    dm_target_inbox_id: &str,
    opts: DMMetadataOptions,
) -> Result<Extension, GroupError> {
    let mutable_metadata: Vec<u8> = GroupMutableMetadata::new_dm_default(
        creator_inbox_id.to_string(),
        dm_target_inbox_id,
        opts,
    )
    .try_into()?;
    let unknown_gc_extension = UnknownExtension(mutable_metadata);

    Ok(Extension::Unknown(
        MUTABLE_METADATA_EXTENSION_ID,
        unknown_gc_extension,
    ))
}

#[tracing::instrument(level = "trace", skip_all)]
pub fn build_extensions_for_metadata_update(
    group: &OpenMlsGroup,
    field_name: String,
    field_value: String,
) -> Result<Extensions, GroupError> {
    let existing_metadata: GroupMutableMetadata = group.try_into()?;
    let mut attributes = existing_metadata.attributes.clone();
    attributes.insert(field_name, field_value);
    let new_mutable_metadata: Vec<u8> = GroupMutableMetadata::new(
        attributes,
        existing_metadata.admin_list,
        existing_metadata.super_admin_list,
    )
    .try_into()?;
    let unknown_gc_extension = UnknownExtension(new_mutable_metadata);
    let extension = Extension::Unknown(MUTABLE_METADATA_EXTENSION_ID, unknown_gc_extension);
    let mut extensions = group.extensions().clone();
    extensions.add_or_replace(extension);
    Ok(extensions)
}

#[tracing::instrument(level = "trace", skip_all)]
pub fn build_extensions_for_permissions_update(
    group: &OpenMlsGroup,
    update_permissions_intent: UpdatePermissionIntentData,
) -> Result<Extensions, GroupError> {
    let existing_permissions: GroupMutablePermissions = group.try_into()?;
    let existing_policy_set = existing_permissions.policies.clone();
    let new_policy_set = match update_permissions_intent.update_type {
        PermissionUpdateType::AddMember => PolicySet::new(
            update_permissions_intent.policy_option.into(),
            existing_policy_set.remove_member_policy,
            existing_policy_set.update_metadata_policy,
            existing_policy_set.add_admin_policy,
            existing_policy_set.remove_admin_policy,
            existing_policy_set.update_permissions_policy,
        ),
        PermissionUpdateType::RemoveMember => PolicySet::new(
            existing_policy_set.add_member_policy,
            update_permissions_intent.policy_option.into(),
            existing_policy_set.update_metadata_policy,
            existing_policy_set.add_admin_policy,
            existing_policy_set.remove_admin_policy,
            existing_policy_set.update_permissions_policy,
        ),
        PermissionUpdateType::AddAdmin => PolicySet::new(
            existing_policy_set.add_member_policy,
            existing_policy_set.remove_member_policy,
            existing_policy_set.update_metadata_policy,
            update_permissions_intent.policy_option.into(),
            existing_policy_set.remove_admin_policy,
            existing_policy_set.update_permissions_policy,
        ),
        PermissionUpdateType::RemoveAdmin => PolicySet::new(
            existing_policy_set.add_member_policy,
            existing_policy_set.remove_member_policy,
            existing_policy_set.update_metadata_policy,
            existing_policy_set.add_admin_policy,
            update_permissions_intent.policy_option.into(),
            existing_policy_set.update_permissions_policy,
        ),
        PermissionUpdateType::UpdateMetadata => {
            let mut metadata_policy = existing_policy_set.update_metadata_policy.clone();
            metadata_policy.insert(
                update_permissions_intent.metadata_field_name.ok_or(
                    GroupError::MissingMetadataField {
                        name: "metadata_field_name".into(),
                    },
                )?,
                update_permissions_intent.policy_option.into(),
            );
            PolicySet::new(
                existing_policy_set.add_member_policy,
                existing_policy_set.remove_member_policy,
                metadata_policy,
                existing_policy_set.add_admin_policy,
                existing_policy_set.remove_admin_policy,
                existing_policy_set.update_permissions_policy,
            )
        }
    };
    let new_group_permissions: Vec<u8> = GroupMutablePermissions::new(new_policy_set).try_into()?;
    let unknown_gc_extension = UnknownExtension(new_group_permissions);
    let extension = Extension::Unknown(GROUP_PERMISSIONS_EXTENSION_ID, unknown_gc_extension);
    let mut extensions = group.extensions().clone();
    extensions.add_or_replace(extension);
    Ok(extensions)
}

#[tracing::instrument(level = "trace", skip_all)]
pub fn build_extensions_for_admin_lists_update(
    group: &OpenMlsGroup,
    admin_lists_update: UpdateAdminListIntentData,
) -> Result<Extensions, GroupError> {
    let existing_metadata: GroupMutableMetadata = group.try_into()?;
    let attributes = existing_metadata.attributes.clone();
    let mut admin_list = existing_metadata.admin_list;
    let mut super_admin_list = existing_metadata.super_admin_list;
    match admin_lists_update.action_type {
        AdminListActionType::Add => {
            if !admin_list.contains(&admin_lists_update.inbox_id) {
                admin_list.push(admin_lists_update.inbox_id);
            }
        }
        AdminListActionType::Remove => admin_list.retain(|x| x != &admin_lists_update.inbox_id),
        AdminListActionType::AddSuper => {
            if !super_admin_list.contains(&admin_lists_update.inbox_id) {
                super_admin_list.push(admin_lists_update.inbox_id);
            }
        }
        AdminListActionType::RemoveSuper => {
            super_admin_list.retain(|x| x != &admin_lists_update.inbox_id)
        }
    }
    let new_mutable_metadata: Vec<u8> =
        GroupMutableMetadata::new(attributes, admin_list, super_admin_list).try_into()?;
    let unknown_gc_extension = UnknownExtension(new_mutable_metadata);
    let extension = Extension::Unknown(MUTABLE_METADATA_EXTENSION_ID, unknown_gc_extension);
    let mut extensions = group.extensions().clone();
    extensions.add_or_replace(extension);
    Ok(extensions)
}

pub fn build_starting_group_membership_extension(inbox_id: &str, sequence_id: u64) -> Extension {
    let mut group_membership = GroupMembership::new();
    group_membership.add(inbox_id.to_string(), sequence_id);
    build_group_membership_extension(&group_membership)
}

pub fn build_group_membership_extension(group_membership: &GroupMembership) -> Extension {
    let unknown_gc_extension = UnknownExtension(group_membership.into());

    Extension::Unknown(GROUP_MEMBERSHIP_EXTENSION_ID, unknown_gc_extension)
}

fn build_group_config(
    protected_metadata_extension: Extension,
    mutable_metadata_extension: Extension,
    group_membership_extension: Extension,
    mutable_permission_extension: Extension,
) -> Result<MlsGroupCreateConfig, GroupError> {
    let required_extension_types = &[
        ExtensionType::Unknown(GROUP_MEMBERSHIP_EXTENSION_ID),
        ExtensionType::Unknown(MUTABLE_METADATA_EXTENSION_ID),
        ExtensionType::Unknown(GROUP_PERMISSIONS_EXTENSION_ID),
        ExtensionType::ImmutableMetadata,
        ExtensionType::LastResort,
        ExtensionType::ApplicationId,
    ];

    let required_proposal_types = &[ProposalType::GroupContextExtensions];

    let capabilities = Capabilities::new(
        None,
        None,
        Some(required_extension_types),
        Some(required_proposal_types),
        None,
    );
    let credentials = &[CredentialType::Basic];

    let required_capabilities =
        Extension::RequiredCapabilities(RequiredCapabilitiesExtension::new(
            required_extension_types,
            required_proposal_types,
            credentials,
        ));

    let extensions = Extensions::from_vec(vec![
        protected_metadata_extension,
        mutable_metadata_extension,
        group_membership_extension,
        mutable_permission_extension,
        required_capabilities,
    ])?;

    Ok(MlsGroupCreateConfig::builder()
        .with_group_context_extensions(extensions)?
        .capabilities(capabilities)
        .ciphersuite(CIPHERSUITE)
        .wire_format_policy(WireFormatPolicy::default())
        .max_past_epochs(MAX_PAST_EPOCHS)
        .use_ratchet_tree_extension(true)
        .build())
}

/**
 * Ensures that the membership in the MLS tree matches the inboxes specified in the `GroupMembership` extension.
 */
async fn validate_initial_group_membership(
    client: impl ScopedGroupClient,
    conn: &DbConnection,
    staged_welcome: &StagedWelcome,
) -> Result<(), GroupError> {
    tracing::info!("Validating initial group membership");
    let extensions = staged_welcome.public_group().group_context().extensions();
    let membership = extract_group_membership(extensions)?;
    let needs_update = conn.filter_inbox_ids_needing_updates(membership.to_filters().as_slice())?;
    if !needs_update.is_empty() {
        let ids = needs_update.iter().map(AsRef::as_ref).collect::<Vec<_>>();
        load_identity_updates(client.api(), conn, ids.as_slice()).await?;
    }

    let mut expected_installation_ids = HashSet::<Vec<u8>>::new();

    let futures: Vec<_> = membership
        .members
        .iter()
        .map(|(inbox_id, sequence_id)| {
            client.get_association_state(conn, inbox_id, Some(*sequence_id as i64))
        })
        .collect();

    let results = futures::future::try_join_all(futures).await?;

    for association_state in results {
        expected_installation_ids.extend(association_state.installation_ids());
    }

    let actual_installation_ids: HashSet<Vec<u8>> = staged_welcome
        .public_group()
        .members()
        .map(|member| member.signature_key)
        .collect();

    // exclude failed installations
    expected_installation_ids.retain(|id| !membership.failed_installations.contains(id));

    if expected_installation_ids != actual_installation_ids {
        return Err(GroupError::InvalidGroupMembership);
    }

    tracing::info!("Group membership validated");

    Ok(())
}

fn validate_dm_group(
    client: impl ScopedGroupClient,
    mls_group: &OpenMlsGroup,
    added_by_inbox: &str,
) -> Result<(), GroupError> {
    // Validate dm specific immutable metadata
    let metadata = extract_group_metadata(mls_group)?;

    // 1) Check if the conversation type is DM
    if metadata.conversation_type != ConversationType::Dm {
        return Err(GroupError::Generic(
            "Invalid conversation type for DM group".to_string(),
        ));
    }

    // 2) If `dm_members` is not set, return an error immediately
    let dm_members = match &metadata.dm_members {
        Some(dm) => dm,
        None => {
            return Err(GroupError::Generic(
                "DM group must have DmMembers set".to_string(),
            ));
        }
    };

    // 3) If the inbox that added this group is our inbox, make sure that
    //    one of the `dm_members` is our inbox id
    if added_by_inbox == client.inbox_id() {
        if !(dm_members.member_one_inbox_id == client.inbox_id()
            || dm_members.member_two_inbox_id == client.inbox_id())
        {
            return Err(GroupError::Generic(
                "DM group must have our inbox as one of the dm members".to_string(),
            ));
        }
        return Ok(());
    }

    // 4) Otherwise, make sure one of the `dm_members` is ours, and the other is `added_by_inbox`
    let is_expected_pair = (dm_members.member_one_inbox_id == added_by_inbox
        && dm_members.member_two_inbox_id == client.inbox_id())
        || (dm_members.member_one_inbox_id == client.inbox_id()
            && dm_members.member_two_inbox_id == added_by_inbox);

    if !is_expected_pair {
        return Err(GroupError::Generic(
            "DM members do not match expected inboxes".to_string(),
        ));
    }

    // Validate mutable metadata
    let mutable_metadata: GroupMutableMetadata = mls_group.try_into()?;

    // Check if the admin list and super admin list are empty
    if !mutable_metadata.admin_list.is_empty() || !mutable_metadata.super_admin_list.is_empty() {
        return Err(GroupError::Generic(
            "DM group must have empty admin and super admin lists".to_string(),
        ));
    }

    // Validate permissions so no one adds us to a dm that they can unexpectedly add another member to
    // Note: we don't validate mutable metadata permissions, because they don't affect group membership
    let permissions = extract_group_permissions(mls_group)?;
    let expected_permissions = GroupMutablePermissions::new(PolicySet::new_dm());

    if permissions.policies.add_member_policy != expected_permissions.policies.add_member_policy
        && permissions.policies.remove_member_policy
            != expected_permissions.policies.remove_member_policy
        && permissions.policies.add_admin_policy != expected_permissions.policies.add_admin_policy
        && permissions.policies.remove_admin_policy
            != expected_permissions.policies.remove_admin_policy
        && permissions.policies.update_permissions_policy
            != expected_permissions.policies.update_permissions_policy
    {
        return Err(GroupError::Generic(
            "Invalid permissions for DM group".to_string(),
        ));
    }

    Ok(())
}

#[cfg(test)]
pub(crate) mod tests {
    #[cfg(target_arch = "wasm32")]
    wasm_bindgen_test::wasm_bindgen_test_configure!(run_in_dedicated_worker);

    use crate::groups::scoped_client::ScopedGroupClient;
    use diesel::connection::SimpleConnection;
    use diesel::RunQueryDsl;
    use futures::future::join_all;
    use prost::Message;
    use std::sync::Arc;
    use wasm_bindgen_test::wasm_bindgen_test;
    use xmtp_common::assert_err;
    use xmtp_common::time::now_ns;
    use xmtp_content_types::{group_updated::GroupUpdatedCodec, ContentCodec};
    use xmtp_cryptography::utils::generate_local_wallet;
    use xmtp_id::associations::test_utils::WalletTestExt;
    use xmtp_id::associations::Identifier;
    use xmtp_proto::xmtp::mls::api::v1::group_message::Version;
    use xmtp_proto::xmtp::mls::message_contents::EncodedContent;

    use super::{group_permissions::PolicySet, DMMetadataOptions, MlsGroup};
    use crate::groups::group_mutable_metadata::MessageDisappearingSettings;
    use crate::groups::{
        MAX_GROUP_DESCRIPTION_LENGTH, MAX_GROUP_IMAGE_URL_LENGTH, MAX_GROUP_NAME_LENGTH,
    };
    use crate::storage::group::StoredGroup;
    use crate::storage::schema::groups;
    use crate::{
        builder::ClientBuilder,
        groups::{
            build_dm_protected_metadata_extension, build_mutable_metadata_extension_default,
            build_protected_metadata_extension,
            group_metadata::GroupMetadata,
            group_mutable_metadata::MetadataField,
            intents::{PermissionPolicyOption, PermissionUpdateType},
            members::{GroupMember, PermissionLevel},
            mls_sync::GroupMessageProcessingError,
            validate_dm_group, DeliveryStatus, GroupError, GroupMetadataOptions,
            PreconfiguredPolicies, UpdateAdminListType,
        },
        storage::{
            consent_record::ConsentState,
            group::{ConversationType, GroupQueryArgs},
            group_intent::{IntentKind, IntentState},
            group_message::{GroupMessageKind, MsgQueryArgs, StoredGroupMessage},
            xmtp_openmls_provider::XmtpOpenMlsProvider,
        },
        utils::test::FullXmtpClient,
    };
    use xmtp_common::StreamHandle as _;

    async fn receive_group_invite(client: &FullXmtpClient) -> MlsGroup<FullXmtpClient> {
        client
            .sync_welcomes(&client.mls_provider().unwrap())
            .await
            .unwrap();
        let mut groups = client.find_groups(GroupQueryArgs::default()).unwrap();

        groups.remove(0)
    }

    async fn get_latest_message(group: &MlsGroup<FullXmtpClient>) -> StoredGroupMessage {
        group.sync().await.unwrap();
        let mut messages = group.find_messages(&MsgQueryArgs::default()).unwrap();
        messages.pop().unwrap()
    }

    // Adds a member to the group without the usual validations on group membership
    // Used for testing adversarial scenarios
    #[cfg(not(target_arch = "wasm32"))]
    async fn force_add_member(
        sender_client: &FullXmtpClient,
        new_member_client: &FullXmtpClient,
        sender_group: &MlsGroup<FullXmtpClient>,
        sender_mls_group: &mut openmls::prelude::MlsGroup,
        sender_provider: &XmtpOpenMlsProvider,
    ) {
        use super::intents::{Installation, SendWelcomesAction};
        use openmls::prelude::tls_codec::Serialize;
        let new_member_provider = new_member_client.mls_provider().unwrap();

        let key_package = new_member_client
            .identity()
            .new_key_package(&new_member_provider)
            .unwrap();
        let hpke_init_key = key_package.hpke_init_key().as_slice().to_vec();
        let (commit, welcome, _) = sender_mls_group
            .add_members(
                sender_provider,
                &sender_client.identity().installation_keys,
                &[key_package],
            )
            .unwrap();
        let serialized_commit = commit.tls_serialize_detached().unwrap();
        let serialized_welcome = welcome.tls_serialize_detached().unwrap();
        let send_welcomes_action = SendWelcomesAction::new(
            vec![Installation {
                installation_key: new_member_client.installation_public_key().into(),
                hpke_public_key: hpke_init_key,
            }],
            serialized_welcome,
        );
        let messages = sender_group
            .prepare_group_messages(vec![(serialized_commit.as_slice(), false)])
            .unwrap();
        sender_client
            .api_client
            .send_group_messages(messages)
            .await
            .unwrap();
        sender_group
            .send_welcomes(send_welcomes_action)
            .await
            .unwrap();
    }

    #[wasm_bindgen_test(unsupported = tokio::test(flavor = "current_thread"))]
    async fn test_send_message() {
        let wallet = generate_local_wallet();
        let client = ClientBuilder::new_test_client(&wallet).await;
        let group = client
            .create_group(None, GroupMetadataOptions::default())
            .expect("create group");
        group.send_message(b"hello").await.expect("send message");

        let messages = client
            .api_client
            .query_group_messages(group.group_id, None)
            .await
            .expect("read topic");
        assert_eq!(messages.len(), 2);
    }

    #[wasm_bindgen_test(unsupported = tokio::test(flavor = "current_thread"))]
    async fn test_receive_self_message() {
        let wallet = generate_local_wallet();
        let client = ClientBuilder::new_test_client(&wallet).await;
        let group = client
            .create_group(None, GroupMetadataOptions::default())
            .expect("create group");
        let msg = b"hello";
        group.send_message(msg).await.expect("send message");

        group
            .receive(&client.store().conn().unwrap().into())
            .await
            .unwrap();
        // Check for messages
        let messages = group.find_messages(&MsgQueryArgs::default()).unwrap();
        assert_eq!(messages.len(), 1);
        assert_eq!(messages.first().unwrap().decrypted_message_bytes, msg);
    }

    #[cfg_attr(target_arch = "wasm32", wasm_bindgen_test::wasm_bindgen_test)]
    #[cfg_attr(not(target_arch = "wasm32"), tokio::test(flavor = "current_thread"))]
    async fn test_receive_message_from_other() {
        let alix = ClientBuilder::new_test_client(&generate_local_wallet()).await;
        let bo = ClientBuilder::new_test_client(&generate_local_wallet()).await;
        let alix_group = alix
            .create_group(None, GroupMetadataOptions::default())
            .expect("create group");
        alix_group
            .add_members_by_inbox_id(&[bo.inbox_id()])
            .await
            .unwrap();
        let alix_message = b"hello from alix";
        alix_group
            .send_message(alix_message)
            .await
            .expect("send message");

        let bo_group = receive_group_invite(&bo).await;
        let message = get_latest_message(&bo_group).await;
        assert_eq!(message.decrypted_message_bytes, alix_message);

        let bo_message = b"hello from bo";
        bo_group
            .send_message(bo_message)
            .await
            .expect("send message");

        let message = get_latest_message(&alix_group).await;
        assert_eq!(message.decrypted_message_bytes, bo_message);
    }

    // Test members function from non group creator
    #[wasm_bindgen_test(unsupported = tokio::test(flavor = "current_thread"))]
    async fn test_members_func_from_non_creator() {
        let amal = ClientBuilder::new_test_client(&generate_local_wallet()).await;
        let bola = ClientBuilder::new_test_client(&generate_local_wallet()).await;

        let amal_group = amal
            .create_group(None, GroupMetadataOptions::default())
            .unwrap();
        amal_group
            .add_members_by_inbox_id(&[bola.inbox_id()])
            .await
            .unwrap();

        // Get bola's version of the same group
        let bola_groups = bola
            .sync_welcomes(&bola.mls_provider().unwrap())
            .await
            .unwrap();
        let bola_group = bola_groups.first().unwrap();

        // Call sync for both
        amal_group.sync().await.unwrap();
        bola_group.sync().await.unwrap();

        // Verify bola can see the group name
        let bola_group_name = bola_group
            .group_name(&bola_group.mls_provider().unwrap())
            .unwrap();
        assert_eq!(bola_group_name, "");

        // Check if both clients can see the members correctly
        let amal_members: Vec<GroupMember> = amal_group.members().await.unwrap();
        let bola_members: Vec<GroupMember> = bola_group.members().await.unwrap();

        assert_eq!(amal_members.len(), 2);
        assert_eq!(bola_members.len(), 2);

        for member in &amal_members {
            if member.inbox_id == amal.inbox_id() {
                assert_eq!(
                    member.permission_level,
                    PermissionLevel::SuperAdmin,
                    "Amal should be a super admin"
                );
            } else if member.inbox_id == bola.inbox_id() {
                assert_eq!(
                    member.permission_level,
                    PermissionLevel::Member,
                    "Bola should be a member"
                );
            }
        }
    }

    // Amal and Bola will both try and add Charlie from the same epoch.
    // The group should resolve to a consistent state
    #[wasm_bindgen_test(unsupported = tokio::test(flavor = "current_thread"))]
    async fn test_add_member_conflict() {
        let amal = ClientBuilder::new_test_client(&generate_local_wallet()).await;
        let bola = ClientBuilder::new_test_client(&generate_local_wallet()).await;
        let charlie = ClientBuilder::new_test_client(&generate_local_wallet()).await;

        let amal_group = amal
            .create_group(None, GroupMetadataOptions::default())
            .unwrap();
        // Add bola
        amal_group
            .add_members_by_inbox_id(&[bola.inbox_id()])
            .await
            .unwrap();

        // Get bola's version of the same group
        let bola_groups = bola
            .sync_welcomes(&bola.mls_provider().unwrap())
            .await
            .unwrap();
        let bola_group = bola_groups.first().unwrap();
        bola_group.sync().await.unwrap();

        tracing::info!("Adding charlie from amal");
        // Have amal and bola both invite charlie.
        amal_group
            .add_members_by_inbox_id(&[charlie.inbox_id()])
            .await
            .expect("failed to add charlie");
        tracing::info!("Adding charlie from bola");
        bola_group
            .add_members_by_inbox_id(&[charlie.inbox_id()])
            .await
            .expect("bola's add should succeed in a no-op");

        amal_group
            .receive(&amal.store().conn().unwrap().into())
            .await
            .expect_err("expected error");

        // Check Amal's MLS group state.
        let amal_db = XmtpOpenMlsProvider::from(amal.context.store().conn().unwrap());
        let amal_members_len = amal_group
            .load_mls_group_with_lock(&amal_db, |mls_group| Ok(mls_group.members().count()))
            .unwrap();

        assert_eq!(amal_members_len, 3);

        // Check Bola's MLS group state.
        let bola_db = XmtpOpenMlsProvider::from(bola.context.store().conn().unwrap());
        let bola_members_len = bola_group
            .load_mls_group_with_lock(&bola_db, |mls_group| Ok(mls_group.members().count()))
            .unwrap();

        assert_eq!(bola_members_len, 3);

        let amal_uncommitted_intents = amal_db
            .conn_ref()
            .find_group_intents(
                amal_group.group_id.clone(),
                Some(vec![
                    IntentState::ToPublish,
                    IntentState::Published,
                    IntentState::Error,
                ]),
                None,
            )
            .unwrap();
        assert_eq!(amal_uncommitted_intents.len(), 0);

        let bola_failed_intents = bola_db
            .conn_ref()
            .find_group_intents(
                bola_group.group_id.clone(),
                Some(vec![IntentState::Error]),
                None,
            )
            .unwrap();
        // Bola's attempted add should be deleted, since it will have been a no-op on the second try
        assert_eq!(bola_failed_intents.len(), 0);

        // Make sure sending and receiving both worked
        amal_group
            .send_message("hello from amal".as_bytes())
            .await
            .unwrap();
        bola_group
            .send_message("hello from bola".as_bytes())
            .await
            .unwrap();

        let bola_messages = bola_group.find_messages(&MsgQueryArgs::default()).unwrap();
        let matching_message = bola_messages
            .iter()
            .find(|m| m.decrypted_message_bytes == "hello from amal".as_bytes());
        tracing::info!("found message: {:?}", bola_messages);
        assert!(matching_message.is_some());
    }

    #[cfg_attr(not(target_arch = "wasm32"), test)]
    #[cfg(not(target_arch = "wasm32"))]
    fn test_create_from_welcome_validation() {
        use crate::groups::{build_group_membership_extension, group_membership::GroupMembership};
        use xmtp_common::assert_logged;
        xmtp_common::traced_test!(async {
            tracing::info!("TEST");
            let alix = ClientBuilder::new_test_client(&generate_local_wallet()).await;
            let bo = ClientBuilder::new_test_client(&generate_local_wallet()).await;

            let alix_group = alix
                .create_group(None, GroupMetadataOptions::default())
                .unwrap();
            let provider = alix.mls_provider().unwrap();
            // Doctor the group membership
            let mut mls_group = alix_group
                .load_mls_group_with_lock(&provider, |mut mls_group| {
                    let mut existing_extensions = mls_group.extensions().clone();
                    let mut group_membership = GroupMembership::new();
                    group_membership.add("deadbeef".to_string(), 1);
                    existing_extensions
                        .add_or_replace(build_group_membership_extension(&group_membership));

                    mls_group
                        .update_group_context_extensions(
                            &provider,
                            existing_extensions.clone(),
                            &alix.identity().installation_keys,
                        )
                        .unwrap();
                    mls_group.merge_pending_commit(&provider).unwrap();

                    Ok(mls_group) // Return the updated group if necessary
                })
                .unwrap();

            // Now add bo to the group
            force_add_member(&alix, &bo, &alix_group, &mut mls_group, &provider).await;

            // Bo should not be able to actually read this group
            bo.sync_welcomes(&bo.mls_provider().unwrap()).await.unwrap();
            let groups = bo.find_groups(GroupQueryArgs::default()).unwrap();
            assert_eq!(groups.len(), 0);
            assert_logged!("failed to create group from welcome", 1);
        });
    }

    #[wasm_bindgen_test(unsupported = tokio::test(flavor = "current_thread"))]
    async fn test_dm_stitching() {
        let alix_wallet = generate_local_wallet();
        let alix = ClientBuilder::new_test_client(&alix_wallet).await;
        let alix_provider = alix.mls_provider().unwrap();
        let alix_conn = alix_provider.conn_ref();

        let bo_wallet = generate_local_wallet();
        let bo = ClientBuilder::new_test_client(&bo_wallet).await;

        let bo_dm = bo
            .find_or_create_dm_by_inbox_id(
                alix.inbox_id().to_string(),
                DMMetadataOptions::default(),
            )
            .await
            .unwrap();
        let alix_dm = alix
            .find_or_create_dm_by_inbox_id(bo.inbox_id().to_string(), DMMetadataOptions::default())
            .await
            .unwrap();

        bo_dm.send_message(b"Hello there").await.unwrap();
        alix_dm
            .send_message(b"No, let's use this dm")
            .await
            .unwrap();

        alix.sync_all_welcomes_and_groups(&alix_provider, None)
            .await
            .unwrap();

        // The dm shows up
        let alix_groups = alix_conn
            .raw_query_read(|conn| groups::table.load::<StoredGroup>(conn))
            .unwrap();
        assert_eq!(alix_groups.len(), 2);
        // They should have the same ID
        assert_eq!(alix_groups[0].dm_id, alix_groups[1].dm_id);

        // The dm is filtered out up
        let mut alix_filtered_groups = alix_conn.find_groups(GroupQueryArgs::default()).unwrap();
        assert_eq!(alix_filtered_groups.len(), 1);

        let dm_group = alix_filtered_groups.pop().unwrap();

        let now = now_ns();
        let ten_seconds = 10_000_000_000;
        assert!(
            ((now - ten_seconds)..(now + ten_seconds)).contains(&dm_group.last_message_ns.unwrap()),
            "last_message_ns {} was not within one second of current time {}",
            dm_group.last_message_ns.unwrap(),
            now
        );

        let dm_group = alix.group(dm_group.id).unwrap();
        let alix_msgs = dm_group
            .find_messages(&MsgQueryArgs {
                kind: Some(GroupMessageKind::Application),
                ..Default::default()
            })
            .unwrap();

        assert_eq!(alix_msgs.len(), 2);

        let msg = String::from_utf8_lossy(&alix_msgs[0].decrypted_message_bytes);
        assert_eq!(msg, "Hello there");

        let msg = String::from_utf8_lossy(&alix_msgs[1].decrypted_message_bytes);
        assert_eq!(msg, "No, let's use this dm");
    }

    #[wasm_bindgen_test(unsupported = tokio::test(flavor = "current_thread"))]
    async fn test_add_inbox() {
        let client = ClientBuilder::new_test_client(&generate_local_wallet()).await;
        let client_2 = ClientBuilder::new_test_client(&generate_local_wallet()).await;
        let group = client
            .create_group(None, GroupMetadataOptions::default())
            .expect("create group");

        group
            .add_members_by_inbox_id(&[client_2.inbox_id()])
            .await
            .unwrap();

        let group_id = group.group_id;

        let messages = client
            .api_client
            .query_group_messages(group_id, None)
            .await
            .unwrap();

        assert_eq!(messages.len(), 1);
    }

    #[cfg(not(target_arch = "wasm32"))]
    #[tokio::test(flavor = "current_thread")]
<<<<<<< HEAD
    #[ignore] // ignoring for now due to flakiness
=======
    #[ignore]
>>>>>>> 8771b149
    async fn test_create_group_with_member_two_installations_one_malformed_keypackage() {
        use xmtp_id::associations::test_utils::WalletTestExt;

        use crate::utils::set_test_mode_upload_malformed_keypackage;
        // 1) Prepare clients
        let alix = ClientBuilder::new_test_client(&generate_local_wallet()).await;
        let bola_wallet = generate_local_wallet();

        // bola has two installations
        let bola_1 = ClientBuilder::new_test_client(&bola_wallet).await;
        let bola_2 = ClientBuilder::new_test_client(&bola_wallet).await;

        // 2) Mark the second installation as malformed
        set_test_mode_upload_malformed_keypackage(
            true,
            Some(vec![bola_2.installation_id().to_vec()]),
        );

        // 3) Create the group, inviting bola (which internally includes bola_1 and bola_2)
        let group = alix
            .create_group_with_members(
                &[bola_wallet.identifier()],
                None,
                GroupMetadataOptions::default(),
            )
            .await
            .unwrap();

        // 4) Sync from Alix's side
        group.sync().await.unwrap();
        tokio::time::sleep(std::time::Duration::from_secs(2)).await;

        // 5) Bola_1 syncs welcomes and checks for groups
        bola_1
            .sync_welcomes(&bola_1.mls_provider().unwrap())
            .await
            .unwrap();
        bola_2
            .sync_welcomes(&bola_2.mls_provider().unwrap())
            .await
            .unwrap();
        tokio::time::sleep(std::time::Duration::from_secs(2)).await;

        let bola_1_groups = bola_1.find_groups(GroupQueryArgs::default()).unwrap();
        let bola_2_groups = bola_2.find_groups(GroupQueryArgs::default()).unwrap();

        assert_eq!(bola_1_groups.len(), 1, "Bola_1 should see exactly 1 group");
        assert_eq!(bola_2_groups.len(), 0, "Bola_2 should see no groups!");

        let bola_1_group = bola_1_groups.first().unwrap();
        bola_1_group.sync().await.unwrap();

        // 6) Verify group membership from both sides
        //    Here we expect 2 *members* (Alix + Bola), though internally Bola might have 2 installations.
        assert_eq!(
            group.members().await.unwrap().len(),
            2,
            "Group should have 2 members"
        );
        assert_eq!(
            bola_1_group.members().await.unwrap().len(),
            2,
            "Bola_1 should also see 2 members in the group"
        );

        // 7) Send a message from Alix and confirm Bola_1 receives it
        let message = b"Hello";
        group.send_message(message).await.unwrap();
        bola_1_group.send_message(message).await.unwrap();

        // Sync both sides again
        group.sync().await.unwrap();
        bola_1_group.sync().await.unwrap();

        // Query messages from Bola_1's perspective
        let messages_bola_1 = bola_1
            .api_client
            .query_group_messages(group.clone().group_id.clone(), None)
            .await
            .unwrap();

        // The last message should be our "Hello from Alix"
        assert_eq!(messages_bola_1.len(), 4);

        // Query messages from Alix's perspective
        let messages_alix = alix
            .api_client
            .query_group_messages(group.clone().group_id, None)
            .await
            .unwrap();

        // The last message should be our "Hello from Alix"
        assert_eq!(messages_alix.len(), 4);
        assert_eq!(
            message.to_vec(),
            get_latest_message(&group).await.decrypted_message_bytes
        );
        assert_eq!(
            message.to_vec(),
            get_latest_message(bola_1_group)
                .await
                .decrypted_message_bytes
        );
    }
    #[cfg(not(target_arch = "wasm32"))]
    #[tokio::test(flavor = "current_thread")]
    #[ignore]
    async fn test_create_group_with_member_all_malformed_installations() {
        use xmtp_id::associations::test_utils::WalletTestExt;

        use crate::utils::set_test_mode_upload_malformed_keypackage;
        // 1) Prepare clients
        let alix = ClientBuilder::new_test_client(&generate_local_wallet()).await;

        // bola has two installations
        let bola_wallet = generate_local_wallet();
        let bola_1 = ClientBuilder::new_test_client(&bola_wallet).await;
        let bola_2 = ClientBuilder::new_test_client(&bola_wallet).await;

        // 2) Mark both installations as malformed
        set_test_mode_upload_malformed_keypackage(
            true,
            Some(vec![
                bola_1.installation_id().to_vec(),
                bola_2.installation_id().to_vec(),
            ]),
        );

        // 3) Attempt to create the group, which should fail
        let result = alix
            .create_group_with_members(
                &[bola_wallet.identifier()],
                None,
                GroupMetadataOptions::default(),
            )
            .await;
        // 4) Ensure group creation failed
        assert!(
            result.is_err(),
            "Group creation should fail when all installations have bad key packages"
        );

        // 5) Ensure Bola does not have any groups on either installation
        bola_1
            .sync_welcomes(&bola_1.mls_provider().unwrap())
            .await
            .unwrap();
        bola_2
            .sync_welcomes(&bola_2.mls_provider().unwrap())
            .await
            .unwrap();

        let bola_1_groups = bola_1.find_groups(GroupQueryArgs::default()).unwrap();
        let bola_2_groups = bola_2.find_groups(GroupQueryArgs::default()).unwrap();

        assert_eq!(
            bola_1_groups.len(),
            0,
            "Bola_1 should have no groups after failed creation"
        );
        assert_eq!(
            bola_2_groups.len(),
            0,
            "Bola_2 should have no groups after failed creation"
        );
    }

    #[cfg(not(target_arch = "wasm32"))]
    #[tokio::test(flavor = "current_thread")]
<<<<<<< HEAD
    #[ignore] // ignoring for now due to flakiness
=======
    #[ignore]
>>>>>>> 8771b149
    async fn test_dm_creation_with_user_two_installations_one_malformed() {
        use crate::utils::set_test_mode_upload_malformed_keypackage;
        // 1) Prepare clients
        let amal = ClientBuilder::new_test_client(&generate_local_wallet()).await;
        let bola_wallet = generate_local_wallet();

        // Bola has two installations
        let bola_1 = ClientBuilder::new_test_client(&bola_wallet).await;
        let bola_2 = ClientBuilder::new_test_client(&bola_wallet).await;

        // 2) Mark bola_2's installation as malformed
        assert_ne!(bola_1.installation_id(), bola_2.installation_id());
        set_test_mode_upload_malformed_keypackage(
            true,
            Some(vec![bola_2.installation_id().to_vec()]),
        );

        // 3) Amal creates a DM group targeting Bola
        let amal_dm = amal
            .find_or_create_dm_by_inbox_id(
                bola_1.inbox_id().to_string(),
                DMMetadataOptions::default(),
            )
            .await
            .unwrap();

        // 4) Ensure the DM is created with only 2 members (Amal + one valid Bola installation)
        // amal_dm.sync().await.unwrap();
        let members = amal_dm.members().await.unwrap();
        assert_eq!(
            members.len(),
            2,
            "DM should contain only Amal and one valid Bola installation"
        );

        // 5) Bola_1 syncs and confirms it has the DM
        bola_1
            .sync_welcomes(&bola_1.mls_provider().unwrap())
            .await
            .unwrap();
        // tokio::time::sleep(std::time::Duration::from_secs(4)).await;

        let bola_groups = bola_1.find_groups(GroupQueryArgs::default()).unwrap();

        assert_eq!(bola_groups.len(), 1, "Bola_1 should see the DM group");

        let bola_1_dm: &MlsGroup<_> = bola_groups.first().unwrap();
        bola_1_dm.sync().await.unwrap();

        // 6) Ensure Bola_2 does NOT have the group
        bola_2
            .sync_welcomes(&bola_2.mls_provider().unwrap())
            .await
            .unwrap();
        let bola_2_groups = bola_2.find_groups(GroupQueryArgs::default()).unwrap();
        assert_eq!(
            bola_2_groups.len(),
            0,
            "Bola_2 should not have the DM group due to malformed key package"
        );

        // 7) Send a message from Amal to Bola_1
        let message_text = b"Hello from Amal";
        amal_dm.send_message(message_text).await.unwrap();

        // 8) Sync both sides and check message delivery
        amal_dm.sync().await.unwrap();
        bola_1_dm.sync().await.unwrap();

        // Verify Bola_1 received the message
        let messages_bola_1 = bola_1_dm.find_messages(&MsgQueryArgs::default()).unwrap();
        assert_eq!(
            messages_bola_1.len(),
            1,
            "Bola_1 should have received Amal's message"
        );

        let last_message = messages_bola_1.last().unwrap();
        assert_eq!(
            last_message.decrypted_message_bytes, message_text,
            "Bola_1 should receive the correct message"
        );

        // 9) Bola_1 replies, and Amal confirms receipt
        let reply_text = b"Hey Amal!";
        bola_1_dm.send_message(reply_text).await.unwrap();

        amal_dm.sync().await.unwrap();
        let messages_amal = amal_dm.find_messages(&MsgQueryArgs::default()).unwrap();
        assert_eq!(messages_amal.len(), 3, "Amal should receive Bola_1's reply");

        let last_message_amal = messages_amal.last().unwrap();
        assert_eq!(
            last_message_amal.decrypted_message_bytes, reply_text,
            "Amal should receive the correct reply from Bola_1"
        );

        // 10) Ensure only valid installations are considered for the DM
        assert_eq!(
            amal_dm.members().await.unwrap().len(),
            2,
            "Only Amal and Bola_1 should be in the DM"
        );
    }

    #[cfg(not(target_arch = "wasm32"))]
    #[tokio::test(flavor = "current_thread")]
    #[ignore]
    async fn test_dm_creation_with_user_all_malformed_installations() {
        use xmtp_id::associations::test_utils::WalletTestExt;

        use crate::utils::set_test_mode_upload_malformed_keypackage;
        // 1) Prepare clients
        let amal = ClientBuilder::new_test_client(&generate_local_wallet()).await;
        let bola_wallet = generate_local_wallet();

        // Bola has two installations
        let bola_1 = ClientBuilder::new_test_client(&bola_wallet).await;
        let bola_2 = ClientBuilder::new_test_client(&bola_wallet).await;

        // 2) Mark all of Bola's installations as malformed
        set_test_mode_upload_malformed_keypackage(
            true,
            Some(vec![
                bola_1.installation_id().to_vec(),
                bola_2.installation_id().to_vec(),
            ]),
        );

        // 3) Attempt to create the DM group, which should fail
        let result = amal
            .find_or_create_dm(bola_wallet.identifier(), DMMetadataOptions::default())
            .await;

        // 4) Ensure DM creation fails with the correct error
        assert!(result.is_err());

        // 5) Ensure Bola_1 does not have any groups
        bola_1
            .sync_welcomes(&bola_1.mls_provider().unwrap())
            .await
            .unwrap();
        let bola_1_groups = bola_1.find_groups(GroupQueryArgs::default()).unwrap();
        assert_eq!(
            bola_1_groups.len(),
            0,
            "Bola_1 should have no DM group due to malformed key package"
        );

        // 6) Ensure Bola_2 does not have any groups
        bola_2
            .sync_welcomes(&bola_2.mls_provider().unwrap())
            .await
            .unwrap();
        let bola_2_groups = bola_2.find_groups(GroupQueryArgs::default()).unwrap();
        assert_eq!(
            bola_2_groups.len(),
            0,
            "Bola_2 should have no DM group due to malformed key package"
        );
    }
    #[wasm_bindgen_test(unsupported = tokio::test(flavor = "current_thread"))]
    async fn test_add_invalid_member() {
        let client = ClientBuilder::new_test_client(&generate_local_wallet()).await;
        let group = client
            .create_group(None, GroupMetadataOptions::default())
            .expect("create group");

        let result = group.add_members_by_inbox_id(&["1234".to_string()]).await;

        assert!(result.is_err());
    }

    #[wasm_bindgen_test(unsupported = tokio::test(flavor = "current_thread"))]
    async fn test_add_unregistered_member() {
        let amal = ClientBuilder::new_test_client(&generate_local_wallet()).await;
        let unconnected_ident = Identifier::rand_ethereum();
        let group = amal
            .create_group(None, GroupMetadataOptions::default())
            .unwrap();
        let result = group.add_members(&[unconnected_ident]).await;

        assert!(result.is_err());
    }

    #[wasm_bindgen_test(unsupported = tokio::test(flavor = "current_thread"))]
    async fn test_remove_inbox() {
        let client_1 = ClientBuilder::new_test_client(&generate_local_wallet()).await;
        // Add another client onto the network
        let client_2 = ClientBuilder::new_test_client(&generate_local_wallet()).await;

        let group = client_1
            .create_group(None, GroupMetadataOptions::default())
            .expect("create group");
        group
            .add_members_by_inbox_id(&[client_2.inbox_id()])
            .await
            .expect("group create failure");

        let messages_with_add = group.find_messages(&MsgQueryArgs::default()).unwrap();
        assert_eq!(messages_with_add.len(), 1);

        // Try and add another member without merging the pending commit
        group
            .remove_members_by_inbox_id(&[client_2.inbox_id()])
            .await
            .expect("group remove members failure");

        let messages_with_remove = group.find_messages(&MsgQueryArgs::default()).unwrap();
        assert_eq!(messages_with_remove.len(), 2);

        // We are expecting 1 message on the group topic, not 2, because the second one should have
        // failed
        let group_id = group.group_id;
        let messages = client_1
            .api_client
            .query_group_messages(group_id, None)
            .await
            .expect("read topic");

        assert_eq!(messages.len(), 2);
    }

    #[wasm_bindgen_test(unsupported = tokio::test(flavor = "current_thread"))]
    async fn test_key_update() {
        let client = ClientBuilder::new_test_client(&generate_local_wallet()).await;
        let bola_client = ClientBuilder::new_test_client(&generate_local_wallet()).await;

        let group = client
            .create_group(None, GroupMetadataOptions::default())
            .expect("create group");
        group
            .add_members_by_inbox_id(&[bola_client.inbox_id()])
            .await
            .unwrap();

        group.key_update().await.unwrap();

        let messages = client
            .api_client
            .query_group_messages(group.group_id.clone(), None)
            .await
            .unwrap();
        assert_eq!(messages.len(), 2);

        let provider: XmtpOpenMlsProvider = client.context.store().conn().unwrap().into();
        let pending_commit_is_none = group
            .load_mls_group_with_lock(&provider, |mls_group| {
                Ok(mls_group.pending_commit().is_none())
            })
            .unwrap();

        assert!(pending_commit_is_none);

        group.send_message(b"hello").await.expect("send message");

        bola_client
            .sync_welcomes(&bola_client.mls_provider().unwrap())
            .await
            .unwrap();
        let bola_groups = bola_client.find_groups(GroupQueryArgs::default()).unwrap();
        let bola_group = bola_groups.first().unwrap();
        bola_group.sync().await.unwrap();
        let bola_messages = bola_group.find_messages(&MsgQueryArgs::default()).unwrap();
        assert_eq!(bola_messages.len(), 1);
    }

    #[wasm_bindgen_test(unsupported = tokio::test(flavor = "current_thread"))]
    async fn test_post_commit() {
        let client = ClientBuilder::new_test_client(&generate_local_wallet()).await;
        let client_2 = ClientBuilder::new_test_client(&generate_local_wallet()).await;
        let group = client
            .create_group(None, GroupMetadataOptions::default())
            .expect("create group");

        group
            .add_members_by_inbox_id(&[client_2.inbox_id()])
            .await
            .unwrap();

        // Check if the welcome was actually sent
        let welcome_messages = client
            .api_client
            .query_welcome_messages(client_2.installation_public_key(), None)
            .await
            .unwrap();

        assert_eq!(welcome_messages.len(), 1);
    }

    #[wasm_bindgen_test(unsupported = tokio::test(flavor = "current_thread"))]
    async fn test_remove_by_account_address() {
        let amal = ClientBuilder::new_test_client(&generate_local_wallet()).await;
        let bola_wallet = &generate_local_wallet();
        let bola = ClientBuilder::new_test_client(bola_wallet).await;
        let charlie_wallet = &generate_local_wallet();
        let _charlie = ClientBuilder::new_test_client(charlie_wallet).await;

        let group = amal
            .create_group(None, GroupMetadataOptions::default())
            .unwrap();
        group
            .add_members(&[bola_wallet.identifier(), charlie_wallet.identifier()])
            .await
            .unwrap();
        tracing::info!("created the group with 2 additional members");
        assert_eq!(group.members().await.unwrap().len(), 3);
        let messages = group.find_messages(&MsgQueryArgs::default()).unwrap();
        assert_eq!(messages.len(), 1);
        assert_eq!(messages[0].kind, GroupMessageKind::MembershipChange);
        let encoded_content =
            EncodedContent::decode(messages[0].decrypted_message_bytes.as_slice()).unwrap();
        let group_update = GroupUpdatedCodec::decode(encoded_content).unwrap();
        assert_eq!(group_update.added_inboxes.len(), 2);
        assert_eq!(group_update.removed_inboxes.len(), 0);

        group
            .remove_members(&[bola_wallet.identifier()])
            .await
            .unwrap();
        assert_eq!(group.members().await.unwrap().len(), 2);
        tracing::info!("removed bola");
        let messages = group.find_messages(&MsgQueryArgs::default()).unwrap();
        assert_eq!(messages.len(), 2);
        assert_eq!(messages[1].kind, GroupMessageKind::MembershipChange);
        let encoded_content =
            EncodedContent::decode(messages[1].decrypted_message_bytes.as_slice()).unwrap();
        let group_update = GroupUpdatedCodec::decode(encoded_content).unwrap();
        assert_eq!(group_update.added_inboxes.len(), 0);
        assert_eq!(group_update.removed_inboxes.len(), 1);

        let bola_group = receive_group_invite(&bola).await;
        bola_group.sync().await.unwrap();
        assert!(!bola_group
            .is_active(&bola_group.mls_provider().unwrap())
            .unwrap())
    }

    #[wasm_bindgen_test(unsupported = tokio::test(flavor = "current_thread"))]
    async fn test_removed_members_cannot_send_message_to_others() {
        let amal = ClientBuilder::new_test_client(&generate_local_wallet()).await;
        let bola_wallet = &generate_local_wallet();
        let bola = ClientBuilder::new_test_client(bola_wallet).await;
        let charlie_wallet = &generate_local_wallet();
        let charlie = ClientBuilder::new_test_client(charlie_wallet).await;

        let amal_group = amal
            .create_group(None, GroupMetadataOptions::default())
            .unwrap();
        amal_group
            .add_members(&[bola_wallet.identifier(), charlie_wallet.identifier()])
            .await
            .unwrap();
        assert_eq!(amal_group.members().await.unwrap().len(), 3);

        amal_group
            .remove_members(&[bola_wallet.identifier()])
            .await
            .unwrap();
        assert_eq!(amal_group.members().await.unwrap().len(), 2);
        assert!(amal_group
            .members()
            .await
            .unwrap()
            .iter()
            .all(|m| m.inbox_id != bola.inbox_id()));
        assert!(amal_group
            .members()
            .await
            .unwrap()
            .iter()
            .any(|m| m.inbox_id == charlie.inbox_id()));

        amal_group.sync().await.expect("sync failed");

        let message_text = b"hello";

        let bola_group = MlsGroup::<FullXmtpClient>::new(
            bola.clone(),
            amal_group.group_id.clone(),
            amal_group.created_at_ns,
        );
        bola_group
            .send_message(message_text)
            .await
            .expect_err("expected send_message to fail");

        amal_group.sync().await.expect("sync failed");
        amal_group.sync().await.expect("sync failed");

        let amal_messages = amal_group
            .find_messages(&MsgQueryArgs {
                kind: Some(GroupMessageKind::Application),
                ..Default::default()
            })
            .unwrap()
            .into_iter()
            .collect::<Vec<StoredGroupMessage>>();

        assert!(amal_messages.is_empty());
    }

    #[wasm_bindgen_test(unsupported = tokio::test(flavor = "current_thread"))]
    async fn test_add_missing_installations() {
        // Setup for test
        let amal_wallet = generate_local_wallet();
        let amal = ClientBuilder::new_test_client(&amal_wallet).await;
        let bola = ClientBuilder::new_test_client(&generate_local_wallet()).await;

        let group = amal
            .create_group(None, GroupMetadataOptions::default())
            .unwrap();
        group
            .add_members_by_inbox_id(&[bola.inbox_id()])
            .await
            .unwrap();

        assert_eq!(group.members().await.unwrap().len(), 2);

        let provider: XmtpOpenMlsProvider = amal.context.store().conn().unwrap().into();
        // Finished with setup

        // add a second installation for amal using the same wallet
        let _amal_2nd = ClientBuilder::new_test_client(&amal_wallet).await;

        // test if adding the new installation(s) worked
        let new_installations_were_added = group.add_missing_installations(&provider).await;
        assert!(new_installations_were_added.is_ok());

        group.sync().await.unwrap();
        let num_members = group
            .load_mls_group_with_lock(&provider, |mls_group| {
                Ok(mls_group.members().collect::<Vec<_>>().len())
            })
            .unwrap();

        assert_eq!(num_members, 3);
    }

    #[wasm_bindgen_test(unsupported = tokio::test(flavor = "multi_thread", worker_threads = 10))]
    async fn test_self_resolve_epoch_mismatch() {
        let amal = ClientBuilder::new_test_client(&generate_local_wallet()).await;
        let bola = ClientBuilder::new_test_client(&generate_local_wallet()).await;
        let charlie = ClientBuilder::new_test_client(&generate_local_wallet()).await;
        let dave_wallet = generate_local_wallet();
        let dave = ClientBuilder::new_test_client(&dave_wallet).await;
        let amal_group = amal
            .create_group(None, GroupMetadataOptions::default())
            .unwrap();
        // Add bola to the group
        amal_group
            .add_members_by_inbox_id(&[bola.inbox_id()])
            .await
            .unwrap();

        let bola_group = receive_group_invite(&bola).await;
        bola_group.sync().await.unwrap();
        // Both Amal and Bola are up to date on the group state. Now each of them want to add someone else
        amal_group
            .add_members_by_inbox_id(&[charlie.inbox_id()])
            .await
            .unwrap();

        bola_group
            .add_members_by_inbox_id(&[dave.inbox_id()])
            .await
            .unwrap();

        // Send a message to the group, now that everyone is invited
        amal_group.sync().await.unwrap();
        amal_group.send_message(b"hello").await.unwrap();

        let charlie_group = receive_group_invite(&charlie).await;
        let dave_group = receive_group_invite(&dave).await;

        let (amal_latest_message, bola_latest_message, charlie_latest_message, dave_latest_message) = tokio::join!(
            get_latest_message(&amal_group),
            get_latest_message(&bola_group),
            get_latest_message(&charlie_group),
            get_latest_message(&dave_group)
        );

        let expected_latest_message = b"hello".to_vec();
        assert!(expected_latest_message.eq(&amal_latest_message.decrypted_message_bytes));
        assert!(expected_latest_message.eq(&bola_latest_message.decrypted_message_bytes));
        assert!(expected_latest_message.eq(&charlie_latest_message.decrypted_message_bytes));
        assert!(expected_latest_message.eq(&dave_latest_message.decrypted_message_bytes));
    }

    #[wasm_bindgen_test(unsupported = tokio::test(flavor = "current_thread"))]
    async fn test_group_permissions() {
        let amal = ClientBuilder::new_test_client(&generate_local_wallet()).await;
        let bola = ClientBuilder::new_test_client(&generate_local_wallet()).await;
        let charlie = ClientBuilder::new_test_client(&generate_local_wallet()).await;

        let amal_group = amal
            .create_group(
                Some(PreconfiguredPolicies::AdminsOnly.to_policy_set()),
                GroupMetadataOptions::default(),
            )
            .unwrap();
        // Add bola to the group
        amal_group
            .add_members_by_inbox_id(&[bola.inbox_id()])
            .await
            .unwrap();

        let bola_group = receive_group_invite(&bola).await;
        bola_group.sync().await.unwrap();
        assert!(bola_group
            .add_members_by_inbox_id(&[charlie.inbox_id()])
            .await
            .is_err(),);
    }

    #[wasm_bindgen_test(unsupported = tokio::test(flavor = "current_thread"))]
    async fn test_group_options() {
        let expected_group_message_disappearing_settings =
            MessageDisappearingSettings::new(100, 200);

        let amal = ClientBuilder::new_test_client(&generate_local_wallet()).await;

        let amal_group = amal
            .create_group(
                None,
                GroupMetadataOptions {
                    name: Some("Group Name".to_string()),
                    image_url_square: Some("url".to_string()),
                    description: Some("group description".to_string()),
                    message_disappearing_settings: Some(
                        expected_group_message_disappearing_settings.clone(),
                    ),
                },
            )
            .unwrap();

        let binding = amal_group
            .mutable_metadata(&amal_group.mls_provider().unwrap())
            .expect("msg");
        let amal_group_name: &String = binding
            .attributes
            .get(&MetadataField::GroupName.to_string())
            .unwrap();
        let amal_group_image_url: &String = binding
            .attributes
            .get(&MetadataField::GroupImageUrlSquare.to_string())
            .unwrap();
        let amal_group_description: &String = binding
            .attributes
            .get(&MetadataField::Description.to_string())
            .unwrap();
        let amal_group_message_disappear_from_ns = binding
            .attributes
            .get(&MetadataField::MessageDisappearFromNS.to_string())
            .unwrap();
        let amal_group_message_disappear_in_ns = binding
            .attributes
            .get(&MetadataField::MessageDisappearInNS.to_string())
            .unwrap();
        assert_eq!(amal_group_name, "Group Name");
        assert_eq!(amal_group_image_url, "url");
        assert_eq!(amal_group_description, "group description");
        assert_eq!(
            amal_group_message_disappear_from_ns.clone(),
            expected_group_message_disappearing_settings
                .from_ns
                .to_string()
        );
        assert_eq!(
            amal_group_message_disappear_in_ns.clone(),
            expected_group_message_disappearing_settings
                .in_ns
                .to_string()
        );
    }

    #[wasm_bindgen_test(unsupported = tokio::test(flavor = "current_thread"))]
    #[ignore]
    async fn test_max_limit_add() {
        let amal = ClientBuilder::new_test_client(&generate_local_wallet()).await;
        let amal_group = amal
            .create_group(
                Some(PreconfiguredPolicies::AdminsOnly.to_policy_set()),
                GroupMetadataOptions::default(),
            )
            .unwrap();
        let mut clients = Vec::new();
        for _ in 0..249 {
            let wallet = generate_local_wallet();
            ClientBuilder::new_test_client(&wallet).await;
            clients.push(wallet.identifier());
        }
        amal_group.add_members(&clients).await.unwrap();
        let bola_wallet = generate_local_wallet();
        ClientBuilder::new_test_client(&bola_wallet).await;
        assert!(amal_group
            .add_members_by_inbox_id(&[bola_wallet.get_inbox_id(0)])
            .await
            .is_err(),);
    }

    #[wasm_bindgen_test(unsupported = tokio::test(flavor = "current_thread"))]
    async fn test_group_mutable_data() {
        let amal = ClientBuilder::new_test_client(&generate_local_wallet()).await;
        let bola = ClientBuilder::new_test_client(&generate_local_wallet()).await;

        // Create a group and verify it has the default group name
        let policy_set = Some(PreconfiguredPolicies::AdminsOnly.to_policy_set());
        let amal_group = amal
            .create_group(policy_set, GroupMetadataOptions::default())
            .unwrap();
        amal_group.sync().await.unwrap();

        let group_mutable_metadata = amal_group
            .mutable_metadata(&amal_group.mls_provider().unwrap())
            .unwrap();
        assert!(group_mutable_metadata.attributes.len().eq(&3));
        assert!(group_mutable_metadata
            .attributes
            .get(&MetadataField::GroupName.to_string())
            .unwrap()
            .is_empty());

        // Add bola to the group
        amal_group
            .add_members_by_inbox_id(&[bola.inbox_id()])
            .await
            .unwrap();
        bola.sync_welcomes(&bola.mls_provider().unwrap())
            .await
            .unwrap();

        let bola_groups = bola.find_groups(GroupQueryArgs::default()).unwrap();
        assert_eq!(bola_groups.len(), 1);
        let bola_group = bola_groups.first().unwrap();
        bola_group.sync().await.unwrap();
        let group_mutable_metadata = bola_group
            .mutable_metadata(&bola_group.mls_provider().unwrap())
            .unwrap();
        assert!(group_mutable_metadata
            .attributes
            .get(&MetadataField::GroupName.to_string())
            .unwrap()
            .is_empty());

        // Update group name
        amal_group
            .update_group_name("New Group Name 1".to_string())
            .await
            .unwrap();

        amal_group.send_message("hello".as_bytes()).await.unwrap();

        // Verify amal group sees update
        amal_group.sync().await.unwrap();
        let binding = amal_group
            .mutable_metadata(&amal_group.mls_provider().unwrap())
            .expect("msg");
        let amal_group_name: &String = binding
            .attributes
            .get(&MetadataField::GroupName.to_string())
            .unwrap();
        assert_eq!(amal_group_name, "New Group Name 1");

        // Verify bola group sees update
        bola_group.sync().await.unwrap();
        let binding = bola_group
            .mutable_metadata(&bola_group.mls_provider().unwrap())
            .expect("msg");
        let bola_group_name: &String = binding
            .attributes
            .get(&MetadataField::GroupName.to_string())
            .unwrap();
        assert_eq!(bola_group_name, "New Group Name 1");

        // Verify that bola can not update the group name since they are not the creator
        bola_group
            .update_group_name("New Group Name 2".to_string())
            .await
            .expect_err("expected err");

        // Verify bola group does not see an update
        bola_group.sync().await.unwrap();
        let binding = bola_group
            .mutable_metadata(&bola_group.mls_provider().unwrap())
            .expect("msg");
        let bola_group_name: &String = binding
            .attributes
            .get(&MetadataField::GroupName.to_string())
            .unwrap();
        assert_eq!(bola_group_name, "New Group Name 1");
    }

    #[wasm_bindgen_test(unsupported = tokio::test(flavor = "current_thread"))]
    async fn test_update_policies_empty_group() {
        let amal = ClientBuilder::new_test_client(&generate_local_wallet()).await;
        let bola_wallet = generate_local_wallet();
        let _bola = ClientBuilder::new_test_client(&bola_wallet).await;

        // Create a group with amal and bola
        let policy_set = Some(PreconfiguredPolicies::AdminsOnly.to_policy_set());
        let amal_group = amal
            .create_group_with_members(
                &[bola_wallet.identifier()],
                policy_set,
                GroupMetadataOptions::default(),
            )
            .await
            .unwrap();

        // Verify we can update the group name without syncing first
        amal_group
            .update_group_name("New Group Name 1".to_string())
            .await
            .unwrap();

        // Verify the name is updated
        amal_group.sync().await.unwrap();
        let group_mutable_metadata = amal_group
            .mutable_metadata(&amal_group.mls_provider().unwrap())
            .unwrap();
        let group_name_1 = group_mutable_metadata
            .attributes
            .get(&MetadataField::GroupName.to_string())
            .unwrap();
        assert_eq!(group_name_1, "New Group Name 1");

        // Create a group with just amal
        let policy_set_2 = Some(PreconfiguredPolicies::AdminsOnly.to_policy_set());
        let amal_group_2 = amal
            .create_group(policy_set_2, GroupMetadataOptions::default())
            .unwrap();

        // Verify empty group fails to update metadata before syncing
        amal_group_2
            .update_group_name("New Group Name 2".to_string())
            .await
            .expect_err("Should fail to update group name before first sync");

        // Sync the group
        amal_group_2.sync().await.unwrap();

        //Verify we can now update the group name
        amal_group_2
            .update_group_name("New Group Name 2".to_string())
            .await
            .unwrap();

        // Verify the name is updated
        amal_group_2.sync().await.unwrap();
        let group_mutable_metadata = amal_group_2
            .mutable_metadata(&amal_group_2.mls_provider().unwrap())
            .unwrap();
        let group_name_2 = group_mutable_metadata
            .attributes
            .get(&MetadataField::GroupName.to_string())
            .unwrap();
        assert_eq!(group_name_2, "New Group Name 2");
    }

    #[wasm_bindgen_test(unsupported = tokio::test(flavor = "current_thread"))]
    async fn test_update_group_image_url_square() {
        let amal = ClientBuilder::new_test_client(&generate_local_wallet()).await;

        // Create a group and verify it has the default group name
        let policy_set = Some(PreconfiguredPolicies::AdminsOnly.to_policy_set());
        let amal_group = amal
            .create_group(policy_set, GroupMetadataOptions::default())
            .unwrap();
        amal_group.sync().await.unwrap();

        let group_mutable_metadata = amal_group
            .mutable_metadata(&amal_group.mls_provider().unwrap())
            .unwrap();
        assert!(group_mutable_metadata
            .attributes
            .get(&MetadataField::GroupImageUrlSquare.to_string())
            .unwrap()
            .is_empty());

        // Update group name
        amal_group
            .update_group_image_url_square("a url".to_string())
            .await
            .unwrap();

        // Verify amal group sees update
        amal_group.sync().await.unwrap();
        let binding = amal_group
            .mutable_metadata(&amal_group.mls_provider().unwrap())
            .expect("msg");
        let amal_group_image_url: &String = binding
            .attributes
            .get(&MetadataField::GroupImageUrlSquare.to_string())
            .unwrap();
        assert_eq!(amal_group_image_url, "a url");
    }

    #[wasm_bindgen_test(unsupported = tokio::test(flavor = "current_thread"))]
    async fn test_update_group_message_expiration_settings() {
        let amal = ClientBuilder::new_test_client(&generate_local_wallet()).await;

        // Create a group and verify it has the default group name
        let policy_set = Some(PreconfiguredPolicies::AdminsOnly.to_policy_set());
        let amal_group = amal
            .create_group(policy_set, GroupMetadataOptions::default())
            .unwrap();
        amal_group.sync().await.unwrap();

        let group_mutable_metadata = amal_group
            .mutable_metadata(&amal_group.mls_provider().unwrap())
            .unwrap();
        assert_eq!(
            group_mutable_metadata
                .attributes
                .get(&MetadataField::MessageDisappearInNS.to_string()),
            None
        );
        assert_eq!(
            group_mutable_metadata
                .attributes
                .get(&MetadataField::MessageDisappearFromNS.to_string()),
            None
        );

        // Update group name
        let expected_group_message_expiration_settings = MessageDisappearingSettings::new(100, 200);

        amal_group
            .update_conversation_message_disappearing_settings(
                expected_group_message_expiration_settings.clone(),
            )
            .await
            .unwrap();

        // Verify amal group sees update
        amal_group.sync().await.unwrap();
        let binding = amal_group
            .mutable_metadata(&amal_group.mls_provider().unwrap())
            .expect("msg");
        let amal_message_expiration_from_ms: &String = binding
            .attributes
            .get(&MetadataField::MessageDisappearFromNS.to_string())
            .unwrap();
        let amal_message_disappear_in_ns: &String = binding
            .attributes
            .get(&MetadataField::MessageDisappearInNS.to_string())
            .unwrap();
        assert_eq!(
            amal_message_expiration_from_ms.clone(),
            expected_group_message_expiration_settings
                .from_ns
                .to_string()
        );
        assert_eq!(
            amal_message_disappear_in_ns.clone(),
            expected_group_message_expiration_settings.in_ns.to_string()
        );
    }

    #[wasm_bindgen_test(unsupported = tokio::test(flavor = "current_thread"))]
    async fn test_group_mutable_data_group_permissions() {
        let amal = ClientBuilder::new_test_client(&generate_local_wallet()).await;
        let bola_wallet = generate_local_wallet();
        let bola = ClientBuilder::new_test_client(&bola_wallet).await;

        // Create a group and verify it has the default group name
        let policy_set = Some(PreconfiguredPolicies::Default.to_policy_set());
        let amal_group = amal
            .create_group(policy_set, GroupMetadataOptions::default())
            .unwrap();
        amal_group.sync().await.unwrap();

        let group_mutable_metadata = amal_group
            .mutable_metadata(&amal_group.mls_provider().unwrap())
            .unwrap();
        assert!(group_mutable_metadata
            .attributes
            .get(&MetadataField::GroupName.to_string())
            .unwrap()
            .is_empty());

        // Add bola to the group
        amal_group
            .add_members(&[bola_wallet.identifier()])
            .await
            .unwrap();
        bola.sync_welcomes(&bola.mls_provider().unwrap())
            .await
            .unwrap();
        let bola_groups = bola.find_groups(GroupQueryArgs::default()).unwrap();
        assert_eq!(bola_groups.len(), 1);
        let bola_group = bola_groups.first().unwrap();
        bola_group.sync().await.unwrap();
        let group_mutable_metadata = bola_group
            .mutable_metadata(&bola_group.mls_provider().unwrap())
            .unwrap();
        assert!(group_mutable_metadata
            .attributes
            .get(&MetadataField::GroupName.to_string())
            .unwrap()
            .is_empty());

        // Update group name
        amal_group
            .update_group_name("New Group Name 1".to_string())
            .await
            .unwrap();

        // Verify amal group sees update
        amal_group.sync().await.unwrap();
        let binding = amal_group
            .mutable_metadata(&amal_group.mls_provider().unwrap())
            .unwrap();
        let amal_group_name: &String = binding
            .attributes
            .get(&MetadataField::GroupName.to_string())
            .unwrap();
        assert_eq!(amal_group_name, "New Group Name 1");

        // Verify bola group sees update
        bola_group.sync().await.unwrap();
        let binding = bola_group
            .mutable_metadata(&bola_group.mls_provider().unwrap())
            .expect("msg");
        let bola_group_name: &String = binding
            .attributes
            .get(&MetadataField::GroupName.to_string())
            .unwrap();
        assert_eq!(bola_group_name, "New Group Name 1");

        // Verify that bola CAN update the group name since everyone is admin for this group
        bola_group
            .update_group_name("New Group Name 2".to_string())
            .await
            .expect("non creator failed to udpate group name");

        // Verify amal group sees an update
        amal_group.sync().await.unwrap();
        let binding = amal_group
            .mutable_metadata(&amal_group.mls_provider().unwrap())
            .expect("msg");
        let amal_group_name: &String = binding
            .attributes
            .get(&MetadataField::GroupName.to_string())
            .unwrap();
        assert_eq!(amal_group_name, "New Group Name 2");
    }

    #[wasm_bindgen_test(unsupported = tokio::test(flavor = "current_thread"))]
    async fn test_group_admin_list_update() {
        let amal = ClientBuilder::new_test_client(&generate_local_wallet()).await;
        let bola_wallet = generate_local_wallet();
        let bola = ClientBuilder::new_test_client(&bola_wallet).await;
        let caro = ClientBuilder::new_test_client(&generate_local_wallet()).await;
        let charlie = ClientBuilder::new_test_client(&generate_local_wallet()).await;

        let policy_set = Some(PreconfiguredPolicies::AdminsOnly.to_policy_set());
        let amal_group = amal
            .create_group(policy_set, GroupMetadataOptions::default())
            .unwrap();
        amal_group.sync().await.unwrap();

        // Add bola to the group
        amal_group
            .add_members(&[bola_wallet.identifier()])
            .await
            .unwrap();
        bola.sync_welcomes(&bola.mls_provider().unwrap())
            .await
            .unwrap();
        let bola_groups = bola.find_groups(GroupQueryArgs::default()).unwrap();
        assert_eq!(bola_groups.len(), 1);
        let bola_group = bola_groups.first().unwrap();
        bola_group.sync().await.unwrap();

        // Verify Amal is the only admin and super admin
        let provider = amal_group.mls_provider().unwrap();
        let admin_list = amal_group.admin_list(&provider).unwrap();
        let super_admin_list = amal_group.super_admin_list(&provider).unwrap();
        drop(provider); // allow connection to be cleaned
        assert_eq!(admin_list.len(), 0);
        assert_eq!(super_admin_list.len(), 1);
        assert!(super_admin_list.contains(&amal.inbox_id().to_string()));

        // Verify that bola can not add caro because they are not an admin
        bola.sync_welcomes(&bola.mls_provider().unwrap())
            .await
            .unwrap();
        let bola_groups = bola.find_groups(GroupQueryArgs::default()).unwrap();
        assert_eq!(bola_groups.len(), 1);
        let bola_group: &MlsGroup<_> = bola_groups.first().unwrap();
        bola_group.sync().await.unwrap();
        bola_group
            .add_members_by_inbox_id(&[caro.inbox_id()])
            .await
            .expect_err("expected err");

        // Add bola as an admin
        amal_group
            .update_admin_list(UpdateAdminListType::Add, bola.inbox_id().to_string())
            .await
            .unwrap();
        amal_group.sync().await.unwrap();
        bola_group.sync().await.unwrap();
        assert_eq!(
            bola_group
                .admin_list(&bola_group.mls_provider().unwrap())
                .unwrap()
                .len(),
            1
        );
        assert!(bola_group
            .admin_list(&bola_group.mls_provider().unwrap())
            .unwrap()
            .contains(&bola.inbox_id().to_string()));

        // Verify that bola can now add caro because they are an admin
        bola_group
            .add_members_by_inbox_id(&[caro.inbox_id()])
            .await
            .unwrap();

        bola_group.sync().await.unwrap();

        // Verify that bola can not remove amal as a super admin, because
        // Remove admin is super admin only permissions
        bola_group
            .update_admin_list(
                UpdateAdminListType::RemoveSuper,
                amal.inbox_id().to_string(),
            )
            .await
            .expect_err("expected err");

        // Now amal removes bola as an admin
        amal_group
            .update_admin_list(UpdateAdminListType::Remove, bola.inbox_id().to_string())
            .await
            .unwrap();
        amal_group.sync().await.unwrap();
        bola_group.sync().await.unwrap();
        assert_eq!(
            bola_group
                .admin_list(&bola_group.mls_provider().unwrap())
                .unwrap()
                .len(),
            0
        );
        assert!(!bola_group
            .admin_list(&bola_group.mls_provider().unwrap())
            .unwrap()
            .contains(&bola.inbox_id().to_string()));

        // Verify that bola can not add charlie because they are not an admin
        bola.sync_welcomes(&bola.mls_provider().unwrap())
            .await
            .unwrap();
        let bola_groups = bola.find_groups(GroupQueryArgs::default()).unwrap();
        assert_eq!(bola_groups.len(), 1);
        let bola_group: &MlsGroup<_> = bola_groups.first().unwrap();
        bola_group.sync().await.unwrap();
        bola_group
            .add_members_by_inbox_id(&[charlie.inbox_id()])
            .await
            .expect_err("expected err");
    }

    #[wasm_bindgen_test(unsupported = tokio::test(flavor = "current_thread"))]
    async fn test_group_super_admin_list_update() {
        let bola_wallet = generate_local_wallet();
        let amal = ClientBuilder::new_test_client(&generate_local_wallet()).await;
        let bola = ClientBuilder::new_test_client(&bola_wallet).await;
        let caro = ClientBuilder::new_test_client(&generate_local_wallet()).await;

        let policy_set = Some(PreconfiguredPolicies::AdminsOnly.to_policy_set());
        let amal_group = amal
            .create_group(policy_set, GroupMetadataOptions::default())
            .unwrap();
        amal_group.sync().await.unwrap();

        // Add bola to the group
        amal_group
            .add_members_by_inbox_id(&[bola.inbox_id()])
            .await
            .unwrap();
        bola.sync_welcomes(&bola.mls_provider().unwrap())
            .await
            .unwrap();
        let bola_groups = bola.find_groups(GroupQueryArgs::default()).unwrap();
        assert_eq!(bola_groups.len(), 1);
        let bola_group = bola_groups.first().unwrap();
        bola_group.sync().await.unwrap();

        // Verify Amal is the only super admin
        let provider = amal_group.mls_provider().unwrap();
        let admin_list = amal_group.admin_list(&provider).unwrap();
        let super_admin_list = amal_group.super_admin_list(&provider).unwrap();
        drop(provider); // allow connection to be re-added to pool
        assert_eq!(admin_list.len(), 0);
        assert_eq!(super_admin_list.len(), 1);
        assert!(super_admin_list.contains(&amal.inbox_id().to_string()));

        // Verify that bola can not add caro as an admin because they are not a super admin
        bola.sync_welcomes(&bola.mls_provider().unwrap())
            .await
            .unwrap();
        let bola_groups = bola.find_groups(GroupQueryArgs::default()).unwrap();

        assert_eq!(bola_groups.len(), 1);
        let bola_group: &MlsGroup<_> = bola_groups.first().unwrap();
        bola_group.sync().await.unwrap();
        bola_group
            .update_admin_list(UpdateAdminListType::Add, caro.inbox_id().to_string())
            .await
            .expect_err("expected err");

        // Add bola as a super admin
        amal_group
            .update_admin_list(UpdateAdminListType::AddSuper, bola.inbox_id().to_string())
            .await
            .unwrap();
        amal_group.sync().await.unwrap();
        bola_group.sync().await.unwrap();
        let provider = bola_group.mls_provider().unwrap();
        assert_eq!(bola_group.super_admin_list(&provider).unwrap().len(), 2);
        assert!(bola_group
            .super_admin_list(&provider)
            .unwrap()
            .contains(&bola.inbox_id().to_string()));
        drop(provider); // allow connection to be re-added to pool

        // Verify that bola can now add caro as an admin
        bola_group
            .update_admin_list(UpdateAdminListType::Add, caro.inbox_id().to_string())
            .await
            .unwrap();
        bola_group.sync().await.unwrap();
        let provider = bola_group.mls_provider().unwrap();
        assert_eq!(bola_group.admin_list(&provider).unwrap().len(), 1);
        assert!(bola_group
            .admin_list(&provider)
            .unwrap()
            .contains(&caro.inbox_id().to_string()));
        drop(provider); // allow connection to be re-added to pool

        // Verify that no one can remove a super admin from a group
        amal_group
            .remove_members(&[bola_wallet.identifier()])
            .await
            .expect_err("expected err");

        // Verify that bola can now remove themself as a super admin
        bola_group
            .update_admin_list(
                UpdateAdminListType::RemoveSuper,
                bola.inbox_id().to_string(),
            )
            .await
            .unwrap();
        bola_group.sync().await.unwrap();
        let provider = bola_group.mls_provider().unwrap();
        assert_eq!(bola_group.super_admin_list(&provider).unwrap().len(), 1);
        assert!(!bola_group
            .super_admin_list(&provider)
            .unwrap()
            .contains(&bola.inbox_id().to_string()));
        drop(provider); // allow connection to be re-added to pool

        // Verify that amal can NOT remove themself as a super admin because they are the only remaining
        amal_group
            .update_admin_list(
                UpdateAdminListType::RemoveSuper,
                amal.inbox_id().to_string(),
            )
            .await
            .expect_err("expected err");
    }

    #[wasm_bindgen_test(unsupported = tokio::test(flavor = "current_thread"))]
    async fn test_group_members_permission_level_update() {
        let amal = ClientBuilder::new_test_client(&generate_local_wallet()).await;
        let bola = ClientBuilder::new_test_client(&generate_local_wallet()).await;
        let caro = ClientBuilder::new_test_client(&generate_local_wallet()).await;

        let policy_set = Some(PreconfiguredPolicies::AdminsOnly.to_policy_set());
        let amal_group = amal
            .create_group(policy_set, GroupMetadataOptions::default())
            .unwrap();
        amal_group.sync().await.unwrap();

        // Add Bola and Caro to the group
        amal_group
            .add_members_by_inbox_id(&[bola.inbox_id(), caro.inbox_id()])
            .await
            .unwrap();
        amal_group.sync().await.unwrap();

        // Initial checks for group members
        let initial_members = amal_group.members().await.unwrap();
        let mut count_member = 0;
        let mut count_admin = 0;
        let mut count_super_admin = 0;

        for member in &initial_members {
            match member.permission_level {
                PermissionLevel::Member => count_member += 1,
                PermissionLevel::Admin => count_admin += 1,
                PermissionLevel::SuperAdmin => count_super_admin += 1,
            }
        }

        assert_eq!(
            count_super_admin, 1,
            "Only Amal should be super admin initially"
        );
        assert_eq!(count_admin, 0, "no members are admin only");
        assert_eq!(count_member, 2, "two members have no admin status");

        // Add Bola as an admin
        amal_group
            .update_admin_list(UpdateAdminListType::Add, bola.inbox_id().to_string())
            .await
            .unwrap();
        amal_group.sync().await.unwrap();

        // Check after adding Bola as an admin
        let members = amal_group.members().await.unwrap();
        let mut count_member = 0;
        let mut count_admin = 0;
        let mut count_super_admin = 0;

        for member in &members {
            match member.permission_level {
                PermissionLevel::Member => count_member += 1,
                PermissionLevel::Admin => count_admin += 1,
                PermissionLevel::SuperAdmin => count_super_admin += 1,
            }
        }

        assert_eq!(
            count_super_admin, 1,
            "Only Amal should be super admin initially"
        );
        assert_eq!(count_admin, 1, "bola is admin");
        assert_eq!(count_member, 1, "caro has no admin status");

        // Add Caro as a super admin
        amal_group
            .update_admin_list(UpdateAdminListType::AddSuper, caro.inbox_id().to_string())
            .await
            .unwrap();
        amal_group.sync().await.unwrap();

        // Check after adding Caro as a super admin
        let members = amal_group.members().await.unwrap();
        let mut count_member = 0;
        let mut count_admin = 0;
        let mut count_super_admin = 0;

        for member in &members {
            match member.permission_level {
                PermissionLevel::Member => count_member += 1,
                PermissionLevel::Admin => count_admin += 1,
                PermissionLevel::SuperAdmin => count_super_admin += 1,
            }
        }

        assert_eq!(
            count_super_admin, 2,
            "Amal and Caro should be super admin initially"
        );
        assert_eq!(count_admin, 1, "bola is admin");
        assert_eq!(count_member, 0, "no members have no admin status");
    }

    #[wasm_bindgen_test(unsupported = tokio::test(flavor = "current_thread"))]
    async fn test_staged_welcome() {
        // Create Clients
        let amal = ClientBuilder::new_test_client(&generate_local_wallet()).await;
        let bola = ClientBuilder::new_test_client(&generate_local_wallet()).await;

        // Amal creates a group
        let amal_group = amal
            .create_group(None, GroupMetadataOptions::default())
            .unwrap();

        // Amal adds Bola to the group
        amal_group
            .add_members_by_inbox_id(&[bola.inbox_id()])
            .await
            .unwrap();

        // Bola syncs groups - this will decrypt the Welcome, identify who added Bola
        // and then store that value on the group and insert into the database
        let bola_groups = bola
            .sync_welcomes(&bola.mls_provider().unwrap())
            .await
            .unwrap();

        // Bola gets the group id. This will be needed to fetch the group from
        // the database.
        let bola_group = bola_groups.first().unwrap();
        let bola_group_id = bola_group.group_id.clone();

        // Bola fetches group from the database
        let bola_fetched_group = bola.group(bola_group_id).unwrap();

        // Check Bola's group for the added_by_inbox_id of the inviter
        let added_by_inbox = bola_fetched_group.added_by_inbox_id().unwrap();

        // Verify the welcome host_credential is equal to Amal's
        assert_eq!(
            amal.inbox_id(),
            added_by_inbox,
            "The Inviter and added_by_address do not match!"
        );
    }

    #[wasm_bindgen_test(unsupported = tokio::test(flavor = "current_thread"))]
    async fn test_can_read_group_creator_inbox_id() {
        let amal = ClientBuilder::new_test_client(&generate_local_wallet()).await;
        let policy_set = Some(PreconfiguredPolicies::Default.to_policy_set());
        let amal_group = amal
            .create_group(policy_set, GroupMetadataOptions::default())
            .unwrap();
        amal_group.sync().await.unwrap();

        let mutable_metadata = amal_group
            .mutable_metadata(&amal_group.mls_provider().unwrap())
            .unwrap();
        assert_eq!(mutable_metadata.super_admin_list.len(), 1);
        assert_eq!(mutable_metadata.super_admin_list[0], amal.inbox_id());

        let protected_metadata: GroupMetadata = amal_group
            .metadata(&amal_group.mls_provider().unwrap())
            .await
            .unwrap();
        assert_eq!(
            protected_metadata.conversation_type,
            ConversationType::Group
        );

        assert_eq!(protected_metadata.creator_inbox_id, amal.inbox_id());
    }

    #[wasm_bindgen_test(unsupported = tokio::test(flavor = "current_thread"))]
    async fn test_can_update_gce_after_failed_commit() {
        // Step 1: Amal creates a group
        let amal = ClientBuilder::new_test_client(&generate_local_wallet()).await;
        let policy_set = Some(PreconfiguredPolicies::Default.to_policy_set());
        let amal_group = amal
            .create_group(policy_set, GroupMetadataOptions::default())
            .unwrap();
        amal_group.sync().await.unwrap();

        // Step 2:  Amal adds Bola to the group
        let bola = ClientBuilder::new_test_client(&generate_local_wallet()).await;
        amal_group
            .add_members_by_inbox_id(&[bola.inbox_id()])
            .await
            .unwrap();

        // Step 3: Verify that Bola can update the group name, and amal sees the update
        bola.sync_welcomes(&bola.mls_provider().unwrap())
            .await
            .unwrap();
        let bola_groups = bola.find_groups(GroupQueryArgs::default()).unwrap();
        let bola_group: &MlsGroup<_> = bola_groups.first().unwrap();
        bola_group.sync().await.unwrap();
        bola_group
            .update_group_name("Name Update 1".to_string())
            .await
            .unwrap();
        amal_group.sync().await.unwrap();
        let name = amal_group
            .group_name(&amal_group.mls_provider().unwrap())
            .unwrap();
        assert_eq!(name, "Name Update 1");

        // Step 4:  Bola attempts an action that they do not have permissions for like add admin, fails as expected
        let result = bola_group
            .update_admin_list(UpdateAdminListType::Add, bola.inbox_id().to_string())
            .await;
        if let Err(e) = &result {
            eprintln!("Error updating admin list: {:?}", e);
        }
        // Step 5: Now have Bola attempt to update the group name again
        bola_group
            .update_group_name("Name Update 2".to_string())
            .await
            .unwrap();

        // Step 6: Verify that both clients can sync without error and that the group name has been updated
        amal_group.sync().await.unwrap();
        bola_group.sync().await.unwrap();
        let binding = amal_group
            .mutable_metadata(&amal_group.mls_provider().unwrap())
            .expect("msg");
        let amal_group_name: &String = binding
            .attributes
            .get(&MetadataField::GroupName.to_string())
            .unwrap();
        assert_eq!(amal_group_name, "Name Update 2");
        let binding = bola_group
            .mutable_metadata(&bola_group.mls_provider().unwrap())
            .expect("msg");
        let bola_group_name: &String = binding
            .attributes
            .get(&MetadataField::GroupName.to_string())
            .unwrap();
        assert_eq!(bola_group_name, "Name Update 2");
    }

    #[wasm_bindgen_test(unsupported = tokio::test(flavor = "current_thread"))]
    async fn test_can_update_permissions_after_group_creation() {
        let amal = ClientBuilder::new_test_client(&generate_local_wallet()).await;
        let policy_set = Some(PreconfiguredPolicies::AdminsOnly.to_policy_set());
        let amal_group: MlsGroup<_> = amal
            .create_group(policy_set, GroupMetadataOptions::default())
            .unwrap();

        // Step 2:  Amal adds Bola to the group
        let bola = ClientBuilder::new_test_client(&generate_local_wallet()).await;
        amal_group
            .add_members_by_inbox_id(&[bola.inbox_id()])
            .await
            .unwrap();

        // Step 3: Bola attemps to add Caro, but fails because group is admin only
        let caro = ClientBuilder::new_test_client(&generate_local_wallet()).await;
        bola.sync_welcomes(&bola.mls_provider().unwrap())
            .await
            .unwrap();
        let bola_groups = bola.find_groups(GroupQueryArgs::default()).unwrap();

        let bola_group: &MlsGroup<_> = bola_groups.first().unwrap();
        bola_group.sync().await.unwrap();
        let result = bola_group.add_members_by_inbox_id(&[caro.inbox_id()]).await;
        if let Err(e) = &result {
            eprintln!("Error adding member: {:?}", e);
        } else {
            panic!("Expected error adding member");
        }

        // Step 4: Bola attempts to update permissions but fails because they are not a super admin
        let result = bola_group
            .update_permission_policy(
                PermissionUpdateType::AddMember,
                PermissionPolicyOption::Allow,
                None,
            )
            .await;
        if let Err(e) = &result {
            eprintln!("Error updating permissions: {:?}", e);
        } else {
            panic!("Expected error updating permissions");
        }

        // Step 5: Amal updates group permissions so that all members can add
        amal_group
            .update_permission_policy(
                PermissionUpdateType::AddMember,
                PermissionPolicyOption::Allow,
                None,
            )
            .await
            .unwrap();

        // Step 6: Bola can now add Caro to the group
        bola_group
            .add_members_by_inbox_id(&[caro.inbox_id()])
            .await
            .unwrap();
        bola_group.sync().await.unwrap();
        let members = bola_group.members().await.unwrap();
        assert_eq!(members.len(), 3);
    }

    #[wasm_bindgen_test(unsupported = tokio::test(flavor = "current_thread"))]
    async fn test_optimistic_send() {
        let amal = Arc::new(ClientBuilder::new_test_client(&generate_local_wallet()).await);
        let bola_wallet = generate_local_wallet();
        let bola = Arc::new(ClientBuilder::new_test_client(&bola_wallet).await);
        let amal_group = amal
            .create_group(None, GroupMetadataOptions::default())
            .unwrap();
        amal_group.sync().await.unwrap();
        // Add bola to the group
        amal_group
            .add_members(&[bola_wallet.identifier()])
            .await
            .unwrap();
        let bola_group = receive_group_invite(&bola).await;

        let ids = vec![
            amal_group.send_message_optimistic(b"test one").unwrap(),
            amal_group.send_message_optimistic(b"test two").unwrap(),
            amal_group.send_message_optimistic(b"test three").unwrap(),
            amal_group.send_message_optimistic(b"test four").unwrap(),
        ];

        let messages = amal_group
            .find_messages(&MsgQueryArgs {
                kind: Some(GroupMessageKind::Application),
                ..Default::default()
            })
            .unwrap()
            .into_iter()
            .collect::<Vec<StoredGroupMessage>>();

        let text = messages
            .iter()
            .cloned()
            .map(|m| String::from_utf8_lossy(&m.decrypted_message_bytes).to_string())
            .collect::<Vec<String>>();
        assert_eq!(
            ids,
            messages
                .iter()
                .cloned()
                .map(|m| m.id)
                .collect::<Vec<Vec<u8>>>()
        );
        assert_eq!(
            text,
            vec![
                "test one".to_string(),
                "test two".to_string(),
                "test three".to_string(),
                "test four".to_string(),
            ]
        );

        let delivery = messages
            .iter()
            .cloned()
            .map(|m| m.delivery_status)
            .collect::<Vec<DeliveryStatus>>();
        assert_eq!(
            delivery,
            vec![
                DeliveryStatus::Unpublished,
                DeliveryStatus::Unpublished,
                DeliveryStatus::Unpublished,
                DeliveryStatus::Unpublished,
            ]
        );

        amal_group.publish_messages().await.unwrap();
        bola_group.sync().await.unwrap();

        let messages = bola_group.find_messages(&MsgQueryArgs::default()).unwrap();
        let delivery = messages
            .iter()
            .cloned()
            .map(|m| m.delivery_status)
            .collect::<Vec<DeliveryStatus>>();
        assert_eq!(
            delivery,
            vec![
                DeliveryStatus::Published,
                DeliveryStatus::Published,
                DeliveryStatus::Published,
                DeliveryStatus::Published,
            ]
        );
    }

    #[wasm_bindgen_test(unsupported = tokio::test(flavor = "current_thread"))]
    async fn test_dm_creation() {
        let amal = ClientBuilder::new_test_client(&generate_local_wallet()).await;
        let bola = ClientBuilder::new_test_client(&generate_local_wallet()).await;
        let caro = ClientBuilder::new_test_client(&generate_local_wallet()).await;

        // Amal creates a dm group targetting bola
        let amal_dm = amal
            .find_or_create_dm_by_inbox_id(
                bola.inbox_id().to_string(),
                DMMetadataOptions::default(),
            )
            .await
            .unwrap();

        // Amal can not add caro to the dm group
        let result = amal_dm.add_members_by_inbox_id(&[caro.inbox_id()]).await;
        assert!(result.is_err());

        // Bola is already a member
        let result = amal_dm
            .add_members_by_inbox_id(&[bola.inbox_id(), caro.inbox_id()])
            .await;
        assert!(result.is_err());
        amal_dm.sync().await.unwrap();
        let members = amal_dm.members().await.unwrap();
        assert_eq!(members.len(), 2);

        // Bola can message amal
        let _ = bola.sync_welcomes(&bola.mls_provider().unwrap()).await;
        let bola_groups = bola.find_groups(GroupQueryArgs::default()).unwrap();

        let bola_dm: &MlsGroup<_> = bola_groups.first().unwrap();
        bola_dm.send_message(b"test one").await.unwrap();

        // Amal sync and reads message
        amal_dm.sync().await.unwrap();
        let messages = amal_dm.find_messages(&MsgQueryArgs::default()).unwrap();
        assert_eq!(messages.len(), 2);
        let message = messages.last().unwrap();
        assert_eq!(message.decrypted_message_bytes, b"test one");

        // Amal can not remove bola
        let result = amal_dm.remove_members_by_inbox_id(&[bola.inbox_id()]).await;
        assert!(result.is_err());
        amal_dm.sync().await.unwrap();
        let members = amal_dm.members().await.unwrap();
        assert_eq!(members.len(), 2);

        // Neither Amal nor Bola is an admin or super admin
        amal_dm.sync().await.unwrap();
        bola_dm.sync().await.unwrap();
        let is_amal_admin = amal_dm
            .is_admin(amal.inbox_id().to_string(), &amal.mls_provider().unwrap())
            .unwrap();
        let is_bola_admin = amal_dm
            .is_admin(bola.inbox_id().to_string(), &bola.mls_provider().unwrap())
            .unwrap();
        let is_amal_super_admin = amal_dm
            .is_super_admin(amal.inbox_id().to_string(), &amal.mls_provider().unwrap())
            .unwrap();
        let is_bola_super_admin = amal_dm
            .is_super_admin(bola.inbox_id().to_string(), &bola.mls_provider().unwrap())
            .unwrap();
        assert!(!is_amal_admin);
        assert!(!is_bola_admin);
        assert!(!is_amal_super_admin);
        assert!(!is_bola_super_admin);
    }

    #[wasm_bindgen_test(unsupported = tokio::test(flavor = "current_thread"))]
    async fn process_messages_abort_on_retryable_error() {
        let alix = ClientBuilder::new_test_client(&generate_local_wallet()).await;
        let bo = ClientBuilder::new_test_client(&generate_local_wallet()).await;

        let alix_group = alix
            .create_group(None, GroupMetadataOptions::default())
            .unwrap();

        alix_group
            .add_members_by_inbox_id(&[bo.inbox_id()])
            .await
            .unwrap();

        // Create two commits
        alix_group
            .update_group_name("foo".to_string())
            .await
            .unwrap();
        alix_group
            .update_group_name("bar".to_string())
            .await
            .unwrap();

        let bo_group = receive_group_invite(&bo).await;
        // Get the group messages before we lock the DB, simulating an error that happens
        // in the middle of a sync instead of the beginning
        let bo_messages = bo
            .query_group_messages(&bo_group.group_id, &bo.store().conn().unwrap())
            .await
            .unwrap();

        let conn_1: XmtpOpenMlsProvider = bo.store().conn().unwrap().into();
        let conn_2 = bo.store().conn().unwrap();
        conn_2
            .raw_query_write(|c| {
                c.batch_execute("BEGIN EXCLUSIVE").unwrap();
                Ok::<_, diesel::result::Error>(())
            })
            .unwrap();

        let process_result = bo_group.process_messages(bo_messages, &conn_1).await;
        if let Some(GroupError::ReceiveErrors(errors)) = process_result.err() {
            assert_eq!(errors.len(), 1);
            assert!(errors.iter().any(|err| err
                .to_string()
                .contains("cannot start a transaction within a transaction")));
        } else {
            panic!("Expected error")
        }
    }

    #[wasm_bindgen_test(unsupported = tokio::test(flavor = "current_thread"))]
    async fn skip_already_processed_messages() {
        let alix = ClientBuilder::new_test_client(&generate_local_wallet()).await;

        let bo_wallet = generate_local_wallet();
        let bo_client = ClientBuilder::new_test_client(&bo_wallet).await;

        let alix_group = alix
            .create_group(None, GroupMetadataOptions::default())
            .unwrap();

        alix_group
            .add_members_by_inbox_id(&[bo_client.inbox_id()])
            .await
            .unwrap();

        let alix_message = vec![1];
        alix_group.send_message(&alix_message).await.unwrap();
        bo_client
            .sync_welcomes(&bo_client.mls_provider().unwrap())
            .await
            .unwrap();
        let bo_groups = bo_client.find_groups(GroupQueryArgs::default()).unwrap();
        let bo_group = bo_groups.first().unwrap();

        let mut bo_messages_from_api = bo_client
            .query_group_messages(&bo_group.group_id, &bo_client.store().conn().unwrap())
            .await
            .unwrap();

        // override the messages to contain already processed messaged
        for msg in &mut bo_messages_from_api {
            if let Some(Version::V1(ref mut v1)) = msg.version {
                v1.id = 0;
            }
        }

        let process_result = bo_group
            .process_messages(bo_messages_from_api, &bo_client.mls_provider().unwrap())
            .await;
        let Some(GroupError::ReceiveErrors(errors)) = process_result.err() else {
            panic!("Expected error")
        };

        assert_eq!(errors.len(), 2);
        assert!(errors
            .iter()
            .any(|err| err.to_string().contains("already processed")));
    }

    #[wasm_bindgen_test(unsupported = tokio::test(flavor = "multi_thread", worker_threads = 5))]
    async fn test_parallel_syncs() {
        let wallet = generate_local_wallet();
        let alix1 = Arc::new(ClientBuilder::new_test_client(&wallet).await);
        let alix1_group = alix1
            .create_group(None, GroupMetadataOptions::default())
            .unwrap();

        let alix2 = ClientBuilder::new_test_client(&wallet).await;

        let sync_tasks: Vec<_> = (0..10)
            .map(|_| {
                let group_clone = alix1_group.clone();
                // Each of these syncs is going to trigger the client to invite alix2 to the group
                // because of the race
                xmtp_common::spawn(None, async move { group_clone.sync().await }).join()
            })
            .collect();

        let results = join_all(sync_tasks).await;

        // Check if any of the syncs failed
        for result in results.into_iter() {
            assert!(result.is_ok(), "Sync error {:?}", result.err());
        }

        // Make sure that only one welcome was sent
        let alix2_welcomes = alix1
            .api_client
            .query_welcome_messages(alix2.installation_public_key(), None)
            .await
            .unwrap();
        assert_eq!(alix2_welcomes.len(), 1);

        // Make sure that only one group message was sent
        let group_messages = alix1
            .api_client
            .query_group_messages(alix1_group.group_id.clone(), None)
            .await
            .unwrap();
        assert_eq!(group_messages.len(), 1);

        let alix2_group = receive_group_invite(&alix2).await;

        // Send a message from alix1
        alix1_group
            .send_message("hi from alix1".as_bytes())
            .await
            .unwrap();
        // Send a message from alix2
        alix2_group
            .send_message("hi from alix2".as_bytes())
            .await
            .unwrap();

        // Sync both clients
        alix1_group.sync().await.unwrap();
        alix2_group.sync().await.unwrap();

        let alix1_messages = alix1_group.find_messages(&MsgQueryArgs::default()).unwrap();
        let alix2_messages = alix2_group.find_messages(&MsgQueryArgs::default()).unwrap();
        assert_eq!(alix1_messages.len(), alix2_messages.len());

        assert!(alix1_messages
            .iter()
            .any(|m| m.decrypted_message_bytes == "hi from alix2".as_bytes()));
        assert!(alix2_messages
            .iter()
            .any(|m| m.decrypted_message_bytes == "hi from alix1".as_bytes()));
    }

    // Create a membership update intent, but don't sync it yet
    async fn create_membership_update_no_sync(
        group: &MlsGroup<FullXmtpClient>,
        provider: &XmtpOpenMlsProvider,
    ) {
        let intent_data = group
            .get_membership_update_intent(provider, &[], &[])
            .await
            .unwrap();

        // If there is nothing to do, stop here
        if intent_data.is_empty() {
            return;
        }

        group
            .queue_intent(
                provider,
                IntentKind::UpdateGroupMembership,
                intent_data.into(),
                false,
            )
            .unwrap();
    }

    /**
     * This test case simulates situations where adding missing
     * installations gets interrupted before the sync part happens
     *
     * We need to be safe even in situations where there are multiple
     * intents that do the same thing, leading to conflicts
     */
    #[wasm_bindgen_test(unsupported = tokio::test(flavor = "multi_thread", worker_threads = 5))]
    async fn add_missing_installs_reentrancy() {
        let wallet = generate_local_wallet();
        let alix1 = ClientBuilder::new_test_client(&wallet).await;
        let alix1_group = alix1
            .create_group(None, GroupMetadataOptions::default())
            .unwrap();

        let alix1_provider = alix1.mls_provider().unwrap();

        let alix2 = ClientBuilder::new_test_client(&wallet).await;

        // We are going to run add_missing_installations TWICE
        // which will create two intents to add the installations
        create_membership_update_no_sync(&alix1_group, &alix1_provider).await;
        create_membership_update_no_sync(&alix1_group, &alix1_provider).await;

        // Now I am going to run publish intents multiple times
        alix1_group
            .publish_intents(&alix1_provider)
            .await
            .expect("Expect publish to be OK");
        alix1_group
            .publish_intents(&alix1_provider)
            .await
            .expect("Expected publish to be OK");

        // Now I am going to sync twice
        alix1_group.sync_with_conn(&alix1_provider).await.unwrap();
        alix1_group.sync_with_conn(&alix1_provider).await.unwrap();

        // Make sure that only one welcome was sent
        let alix2_welcomes = alix1
            .api_client
            .query_welcome_messages(alix2.installation_public_key(), None)
            .await
            .unwrap();
        assert_eq!(alix2_welcomes.len(), 1);

        // We expect two group messages to have been sent,
        // but only the first is valid
        let group_messages = alix1
            .api_client
            .query_group_messages(alix1_group.group_id.clone(), None)
            .await
            .unwrap();
        assert_eq!(group_messages.len(), 2);

        let alix2_group = receive_group_invite(&alix2).await;

        // Send a message from alix1
        alix1_group
            .send_message("hi from alix1".as_bytes())
            .await
            .unwrap();
        // Send a message from alix2
        alix2_group
            .send_message("hi from alix2".as_bytes())
            .await
            .unwrap();

        // Sync both clients
        alix1_group.sync().await.unwrap();
        alix2_group.sync().await.unwrap();

        let alix1_messages = alix1_group.find_messages(&MsgQueryArgs::default()).unwrap();
        let alix2_messages = alix2_group.find_messages(&MsgQueryArgs::default()).unwrap();
        assert_eq!(alix1_messages.len(), alix2_messages.len());

        assert!(alix1_messages
            .iter()
            .any(|m| m.decrypted_message_bytes == "hi from alix2".as_bytes()));
        assert!(alix2_messages
            .iter()
            .any(|m| m.decrypted_message_bytes == "hi from alix1".as_bytes()));
    }

    #[wasm_bindgen_test(unsupported = tokio::test(flavor = "multi_thread", worker_threads = 5))]
    async fn respect_allow_epoch_increment() {
        let wallet = generate_local_wallet();
        let client = ClientBuilder::new_test_client(&wallet).await;

        let group = client
            .create_group(None, GroupMetadataOptions::default())
            .unwrap();

        let _client_2 = ClientBuilder::new_test_client(&wallet).await;

        // Sync the group to get the message adding client_2 published to the network
        group.sync().await.unwrap();

        // Retrieve the envelope for the commit from the network
        let messages = client
            .api_client
            .query_group_messages(group.group_id.clone(), None)
            .await
            .unwrap();

        let first_envelope = messages.first().unwrap();

        let Some(xmtp_proto::xmtp::mls::api::v1::group_message::Version::V1(first_message)) =
            first_envelope.clone().version
        else {
            panic!("wrong message format")
        };
        let provider = client.mls_provider().unwrap();
        let process_result = group
            .process_message(&provider, &first_message, false)
            .await;

        assert_err!(
            process_result,
            GroupMessageProcessingError::EpochIncrementNotAllowed
        );
    }

    #[wasm_bindgen_test(unsupported = tokio::test)]
    async fn test_get_and_set_consent() {
        let alix = ClientBuilder::new_test_client(&generate_local_wallet()).await;
        let bola = ClientBuilder::new_test_client(&generate_local_wallet()).await;
        let caro = ClientBuilder::new_test_client(&generate_local_wallet()).await;
        let alix_group = alix
            .create_group(None, GroupMetadataOptions::default())
            .unwrap();

        // group consent state should be allowed if user created it
        assert_eq!(alix_group.consent_state().unwrap(), ConsentState::Allowed);

        alix_group
            .update_consent_state(ConsentState::Denied)
            .unwrap();
        assert_eq!(alix_group.consent_state().unwrap(), ConsentState::Denied);

        alix_group
            .add_members_by_inbox_id(&[bola.inbox_id()])
            .await
            .unwrap();

        bola.sync_welcomes(&bola.mls_provider().unwrap())
            .await
            .unwrap();
        let bola_groups = bola.find_groups(GroupQueryArgs::default()).unwrap();
        let bola_group = bola_groups.first().unwrap();
        // group consent state should default to unknown for users who did not create the group
        assert_eq!(bola_group.consent_state().unwrap(), ConsentState::Unknown);

        bola_group
            .send_message("hi from bola".as_bytes())
            .await
            .unwrap();

        // group consent state should be allowed if user sends a message to the group
        assert_eq!(bola_group.consent_state().unwrap(), ConsentState::Allowed);

        alix_group
            .add_members_by_inbox_id(&[caro.inbox_id()])
            .await
            .unwrap();

        caro.sync_welcomes(&caro.mls_provider().unwrap())
            .await
            .unwrap();
        let caro_groups = caro.find_groups(GroupQueryArgs::default()).unwrap();
        let caro_group = caro_groups.first().unwrap();

        caro_group
            .send_message_optimistic("hi from caro".as_bytes())
            .unwrap();

        caro_group.publish_messages().await.unwrap();

        // group consent state should be allowed if user publishes a message to the group
        assert_eq!(caro_group.consent_state().unwrap(), ConsentState::Allowed);
    }

    #[wasm_bindgen_test(unsupported = tokio::test)]
    // TODO(rich): Generalize the test once fixed - test messages that are 0, 1, 2, 3, 4, 5 epochs behind
    async fn test_max_past_epochs() {
        // Create group with two members
        let bo_wallet = generate_local_wallet();
        let alix = ClientBuilder::new_test_client(&generate_local_wallet()).await;
        let bo = ClientBuilder::new_test_client(&bo_wallet).await;
        let alix_group = alix
            .create_group_with_members(
                &[bo_wallet.identifier()],
                None,
                GroupMetadataOptions::default(),
            )
            .await
            .unwrap();

        bo.sync_welcomes(&bo.mls_provider().unwrap()).await.unwrap();
        let bo_groups = bo.find_groups(GroupQueryArgs::default()).unwrap();
        let bo_group = bo_groups.first().unwrap();

        // Both members see the same amount of messages to start
        alix_group.send_message("alix 1".as_bytes()).await.unwrap();
        bo_group.send_message("bo 1".as_bytes()).await.unwrap();
        alix_group.sync().await.unwrap();
        bo_group.sync().await.unwrap();

        let alix_messages = alix_group
            .find_messages(&MsgQueryArgs {
                kind: Some(GroupMessageKind::Application),
                ..Default::default()
            })
            .unwrap();
        let bo_messages = bo_group
            .find_messages(&MsgQueryArgs {
                kind: Some(GroupMessageKind::Application),
                ..Default::default()
            })
            .unwrap();

        assert_eq!(alix_messages.len(), 2);
        assert_eq!(bo_messages.len(), 2);

        // Alix moves the group forward by 1 epoch
        alix_group
            .update_group_name("new name".to_string())
            .await
            .unwrap();

        // Bo sends a message while 1 epoch behind
        bo_group.send_message("bo 2".as_bytes()).await.unwrap();

        // If max_past_epochs is working, Alix should be able to decrypt Bo's message
        alix_group.sync().await.unwrap();
        bo_group.sync().await.unwrap();

        let alix_messages = alix_group
            .find_messages(&MsgQueryArgs {
                kind: Some(GroupMessageKind::Application),
                ..Default::default()
            })
            .unwrap();
        let bo_messages = bo_group
            .find_messages(&MsgQueryArgs {
                kind: Some(GroupMessageKind::Application),
                ..Default::default()
            })
            .unwrap();
        assert_eq!(bo_messages.len(), 3);
        assert_eq!(alix_messages.len(), 3); // Fails here, 2 != 3
    }

    #[wasm_bindgen_test(unsupported = tokio::test)]
    async fn test_validate_dm_group() {
        let client = ClientBuilder::new_test_client(&generate_local_wallet()).await;
        let added_by_inbox = "added_by_inbox_id";
        let creator_inbox_id = client.context.identity.inbox_id();
        let dm_target_inbox_id = added_by_inbox.to_string();

        // Test case 1: Valid DM group
        let valid_dm_group = MlsGroup::<FullXmtpClient>::create_test_dm_group(
            client.clone().into(),
            dm_target_inbox_id.clone(),
            None,
            None,
            None,
            None,
            DMMetadataOptions::default(),
        )
        .unwrap();
        assert!(valid_dm_group
            .load_mls_group_with_lock(client.mls_provider().unwrap(), |mls_group| {
                validate_dm_group(&client, &mls_group, added_by_inbox)
            })
            .is_ok());

        // Test case 2: Invalid conversation type
        let invalid_protected_metadata =
            build_protected_metadata_extension(creator_inbox_id, ConversationType::Group).unwrap();
        let invalid_type_group = MlsGroup::<FullXmtpClient>::create_test_dm_group(
            client.clone().into(),
            dm_target_inbox_id.clone(),
            Some(invalid_protected_metadata),
            None,
            None,
            None,
            DMMetadataOptions::default(),
        )
        .unwrap();
        assert!(matches!(
            invalid_type_group.load_mls_group_with_lock(client.mls_provider().unwrap(), |mls_group|
                validate_dm_group(&client, &mls_group, added_by_inbox)
            ),
            Err(GroupError::Generic(msg)) if msg.contains("Invalid conversation type")
        ));
        // Test case 3: Missing DmMembers
        // This case is not easily testable with the current structure, as DmMembers are set in the protected metadata

        // Test case 4: Mismatched DM members
        let mismatched_dm_members =
            build_dm_protected_metadata_extension(creator_inbox_id, "wrong_inbox_id".to_string())
                .unwrap();
        let mismatched_dm_members_group = MlsGroup::<FullXmtpClient>::create_test_dm_group(
            client.clone().into(),
            dm_target_inbox_id.clone(),
            Some(mismatched_dm_members),
            None,
            None,
            None,
            DMMetadataOptions::default(),
        )
        .unwrap();
        assert!(matches!(
            mismatched_dm_members_group.load_mls_group_with_lock(client.mls_provider().unwrap(), |mls_group|
                validate_dm_group(&client, &mls_group, added_by_inbox)
            ),
            Err(GroupError::Generic(msg)) if msg.contains("DM members do not match expected inboxes")
        ));

        // Test case 5: Non-empty admin list
        let non_empty_admin_list = build_mutable_metadata_extension_default(
            creator_inbox_id,
            GroupMetadataOptions::default(),
        )
        .unwrap();
        let non_empty_admin_list_group = MlsGroup::<FullXmtpClient>::create_test_dm_group(
            client.clone().into(),
            dm_target_inbox_id.clone(),
            None,
            Some(non_empty_admin_list),
            None,
            None,
            DMMetadataOptions::default(),
        )
        .unwrap();
        assert!(matches!(
            non_empty_admin_list_group.load_mls_group_with_lock(client.mls_provider().unwrap(), |mls_group|
                validate_dm_group(&client, &mls_group, added_by_inbox)
            ),
            Err(GroupError::Generic(msg)) if msg.contains("DM group must have empty admin and super admin lists")
        ));

        // Test case 6: Non-empty super admin list
        // Similar to test case 5, but with super_admin_list

        // Test case 7: Invalid permissions
        let invalid_permissions = PolicySet::default();
        let invalid_permissions_group = MlsGroup::<FullXmtpClient>::create_test_dm_group(
            client.clone().into(),
            dm_target_inbox_id.clone(),
            None,
            None,
            None,
            Some(invalid_permissions),
            DMMetadataOptions::default(),
        )
        .unwrap();
        assert!(matches!(
            invalid_permissions_group.load_mls_group_with_lock(client.mls_provider().unwrap(), |mls_group|
                validate_dm_group(&client, &mls_group, added_by_inbox)
            ),
            Err(GroupError::Generic(msg)) if msg.contains("Invalid permissions for DM group")
        ));
    }

    #[wasm_bindgen_test(unsupported = tokio::test(flavor = "current_thread"))]
    async fn test_respects_character_limits_for_group_metadata() {
        let amal = ClientBuilder::new_test_client(&generate_local_wallet()).await;

        let policy_set = Some(PreconfiguredPolicies::AdminsOnly.to_policy_set());
        let amal_group = amal
            .create_group(policy_set, GroupMetadataOptions::default())
            .unwrap();
        amal_group.sync().await.unwrap();

        let overlong_name = "a".repeat(MAX_GROUP_NAME_LENGTH + 1);
        let overlong_description = "b".repeat(MAX_GROUP_DESCRIPTION_LENGTH + 1);
        let overlong_image_url =
            "http://example.com/".to_string() + &"c".repeat(MAX_GROUP_IMAGE_URL_LENGTH);

        // Verify that updating the name with an excessive length fails
        let result = amal_group.update_group_name(overlong_name).await;
        assert!(
            matches!(result, Err(GroupError::TooManyCharacters { length }) if length == MAX_GROUP_NAME_LENGTH)
        );

        // Verify that updating the description with an excessive length fails
        let result = amal_group
            .update_group_description(overlong_description)
            .await;
        assert!(
            matches!(result, Err(GroupError::TooManyCharacters { length }) if length == MAX_GROUP_DESCRIPTION_LENGTH)
        );

        // Verify that updating the image URL with an excessive length fails
        let result = amal_group
            .update_group_image_url_square(overlong_image_url)
            .await;
        assert!(
            matches!(result, Err(GroupError::TooManyCharacters { length }) if length == MAX_GROUP_IMAGE_URL_LENGTH)
        );

        // Verify updates with valid lengths are successful
        let valid_name = "Valid Group Name".to_string();
        let valid_description = "Valid group description within limit.".to_string();
        let valid_image_url = "http://example.com/image.png".to_string();

        amal_group
            .update_group_name(valid_name.clone())
            .await
            .unwrap();
        amal_group
            .update_group_description(valid_description.clone())
            .await
            .unwrap();
        amal_group
            .update_group_image_url_square(valid_image_url.clone())
            .await
            .unwrap();

        // Sync and verify stored values
        amal_group.sync().await.unwrap();

        let provider = amal_group.mls_provider().unwrap();
        let metadata = amal_group.mutable_metadata(&provider).unwrap();

        assert_eq!(
            metadata
                .attributes
                .get(&MetadataField::GroupName.to_string())
                .unwrap(),
            &valid_name
        );
        assert_eq!(
            metadata
                .attributes
                .get(&MetadataField::Description.to_string())
                .unwrap(),
            &valid_description
        );
        assert_eq!(
            metadata
                .attributes
                .get(&MetadataField::GroupImageUrlSquare.to_string())
                .unwrap(),
            &valid_image_url
        );
    }
}<|MERGE_RESOLUTION|>--- conflicted
+++ resolved
@@ -2453,11 +2453,7 @@
 
     #[cfg(not(target_arch = "wasm32"))]
     #[tokio::test(flavor = "current_thread")]
-<<<<<<< HEAD
     #[ignore] // ignoring for now due to flakiness
-=======
-    #[ignore]
->>>>>>> 8771b149
     async fn test_create_group_with_member_two_installations_one_malformed_keypackage() {
         use xmtp_id::associations::test_utils::WalletTestExt;
 
@@ -2627,11 +2623,7 @@
 
     #[cfg(not(target_arch = "wasm32"))]
     #[tokio::test(flavor = "current_thread")]
-<<<<<<< HEAD
     #[ignore] // ignoring for now due to flakiness
-=======
-    #[ignore]
->>>>>>> 8771b149
     async fn test_dm_creation_with_user_two_installations_one_malformed() {
         use crate::utils::set_test_mode_upload_malformed_keypackage;
         // 1) Prepare clients
