--- conflicted
+++ resolved
@@ -9,12 +9,8 @@
 use openmls::{
     prelude::{
         CredentialWithKey, CryptoConfig, GroupId, LeafNodeIndex, MlsGroup as OpenMlsGroup,
-<<<<<<< HEAD
-        MlsGroupConfig, Welcome as MlsWelcome, WireFormatPolicy,
-=======
         MlsGroupConfig, MlsMessageIn, MlsMessageInBody, PrivateMessageIn, ProcessedMessage,
-        ProcessedMessageContent, Sender, WireFormatPolicy,
->>>>>>> dd77029d
+        ProcessedMessageContent, Sender, Welcome as MlsWelcome, WireFormatPolicy,
     },
     prelude_test::KeyPackage,
 };
