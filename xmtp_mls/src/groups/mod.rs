--- conflicted
+++ resolved
@@ -1240,29 +1240,15 @@
         }
     }
 
-<<<<<<< HEAD
-    pub fn update_consent_state(
-        &self,
-        provider: &XmtpOpenMlsProvider,
-        state: ConsentState,
-    ) -> Result<(), GroupError> {
-=======
     pub fn update_consent_state(&self, state: ConsentState) -> Result<(), GroupError> {
         let conn = self.context().store().conn()?;
 
->>>>>>> 02bbd899
         let consent_record = StoredConsentRecord::new(
             ConsentType::ConversationId,
             state,
             hex::encode(self.group_id.clone()),
         );
-<<<<<<< HEAD
-        provider
-            .conn_ref()
-            .insert_or_replace_consent_records(&[consent_record.clone()])?;
-=======
         conn.insert_or_replace_consent_records(&[consent_record.clone()])?;
->>>>>>> 02bbd899
 
         if self.client.history_sync_url().is_some() {
             // Dispatch an update event so it can be synced across devices
