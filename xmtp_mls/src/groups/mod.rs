--- conflicted
+++ resolved
@@ -12,11 +12,8 @@
 pub mod message_list;
 pub(super) mod mls_ext;
 pub(super) mod mls_sync;
-<<<<<<< HEAD
+pub mod oneshot;
 pub(crate) mod pending_self_remove_worker;
-=======
-pub mod oneshot;
->>>>>>> 6af14866
 pub(super) mod subscriptions;
 pub mod summary;
 #[cfg(test)]
@@ -1514,8 +1511,6 @@
         Ok(mutable_metadata.super_admin_list.contains(&inbox_id))
     }
 
-<<<<<<< HEAD
-=======
     /// Checks if the given inbox ID is the pending-remove list of the group at the most recently synced epoch.
     pub fn is_in_pending_remove(&self, inbox_id: String) -> Result<bool, GroupError> {
         let mutable_metadata = self.mutable_metadata()?;
@@ -1530,7 +1525,6 @@
         Ok(mutable_metadata.pending_remove_list.contains(&inbox_id))
     }
 
->>>>>>> 6af14866
     /// Retrieves the conversation type of the group from the group's metadata extension.
     pub async fn conversation_type(&self) -> Result<ConversationType, GroupError> {
         let conversation_type = self.context.db().get_conversation_type(&self.group_id)?;
