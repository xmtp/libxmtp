pub mod device_sync;
pub mod group_membership;
pub mod group_metadata;
pub mod group_mutable_metadata;
pub mod group_permissions;
pub mod intents;
pub mod members;
pub mod scoped_client;

mod disappearing_messages;
pub(super) mod mls_ext;
pub(super) mod mls_sync;
pub(super) mod subscriptions;
pub mod validated_commit;

use self::device_sync::DeviceSyncError;
pub use self::group_permissions::PreconfiguredPolicies;
use self::scoped_client::ScopedGroupClient;
use self::{
    group_membership::GroupMembership,
    group_metadata::{extract_group_metadata, DmMembers},
    group_mutable_metadata::{GroupMutableMetadata, GroupMutableMetadataError, MetadataField},
    group_permissions::{
        extract_group_permissions, GroupMutablePermissions, GroupMutablePermissionsError,
    },
    intents::{
        AdminListActionType, PermissionPolicyOption, PermissionUpdateType,
        UpdateAdminListIntentData, UpdateMetadataIntentData, UpdatePermissionIntentData,
    },
    validated_commit::extract_group_membership,
};
use self::{
    group_metadata::{GroupMetadata, GroupMetadataError},
    group_permissions::PolicySet,
    intents::IntentError,
    validated_commit::CommitValidationError,
};
use crate::groups::group_mutable_metadata::{
    extract_group_mutable_metadata, MessageDisappearingSettings,
};
use crate::groups::intents::UpdateGroupMembershipResult;
use crate::storage::{
    group::DmIdExt,
    group_message::{ContentType, StoredGroupMessageWithReactions},
    refresh_state::EntityKind,
    NotFound, ProviderTransactions, StorageError,
};
use crate::{
    client::{ClientError, XmtpMlsLocalContext},
    configuration::{
        CIPHERSUITE, GROUP_MEMBERSHIP_EXTENSION_ID, GROUP_PERMISSIONS_EXTENSION_ID, MAX_GROUP_SIZE,
        MAX_PAST_EPOCHS, MUTABLE_METADATA_EXTENSION_ID,
        SEND_MESSAGE_UPDATE_INSTALLATIONS_INTERVAL_NS,
    },
    hpke::HpkeError,
    identity::IdentityError,
    identity_updates::{load_identity_updates, InstallationDiffError},
    intents::ProcessIntentError,
    storage::xmtp_openmls_provider::XmtpOpenMlsProvider,
    storage::{
        consent_record::{ConsentState, ConsentType, StoredConsentRecord},
        db_connection::DbConnection,
        group::{ConversationType, GroupMembershipState, StoredGroup},
        group_intent::IntentKind,
        group_message::{DeliveryStatus, GroupMessageKind, MsgQueryArgs, StoredGroupMessage},
        sql_key_store,
    },
    subscriptions::{LocalEventError, LocalEvents},
    utils::id::calculate_message_id,
    Store, MLS_COMMIT_LOCK,
};
use device_sync::preference_sync::UserPreferenceUpdate;
use intents::SendMessageIntentData;
use mls_ext::DecryptedWelcome;
use mls_sync::GroupMessageProcessingError;
use openmls::{
    credentials::CredentialType,
    error::LibraryError,
    extensions::{
        Extension, ExtensionType, Extensions, Metadata, RequiredCapabilitiesExtension,
        UnknownExtension,
    },
    group::{CreateGroupContextExtProposalError, MlsGroupCreateConfig},
    messages::proposals::ProposalType,
    prelude::{
        BasicCredentialError, Capabilities, CredentialWithKey, Error as TlsCodecError, GroupId,
        MlsGroup as OpenMlsGroup, StagedWelcome, WireFormatPolicy,
    },
};
use openmls_traits::OpenMlsProvider;
use prost::Message;
use std::future::Future;
use std::{collections::HashSet, sync::Arc};
use thiserror::Error;
use tokio::sync::Mutex;
use xmtp_common::retry::RetryableError;
use xmtp_common::time::now_ns;
use xmtp_content_types::reaction::{LegacyReaction, ReactionCodec};
use xmtp_cryptography::signature::{sanitize_evm_addresses, AddressValidationError};
use xmtp_id::{InboxId, InboxIdRef};
use xmtp_proto::xmtp::mls::{
    api::v1::welcome_message,
    message_contents::{
        content_types::ReactionV2,
        plaintext_envelope::{Content, V1},
        EncodedContent, PlaintextEnvelope,
    },
};

const MAX_GROUP_DESCRIPTION_LENGTH: usize = 1000;
const MAX_GROUP_NAME_LENGTH: usize = 100;
const MAX_GROUP_IMAGE_URL_LENGTH: usize = 2048;

#[derive(Debug, Error)]
pub enum GroupError {
    #[error(transparent)]
    NotFound(#[from] NotFound),
    #[error("Max user limit exceeded.")]
    UserLimitExceeded,
    #[error("api error: {0}")]
    WrappedApi(#[from] xmtp_api::Error),
    #[error("invalid group membership")]
    InvalidGroupMembership,
    #[error("storage error: {0}")]
    Storage(#[from] crate::storage::StorageError),
    #[error("intent error: {0}")]
    Intent(#[from] IntentError),
    #[error("create message: {0}")]
    CreateMessage(#[from] openmls::prelude::CreateMessageError),
    #[error("TLS Codec error: {0}")]
    TlsError(#[from] TlsCodecError),
    #[error("SequenceId not found in local db")]
    MissingSequenceId,
    #[error("Addresses not found {0:?}")]
    AddressNotFound(Vec<String>),
    #[error("add members: {0}")]
    UpdateGroupMembership(
        #[from] openmls::prelude::UpdateGroupMembershipError<sql_key_store::SqlKeyStoreError>,
    ),
    #[error("group create: {0}")]
    GroupCreate(#[from] openmls::group::NewGroupError<sql_key_store::SqlKeyStoreError>),
    #[error("self update: {0}")]
    SelfUpdate(#[from] openmls::group::SelfUpdateError<sql_key_store::SqlKeyStoreError>),
    #[error("welcome error: {0}")]
    WelcomeError(#[from] openmls::prelude::WelcomeError<sql_key_store::SqlKeyStoreError>),
    #[error("Invalid extension {0}")]
    InvalidExtension(#[from] openmls::prelude::InvalidExtensionError),
    #[error("Invalid signature: {0}")]
    Signature(#[from] openmls::prelude::SignatureError),
    #[error("client: {0}")]
    Client(#[from] ClientError),
    #[error("receive error: {0}")]
    ReceiveError(#[from] GroupMessageProcessingError),
    #[error("Receive errors: {0:?}")]
    ReceiveErrors(Vec<GroupMessageProcessingError>),
    #[error("generic: {0}")]
    Generic(String),
    #[error("diesel error {0}")]
    Diesel(#[from] diesel::result::Error),
    #[error(transparent)]
    AddressValidation(#[from] AddressValidationError),
    #[error(transparent)]
    LocalEvent(#[from] LocalEventError),
    #[error("Public Keys {0:?} are not valid ed25519 public keys")]
    InvalidPublicKeys(Vec<Vec<u8>>),
    #[error("Commit validation error {0}")]
    CommitValidation(#[from] CommitValidationError),
    #[error("Metadata error {0}")]
    GroupMetadata(#[from] GroupMetadataError),
    #[error("Mutable Metadata error {0}")]
    GroupMutableMetadata(#[from] GroupMutableMetadataError),
    #[error("Mutable Permissions error {0}")]
    GroupMutablePermissions(#[from] GroupMutablePermissionsError),
    #[error("Errors occurred during sync {0:?}")]
    Sync(Vec<GroupError>),
    #[error("Hpke error: {0}")]
    Hpke(#[from] HpkeError),
    #[error("identity error: {0}")]
    Identity(#[from] IdentityError),
    #[error("serialization error: {0}")]
    EncodeError(#[from] prost::EncodeError),
    #[error("create group context proposal error: {0}")]
    CreateGroupContextExtProposalError(
        #[from] CreateGroupContextExtProposalError<sql_key_store::SqlKeyStoreError>,
    ),
    #[error("Credential error")]
    CredentialError(#[from] BasicCredentialError),
    #[error("LeafNode error")]
    LeafNodeError(#[from] LibraryError),

    #[error("Message History error: {0}")]
    MessageHistory(#[from] Box<DeviceSyncError>),
    #[error("Installation diff error: {0}")]
    InstallationDiff(#[from] InstallationDiffError),
    #[error("PSKs are not support")]
    NoPSKSupport,
    #[error("Metadata update must specify a metadata field")]
    InvalidPermissionUpdate,
    #[error("dm requires target inbox_id")]
    InvalidDmMissingInboxId,
    #[error("Missing metadata field {name}")]
    MissingMetadataField { name: String },
    #[error("sql key store error: {0}")]
    SqlKeyStore(#[from] sql_key_store::SqlKeyStoreError),
    #[error("Sync failed to wait for intent")]
    SyncFailedToWait,
    #[error("cannot change metadata of DM")]
    DmGroupMetadataForbidden,
    #[error("Missing pending commit")]
    MissingPendingCommit,
    #[error("Intent not committed")]
    IntentNotCommitted,
    #[error(transparent)]
    ProcessIntent(#[from] ProcessIntentError),
    #[error("Failed to load lock")]
    LockUnavailable,
    #[error("Failed to acquire semaphore lock")]
    LockFailedToAcquire,
    #[error("Exceeded max characters for this field. Must be under: {length}")]
    TooManyCharacters { length: usize },
}

impl RetryableError for GroupError {
    fn is_retryable(&self) -> bool {
        match self {
            Self::ReceiveErrors(errors) => errors.iter().any(|e| e.is_retryable()),
            Self::Client(client_error) => client_error.is_retryable(),
            Self::Diesel(diesel) => diesel.is_retryable(),
            Self::Storage(storage) => storage.is_retryable(),
            Self::ReceiveError(msg) => msg.is_retryable(),
            Self::Hpke(hpke) => hpke.is_retryable(),
            Self::Identity(identity) => identity.is_retryable(),
            Self::UpdateGroupMembership(update) => update.is_retryable(),
            Self::GroupCreate(group) => group.is_retryable(),
            Self::SelfUpdate(update) => update.is_retryable(),
            Self::WelcomeError(welcome) => welcome.is_retryable(),
            Self::SqlKeyStore(sql) => sql.is_retryable(),
            Self::Sync(errs) => errs.iter().any(|e| e.is_retryable()),
            Self::InstallationDiff(diff) => diff.is_retryable(),
            Self::CreateGroupContextExtProposalError(create) => create.is_retryable(),
            Self::CommitValidation(err) => err.is_retryable(),
            Self::WrappedApi(err) => err.is_retryable(),
            Self::MessageHistory(err) => err.is_retryable(),
            Self::ProcessIntent(err) => err.is_retryable(),
            Self::LocalEvent(err) => err.is_retryable(),
            Self::LockUnavailable => true,
            Self::LockFailedToAcquire => true,
            Self::SyncFailedToWait => true,
            Self::NotFound(_)
            | Self::GroupMetadata(_)
            | Self::GroupMutableMetadata(_)
            | Self::GroupMutablePermissions(_)
            | Self::UserLimitExceeded
            | Self::InvalidGroupMembership
            | Self::Intent(_)
            | Self::CreateMessage(_)
            | Self::TlsError(_)
            | Self::IntentNotCommitted
            | Self::Generic(_)
            | Self::InvalidDmMissingInboxId
            | Self::MissingSequenceId
            | Self::AddressNotFound(_)
            | Self::InvalidExtension(_)
            | Self::MissingMetadataField { .. }
            | Self::DmGroupMetadataForbidden
            | Self::Signature(_)
            | Self::LeafNodeError(_)
            | Self::NoPSKSupport
            | Self::MissingPendingCommit
            | Self::InvalidPermissionUpdate
            | Self::AddressValidation(_)
            | Self::InvalidPublicKeys(_)
            | Self::CredentialError(_)
            | Self::EncodeError(_)
            | Self::TooManyCharacters { .. } => false,
        }
    }
}

pub struct MlsGroup<C> {
    pub group_id: Vec<u8>,
    pub created_at_ns: i64,
    pub client: Arc<C>,
    mutex: Arc<Mutex<()>>,
}

pub struct ConversationListItem<C> {
    pub group: MlsGroup<C>,
    pub last_message: Option<StoredGroupMessage>,
}

#[derive(Default, Clone)]
pub struct GroupMetadataOptions {
    pub name: Option<String>,
    pub image_url_square: Option<String>,
    pub description: Option<String>,
    pub message_disappearing_settings: Option<MessageDisappearingSettings>,
}

#[derive(Default, Clone)]
pub struct DMMetadataOptions {
    pub message_disappearing_settings: Option<MessageDisappearingSettings>,
}

impl<C> Clone for MlsGroup<C> {
    fn clone(&self) -> Self {
        Self {
            group_id: self.group_id.clone(),
            created_at_ns: self.created_at_ns,
            client: self.client.clone(),
            mutex: self.mutex.clone(),
        }
    }
}

pub struct HmacKey {
    pub key: [u8; 42],
    // # of 30 day periods since unix epoch
    pub epoch: i64,
}

#[derive(Debug, Clone, PartialEq)]
pub enum UpdateAdminListType {
    Add,
    Remove,
    AddSuper,
    RemoveSuper,
}

/// Fields extracted from content of a message that should be stored in the DB
pub struct QueryableContentFields {
    pub content_type: ContentType,
    pub version_major: i32,
    pub version_minor: i32,
    pub authority_id: String,
    pub reference_id: Option<Vec<u8>>,
}

impl Default for QueryableContentFields {
    fn default() -> Self {
        Self {
            content_type: ContentType::Unknown, // Or whatever the appropriate default is
            version_major: 0,
            version_minor: 0,
            authority_id: String::new(),
            reference_id: None,
        }
    }
}

impl TryFrom<EncodedContent> for QueryableContentFields {
    type Error = prost::DecodeError;

    fn try_from(content: EncodedContent) -> Result<Self, Self::Error> {
        let content_type_id = content.r#type.unwrap_or_default();
        let reference_id = match (
            content_type_id.type_id.as_str(),
            content_type_id.version_major,
        ) {
            (ReactionCodec::TYPE_ID, major) if major >= 2 => {
                ReactionV2::decode(content.content.as_slice())
                    .ok()
                    .and_then(|reaction| hex::decode(reaction.reference).ok())
            }
            (ReactionCodec::TYPE_ID, _) => LegacyReaction::decode(&content.content)
                .and_then(|legacy_reaction| hex::decode(legacy_reaction.reference).ok()),
            _ => None,
        };

        Ok(QueryableContentFields {
            content_type: content_type_id.type_id.into(),
            version_major: content_type_id.version_major as i32,
            version_minor: content_type_id.version_minor as i32,
            authority_id: content_type_id.authority_id.to_string(),
            reference_id,
        })
    }
}

/// Represents a group, which can contain anywhere from 1 to MAX_GROUP_SIZE inboxes.
///
/// This is a wrapper around OpenMLS's `MlsGroup` that handles our application-level configuration
/// and validations.
impl<ScopedClient: ScopedGroupClient> MlsGroup<ScopedClient> {
    // Creates a new group instance. Does not validate that the group exists in the DB
    pub fn new(client: ScopedClient, group_id: Vec<u8>, created_at_ns: i64) -> Self {
        Self::new_from_arc(Arc::new(client), group_id, created_at_ns)
    }

    /// Creates a new group instance. Validate that the group exists in the DB before constructing
    /// the group.
    ///
    /// # Returns
    ///
    /// Returns the Group and the stored group information as a tuple.
    pub fn new_validated(
        client: ScopedClient,
        group_id: Vec<u8>,
        provider: &XmtpOpenMlsProvider,
    ) -> Result<(Self, StoredGroup), GroupError> {
        if let Some(group) = provider.conn_ref().find_group(&group_id)? {
            Ok((
                Self::new_from_arc(Arc::new(client), group_id, group.created_at_ns),
                group,
            ))
        } else {
            tracing::error!("Failed to validate existence of group");
            Err(NotFound::GroupById(group_id).into())
        }
    }

    pub(crate) fn new_from_arc(
        client: Arc<ScopedClient>,
        group_id: Vec<u8>,
        created_at_ns: i64,
    ) -> Self {
        let mut mutexes = client.context().mutexes.clone();
        Self {
            group_id: group_id.clone(),
            created_at_ns,
            mutex: mutexes.get_mutex(group_id),
            client,
        }
    }

    pub(self) fn context(&self) -> Arc<XmtpMlsLocalContext> {
        self.client.context()
    }

    /// Instantiate a new [`XmtpOpenMlsProvider`] pulling a connection from the database.
    /// prefer to use an already-instantiated mls provider if possible.
    pub fn mls_provider(&self) -> Result<XmtpOpenMlsProvider, StorageError> {
        self.context().mls_provider()
    }

    // Load the stored OpenMLS group from the OpenMLS provider's keystore
    #[tracing::instrument(level = "trace", skip_all)]
    pub(crate) fn load_mls_group_with_lock<F, R>(
        &self,
        provider: impl OpenMlsProvider,
        operation: F,
    ) -> Result<R, GroupError>
    where
        F: FnOnce(OpenMlsGroup) -> Result<R, GroupError>,
    {
        // Get the group ID for locking
        let group_id = self.group_id.clone();

        // Acquire the lock synchronously using blocking_lock
        let _lock = MLS_COMMIT_LOCK.get_lock_sync(group_id.clone());
        // Load the MLS group
        let mls_group =
            OpenMlsGroup::load(provider.storage(), &GroupId::from_slice(&self.group_id))
                .map_err(|_| NotFound::MlsGroup)?
                .ok_or(NotFound::MlsGroup)?;

        // Perform the operation with the MLS group
        operation(mls_group)
    }

    // Load the stored OpenMLS group from the OpenMLS provider's keystore
    #[tracing::instrument(level = "trace", skip_all)]
    pub(crate) async fn load_mls_group_with_lock_async<F, E, R, Fut>(
        &self,
        provider: &XmtpOpenMlsProvider,
        operation: F,
    ) -> Result<R, E>
    where
        F: FnOnce(OpenMlsGroup) -> Fut,
        Fut: Future<Output = Result<R, E>>,
        E: From<GroupMessageProcessingError> + From<crate::StorageError>,
    {
        // Get the group ID for locking
        let group_id = self.group_id.clone();

        // Acquire the lock asynchronously
        let _lock = MLS_COMMIT_LOCK.get_lock_async(group_id.clone()).await;

        // Load the MLS group
        let mls_group =
            OpenMlsGroup::load(provider.storage(), &GroupId::from_slice(&self.group_id))
                .map_err(crate::StorageError::from)?
                .ok_or(StorageError::from(NotFound::GroupById(
                    self.group_id.to_vec(),
                )))?;

        // Perform the operation with the MLS group
        operation(mls_group).await.map_err(Into::into)
    }

    // Create a new group and save it to the DB
    pub(crate) fn create_and_insert(
        client: Arc<ScopedClient>,
        provider: &XmtpOpenMlsProvider,
        membership_state: GroupMembershipState,
        permissions_policy_set: PolicySet,
        opts: GroupMetadataOptions,
    ) -> Result<Self, GroupError> {
        let context = client.context();
        let creator_inbox_id = context.inbox_id();
        let protected_metadata =
            build_protected_metadata_extension(creator_inbox_id, ConversationType::Group)?;
        let mutable_metadata =
            build_mutable_metadata_extension_default(creator_inbox_id, opts.clone())?;
        let group_membership = build_starting_group_membership_extension(creator_inbox_id, 0);
        let mutable_permissions = build_mutable_permissions_extension(permissions_policy_set)?;
        let group_config = build_group_config(
            protected_metadata,
            mutable_metadata,
            group_membership,
            mutable_permissions,
        )?;

        let mls_group = OpenMlsGroup::new(
            provider,
            &context.identity.installation_keys,
            &group_config,
            CredentialWithKey {
                credential: context.identity.credential(),
                signature_key: context.identity.installation_keys.public_slice().into(),
            },
        )?;

        let group_id = mls_group.group_id().to_vec();
        let stored_group = StoredGroup::new(
            group_id.clone(),
            now_ns(),
            membership_state,
            context.inbox_id().to_string(),
            None,
            opts.message_disappearing_settings,
        );

        stored_group.store(provider.conn_ref())?;
        let new_group = Self::new_from_arc(client.clone(), group_id, stored_group.created_at_ns);

        // Consent state defaults to allowed when the user creates the group
        new_group.update_consent_state(ConsentState::Allowed)?;
        Ok(new_group)
    }

    // Create a new DM and save it to the DB
    pub(crate) fn create_dm_and_insert(
        provider: &XmtpOpenMlsProvider,
        client: Arc<ScopedClient>,
        membership_state: GroupMembershipState,
        dm_target_inbox_id: InboxId,
        opts: DMMetadataOptions,
    ) -> Result<Self, GroupError> {
        let context = client.context();
        let protected_metadata =
            build_dm_protected_metadata_extension(context.inbox_id(), dm_target_inbox_id.clone())?;
        let mutable_metadata = build_dm_mutable_metadata_extension_default(
            context.inbox_id(),
            &dm_target_inbox_id,
            opts.clone(),
        )?;
        let group_membership = build_starting_group_membership_extension(context.inbox_id(), 0);
        let mutable_permissions = PolicySet::new_dm();
        let mutable_permission_extension =
            build_mutable_permissions_extension(mutable_permissions)?;
        let group_config = build_group_config(
            protected_metadata,
            mutable_metadata,
            group_membership,
            mutable_permission_extension,
        )?;

        let mls_group = OpenMlsGroup::new(
            &provider,
            &context.identity.installation_keys,
            &group_config,
            CredentialWithKey {
                credential: context.identity.credential(),
                signature_key: context.identity.installation_keys.public_slice().into(),
            },
        )?;

        let group_id = mls_group.group_id().to_vec();

        let stored_group = StoredGroup::new(
            group_id.clone(),
            now_ns(),
            membership_state,
            context.inbox_id().to_string(),
            Some(DmMembers {
                member_one_inbox_id: dm_target_inbox_id,
                member_two_inbox_id: client.inbox_id().to_string(),
            }),
            opts.message_disappearing_settings,
        );

        stored_group.store(provider.conn_ref())?;
        let new_group = Self::new_from_arc(client.clone(), group_id, stored_group.created_at_ns);
        // Consent state defaults to allowed when the user creates the group
        new_group.update_consent_state(ConsentState::Allowed)?;
        Ok(new_group)
    }

    // Create a group from a decrypted and decoded welcome message
    // If the group already exists in the store, overwrite the MLS state and do not update the group entry
    pub(super) async fn create_from_welcome(
        client: &ScopedClient,
        provider: &XmtpOpenMlsProvider,
        welcome: &welcome_message::V1,
    ) -> Result<Self, GroupError>
    where
        ScopedClient: Clone,
    {
        // Check if this welcome was already processed. Return the existing group if so.
        if provider
            .conn_ref()
            .get_last_cursor_for_id(client.installation_id(), EntityKind::Welcome)?
            >= welcome.id as i64
        {
            let group = provider
                .conn_ref()
                .find_group_by_welcome_id(welcome.id as i64)?
                .ok_or(GroupError::NotFound(NotFound::GroupByWelcome(
                    welcome.id as i64,
                )))?;
            let group = Self::new(client.clone(), group.id, group.created_at_ns);

            return Ok(group);
        };

        let mut decrypted_welcome = None;
        let result = provider.transaction(|provider| {
            let result = DecryptedWelcome::from_encrypted_bytes(
                provider,
                &welcome.hpke_public_key,
                &welcome.data,
            );
            decrypted_welcome = Some(result);
            Err(StorageError::IntentionalRollback)
        });
        let Err(StorageError::IntentionalRollback) = result else {
            return Err(result?);
        };

        let DecryptedWelcome { staged_welcome, .. } = decrypted_welcome.expect("Set to some")?;

        // Ensure that the list of members in the group's MLS tree matches the list of inboxes specified
        // in the `GroupMembership` extension.
        validate_initial_group_membership(client, provider.conn_ref(), &staged_welcome).await?;

        provider.transaction(|provider| {
            let decrypted_welcome = DecryptedWelcome::from_encrypted_bytes(
                provider,
                &welcome.hpke_public_key,
                &welcome.data,
            )?;
            let DecryptedWelcome {
                staged_welcome,
                added_by_inbox_id,
                ..
            } = decrypted_welcome;

            let is_updated = provider.conn_ref().update_cursor(
                client.context().installation_public_key(),
                EntityKind::Welcome,
                welcome.id as i64,
            )?;
            if !is_updated {
                return Err(ProcessIntentError::AlreadyProcessed(welcome.id).into());
            }

            let mls_group = staged_welcome.into_group(provider)?;
            let group_id = mls_group.group_id().to_vec();
            let metadata = extract_group_metadata(&mls_group)?;
            let dm_members = metadata.dm_members;
            let conversation_type = metadata.conversation_type;
            let mutable_metadata = extract_group_mutable_metadata(&mls_group).ok();
            let disappearing_settings = mutable_metadata.and_then(|metadata| {
                Self::conversation_message_disappearing_settings_from_extensions(metadata).ok()
            });

            let to_store = match conversation_type {
                ConversationType::Group => StoredGroup::new_from_welcome(
                    group_id.clone(),
                    now_ns(),
                    GroupMembershipState::Pending,
                    added_by_inbox_id,
                    welcome.id as i64,
                    conversation_type,
                    dm_members,
                    disappearing_settings,
                ),
                ConversationType::Dm => {
                    validate_dm_group(client, &mls_group, &added_by_inbox_id)?;
                    StoredGroup::new_from_welcome(
                        group_id.clone(),
                        now_ns(),
                        GroupMembershipState::Pending,
                        added_by_inbox_id,
                        welcome.id as i64,
                        conversation_type,
                        dm_members,
                        disappearing_settings,
                    )
                }
                ConversationType::Sync => StoredGroup::new_from_welcome(
                    group_id.clone(),
                    now_ns(),
                    GroupMembershipState::Allowed,
                    added_by_inbox_id,
                    welcome.id as i64,
                    conversation_type,
                    dm_members,
                    disappearing_settings,
                ),
            };

            // Insert or replace the group in the database.
            // Replacement can happen in the case that the user has been removed from and subsequently re-added to the group.
            let stored_group = provider.conn_ref().insert_or_replace_group(to_store)?;

            Ok(Self::new(
                client.clone(),
                stored_group.id,
                stored_group.created_at_ns,
            ))
        })
    }

    pub(crate) fn create_and_insert_sync_group(
        client: Arc<ScopedClient>,
        provider: &XmtpOpenMlsProvider,
    ) -> Result<MlsGroup<ScopedClient>, GroupError> {
        let context = client.context();
        let creator_inbox_id = context.inbox_id();

        let protected_metadata =
            build_protected_metadata_extension(creator_inbox_id, ConversationType::Sync)?;
        let mutable_metadata = build_mutable_metadata_extension_default(
            creator_inbox_id,
            GroupMetadataOptions::default(),
        )?;
        let group_membership = build_starting_group_membership_extension(creator_inbox_id, 0);
        let mutable_permissions =
            build_mutable_permissions_extension(PreconfiguredPolicies::default().to_policy_set())?;
        let group_config = build_group_config(
            protected_metadata,
            mutable_metadata,
            group_membership,
            mutable_permissions,
        )?;
        let mls_group = OpenMlsGroup::new(
            &provider,
            &context.identity.installation_keys,
            &group_config,
            CredentialWithKey {
                credential: context.identity.credential(),
                signature_key: context.identity.installation_keys.public_slice().into(),
            },
        )?;

        let group_id = mls_group.group_id().to_vec();
        let stored_group =
            StoredGroup::new_sync_group(group_id.clone(), now_ns(), GroupMembershipState::Allowed);

        stored_group.store(provider.conn_ref())?;

        Ok(Self::new_from_arc(
            client,
            stored_group.id,
            stored_group.created_at_ns,
        ))
    }

    /// Send a message on this users XMTP [`Client`].
    pub async fn send_message(&self, message: &[u8]) -> Result<Vec<u8>, GroupError> {
        let provider = self.mls_provider()?;
        self.send_message_with_provider(message, &provider).await
    }

    /// Send a message with the given [`XmtpOpenMlsProvider`]
    pub async fn send_message_with_provider(
        &self,
        message: &[u8],
        provider: &XmtpOpenMlsProvider,
    ) -> Result<Vec<u8>, GroupError> {
        let update_interval_ns = Some(SEND_MESSAGE_UPDATE_INSTALLATIONS_INTERVAL_NS);
        self.maybe_update_installations(provider, update_interval_ns)
            .await?;

        let message_id =
            self.prepare_message(message, provider, |now| Self::into_envelope(message, now))?;

        self.sync_until_last_intent_resolved(provider).await?;
        // implicitly set group consent state to allowed
        self.update_consent_state(ConsentState::Allowed)?;

        Ok(message_id)
    }

    /// Publish all unpublished messages. This happens by calling `sync_until_last_intent_resolved`
    /// which publishes all pending intents and reads them back from the network.
    pub async fn publish_messages(&self) -> Result<(), GroupError> {
        let conn = self.context().store().conn()?;
        let provider = XmtpOpenMlsProvider::from(conn);
        let update_interval_ns = Some(SEND_MESSAGE_UPDATE_INSTALLATIONS_INTERVAL_NS);
        self.maybe_update_installations(&provider, update_interval_ns)
            .await?;
        self.sync_until_last_intent_resolved(&provider).await?;

        // implicitly set group consent state to allowed
        self.update_consent_state(ConsentState::Allowed)?;

        Ok(())
    }

    /// Checks the network to see if any group members have identity updates that would cause installations
    /// to be added or removed from the group.
    ///
    /// If so, adds/removes those group members
    pub async fn update_installations(&self) -> Result<(), GroupError> {
        let provider = self.client.mls_provider()?;
        self.maybe_update_installations(&provider, Some(0)).await?;
        Ok(())
    }

    /// Send a message, optimistically returning the ID of the message before the result of a message publish.
    pub fn send_message_optimistic(&self, message: &[u8]) -> Result<Vec<u8>, GroupError> {
        let provider = self.mls_provider()?;
        let message_id =
            self.prepare_message(message, &provider, |now| Self::into_envelope(message, now))?;
        Ok(message_id)
    }

    /// Helper function to extract queryable content fields from a message
    fn extract_queryable_content_fields(message: &[u8]) -> QueryableContentFields {
        // Return early with default if decoding fails or type is missing
        EncodedContent::decode(message)
            .inspect_err(|_| {
                tracing::debug!("No queryable content fields, msg not formatted as encoded content")
            })
            .and_then(|content| {
                QueryableContentFields::try_from(content).inspect_err(|e| {
                    tracing::debug!(
                        "Failed to convert EncodedContent to QueryableContentFields: {}",
                        e
                    )
                })
            })
            .unwrap_or_default()
    }

    /// Prepare a [`IntentKind::SendMessage`] intent, and [`StoredGroupMessage`] on this users XMTP [`Client`].
    ///
    /// # Arguments
    /// * message: UTF-8 or encoded message bytes
    /// * conn: Connection to SQLite database
    /// * envelope: closure that returns context-specific [`PlaintextEnvelope`]. Closure accepts
    ///     timestamp attached to intent & stored message.
    fn prepare_message<F>(
        &self,
        message: &[u8],
        provider: &XmtpOpenMlsProvider,
        envelope: F,
    ) -> Result<Vec<u8>, GroupError>
    where
        F: FnOnce(i64) -> PlaintextEnvelope,
    {
        let now = now_ns();
        let plain_envelope = envelope(now);
        let mut encoded_envelope = vec![];
        plain_envelope
            .encode(&mut encoded_envelope)
            .map_err(GroupError::EncodeError)?;

        let intent_data: Vec<u8> = SendMessageIntentData::new(encoded_envelope).into();
        self.queue_intent(provider, IntentKind::SendMessage, intent_data)?;

        // store this unpublished message locally before sending
        let message_id = calculate_message_id(&self.group_id, message, &now.to_string());
        let queryable_content_fields = Self::extract_queryable_content_fields(message);
        let group_message = StoredGroupMessage {
            id: message_id.clone(),
            group_id: self.group_id.clone(),
            decrypted_message_bytes: message.to_vec(),
            sent_at_ns: now,
            kind: GroupMessageKind::Application,
            sender_installation_id: self.context().installation_public_key().into(),
            sender_inbox_id: self.context().inbox_id().to_string(),
            delivery_status: DeliveryStatus::Unpublished,
            content_type: queryable_content_fields.content_type,
            version_major: queryable_content_fields.version_major,
            version_minor: queryable_content_fields.version_minor,
            authority_id: queryable_content_fields.authority_id,
            reference_id: queryable_content_fields.reference_id,
        };
        group_message.store(provider.conn_ref())?;

        Ok(message_id)
    }

    fn into_envelope(encoded_msg: &[u8], idempotency_key: i64) -> PlaintextEnvelope {
        PlaintextEnvelope {
            content: Some(Content::V1(V1 {
                content: encoded_msg.to_vec(),
                idempotency_key: idempotency_key.to_string(),
            })),
        }
    }

    /// Query the database for stored messages. Optionally filtered by time, kind, delivery_status
    /// and limit
    pub fn find_messages(
        &self,
        args: &MsgQueryArgs,
    ) -> Result<Vec<StoredGroupMessage>, GroupError> {
        let conn = self.context().store().conn()?;
        let messages = conn.get_group_messages(&self.group_id, args)?;
        Ok(messages)
    }

    /// Query the database for stored messages. Optionally filtered by time, kind, delivery_status
    /// and limit
    pub fn find_messages_with_reactions(
        &self,
        args: &MsgQueryArgs,
    ) -> Result<Vec<StoredGroupMessageWithReactions>, GroupError> {
        let conn = self.context().store().conn()?;
        let messages = conn.get_group_messages_with_reactions(&self.group_id, args)?;
        Ok(messages)
    }

    ///
    /// Add members to the group by account address
    ///
    /// If any existing members have new installations that have not been added or removed, the
    /// group membership will be updated to include those changes as well.
    /// # Returns
    /// - `Ok(UpdateGroupMembershipResult)`: Contains details about the membership changes, including:
    ///   - `added_members`: list of added installations
    ///   - `removed_members`: A list of installations that were removed.
    ///   - `members_with_errors`: A list of members that encountered errors during the update.
    /// - `Err(GroupError)`: If the operation fails due to an error.
    #[tracing::instrument(level = "trace", skip_all)]
    pub async fn add_members(
        &self,
        account_addresses_to_add: &[String],
    ) -> Result<UpdateGroupMembershipResult, GroupError> {
        let account_addresses = sanitize_evm_addresses(account_addresses_to_add)?;
        let inbox_id_map = self
            .client
            .api()
            .get_inbox_ids(account_addresses.clone())
            .await?;
        let provider = self.mls_provider()?;
        // get current number of users in group
        let member_count = self.members_with_provider(&provider).await?.len();
        if member_count + inbox_id_map.len() > MAX_GROUP_SIZE {
            return Err(GroupError::UserLimitExceeded);
        }

        if inbox_id_map.len() != account_addresses.len() {
            let found_addresses: HashSet<&String> = inbox_id_map.keys().collect();
            let to_add_hashset = HashSet::from_iter(account_addresses.iter());
            let missing_addresses = found_addresses.difference(&to_add_hashset);
            return Err(GroupError::AddressNotFound(
                missing_addresses.into_iter().cloned().cloned().collect(),
            ));
        }

        self.add_members_by_inbox_id_with_provider(
            &provider,
            &inbox_id_map.into_values().collect::<Vec<_>>(),
        )
        .await
    }

    #[tracing::instrument(level = "trace", skip_all)]
    pub async fn add_members_by_inbox_id<S: AsRef<str>>(
        &self,
        inbox_ids: &[S],
    ) -> Result<UpdateGroupMembershipResult, GroupError> {
        let provider = self.client.mls_provider()?;
        self.add_members_by_inbox_id_with_provider(&provider, inbox_ids)
            .await
    }

    #[tracing::instrument(level = "trace", skip_all)]
    pub async fn add_members_by_inbox_id_with_provider<S: AsRef<str>>(
        &self,
        provider: &XmtpOpenMlsProvider,
        inbox_ids: &[S],
    ) -> Result<UpdateGroupMembershipResult, GroupError> {
        let ids = inbox_ids.iter().map(AsRef::as_ref).collect::<Vec<&str>>();
        let intent_data = self
            .get_membership_update_intent(provider, ids.as_slice(), &[])
            .await?;

        // TODO:nm this isn't the best test for whether the request is valid
        // If some existing group member has an update, this will return an intent with changes
        // when we really should return an error
        let ok_result = Ok(UpdateGroupMembershipResult::from(intent_data.clone()));

        if intent_data.is_empty() {
            tracing::warn!("Member already added");
            return ok_result;
        }

        let intent = self.queue_intent(
            provider,
            IntentKind::UpdateGroupMembership,
            intent_data.into(),
        )?;

        self.sync_until_intent_resolved(provider, intent.id).await?;
        ok_result
    }

    /// Removes members from the group by their account addresses.
    ///
    /// # Arguments
    /// * `client` - The XMTP client.
    /// * `account_addresses_to_remove` - A vector of account addresses to remove from the group.
    ///
    /// # Returns
    /// A `Result` indicating success or failure of the operation.
    pub async fn remove_members(
        &self,
        account_addresses_to_remove: &[InboxId],
    ) -> Result<(), GroupError> {
        let account_addresses = sanitize_evm_addresses(account_addresses_to_remove)?;
        let inbox_id_map = self.client.api().get_inbox_ids(account_addresses).await?;

        let ids = inbox_id_map
            .values()
            .map(AsRef::as_ref)
            .collect::<Vec<&str>>();
        self.remove_members_by_inbox_id(ids.as_slice()).await
    }

    /// Removes members from the group by their inbox IDs.
    ///
    /// # Arguments
    /// * `client` - The XMTP client.
    /// * `inbox_ids` - A vector of inbox IDs to remove from the group.
    ///
    /// # Returns
    /// A `Result` indicating success or failure of the operation.
    pub async fn remove_members_by_inbox_id(
        &self,
        inbox_ids: &[InboxIdRef<'_>],
    ) -> Result<(), GroupError> {
        let provider = self.client.store().conn()?.into();

        let intent_data = self
            .get_membership_update_intent(&provider, &[], inbox_ids)
            .await?;

        let intent = self.queue_intent(
            &provider,
            IntentKind::UpdateGroupMembership,
            intent_data.into(),
        )?;

        self.sync_until_intent_resolved(&provider, intent.id).await
    }

    /// Updates the name of the group. Will error if the user does not have the appropriate permissions
    /// to perform these updates.
    pub async fn update_group_name(&self, group_name: String) -> Result<(), GroupError> {
        if group_name.len() > MAX_GROUP_NAME_LENGTH {
            return Err(GroupError::TooManyCharacters {
                length: MAX_GROUP_NAME_LENGTH,
            });
        }
        let provider = self.client.mls_provider()?;
        if self.metadata(&provider).await?.conversation_type == ConversationType::Dm {
            return Err(GroupError::DmGroupMetadataForbidden);
        }
        let intent_data: Vec<u8> =
            UpdateMetadataIntentData::new_update_group_name(group_name).into();
        let intent = self.queue_intent(&provider, IntentKind::MetadataUpdate, intent_data)?;

        self.sync_until_intent_resolved(&provider, intent.id).await
    }

    /// Updates the permission policy of the group. This requires super admin permissions.
    pub async fn update_permission_policy(
        &self,
        permission_update_type: PermissionUpdateType,
        permission_policy: PermissionPolicyOption,
        metadata_field: Option<MetadataField>,
    ) -> Result<(), GroupError> {
        let provider = self.client.mls_provider()?;
        if self.metadata(&provider).await?.conversation_type == ConversationType::Dm {
            return Err(GroupError::DmGroupMetadataForbidden);
        }
        if permission_update_type == PermissionUpdateType::UpdateMetadata
            && metadata_field.is_none()
        {
            return Err(GroupError::InvalidPermissionUpdate);
        }

        let intent_data: Vec<u8> = UpdatePermissionIntentData::new(
            permission_update_type,
            permission_policy,
            metadata_field.as_ref().map(|field| field.to_string()),
        )
        .into();

        let intent = self.queue_intent(&provider, IntentKind::UpdatePermission, intent_data)?;

        self.sync_until_intent_resolved(&provider, intent.id).await
    }

    /// Retrieves the group name from the group's mutable metadata extension.
    pub fn group_name(&self, provider: &XmtpOpenMlsProvider) -> Result<String, GroupError> {
        let mutable_metadata = self.mutable_metadata(provider)?;
        match mutable_metadata
            .attributes
            .get(&MetadataField::GroupName.to_string())
        {
            Some(group_name) => Ok(group_name.clone()),
            None => Err(GroupError::GroupMutableMetadata(
                GroupMutableMetadataError::MissingExtension,
            )),
        }
    }

    /// Updates the description of the group.
    pub async fn update_group_description(
        &self,
        group_description: String,
    ) -> Result<(), GroupError> {
        if group_description.len() > MAX_GROUP_DESCRIPTION_LENGTH {
            return Err(GroupError::TooManyCharacters {
                length: MAX_GROUP_DESCRIPTION_LENGTH,
            });
        }

        let provider = self.client.mls_provider()?;
        if self.metadata(&provider).await?.conversation_type == ConversationType::Dm {
            return Err(GroupError::DmGroupMetadataForbidden);
        }
        let intent_data: Vec<u8> =
            UpdateMetadataIntentData::new_update_group_description(group_description).into();
        let intent = self.queue_intent(&provider, IntentKind::MetadataUpdate, intent_data)?;

        self.sync_until_intent_resolved(&provider, intent.id).await
    }

    pub fn group_description(&self, provider: &XmtpOpenMlsProvider) -> Result<String, GroupError> {
        let mutable_metadata = self.mutable_metadata(provider)?;
        match mutable_metadata
            .attributes
            .get(&MetadataField::Description.to_string())
        {
            Some(group_description) => Ok(group_description.clone()),
            None => Err(GroupError::GroupMutableMetadata(
                GroupMutableMetadataError::MissingExtension,
            )),
        }
    }

    /// Updates the image URL (square) of the group.
    pub async fn update_group_image_url_square(
        &self,
        group_image_url_square: String,
    ) -> Result<(), GroupError> {
        if group_image_url_square.len() > MAX_GROUP_IMAGE_URL_LENGTH {
            return Err(GroupError::TooManyCharacters {
                length: MAX_GROUP_IMAGE_URL_LENGTH,
            });
        }

        let provider = self.client.mls_provider()?;
        if self.metadata(&provider).await?.conversation_type == ConversationType::Dm {
            return Err(GroupError::DmGroupMetadataForbidden);
        }
        let intent_data: Vec<u8> =
            UpdateMetadataIntentData::new_update_group_image_url_square(group_image_url_square)
                .into();
        let intent = self.queue_intent(&provider, IntentKind::MetadataUpdate, intent_data)?;

        self.sync_until_intent_resolved(&provider, intent.id).await
    }

    /// Retrieves the image URL (square) of the group from the group's mutable metadata extension.
    pub fn group_image_url_square(
        &self,
        provider: &XmtpOpenMlsProvider,
    ) -> Result<String, GroupError> {
        let mutable_metadata = self.mutable_metadata(provider)?;
        match mutable_metadata
            .attributes
            .get(&MetadataField::GroupImageUrlSquare.to_string())
        {
            Some(group_image_url_square) => Ok(group_image_url_square.clone()),
            None => Err(GroupError::GroupMutableMetadata(
                GroupMutableMetadataError::MissingExtension,
            )),
        }
    }

    pub async fn update_conversation_message_disappearing_settings(
        &self,
        settings: MessageDisappearingSettings,
    ) -> Result<(), GroupError> {
        let provider = self.client.mls_provider()?;

        self.update_conversation_message_disappear_from_ns(&provider, settings.from_ns)
            .await?;
        self.update_conversation_message_disappear_in_ns(&provider, settings.in_ns)
            .await
    }

    pub async fn remove_conversation_message_disappearing_settings(
        &self,
    ) -> Result<(), GroupError> {
        self.update_conversation_message_disappearing_settings(
            MessageDisappearingSettings::default(),
        )
        .await
    }

    async fn update_conversation_message_disappear_from_ns(
        &self,
        provider: &XmtpOpenMlsProvider,
        expire_from_ms: i64,
    ) -> Result<(), GroupError> {
        let intent_data: Vec<u8> =
            UpdateMetadataIntentData::new_update_conversation_message_disappear_from_ns(
                expire_from_ms,
            )
            .into();
        let intent = self.queue_intent(provider, IntentKind::MetadataUpdate, intent_data)?;
        self.sync_until_intent_resolved(provider, intent.id).await
    }

    async fn update_conversation_message_disappear_in_ns(
        &self,
        provider: &XmtpOpenMlsProvider,
        expire_in_ms: i64,
    ) -> Result<(), GroupError> {
        let intent_data: Vec<u8> =
            UpdateMetadataIntentData::new_update_conversation_message_disappear_in_ns(expire_in_ms)
                .into();
        let intent = self.queue_intent(provider, IntentKind::MetadataUpdate, intent_data)?;
        self.sync_until_intent_resolved(provider, intent.id).await
    }

    pub fn conversation_message_disappearing_settings(
        &self,
        provider: &XmtpOpenMlsProvider,
    ) -> Result<MessageDisappearingSettings, GroupError> {
        Self::conversation_message_disappearing_settings_from_extensions(
            self.mutable_metadata(provider)?,
        )
    }

    pub fn conversation_message_disappearing_settings_from_extensions(
        mutable_metadata: GroupMutableMetadata,
    ) -> Result<MessageDisappearingSettings, GroupError> {
        let disappear_from_ns = mutable_metadata
            .attributes
            .get(&MetadataField::MessageDisappearFromNS.to_string());
        let disappear_in_ns = mutable_metadata
            .attributes
            .get(&MetadataField::MessageDisappearInNS.to_string());

        if let (Some(Ok(message_disappear_from_ns)), Some(Ok(message_disappear_in_ns))) = (
            disappear_from_ns.map(|s| s.parse::<i64>()),
            disappear_in_ns.map(|s| s.parse::<i64>()),
        ) {
            Ok(MessageDisappearingSettings::new(
                message_disappear_from_ns,
                message_disappear_in_ns,
            ))
        } else {
            Err(GroupError::GroupMetadata(
                GroupMetadataError::MissingExtension,
            ))
        }
    }

    /// Retrieves the admin list of the group from the group's mutable metadata extension.
    pub fn admin_list(&self, provider: &XmtpOpenMlsProvider) -> Result<Vec<String>, GroupError> {
        let mutable_metadata = self.mutable_metadata(provider)?;
        Ok(mutable_metadata.admin_list)
    }

    /// Retrieves the super admin list of the group from the group's mutable metadata extension.
    pub fn super_admin_list(
        &self,
        provider: &XmtpOpenMlsProvider,
    ) -> Result<Vec<String>, GroupError> {
        let mutable_metadata = self.mutable_metadata(provider)?;
        Ok(mutable_metadata.super_admin_list)
    }

    /// Checks if the given inbox ID is an admin of the group at the most recently synced epoch.
    pub fn is_admin(
        &self,
        inbox_id: String,
        provider: &XmtpOpenMlsProvider,
    ) -> Result<bool, GroupError> {
        let mutable_metadata = self.mutable_metadata(provider)?;
        Ok(mutable_metadata.admin_list.contains(&inbox_id))
    }

    /// Checks if the given inbox ID is a super admin of the group at the most recently synced epoch.
    pub fn is_super_admin(
        &self,
        inbox_id: String,
        provider: &XmtpOpenMlsProvider,
    ) -> Result<bool, GroupError> {
        let mutable_metadata = self.mutable_metadata(provider)?;
        Ok(mutable_metadata.super_admin_list.contains(&inbox_id))
    }

    /// Retrieves the conversation type of the group from the group's metadata extension.
    pub async fn conversation_type(
        &self,
        provider: &XmtpOpenMlsProvider,
    ) -> Result<ConversationType, GroupError> {
        let metadata = self.metadata(provider).await?;
        Ok(metadata.conversation_type)
    }

    /// Updates the admin list of the group and syncs the changes to the network.
    pub async fn update_admin_list(
        &self,
        action_type: UpdateAdminListType,
        inbox_id: String,
    ) -> Result<(), GroupError> {
        let provider = self.client.mls_provider()?;
        if self.metadata(&provider).await?.conversation_type == ConversationType::Dm {
            return Err(GroupError::DmGroupMetadataForbidden);
        }
        let intent_action_type = match action_type {
            UpdateAdminListType::Add => AdminListActionType::Add,
            UpdateAdminListType::Remove => AdminListActionType::Remove,
            UpdateAdminListType::AddSuper => AdminListActionType::AddSuper,
            UpdateAdminListType::RemoveSuper => AdminListActionType::RemoveSuper,
        };
        let intent_data: Vec<u8> =
            UpdateAdminListIntentData::new(intent_action_type, inbox_id).into();
        let intent = self.queue_intent(&provider, IntentKind::UpdateAdminList, intent_data)?;

        self.sync_until_intent_resolved(&provider, intent.id).await
    }

    /// Find the `inbox_id` of the group member who added the member to the group
    pub fn added_by_inbox_id(&self) -> Result<String, GroupError> {
        let conn = self.context().store().conn()?;
        let group = conn
            .find_group(&self.group_id)?
            .ok_or_else(|| NotFound::GroupById(self.group_id.clone()))?;
        Ok(group.added_by_inbox_id)
    }

    /// Find the `inbox_id` of the group member who is the peer of this dm
    pub fn dm_inbox_id(&self) -> Result<String, GroupError> {
        let conn = self.context().store().conn()?;
        let group = conn
            .find_group(&self.group_id)?
            .ok_or_else(|| NotFound::GroupById(self.group_id.clone()))?;
        let inbox_id = self.client.inbox_id();
        let dm_id = &group
            .dm_id
            .ok_or_else(|| NotFound::GroupById(self.group_id.clone()))?;
        Ok(dm_id.other_inbox_id(inbox_id))
    }

    /// Find the `consent_state` of the group
    pub fn consent_state(&self) -> Result<ConsentState, GroupError> {
        let conn = self.context().store().conn()?;
        let record = conn.get_consent_record(
            hex::encode(self.group_id.clone()),
            ConsentType::ConversationId,
        )?;

        match record {
            Some(rec) => Ok(rec.state),
            None => Ok(ConsentState::Unknown),
        }
    }

    pub fn update_consent_state(&self, state: ConsentState) -> Result<(), GroupError> {
        let conn = self.context().store().conn()?;

        let consent_record = StoredConsentRecord::new(
            ConsentType::ConversationId,
            state,
            hex::encode(self.group_id.clone()),
        );
        let new_records: Vec<_> = conn
            .insert_or_replace_consent_records(&[consent_record.clone()])?
            .into_iter()
            .map(UserPreferenceUpdate::ConsentUpdate)
            .collect();

        if !new_records.is_empty() && self.client.history_sync_url().is_some() {
            // Dispatch an update event so it can be synced across devices
            let _ = self
                .client
                .local_events()
                .send(LocalEvents::OutgoingPreferenceUpdates(new_records));
        }

        Ok(())
    }

    /// Get the current epoch number of the group.
    pub async fn epoch(&self, provider: &XmtpOpenMlsProvider) -> Result<u64, GroupError> {
        self.load_mls_group_with_lock_async(provider, |mls_group| {
            futures::future::ready(Ok(mls_group.epoch().as_u64()))
        })
        .await
    }

    /// Update this installation's leaf key in the group by creating a key update commit
    pub async fn key_update(&self) -> Result<(), GroupError> {
        let provider = self.client.mls_provider()?;
        let intent = self.queue_intent(&provider, IntentKind::KeyUpdate, vec![])?;
        self.sync_until_intent_resolved(&provider, intent.id).await
    }

    /// Checks if the current user is active in the group.
    ///
    /// If the current user has been kicked out of the group, `is_active` will return `false`
    pub fn is_active(&self, provider: &XmtpOpenMlsProvider) -> Result<bool, GroupError> {
        self.load_mls_group_with_lock(provider, |mls_group| Ok(mls_group.is_active()))
    }

    /// Get the `GroupMetadata` of the group.
    pub async fn metadata(
        &self,
        provider: &XmtpOpenMlsProvider,
    ) -> Result<GroupMetadata, GroupError> {
        self.load_mls_group_with_lock_async(provider, |mls_group| {
            futures::future::ready(extract_group_metadata(&mls_group).map_err(Into::into))
        })
        .await
    }

    /// Get the `GroupMutableMetadata` of the group.
    pub fn mutable_metadata(
        &self,
        provider: &XmtpOpenMlsProvider,
    ) -> Result<GroupMutableMetadata, GroupError> {
        self.load_mls_group_with_lock(provider, |mls_group| {
            Ok(GroupMutableMetadata::try_from(&mls_group)?)
        })
    }

    pub fn permissions(&self) -> Result<GroupMutablePermissions, GroupError> {
        let provider = self.mls_provider()?;

        self.load_mls_group_with_lock(&provider, |mls_group| {
            Ok(extract_group_permissions(&mls_group)?)
        })
    }

    /// Used for testing that dm group validation works as expected.
    ///
    /// See the `test_validate_dm_group` test function for more details.
    #[cfg(test)]
    pub fn create_test_dm_group(
        client: Arc<ScopedClient>,
        dm_target_inbox_id: InboxId,
        custom_protected_metadata: Option<Extension>,
        custom_mutable_metadata: Option<Extension>,
        custom_group_membership: Option<Extension>,
        custom_mutable_permissions: Option<PolicySet>,
        opts: DMMetadataOptions,
    ) -> Result<Self, GroupError> {
        let context = client.context();
        let conn = context.store().conn()?;
        let provider = XmtpOpenMlsProvider::new(conn);

        let protected_metadata = custom_protected_metadata.unwrap_or_else(|| {
            build_dm_protected_metadata_extension(context.inbox_id(), dm_target_inbox_id.clone())
                .unwrap()
        });
        let mutable_metadata = custom_mutable_metadata.unwrap_or_else(|| {
            build_dm_mutable_metadata_extension_default(
                context.inbox_id(),
                &dm_target_inbox_id,
                opts,
            )
            .unwrap()
        });
        let group_membership = custom_group_membership
            .unwrap_or_else(|| build_starting_group_membership_extension(context.inbox_id(), 0));
        let mutable_permissions = custom_mutable_permissions.unwrap_or_else(PolicySet::new_dm);
        let mutable_permission_extension =
            build_mutable_permissions_extension(mutable_permissions)?;

        let group_config = build_group_config(
            protected_metadata,
            mutable_metadata,
            group_membership,
            mutable_permission_extension,
        )?;

        let mls_group = OpenMlsGroup::new(
            &provider,
            &context.identity.installation_keys,
            &group_config,
            CredentialWithKey {
                credential: context.identity.credential(),
                signature_key: context.identity.installation_keys.public_slice().into(),
            },
        )?;

        let group_id = mls_group.group_id().to_vec();
        let stored_group = StoredGroup::new(
            group_id.clone(),
            now_ns(),
            GroupMembershipState::Allowed, // Use Allowed as default for tests
            context.inbox_id().to_string(),
            Some(DmMembers {
                member_one_inbox_id: client.inbox_id().to_string(),
                member_two_inbox_id: dm_target_inbox_id,
            }),
            None,
        );

        stored_group.store(provider.conn_ref())?;
        Ok(Self::new_from_arc(
            client,
            group_id,
            stored_group.created_at_ns,
        ))
    }
}

fn build_protected_metadata_extension(
    creator_inbox_id: &str,
    conversation_type: ConversationType,
) -> Result<Extension, GroupError> {
    let metadata = GroupMetadata::new(conversation_type, creator_inbox_id.to_string(), None);
    let protected_metadata = Metadata::new(metadata.try_into()?);

    Ok(Extension::ImmutableMetadata(protected_metadata))
}

fn build_dm_protected_metadata_extension(
    creator_inbox_id: &str,
    dm_inbox_id: InboxId,
) -> Result<Extension, GroupError> {
    let dm_members = Some(DmMembers {
        member_one_inbox_id: creator_inbox_id.to_string(),
        member_two_inbox_id: dm_inbox_id,
    });

    let metadata = GroupMetadata::new(
        ConversationType::Dm,
        creator_inbox_id.to_string(),
        dm_members,
    );
    let protected_metadata = Metadata::new(metadata.try_into()?);

    Ok(Extension::ImmutableMetadata(protected_metadata))
}

fn build_mutable_permissions_extension(policies: PolicySet) -> Result<Extension, GroupError> {
    let permissions: Vec<u8> = GroupMutablePermissions::new(policies).try_into()?;
    let unknown_gc_extension = UnknownExtension(permissions);

    Ok(Extension::Unknown(
        GROUP_PERMISSIONS_EXTENSION_ID,
        unknown_gc_extension,
    ))
}

pub fn build_mutable_metadata_extension_default(
    creator_inbox_id: &str,
    opts: GroupMetadataOptions,
) -> Result<Extension, GroupError> {
    let mutable_metadata: Vec<u8> =
        GroupMutableMetadata::new_default(creator_inbox_id.to_string(), opts).try_into()?;
    let unknown_gc_extension = UnknownExtension(mutable_metadata);

    Ok(Extension::Unknown(
        MUTABLE_METADATA_EXTENSION_ID,
        unknown_gc_extension,
    ))
}

pub fn build_dm_mutable_metadata_extension_default(
    creator_inbox_id: &str,
    dm_target_inbox_id: &str,
    opts: DMMetadataOptions,
) -> Result<Extension, GroupError> {
    let mutable_metadata: Vec<u8> = GroupMutableMetadata::new_dm_default(
        creator_inbox_id.to_string(),
        dm_target_inbox_id,
        opts,
    )
    .try_into()?;
    let unknown_gc_extension = UnknownExtension(mutable_metadata);

    Ok(Extension::Unknown(
        MUTABLE_METADATA_EXTENSION_ID,
        unknown_gc_extension,
    ))
}

#[tracing::instrument(level = "trace", skip_all)]
pub fn build_extensions_for_metadata_update(
    group: &OpenMlsGroup,
    field_name: String,
    field_value: String,
) -> Result<Extensions, GroupError> {
    let existing_metadata: GroupMutableMetadata = group.try_into()?;
    let mut attributes = existing_metadata.attributes.clone();
    attributes.insert(field_name, field_value);
    let new_mutable_metadata: Vec<u8> = GroupMutableMetadata::new(
        attributes,
        existing_metadata.admin_list,
        existing_metadata.super_admin_list,
    )
    .try_into()?;
    let unknown_gc_extension = UnknownExtension(new_mutable_metadata);
    let extension = Extension::Unknown(MUTABLE_METADATA_EXTENSION_ID, unknown_gc_extension);
    let mut extensions = group.extensions().clone();
    extensions.add_or_replace(extension);
    Ok(extensions)
}

#[tracing::instrument(level = "trace", skip_all)]
pub fn build_extensions_for_permissions_update(
    group: &OpenMlsGroup,
    update_permissions_intent: UpdatePermissionIntentData,
) -> Result<Extensions, GroupError> {
    let existing_permissions: GroupMutablePermissions = group.try_into()?;
    let existing_policy_set = existing_permissions.policies.clone();
    let new_policy_set = match update_permissions_intent.update_type {
        PermissionUpdateType::AddMember => PolicySet::new(
            update_permissions_intent.policy_option.into(),
            existing_policy_set.remove_member_policy,
            existing_policy_set.update_metadata_policy,
            existing_policy_set.add_admin_policy,
            existing_policy_set.remove_admin_policy,
            existing_policy_set.update_permissions_policy,
        ),
        PermissionUpdateType::RemoveMember => PolicySet::new(
            existing_policy_set.add_member_policy,
            update_permissions_intent.policy_option.into(),
            existing_policy_set.update_metadata_policy,
            existing_policy_set.add_admin_policy,
            existing_policy_set.remove_admin_policy,
            existing_policy_set.update_permissions_policy,
        ),
        PermissionUpdateType::AddAdmin => PolicySet::new(
            existing_policy_set.add_member_policy,
            existing_policy_set.remove_member_policy,
            existing_policy_set.update_metadata_policy,
            update_permissions_intent.policy_option.into(),
            existing_policy_set.remove_admin_policy,
            existing_policy_set.update_permissions_policy,
        ),
        PermissionUpdateType::RemoveAdmin => PolicySet::new(
            existing_policy_set.add_member_policy,
            existing_policy_set.remove_member_policy,
            existing_policy_set.update_metadata_policy,
            existing_policy_set.add_admin_policy,
            update_permissions_intent.policy_option.into(),
            existing_policy_set.update_permissions_policy,
        ),
        PermissionUpdateType::UpdateMetadata => {
            let mut metadata_policy = existing_policy_set.update_metadata_policy.clone();
            metadata_policy.insert(
                update_permissions_intent.metadata_field_name.ok_or(
                    GroupError::MissingMetadataField {
                        name: "metadata_field_name".into(),
                    },
                )?,
                update_permissions_intent.policy_option.into(),
            );
            PolicySet::new(
                existing_policy_set.add_member_policy,
                existing_policy_set.remove_member_policy,
                metadata_policy,
                existing_policy_set.add_admin_policy,
                existing_policy_set.remove_admin_policy,
                existing_policy_set.update_permissions_policy,
            )
        }
    };
    let new_group_permissions: Vec<u8> = GroupMutablePermissions::new(new_policy_set).try_into()?;
    let unknown_gc_extension = UnknownExtension(new_group_permissions);
    let extension = Extension::Unknown(GROUP_PERMISSIONS_EXTENSION_ID, unknown_gc_extension);
    let mut extensions = group.extensions().clone();
    extensions.add_or_replace(extension);
    Ok(extensions)
}

#[tracing::instrument(level = "trace", skip_all)]
pub fn build_extensions_for_admin_lists_update(
    group: &OpenMlsGroup,
    admin_lists_update: UpdateAdminListIntentData,
) -> Result<Extensions, GroupError> {
    let existing_metadata: GroupMutableMetadata = group.try_into()?;
    let attributes = existing_metadata.attributes.clone();
    let mut admin_list = existing_metadata.admin_list;
    let mut super_admin_list = existing_metadata.super_admin_list;
    match admin_lists_update.action_type {
        AdminListActionType::Add => {
            if !admin_list.contains(&admin_lists_update.inbox_id) {
                admin_list.push(admin_lists_update.inbox_id);
            }
        }
        AdminListActionType::Remove => admin_list.retain(|x| x != &admin_lists_update.inbox_id),
        AdminListActionType::AddSuper => {
            if !super_admin_list.contains(&admin_lists_update.inbox_id) {
                super_admin_list.push(admin_lists_update.inbox_id);
            }
        }
        AdminListActionType::RemoveSuper => {
            super_admin_list.retain(|x| x != &admin_lists_update.inbox_id)
        }
    }
    let new_mutable_metadata: Vec<u8> =
        GroupMutableMetadata::new(attributes, admin_list, super_admin_list).try_into()?;
    let unknown_gc_extension = UnknownExtension(new_mutable_metadata);
    let extension = Extension::Unknown(MUTABLE_METADATA_EXTENSION_ID, unknown_gc_extension);
    let mut extensions = group.extensions().clone();
    extensions.add_or_replace(extension);
    Ok(extensions)
}

pub fn build_starting_group_membership_extension(inbox_id: &str, sequence_id: u64) -> Extension {
    let mut group_membership = GroupMembership::new();
    group_membership.add(inbox_id.to_string(), sequence_id);
    build_group_membership_extension(&group_membership)
}

pub fn build_group_membership_extension(group_membership: &GroupMembership) -> Extension {
    let unknown_gc_extension = UnknownExtension(group_membership.into());

    Extension::Unknown(GROUP_MEMBERSHIP_EXTENSION_ID, unknown_gc_extension)
}

fn build_group_config(
    protected_metadata_extension: Extension,
    mutable_metadata_extension: Extension,
    group_membership_extension: Extension,
    mutable_permission_extension: Extension,
) -> Result<MlsGroupCreateConfig, GroupError> {
    let required_extension_types = &[
        ExtensionType::Unknown(GROUP_MEMBERSHIP_EXTENSION_ID),
        ExtensionType::Unknown(MUTABLE_METADATA_EXTENSION_ID),
        ExtensionType::Unknown(GROUP_PERMISSIONS_EXTENSION_ID),
        ExtensionType::ImmutableMetadata,
        ExtensionType::LastResort,
        ExtensionType::ApplicationId,
    ];

    let required_proposal_types = &[ProposalType::GroupContextExtensions];

    let capabilities = Capabilities::new(
        None,
        None,
        Some(required_extension_types),
        Some(required_proposal_types),
        None,
    );
    let credentials = &[CredentialType::Basic];

    let required_capabilities =
        Extension::RequiredCapabilities(RequiredCapabilitiesExtension::new(
            required_extension_types,
            required_proposal_types,
            credentials,
        ));

    let extensions = Extensions::from_vec(vec![
        protected_metadata_extension,
        mutable_metadata_extension,
        group_membership_extension,
        mutable_permission_extension,
        required_capabilities,
    ])?;

    Ok(MlsGroupCreateConfig::builder()
        .with_group_context_extensions(extensions)?
        .capabilities(capabilities)
        .ciphersuite(CIPHERSUITE)
        .wire_format_policy(WireFormatPolicy::default())
        .max_past_epochs(MAX_PAST_EPOCHS)
        .use_ratchet_tree_extension(true)
        .build())
}

/**
 * Ensures that the membership in the MLS tree matches the inboxes specified in the `GroupMembership` extension.
 */
async fn validate_initial_group_membership(
    client: impl ScopedGroupClient,
    conn: &DbConnection,
    staged_welcome: &StagedWelcome,
) -> Result<(), GroupError> {
    tracing::info!("Validating initial group membership");
    let extensions = staged_welcome.public_group().group_context().extensions();
    let membership = extract_group_membership(extensions)?;
    let needs_update = conn.filter_inbox_ids_needing_updates(membership.to_filters().as_slice())?;
    if !needs_update.is_empty() {
        let ids = needs_update.iter().map(AsRef::as_ref).collect::<Vec<_>>();
        load_identity_updates(client.api(), conn, ids.as_slice()).await?;
    }

    let mut expected_installation_ids = HashSet::<Vec<u8>>::new();

    let futures: Vec<_> = membership
        .members
        .iter()
        .map(|(inbox_id, sequence_id)| {
            client.get_association_state(conn, inbox_id, Some(*sequence_id as i64))
        })
        .collect();

    let results = futures::future::try_join_all(futures).await?;

    for association_state in results {
        expected_installation_ids.extend(association_state.installation_ids());
    }
    println!("expected_installation_ids: {:?}", expected_installation_ids);

    let actual_installation_ids: HashSet<Vec<u8>> = staged_welcome
        .public_group()
        .members()
        .map(|member| member.signature_key)
        .collect();
    println!("actual_installation_ids: {:?}", actual_installation_ids);
    expected_installation_ids.retain(|id| !membership.failed_installations.contains(id));
    println!("after filtering actual_installation_ids: {:?}", actual_installation_ids);

    if expected_installation_ids != actual_installation_ids {
        return Err(GroupError::InvalidGroupMembership);
    }

    tracing::info!("Group membership validated");

    Ok(())
}

fn validate_dm_group(
    client: impl ScopedGroupClient,
    mls_group: &OpenMlsGroup,
    added_by_inbox: &str,
) -> Result<(), GroupError> {
    // Validate dm specific immutable metadata
    let metadata = extract_group_metadata(mls_group)?;

    // 1) Check if the conversation type is DM
    if metadata.conversation_type != ConversationType::Dm {
        return Err(GroupError::Generic(
            "Invalid conversation type for DM group".to_string(),
        ));
    }

    // 2) If `dm_members` is not set, return an error immediately
    let dm_members = match &metadata.dm_members {
        Some(dm) => dm,
        None => {
            return Err(GroupError::Generic(
                "DM group must have DmMembers set".to_string(),
            ));
        }
    };

    // 3) If the inbox that added this group is our inbox, make sure that
    //    one of the `dm_members` is our inbox id
    if added_by_inbox == client.inbox_id() {
        if !(dm_members.member_one_inbox_id == client.inbox_id()
            || dm_members.member_two_inbox_id == client.inbox_id())
        {
            return Err(GroupError::Generic(
                "DM group must have our inbox as one of the dm members".to_string(),
            ));
        }
        return Ok(());
    }

    // 4) Otherwise, make sure one of the `dm_members` is ours, and the other is `added_by_inbox`
    let is_expected_pair = (dm_members.member_one_inbox_id == added_by_inbox
        && dm_members.member_two_inbox_id == client.inbox_id())
        || (dm_members.member_one_inbox_id == client.inbox_id()
            && dm_members.member_two_inbox_id == added_by_inbox);

    if !is_expected_pair {
        return Err(GroupError::Generic(
            "DM members do not match expected inboxes".to_string(),
        ));
    }

    // Validate mutable metadata
    let mutable_metadata: GroupMutableMetadata = mls_group.try_into()?;

    // Check if the admin list and super admin list are empty
    if !mutable_metadata.admin_list.is_empty() || !mutable_metadata.super_admin_list.is_empty() {
        return Err(GroupError::Generic(
            "DM group must have empty admin and super admin lists".to_string(),
        ));
    }

    // Validate permissions so no one adds us to a dm that they can unexpectedly add another member to
    // Note: we don't validate mutable metadata permissions, because they don't affect group membership
    let permissions = extract_group_permissions(mls_group)?;
    let expected_permissions = GroupMutablePermissions::new(PolicySet::new_dm());

    if permissions.policies.add_member_policy != expected_permissions.policies.add_member_policy
        && permissions.policies.remove_member_policy
            != expected_permissions.policies.remove_member_policy
        && permissions.policies.add_admin_policy != expected_permissions.policies.add_admin_policy
        && permissions.policies.remove_admin_policy
            != expected_permissions.policies.remove_admin_policy
        && permissions.policies.update_permissions_policy
            != expected_permissions.policies.update_permissions_policy
    {
        return Err(GroupError::Generic(
            "Invalid permissions for DM group".to_string(),
        ));
    }

    Ok(())
}

#[cfg(test)]
pub(crate) mod tests {
    #[cfg(target_arch = "wasm32")]
    wasm_bindgen_test::wasm_bindgen_test_configure!(run_in_dedicated_worker);

    use diesel::connection::SimpleConnection;
    use diesel::RunQueryDsl;
    use futures::future::join_all;
    use prost::Message;
    use std::sync::Arc;
    use wasm_bindgen_test::wasm_bindgen_test;
    use xmtp_common::assert_err;
    use xmtp_common::time::now_ns;
    use xmtp_content_types::{group_updated::GroupUpdatedCodec, ContentCodec};
    use xmtp_cryptography::utils::generate_local_wallet;
    use xmtp_proto::xmtp::mls::api::v1::group_message::Version;
    use xmtp_proto::xmtp::mls::message_contents::EncodedContent;

    use super::{group_permissions::PolicySet, DMMetadataOptions, MlsGroup};
    use crate::groups::group_mutable_metadata::MessageDisappearingSettings;
    use crate::groups::{
        MAX_GROUP_DESCRIPTION_LENGTH, MAX_GROUP_IMAGE_URL_LENGTH, MAX_GROUP_NAME_LENGTH,
    };
    use crate::storage::group::StoredGroup;
    use crate::storage::schema::groups;
    use crate::{
        builder::ClientBuilder,
        groups::{
            build_dm_protected_metadata_extension, build_mutable_metadata_extension_default,
            build_protected_metadata_extension,
            group_metadata::GroupMetadata,
            group_mutable_metadata::MetadataField,
            intents::{PermissionPolicyOption, PermissionUpdateType},
            members::{GroupMember, PermissionLevel},
            mls_sync::GroupMessageProcessingError,
            validate_dm_group, DeliveryStatus, GroupError, GroupMetadataOptions,
            PreconfiguredPolicies, UpdateAdminListType,
        },
        storage::{
            consent_record::ConsentState,
            group::{ConversationType, GroupQueryArgs},
            group_intent::{IntentKind, IntentState},
            group_message::{GroupMessageKind, MsgQueryArgs, StoredGroupMessage},
            xmtp_openmls_provider::XmtpOpenMlsProvider,
        },
        utils::test::FullXmtpClient,
        InboxOwner,
    };
<<<<<<< HEAD
    use crate::api::set_test_mode_upload_malformed_keypackage;
    use crate::groups::scoped_client::ScopedGroupClient;
=======
    use xmtp_common::StreamHandle as _;
>>>>>>> 656e0392

    async fn receive_group_invite(client: &FullXmtpClient) -> MlsGroup<FullXmtpClient> {
        client
            .sync_welcomes(&client.mls_provider().unwrap())
            .await
            .unwrap();
        let mut groups = client.find_groups(GroupQueryArgs::default()).unwrap();

        groups.remove(0)
    }

    async fn get_latest_message(group: &MlsGroup<FullXmtpClient>) -> StoredGroupMessage {
        group.sync().await.unwrap();
        let mut messages = group.find_messages(&MsgQueryArgs::default()).unwrap();
        messages.pop().unwrap()
    }

    // Adds a member to the group without the usual validations on group membership
    // Used for testing adversarial scenarios
    #[cfg(not(target_arch = "wasm32"))]
    async fn force_add_member(
        sender_client: &FullXmtpClient,
        new_member_client: &FullXmtpClient,
        sender_group: &MlsGroup<FullXmtpClient>,
        sender_mls_group: &mut openmls::prelude::MlsGroup,
        sender_provider: &XmtpOpenMlsProvider,
    ) {
        use super::intents::{Installation, SendWelcomesAction};
        use openmls::prelude::tls_codec::Serialize;
        let new_member_provider = new_member_client.mls_provider().unwrap();

        let key_package = new_member_client
            .identity()
            .new_key_package(&new_member_provider)
            .unwrap();
        let hpke_init_key = key_package.hpke_init_key().as_slice().to_vec();
        let (commit, welcome, _) = sender_mls_group
            .add_members(
                sender_provider,
                &sender_client.identity().installation_keys,
                &[key_package],
            )
            .unwrap();
        let serialized_commit = commit.tls_serialize_detached().unwrap();
        let serialized_welcome = welcome.tls_serialize_detached().unwrap();
        let send_welcomes_action = SendWelcomesAction::new(
            vec![Installation {
                installation_key: new_member_client.installation_public_key().into(),
                hpke_public_key: hpke_init_key,
            }],
            serialized_welcome,
        );
        let messages = sender_group
            .prepare_group_messages(vec![serialized_commit.as_slice()])
            .unwrap();
        sender_client
            .api_client
            .send_group_messages(messages)
            .await
            .unwrap();
        sender_group
            .send_welcomes(send_welcomes_action)
            .await
            .unwrap();
    }

    #[wasm_bindgen_test(unsupported = tokio::test(flavor = "current_thread"))]
    async fn test_send_message() {
        let wallet = generate_local_wallet();
        let client = ClientBuilder::new_test_client(&wallet).await;
        let group = client
            .create_group(None, GroupMetadataOptions::default())
            .expect("create group");
        group.send_message(b"hello").await.expect("send message");

        let messages = client
            .api_client
            .query_group_messages(group.group_id, None)
            .await
            .expect("read topic");
        assert_eq!(messages.len(), 2);
    }

    #[wasm_bindgen_test(unsupported = tokio::test(flavor = "current_thread"))]
    async fn test_receive_self_message() {
        let wallet = generate_local_wallet();
        let client = ClientBuilder::new_test_client(&wallet).await;
        let group = client
            .create_group(None, GroupMetadataOptions::default())
            .expect("create group");
        let msg = b"hello";
        group.send_message(msg).await.expect("send message");

        group
            .receive(&client.store().conn().unwrap().into())
            .await
            .unwrap();
        // Check for messages
        let messages = group.find_messages(&MsgQueryArgs::default()).unwrap();
        assert_eq!(messages.len(), 1);
        assert_eq!(messages.first().unwrap().decrypted_message_bytes, msg);
    }

    #[cfg_attr(target_arch = "wasm32", wasm_bindgen_test::wasm_bindgen_test)]
    #[cfg_attr(not(target_arch = "wasm32"), tokio::test(flavor = "current_thread"))]
    async fn test_receive_message_from_other() {
        let alix = ClientBuilder::new_test_client(&generate_local_wallet()).await;
        let bo = ClientBuilder::new_test_client(&generate_local_wallet()).await;
        let alix_group = alix
            .create_group(None, GroupMetadataOptions::default())
            .expect("create group");
        alix_group
            .add_members_by_inbox_id(&[bo.inbox_id()])
            .await
            .unwrap();
        let alix_message = b"hello from alix";
        alix_group
            .send_message(alix_message)
            .await
            .expect("send message");

        let bo_group = receive_group_invite(&bo).await;
        let message = get_latest_message(&bo_group).await;
        assert_eq!(message.decrypted_message_bytes, alix_message);

        let bo_message = b"hello from bo";
        bo_group
            .send_message(bo_message)
            .await
            .expect("send message");

        let message = get_latest_message(&alix_group).await;
        assert_eq!(message.decrypted_message_bytes, bo_message);
    }

    // Test members function from non group creator
    #[wasm_bindgen_test(unsupported = tokio::test(flavor = "current_thread"))]
    async fn test_members_func_from_non_creator() {
        let amal = ClientBuilder::new_test_client(&generate_local_wallet()).await;
        let bola = ClientBuilder::new_test_client(&generate_local_wallet()).await;

        let amal_group = amal
            .create_group(None, GroupMetadataOptions::default())
            .unwrap();
        amal_group
            .add_members_by_inbox_id(&[bola.inbox_id()])
            .await
            .unwrap();

        // Get bola's version of the same group
        let bola_groups = bola
            .sync_welcomes(&bola.mls_provider().unwrap())
            .await
            .unwrap();
        let bola_group = bola_groups.first().unwrap();

        // Call sync for both
        amal_group.sync().await.unwrap();
        bola_group.sync().await.unwrap();

        // Verify bola can see the group name
        let bola_group_name = bola_group
            .group_name(&bola_group.mls_provider().unwrap())
            .unwrap();
        assert_eq!(bola_group_name, "");

        // Check if both clients can see the members correctly
        let amal_members: Vec<GroupMember> = amal_group.members().await.unwrap();
        let bola_members: Vec<GroupMember> = bola_group.members().await.unwrap();

        assert_eq!(amal_members.len(), 2);
        assert_eq!(bola_members.len(), 2);

        for member in &amal_members {
            if member.inbox_id == amal.inbox_id() {
                assert_eq!(
                    member.permission_level,
                    PermissionLevel::SuperAdmin,
                    "Amal should be a super admin"
                );
            } else if member.inbox_id == bola.inbox_id() {
                assert_eq!(
                    member.permission_level,
                    PermissionLevel::Member,
                    "Bola should be a member"
                );
            }
        }
    }

    // Amal and Bola will both try and add Charlie from the same epoch.
    // The group should resolve to a consistent state
    #[wasm_bindgen_test(unsupported = tokio::test(flavor = "current_thread"))]
    async fn test_add_member_conflict() {
        let amal = ClientBuilder::new_test_client(&generate_local_wallet()).await;
        let bola = ClientBuilder::new_test_client(&generate_local_wallet()).await;
        let charlie = ClientBuilder::new_test_client(&generate_local_wallet()).await;

        let amal_group = amal
            .create_group(None, GroupMetadataOptions::default())
            .unwrap();
        // Add bola
        amal_group
            .add_members_by_inbox_id(&[bola.inbox_id()])
            .await
            .unwrap();

        // Get bola's version of the same group
        let bola_groups = bola
            .sync_welcomes(&bola.mls_provider().unwrap())
            .await
            .unwrap();
        let bola_group = bola_groups.first().unwrap();
        bola_group.sync().await.unwrap();

        tracing::info!("Adding charlie from amal");
        // Have amal and bola both invite charlie.
        amal_group
            .add_members_by_inbox_id(&[charlie.inbox_id()])
            .await
            .expect("failed to add charlie");
        tracing::info!("Adding charlie from bola");
        bola_group
            .add_members_by_inbox_id(&[charlie.inbox_id()])
            .await
            .expect("bola's add should succeed in a no-op");

        amal_group
            .receive(&amal.store().conn().unwrap().into())
            .await
            .expect_err("expected error");

        // Check Amal's MLS group state.
        let amal_db = XmtpOpenMlsProvider::from(amal.context.store().conn().unwrap());
        let amal_members_len = amal_group
            .load_mls_group_with_lock(&amal_db, |mls_group| Ok(mls_group.members().count()))
            .unwrap();

        assert_eq!(amal_members_len, 3);

        // Check Bola's MLS group state.
        let bola_db = XmtpOpenMlsProvider::from(bola.context.store().conn().unwrap());
        let bola_members_len = bola_group
            .load_mls_group_with_lock(&bola_db, |mls_group| Ok(mls_group.members().count()))
            .unwrap();

        assert_eq!(bola_members_len, 3);

        let amal_uncommitted_intents = amal_db
            .conn_ref()
            .find_group_intents(
                amal_group.group_id.clone(),
                Some(vec![
                    IntentState::ToPublish,
                    IntentState::Published,
                    IntentState::Error,
                ]),
                None,
            )
            .unwrap();
        assert_eq!(amal_uncommitted_intents.len(), 0);

        let bola_failed_intents = bola_db
            .conn_ref()
            .find_group_intents(
                bola_group.group_id.clone(),
                Some(vec![IntentState::Error]),
                None,
            )
            .unwrap();
        // Bola's attempted add should be deleted, since it will have been a no-op on the second try
        assert_eq!(bola_failed_intents.len(), 0);

        // Make sure sending and receiving both worked
        amal_group
            .send_message("hello from amal".as_bytes())
            .await
            .unwrap();
        bola_group
            .send_message("hello from bola".as_bytes())
            .await
            .unwrap();

        let bola_messages = bola_group.find_messages(&MsgQueryArgs::default()).unwrap();
        let matching_message = bola_messages
            .iter()
            .find(|m| m.decrypted_message_bytes == "hello from amal".as_bytes());
        tracing::info!("found message: {:?}", bola_messages);
        assert!(matching_message.is_some());
    }

    #[cfg_attr(not(target_arch = "wasm32"), test)]
    #[cfg(not(target_arch = "wasm32"))]
    fn test_create_from_welcome_validation() {
        use crate::groups::{build_group_membership_extension, group_membership::GroupMembership};
        use xmtp_common::assert_logged;
        xmtp_common::traced_test!(async {
            tracing::info!("TEST");
            let alix = ClientBuilder::new_test_client(&generate_local_wallet()).await;
            let bo = ClientBuilder::new_test_client(&generate_local_wallet()).await;

            let alix_group = alix
                .create_group(None, GroupMetadataOptions::default())
                .unwrap();
            let provider = alix.mls_provider().unwrap();
            // Doctor the group membership
            let mut mls_group = alix_group
                .load_mls_group_with_lock(&provider, |mut mls_group| {
                    let mut existing_extensions = mls_group.extensions().clone();
                    let mut group_membership = GroupMembership::new();
                    group_membership.add("deadbeef".to_string(), 1);
                    existing_extensions
                        .add_or_replace(build_group_membership_extension(&group_membership));

                    mls_group
                        .update_group_context_extensions(
                            &provider,
                            existing_extensions.clone(),
                            &alix.identity().installation_keys,
                        )
                        .unwrap();
                    mls_group.merge_pending_commit(&provider).unwrap();

                    Ok(mls_group) // Return the updated group if necessary
                })
                .unwrap();

            // Now add bo to the group
            force_add_member(&alix, &bo, &alix_group, &mut mls_group, &provider).await;

            // Bo should not be able to actually read this group
            bo.sync_welcomes(&bo.mls_provider().unwrap()).await.unwrap();
            let groups = bo.find_groups(GroupQueryArgs::default()).unwrap();
            assert_eq!(groups.len(), 0);
            assert_logged!("failed to create group from welcome", 1);
        });
    }

    #[wasm_bindgen_test(unsupported = tokio::test(flavor = "current_thread"))]
    async fn test_dm_stitching() {
        let alix_wallet = generate_local_wallet();
        let alix = ClientBuilder::new_test_client(&alix_wallet).await;
        let alix_provider = alix.mls_provider().unwrap();
        let alix_conn = alix_provider.conn_ref();

        let bo_wallet = generate_local_wallet();
        let bo = ClientBuilder::new_test_client(&bo_wallet).await;

        let bo_dm = bo
            .find_or_create_dm_by_inbox_id(
                alix.inbox_id().to_string(),
                DMMetadataOptions::default(),
            )
            .await
            .unwrap();
        let alix_dm = alix
            .find_or_create_dm_by_inbox_id(bo.inbox_id().to_string(), DMMetadataOptions::default())
            .await
            .unwrap();

        bo_dm.send_message(b"Hello there").await.unwrap();
        alix_dm
            .send_message(b"No, let's use this dm")
            .await
            .unwrap();

        alix.sync_all_welcomes_and_groups(&alix_provider, None)
            .await
            .unwrap();

        // The dm shows up
        let alix_groups = alix_conn
            .raw_query_read(|conn| groups::table.load::<StoredGroup>(conn))
            .unwrap();
        assert_eq!(alix_groups.len(), 2);
        // They should have the same ID
        assert_eq!(alix_groups[0].dm_id, alix_groups[1].dm_id);

        // The dm is filtered out up
        let mut alix_filtered_groups = alix_conn.find_groups(GroupQueryArgs::default()).unwrap();
        assert_eq!(alix_filtered_groups.len(), 1);

        let dm_group = alix_filtered_groups.pop().unwrap();

        let now = now_ns();
        let ten_seconds = 10_000_000_000;
        assert!(
            ((now - ten_seconds)..(now + ten_seconds)).contains(&dm_group.last_message_ns.unwrap()),
            "last_message_ns {} was not within one second of current time {}",
            dm_group.last_message_ns.unwrap(),
            now
        );

        let dm_group = alix.group(dm_group.id).unwrap();
        let alix_msgs = dm_group
            .find_messages(&MsgQueryArgs {
                kind: Some(GroupMessageKind::Application),
                ..Default::default()
            })
            .unwrap();

        assert_eq!(alix_msgs.len(), 2);

        let msg = String::from_utf8_lossy(&alix_msgs[0].decrypted_message_bytes);
        assert_eq!(msg, "Hello there");

        let msg = String::from_utf8_lossy(&alix_msgs[1].decrypted_message_bytes);
        assert_eq!(msg, "No, let's use this dm");
    }

    #[wasm_bindgen_test(unsupported = tokio::test(flavor = "current_thread"))]
    async fn test_add_inbox() {
        let client = ClientBuilder::new_test_client(&generate_local_wallet()).await;
        let client_2 = ClientBuilder::new_test_client(&generate_local_wallet()).await;
        let group = client
            .create_group(None, GroupMetadataOptions::default())
            .expect("create group");

        group
            .add_members_by_inbox_id(&[client_2.inbox_id()])
            .await
            .unwrap();

        let group_id = group.group_id;

        let messages = client
            .api_client
            .query_group_messages(group_id, None)
            .await
            .unwrap();

        assert_eq!(messages.len(), 1);
    }

    #[wasm_bindgen_test(unsupported = tokio::test(flavor = "current_thread"))]
    async fn test_add_members_while_there_are_bad_keypackages() {
        let alix = ClientBuilder::new_test_client(&generate_local_wallet()).await;
        let bola = ClientBuilder::new_test_client(&generate_local_wallet()).await;
        let charlie_wallet = generate_local_wallet();
        let charlie_1 = ClientBuilder::new_test_client(&charlie_wallet).await;
        let charlie_2 = ClientBuilder::new_test_client(&charlie_wallet).await;

        let group = alix
            .create_group(None, GroupMetadataOptions::default())
            .expect("create group");
        set_test_mode_upload_malformed_keypackage(
            true,
            Some(vec![charlie_2.installation_id().to_vec()]),
        );
        let result = group
            .add_members_by_inbox_id(&[bola.inbox_id(), charlie_1.inbox_id()])
            .await
            .unwrap();
        println!("errors {:?}", result.removed_members);
        println!("added {:?}", result.added_members);
        println!("removed {:?}", result.removed_members);
        group.sync().await.unwrap();
        bola.sync_welcomes(&bola.mls_provider().unwrap())
            .await
            .unwrap();
        let bola_groups = bola.find_groups(GroupQueryArgs::default()).unwrap();
        assert_eq!(bola_groups.len(), 1);
        let bola_group = bola_groups.first().unwrap();
        bola_group.sync().await.unwrap();
        assert_eq!(bola_group.members().await.unwrap().len(), 3);
        assert_eq!(group.members().await.unwrap().len(), 3);
        assert_eq!(result.added_members.len(), 3);
        assert_eq!(result.members_with_errors.len(), 1);

        let group_id = group.group_id;

        let messages = alix
            .api_client
            .query_group_messages(group_id, None)
            .await
            .unwrap();

        assert_eq!(messages.len(), 1);
    }

    #[wasm_bindgen_test(unsupported = tokio::test(flavor = "current_thread"))]
    async fn test_add_installations_before_processing_welcomes() {
        let alix = ClientBuilder::new_test_client(&generate_local_wallet()).await;
        let bola = ClientBuilder::new_test_client(&generate_local_wallet()).await;
        let charlie_wallet = generate_local_wallet();
        let charlie_1 = ClientBuilder::new_test_client(&charlie_wallet).await;

        let group = alix
            .create_group(None, GroupMetadataOptions::default())
            .expect("create group");
        let result = group
            .add_members_by_inbox_id(&[bola.inbox_id(), charlie_1.inbox_id()])
            .await
            .unwrap();
        group.sync().await.unwrap();
        let charlie_2 = ClientBuilder::new_test_client(&charlie_wallet).await;
        bola.sync_welcomes(&bola.mls_provider().unwrap())
            .await
            .unwrap();
        let bola_groups = bola.find_groups(GroupQueryArgs::default()).unwrap();
        let bola_group = bola_groups.first().unwrap();
        bola_group.sync().await.unwrap();

        let group_id = group.group_id;

        let messages = alix
            .api_client
            .query_group_messages(group_id, None)
            .await
            .unwrap();

        assert_eq!(messages.len(), 1);
    }

    #[wasm_bindgen_test(unsupported = tokio::test(flavor = "current_thread"))]
    async fn test_add_invalid_member() {
        let client = ClientBuilder::new_test_client(&generate_local_wallet()).await;
        let group = client
            .create_group(None, GroupMetadataOptions::default())
            .expect("create group");

        let result = group.add_members_by_inbox_id(&["1234".to_string()]).await;

        assert!(result.is_err());
    }

    #[wasm_bindgen_test(unsupported = tokio::test(flavor = "current_thread"))]
    async fn test_add_unregistered_member() {
        let amal = ClientBuilder::new_test_client(&generate_local_wallet()).await;
        let unconnected_wallet_address = generate_local_wallet().get_address();
        let group = amal
            .create_group(None, GroupMetadataOptions::default())
            .unwrap();
        let result = group.add_members(&[unconnected_wallet_address]).await;

        assert!(result.is_err());
    }

    #[wasm_bindgen_test(unsupported = tokio::test(flavor = "current_thread"))]
    async fn test_remove_inbox() {
        let client_1 = ClientBuilder::new_test_client(&generate_local_wallet()).await;
        // Add another client onto the network
        let client_2 = ClientBuilder::new_test_client(&generate_local_wallet()).await;

        let group = client_1
            .create_group(None, GroupMetadataOptions::default())
            .expect("create group");
        group
            .add_members_by_inbox_id(&[client_2.inbox_id()])
            .await
            .expect("group create failure");

        let messages_with_add = group.find_messages(&MsgQueryArgs::default()).unwrap();
        assert_eq!(messages_with_add.len(), 1);

        // Try and add another member without merging the pending commit
        group
            .remove_members_by_inbox_id(&[client_2.inbox_id()])
            .await
            .expect("group remove members failure");

        let messages_with_remove = group.find_messages(&MsgQueryArgs::default()).unwrap();
        assert_eq!(messages_with_remove.len(), 2);

        // We are expecting 1 message on the group topic, not 2, because the second one should have
        // failed
        let group_id = group.group_id;
        let messages = client_1
            .api_client
            .query_group_messages(group_id, None)
            .await
            .expect("read topic");

        assert_eq!(messages.len(), 2);
    }

    #[wasm_bindgen_test(unsupported = tokio::test(flavor = "current_thread"))]
    async fn test_key_update() {
        let client = ClientBuilder::new_test_client(&generate_local_wallet()).await;
        let bola_client = ClientBuilder::new_test_client(&generate_local_wallet()).await;

        let group = client
            .create_group(None, GroupMetadataOptions::default())
            .expect("create group");
        group
            .add_members_by_inbox_id(&[bola_client.inbox_id()])
            .await
            .unwrap();

        group.key_update().await.unwrap();

        let messages = client
            .api_client
            .query_group_messages(group.group_id.clone(), None)
            .await
            .unwrap();
        assert_eq!(messages.len(), 2);

        let provider: XmtpOpenMlsProvider = client.context.store().conn().unwrap().into();
        let pending_commit_is_none = group
            .load_mls_group_with_lock(&provider, |mls_group| {
                Ok(mls_group.pending_commit().is_none())
            })
            .unwrap();

        assert!(pending_commit_is_none);

        group.send_message(b"hello").await.expect("send message");

        bola_client
            .sync_welcomes(&bola_client.mls_provider().unwrap())
            .await
            .unwrap();
        let bola_groups = bola_client.find_groups(GroupQueryArgs::default()).unwrap();
        let bola_group = bola_groups.first().unwrap();
        bola_group.sync().await.unwrap();
        let bola_messages = bola_group.find_messages(&MsgQueryArgs::default()).unwrap();
        assert_eq!(bola_messages.len(), 1);
    }

    #[wasm_bindgen_test(unsupported = tokio::test(flavor = "current_thread"))]
    async fn test_post_commit() {
        let client = ClientBuilder::new_test_client(&generate_local_wallet()).await;
        let client_2 = ClientBuilder::new_test_client(&generate_local_wallet()).await;
        let group = client
            .create_group(None, GroupMetadataOptions::default())
            .expect("create group");

        group
            .add_members_by_inbox_id(&[client_2.inbox_id()])
            .await
            .unwrap();

        // Check if the welcome was actually sent
        let welcome_messages = client
            .api_client
            .query_welcome_messages(client_2.installation_public_key(), None)
            .await
            .unwrap();

        assert_eq!(welcome_messages.len(), 1);
    }

    #[wasm_bindgen_test(unsupported = tokio::test(flavor = "current_thread"))]
    async fn test_remove_by_account_address() {
        let amal = ClientBuilder::new_test_client(&generate_local_wallet()).await;
        let bola_wallet = &generate_local_wallet();
        let bola = ClientBuilder::new_test_client(bola_wallet).await;
        let charlie_wallet = &generate_local_wallet();
        let _charlie = ClientBuilder::new_test_client(charlie_wallet).await;

        let group = amal
            .create_group(None, GroupMetadataOptions::default())
            .unwrap();
        group
            .add_members(&[bola_wallet.get_address(), charlie_wallet.get_address()])
            .await
            .unwrap();
        tracing::info!("created the group with 2 additional members");
        assert_eq!(group.members().await.unwrap().len(), 3);
        let messages = group.find_messages(&MsgQueryArgs::default()).unwrap();
        assert_eq!(messages.len(), 1);
        assert_eq!(messages[0].kind, GroupMessageKind::MembershipChange);
        let encoded_content =
            EncodedContent::decode(messages[0].decrypted_message_bytes.as_slice()).unwrap();
        let group_update = GroupUpdatedCodec::decode(encoded_content).unwrap();
        assert_eq!(group_update.added_inboxes.len(), 2);
        assert_eq!(group_update.removed_inboxes.len(), 0);

        group
            .remove_members(&[bola_wallet.get_address()])
            .await
            .unwrap();
        assert_eq!(group.members().await.unwrap().len(), 2);
        tracing::info!("removed bola");
        let messages = group.find_messages(&MsgQueryArgs::default()).unwrap();
        assert_eq!(messages.len(), 2);
        assert_eq!(messages[1].kind, GroupMessageKind::MembershipChange);
        let encoded_content =
            EncodedContent::decode(messages[1].decrypted_message_bytes.as_slice()).unwrap();
        let group_update = GroupUpdatedCodec::decode(encoded_content).unwrap();
        assert_eq!(group_update.added_inboxes.len(), 0);
        assert_eq!(group_update.removed_inboxes.len(), 1);

        let bola_group = receive_group_invite(&bola).await;
        bola_group.sync().await.unwrap();
        assert!(!bola_group
            .is_active(&bola_group.mls_provider().unwrap())
            .unwrap())
    }

    #[wasm_bindgen_test(unsupported = tokio::test(flavor = "current_thread"))]
    async fn test_removed_members_cannot_send_message_to_others() {
        let amal = ClientBuilder::new_test_client(&generate_local_wallet()).await;
        let bola_wallet = &generate_local_wallet();
        let bola = ClientBuilder::new_test_client(bola_wallet).await;
        let charlie_wallet = &generate_local_wallet();
        let charlie = ClientBuilder::new_test_client(charlie_wallet).await;

        let amal_group = amal
            .create_group(None, GroupMetadataOptions::default())
            .unwrap();
        amal_group
            .add_members(&[bola_wallet.get_address(), charlie_wallet.get_address()])
            .await
            .unwrap();
        assert_eq!(amal_group.members().await.unwrap().len(), 3);

        amal_group
            .remove_members(&[bola_wallet.get_address()])
            .await
            .unwrap();
        assert_eq!(amal_group.members().await.unwrap().len(), 2);
        assert!(amal_group
            .members()
            .await
            .unwrap()
            .iter()
            .all(|m| m.inbox_id != bola.inbox_id()));
        assert!(amal_group
            .members()
            .await
            .unwrap()
            .iter()
            .any(|m| m.inbox_id == charlie.inbox_id()));

        amal_group.sync().await.expect("sync failed");

        let message_text = b"hello";

        let bola_group = MlsGroup::<FullXmtpClient>::new(
            bola.clone(),
            amal_group.group_id.clone(),
            amal_group.created_at_ns,
        );
        bola_group
            .send_message(message_text)
            .await
            .expect_err("expected send_message to fail");

        amal_group.sync().await.expect("sync failed");
        amal_group.sync().await.expect("sync failed");

        let amal_messages = amal_group
            .find_messages(&MsgQueryArgs {
                kind: Some(GroupMessageKind::Application),
                ..Default::default()
            })
            .unwrap()
            .into_iter()
            .collect::<Vec<StoredGroupMessage>>();

        assert!(amal_messages.is_empty());
    }

    #[wasm_bindgen_test(unsupported = tokio::test(flavor = "current_thread"))]
    async fn test_add_missing_installations() {
        // Setup for test
        let amal_wallet = generate_local_wallet();
        let bola_wallet = generate_local_wallet();
        let amal = ClientBuilder::new_test_client(&amal_wallet).await;
        let bola = ClientBuilder::new_test_client(&bola_wallet).await;
        let charlie = ClientBuilder::new_test_client(&bola_wallet).await;
        let dave = ClientBuilder::new_test_client(&generate_local_wallet()).await;

        let group = amal
            .create_group(None, GroupMetadataOptions::default())
            .unwrap();
        group
            .add_members_by_inbox_id(&[bola.inbox_id(), charlie.inbox_id(), dave.inbox_id()])
            .await
            .unwrap();

        assert_eq!(group.members().await.unwrap().len(), 2);
        assert_eq!(group.members().await.unwrap().len(), 2);
        assert_eq!(group.members().await.unwrap().len(), 2);
        assert_eq!(group.members().await.unwrap().len(), 2);

        let provider: XmtpOpenMlsProvider = amal.context.store().conn().unwrap().into();
        // Finished with setup

        // add a second installation for amal using the same wallet
        let _amal_2nd = ClientBuilder::new_test_client(&amal_wallet).await;

        // test if adding the new installation(s) worked
        let new_installations_were_added = group.add_missing_installations(&provider).await;
        assert!(new_installations_were_added.is_ok());

        group.sync().await.unwrap();
        let num_members = group
            .load_mls_group_with_lock(&provider, |mls_group| {
                Ok(mls_group.members().collect::<Vec<_>>().len())
            })
            .unwrap();

        assert_eq!(num_members, 3);
    }

    #[wasm_bindgen_test(unsupported = tokio::test(flavor = "multi_thread", worker_threads = 10))]
    async fn test_self_resolve_epoch_mismatch() {
        let amal = ClientBuilder::new_test_client(&generate_local_wallet()).await;
        let bola = ClientBuilder::new_test_client(&generate_local_wallet()).await;
        let charlie = ClientBuilder::new_test_client(&generate_local_wallet()).await;
        let dave_wallet = generate_local_wallet();
        let dave = ClientBuilder::new_test_client(&dave_wallet).await;
        let amal_group = amal
            .create_group(None, GroupMetadataOptions::default())
            .unwrap();
        // Add bola to the group
        amal_group
            .add_members_by_inbox_id(&[bola.inbox_id()])
            .await
            .unwrap();

        let bola_group = receive_group_invite(&bola).await;
        bola_group.sync().await.unwrap();
        // Both Amal and Bola are up to date on the group state. Now each of them want to add someone else
        amal_group
            .add_members_by_inbox_id(&[charlie.inbox_id()])
            .await
            .unwrap();

        bola_group
            .add_members_by_inbox_id(&[dave.inbox_id()])
            .await
            .unwrap();

        // Send a message to the group, now that everyone is invited
        amal_group.sync().await.unwrap();
        amal_group.send_message(b"hello").await.unwrap();

        let charlie_group = receive_group_invite(&charlie).await;
        let dave_group = receive_group_invite(&dave).await;

        let (amal_latest_message, bola_latest_message, charlie_latest_message, dave_latest_message) = tokio::join!(
            get_latest_message(&amal_group),
            get_latest_message(&bola_group),
            get_latest_message(&charlie_group),
            get_latest_message(&dave_group)
        );

        let expected_latest_message = b"hello".to_vec();
        assert!(expected_latest_message.eq(&amal_latest_message.decrypted_message_bytes));
        assert!(expected_latest_message.eq(&bola_latest_message.decrypted_message_bytes));
        assert!(expected_latest_message.eq(&charlie_latest_message.decrypted_message_bytes));
        assert!(expected_latest_message.eq(&dave_latest_message.decrypted_message_bytes));
    }

    #[wasm_bindgen_test(unsupported = tokio::test(flavor = "current_thread"))]
    async fn test_group_permissions() {
        let amal = ClientBuilder::new_test_client(&generate_local_wallet()).await;
        let bola = ClientBuilder::new_test_client(&generate_local_wallet()).await;
        let charlie = ClientBuilder::new_test_client(&generate_local_wallet()).await;

        let amal_group = amal
            .create_group(
                Some(PreconfiguredPolicies::AdminsOnly.to_policy_set()),
                GroupMetadataOptions::default(),
            )
            .unwrap();
        // Add bola to the group
        amal_group
            .add_members_by_inbox_id(&[bola.inbox_id()])
            .await
            .unwrap();

        let bola_group = receive_group_invite(&bola).await;
        bola_group.sync().await.unwrap();
        assert!(bola_group
            .add_members_by_inbox_id(&[charlie.inbox_id()])
            .await
            .is_err(),);
    }

    #[wasm_bindgen_test(unsupported = tokio::test(flavor = "current_thread"))]
    async fn test_group_options() {
        let expected_group_message_disappearing_settings =
            MessageDisappearingSettings::new(100, 200);

        let amal = ClientBuilder::new_test_client(&generate_local_wallet()).await;

        let amal_group = amal
            .create_group(
                None,
                GroupMetadataOptions {
                    name: Some("Group Name".to_string()),
                    image_url_square: Some("url".to_string()),
                    description: Some("group description".to_string()),
                    message_disappearing_settings: Some(
                        expected_group_message_disappearing_settings.clone(),
                    ),
                },
            )
            .unwrap();

        let binding = amal_group
            .mutable_metadata(&amal_group.mls_provider().unwrap())
            .expect("msg");
        let amal_group_name: &String = binding
            .attributes
            .get(&MetadataField::GroupName.to_string())
            .unwrap();
        let amal_group_image_url: &String = binding
            .attributes
            .get(&MetadataField::GroupImageUrlSquare.to_string())
            .unwrap();
        let amal_group_description: &String = binding
            .attributes
            .get(&MetadataField::Description.to_string())
            .unwrap();
        let amal_group_message_disappear_from_ns = binding
            .attributes
            .get(&MetadataField::MessageDisappearFromNS.to_string())
            .unwrap();
        let amal_group_message_disappear_in_ns = binding
            .attributes
            .get(&MetadataField::MessageDisappearInNS.to_string())
            .unwrap();
        assert_eq!(amal_group_name, "Group Name");
        assert_eq!(amal_group_image_url, "url");
        assert_eq!(amal_group_description, "group description");
        assert_eq!(
            amal_group_message_disappear_from_ns.clone(),
            expected_group_message_disappearing_settings
                .from_ns
                .to_string()
        );
        assert_eq!(
            amal_group_message_disappear_in_ns.clone(),
            expected_group_message_disappearing_settings
                .in_ns
                .to_string()
        );
    }

    #[wasm_bindgen_test(unsupported = tokio::test(flavor = "current_thread"))]
    #[ignore]
    async fn test_max_limit_add() {
        let amal = ClientBuilder::new_test_client(&generate_local_wallet()).await;
        let amal_group = amal
            .create_group(
                Some(PreconfiguredPolicies::AdminsOnly.to_policy_set()),
                GroupMetadataOptions::default(),
            )
            .unwrap();
        let mut clients = Vec::new();
        for _ in 0..249 {
            let wallet = generate_local_wallet();
            ClientBuilder::new_test_client(&wallet).await;
            clients.push(wallet.get_address());
        }
        amal_group.add_members(&clients).await.unwrap();
        let bola_wallet = generate_local_wallet();
        ClientBuilder::new_test_client(&bola_wallet).await;
        assert!(amal_group
            .add_members_by_inbox_id(&[bola_wallet.get_address()])
            .await
            .is_err(),);
    }

    #[wasm_bindgen_test(unsupported = tokio::test(flavor = "current_thread"))]
    async fn test_group_mutable_data() {
        let amal = ClientBuilder::new_test_client(&generate_local_wallet()).await;
        let bola = ClientBuilder::new_test_client(&generate_local_wallet()).await;

        // Create a group and verify it has the default group name
        let policy_set = Some(PreconfiguredPolicies::AdminsOnly.to_policy_set());
        let amal_group = amal
            .create_group(policy_set, GroupMetadataOptions::default())
            .unwrap();
        amal_group.sync().await.unwrap();

        let group_mutable_metadata = amal_group
            .mutable_metadata(&amal_group.mls_provider().unwrap())
            .unwrap();
        assert!(group_mutable_metadata.attributes.len().eq(&3));
        assert!(group_mutable_metadata
            .attributes
            .get(&MetadataField::GroupName.to_string())
            .unwrap()
            .is_empty());

        // Add bola to the group
        amal_group
            .add_members_by_inbox_id(&[bola.inbox_id()])
            .await
            .unwrap();
        bola.sync_welcomes(&bola.mls_provider().unwrap())
            .await
            .unwrap();

        let bola_groups = bola.find_groups(GroupQueryArgs::default()).unwrap();
        assert_eq!(bola_groups.len(), 1);
        let bola_group = bola_groups.first().unwrap();
        bola_group.sync().await.unwrap();
        let group_mutable_metadata = bola_group
            .mutable_metadata(&bola_group.mls_provider().unwrap())
            .unwrap();
        assert!(group_mutable_metadata
            .attributes
            .get(&MetadataField::GroupName.to_string())
            .unwrap()
            .is_empty());

        // Update group name
        amal_group
            .update_group_name("New Group Name 1".to_string())
            .await
            .unwrap();

        amal_group.send_message("hello".as_bytes()).await.unwrap();

        // Verify amal group sees update
        amal_group.sync().await.unwrap();
        let binding = amal_group
            .mutable_metadata(&amal_group.mls_provider().unwrap())
            .expect("msg");
        let amal_group_name: &String = binding
            .attributes
            .get(&MetadataField::GroupName.to_string())
            .unwrap();
        assert_eq!(amal_group_name, "New Group Name 1");

        // Verify bola group sees update
        bola_group.sync().await.unwrap();
        let binding = bola_group
            .mutable_metadata(&bola_group.mls_provider().unwrap())
            .expect("msg");
        let bola_group_name: &String = binding
            .attributes
            .get(&MetadataField::GroupName.to_string())
            .unwrap();
        assert_eq!(bola_group_name, "New Group Name 1");

        // Verify that bola can not update the group name since they are not the creator
        bola_group
            .update_group_name("New Group Name 2".to_string())
            .await
            .expect_err("expected err");

        // Verify bola group does not see an update
        bola_group.sync().await.unwrap();
        let binding = bola_group
            .mutable_metadata(&bola_group.mls_provider().unwrap())
            .expect("msg");
        let bola_group_name: &String = binding
            .attributes
            .get(&MetadataField::GroupName.to_string())
            .unwrap();
        assert_eq!(bola_group_name, "New Group Name 1");
    }

    #[wasm_bindgen_test(unsupported = tokio::test(flavor = "current_thread"))]
    async fn test_update_policies_empty_group() {
        let amal = ClientBuilder::new_test_client(&generate_local_wallet()).await;
        let bola_wallet = generate_local_wallet();
        let _bola = ClientBuilder::new_test_client(&bola_wallet).await;

        // Create a group with amal and bola
        let policy_set = Some(PreconfiguredPolicies::AdminsOnly.to_policy_set());
        let amal_group = amal
            .create_group_with_members(
                &[bola_wallet.get_address()],
                policy_set,
                GroupMetadataOptions::default(),
            )
            .await
            .unwrap();

        // Verify we can update the group name without syncing first
        amal_group
            .update_group_name("New Group Name 1".to_string())
            .await
            .unwrap();

        // Verify the name is updated
        amal_group.sync().await.unwrap();
        let group_mutable_metadata = amal_group
            .mutable_metadata(&amal_group.mls_provider().unwrap())
            .unwrap();
        let group_name_1 = group_mutable_metadata
            .attributes
            .get(&MetadataField::GroupName.to_string())
            .unwrap();
        assert_eq!(group_name_1, "New Group Name 1");

        // Create a group with just amal
        let policy_set_2 = Some(PreconfiguredPolicies::AdminsOnly.to_policy_set());
        let amal_group_2 = amal
            .create_group(policy_set_2, GroupMetadataOptions::default())
            .unwrap();

        // Verify empty group fails to update metadata before syncing
        amal_group_2
            .update_group_name("New Group Name 2".to_string())
            .await
            .expect_err("Should fail to update group name before first sync");

        // Sync the group
        amal_group_2.sync().await.unwrap();

        //Verify we can now update the group name
        amal_group_2
            .update_group_name("New Group Name 2".to_string())
            .await
            .unwrap();

        // Verify the name is updated
        amal_group_2.sync().await.unwrap();
        let group_mutable_metadata = amal_group_2
            .mutable_metadata(&amal_group_2.mls_provider().unwrap())
            .unwrap();
        let group_name_2 = group_mutable_metadata
            .attributes
            .get(&MetadataField::GroupName.to_string())
            .unwrap();
        assert_eq!(group_name_2, "New Group Name 2");
    }

    #[wasm_bindgen_test(unsupported = tokio::test(flavor = "current_thread"))]
    async fn test_update_group_image_url_square() {
        let amal = ClientBuilder::new_test_client(&generate_local_wallet()).await;

        // Create a group and verify it has the default group name
        let policy_set = Some(PreconfiguredPolicies::AdminsOnly.to_policy_set());
        let amal_group = amal
            .create_group(policy_set, GroupMetadataOptions::default())
            .unwrap();
        amal_group.sync().await.unwrap();

        let group_mutable_metadata = amal_group
            .mutable_metadata(&amal_group.mls_provider().unwrap())
            .unwrap();
        assert!(group_mutable_metadata
            .attributes
            .get(&MetadataField::GroupImageUrlSquare.to_string())
            .unwrap()
            .is_empty());

        // Update group name
        amal_group
            .update_group_image_url_square("a url".to_string())
            .await
            .unwrap();

        // Verify amal group sees update
        amal_group.sync().await.unwrap();
        let binding = amal_group
            .mutable_metadata(&amal_group.mls_provider().unwrap())
            .expect("msg");
        let amal_group_image_url: &String = binding
            .attributes
            .get(&MetadataField::GroupImageUrlSquare.to_string())
            .unwrap();
        assert_eq!(amal_group_image_url, "a url");
    }

    #[wasm_bindgen_test(unsupported = tokio::test(flavor = "current_thread"))]
    async fn test_update_group_message_expiration_settings() {
        let amal = ClientBuilder::new_test_client(&generate_local_wallet()).await;

        // Create a group and verify it has the default group name
        let policy_set = Some(PreconfiguredPolicies::AdminsOnly.to_policy_set());
        let amal_group = amal
            .create_group(policy_set, GroupMetadataOptions::default())
            .unwrap();
        amal_group.sync().await.unwrap();

        let group_mutable_metadata = amal_group
            .mutable_metadata(&amal_group.mls_provider().unwrap())
            .unwrap();
        assert_eq!(
            group_mutable_metadata
                .attributes
                .get(&MetadataField::MessageDisappearInNS.to_string()),
            None
        );
        assert_eq!(
            group_mutable_metadata
                .attributes
                .get(&MetadataField::MessageDisappearFromNS.to_string()),
            None
        );

        // Update group name
        let expected_group_message_expiration_settings = MessageDisappearingSettings::new(100, 200);

        amal_group
            .update_conversation_message_disappearing_settings(
                expected_group_message_expiration_settings.clone(),
            )
            .await
            .unwrap();

        // Verify amal group sees update
        amal_group.sync().await.unwrap();
        let binding = amal_group
            .mutable_metadata(&amal_group.mls_provider().unwrap())
            .expect("msg");
        let amal_message_expiration_from_ms: &String = binding
            .attributes
            .get(&MetadataField::MessageDisappearFromNS.to_string())
            .unwrap();
        let amal_message_disappear_in_ns: &String = binding
            .attributes
            .get(&MetadataField::MessageDisappearInNS.to_string())
            .unwrap();
        assert_eq!(
            amal_message_expiration_from_ms.clone(),
            expected_group_message_expiration_settings
                .from_ns
                .to_string()
        );
        assert_eq!(
            amal_message_disappear_in_ns.clone(),
            expected_group_message_expiration_settings.in_ns.to_string()
        );
    }

    #[wasm_bindgen_test(unsupported = tokio::test(flavor = "current_thread"))]
    async fn test_group_mutable_data_group_permissions() {
        let amal = ClientBuilder::new_test_client(&generate_local_wallet()).await;
        let bola_wallet = generate_local_wallet();
        let bola = ClientBuilder::new_test_client(&bola_wallet).await;

        // Create a group and verify it has the default group name
        let policy_set = Some(PreconfiguredPolicies::Default.to_policy_set());
        let amal_group = amal
            .create_group(policy_set, GroupMetadataOptions::default())
            .unwrap();
        amal_group.sync().await.unwrap();

        let group_mutable_metadata = amal_group
            .mutable_metadata(&amal_group.mls_provider().unwrap())
            .unwrap();
        assert!(group_mutable_metadata
            .attributes
            .get(&MetadataField::GroupName.to_string())
            .unwrap()
            .is_empty());

        // Add bola to the group
        amal_group
            .add_members(&[bola_wallet.get_address()])
            .await
            .unwrap();
        bola.sync_welcomes(&bola.mls_provider().unwrap())
            .await
            .unwrap();
        let bola_groups = bola.find_groups(GroupQueryArgs::default()).unwrap();
        assert_eq!(bola_groups.len(), 1);
        let bola_group = bola_groups.first().unwrap();
        bola_group.sync().await.unwrap();
        let group_mutable_metadata = bola_group
            .mutable_metadata(&bola_group.mls_provider().unwrap())
            .unwrap();
        assert!(group_mutable_metadata
            .attributes
            .get(&MetadataField::GroupName.to_string())
            .unwrap()
            .is_empty());

        // Update group name
        amal_group
            .update_group_name("New Group Name 1".to_string())
            .await
            .unwrap();

        // Verify amal group sees update
        amal_group.sync().await.unwrap();
        let binding = amal_group
            .mutable_metadata(&amal_group.mls_provider().unwrap())
            .unwrap();
        let amal_group_name: &String = binding
            .attributes
            .get(&MetadataField::GroupName.to_string())
            .unwrap();
        assert_eq!(amal_group_name, "New Group Name 1");

        // Verify bola group sees update
        bola_group.sync().await.unwrap();
        let binding = bola_group
            .mutable_metadata(&bola_group.mls_provider().unwrap())
            .expect("msg");
        let bola_group_name: &String = binding
            .attributes
            .get(&MetadataField::GroupName.to_string())
            .unwrap();
        assert_eq!(bola_group_name, "New Group Name 1");

        // Verify that bola CAN update the group name since everyone is admin for this group
        bola_group
            .update_group_name("New Group Name 2".to_string())
            .await
            .expect("non creator failed to udpate group name");

        // Verify amal group sees an update
        amal_group.sync().await.unwrap();
        let binding = amal_group
            .mutable_metadata(&amal_group.mls_provider().unwrap())
            .expect("msg");
        let amal_group_name: &String = binding
            .attributes
            .get(&MetadataField::GroupName.to_string())
            .unwrap();
        assert_eq!(amal_group_name, "New Group Name 2");
    }

    #[wasm_bindgen_test(unsupported = tokio::test(flavor = "current_thread"))]
    async fn test_group_admin_list_update() {
        let amal = ClientBuilder::new_test_client(&generate_local_wallet()).await;
        let bola_wallet = generate_local_wallet();
        let bola = ClientBuilder::new_test_client(&bola_wallet).await;
        let caro = ClientBuilder::new_test_client(&generate_local_wallet()).await;
        let charlie = ClientBuilder::new_test_client(&generate_local_wallet()).await;

        let policy_set = Some(PreconfiguredPolicies::AdminsOnly.to_policy_set());
        let amal_group = amal
            .create_group(policy_set, GroupMetadataOptions::default())
            .unwrap();
        amal_group.sync().await.unwrap();

        // Add bola to the group
        amal_group
            .add_members(&[bola_wallet.get_address()])
            .await
            .unwrap();
        bola.sync_welcomes(&bola.mls_provider().unwrap())
            .await
            .unwrap();
        let bola_groups = bola.find_groups(GroupQueryArgs::default()).unwrap();
        assert_eq!(bola_groups.len(), 1);
        let bola_group = bola_groups.first().unwrap();
        bola_group.sync().await.unwrap();

        // Verify Amal is the only admin and super admin
        let provider = amal_group.mls_provider().unwrap();
        let admin_list = amal_group.admin_list(&provider).unwrap();
        let super_admin_list = amal_group.super_admin_list(&provider).unwrap();
        drop(provider); // allow connection to be cleaned
        assert_eq!(admin_list.len(), 0);
        assert_eq!(super_admin_list.len(), 1);
        assert!(super_admin_list.contains(&amal.inbox_id().to_string()));

        // Verify that bola can not add caro because they are not an admin
        bola.sync_welcomes(&bola.mls_provider().unwrap())
            .await
            .unwrap();
        let bola_groups = bola.find_groups(GroupQueryArgs::default()).unwrap();
        assert_eq!(bola_groups.len(), 1);
        let bola_group: &MlsGroup<_> = bola_groups.first().unwrap();
        bola_group.sync().await.unwrap();
        bola_group
            .add_members_by_inbox_id(&[caro.inbox_id()])
            .await
            .expect_err("expected err");

        // Add bola as an admin
        amal_group
            .update_admin_list(UpdateAdminListType::Add, bola.inbox_id().to_string())
            .await
            .unwrap();
        amal_group.sync().await.unwrap();
        bola_group.sync().await.unwrap();
        assert_eq!(
            bola_group
                .admin_list(&bola_group.mls_provider().unwrap())
                .unwrap()
                .len(),
            1
        );
        assert!(bola_group
            .admin_list(&bola_group.mls_provider().unwrap())
            .unwrap()
            .contains(&bola.inbox_id().to_string()));

        // Verify that bola can now add caro because they are an admin
        bola_group
            .add_members_by_inbox_id(&[caro.inbox_id()])
            .await
            .unwrap();

        bola_group.sync().await.unwrap();

        // Verify that bola can not remove amal as a super admin, because
        // Remove admin is super admin only permissions
        bola_group
            .update_admin_list(
                UpdateAdminListType::RemoveSuper,
                amal.inbox_id().to_string(),
            )
            .await
            .expect_err("expected err");

        // Now amal removes bola as an admin
        amal_group
            .update_admin_list(UpdateAdminListType::Remove, bola.inbox_id().to_string())
            .await
            .unwrap();
        amal_group.sync().await.unwrap();
        bola_group.sync().await.unwrap();
        assert_eq!(
            bola_group
                .admin_list(&bola_group.mls_provider().unwrap())
                .unwrap()
                .len(),
            0
        );
        assert!(!bola_group
            .admin_list(&bola_group.mls_provider().unwrap())
            .unwrap()
            .contains(&bola.inbox_id().to_string()));

        // Verify that bola can not add charlie because they are not an admin
        bola.sync_welcomes(&bola.mls_provider().unwrap())
            .await
            .unwrap();
        let bola_groups = bola.find_groups(GroupQueryArgs::default()).unwrap();
        assert_eq!(bola_groups.len(), 1);
        let bola_group: &MlsGroup<_> = bola_groups.first().unwrap();
        bola_group.sync().await.unwrap();
        bola_group
            .add_members_by_inbox_id(&[charlie.inbox_id()])
            .await
            .expect_err("expected err");
    }

    #[wasm_bindgen_test(unsupported = tokio::test(flavor = "current_thread"))]
    async fn test_group_super_admin_list_update() {
        let amal = ClientBuilder::new_test_client(&generate_local_wallet()).await;
        let bola = ClientBuilder::new_test_client(&generate_local_wallet()).await;
        let caro = ClientBuilder::new_test_client(&generate_local_wallet()).await;

        let policy_set = Some(PreconfiguredPolicies::AdminsOnly.to_policy_set());
        let amal_group = amal
            .create_group(policy_set, GroupMetadataOptions::default())
            .unwrap();
        amal_group.sync().await.unwrap();

        // Add bola to the group
        amal_group
            .add_members_by_inbox_id(&[bola.inbox_id()])
            .await
            .unwrap();
        bola.sync_welcomes(&bola.mls_provider().unwrap())
            .await
            .unwrap();
        let bola_groups = bola.find_groups(GroupQueryArgs::default()).unwrap();
        assert_eq!(bola_groups.len(), 1);
        let bola_group = bola_groups.first().unwrap();
        bola_group.sync().await.unwrap();

        // Verify Amal is the only super admin
        let provider = amal_group.mls_provider().unwrap();
        let admin_list = amal_group.admin_list(&provider).unwrap();
        let super_admin_list = amal_group.super_admin_list(&provider).unwrap();
        drop(provider); // allow connection to be re-added to pool
        assert_eq!(admin_list.len(), 0);
        assert_eq!(super_admin_list.len(), 1);
        assert!(super_admin_list.contains(&amal.inbox_id().to_string()));

        // Verify that bola can not add caro as an admin because they are not a super admin
        bola.sync_welcomes(&bola.mls_provider().unwrap())
            .await
            .unwrap();
        let bola_groups = bola.find_groups(GroupQueryArgs::default()).unwrap();

        assert_eq!(bola_groups.len(), 1);
        let bola_group: &MlsGroup<_> = bola_groups.first().unwrap();
        bola_group.sync().await.unwrap();
        bola_group
            .update_admin_list(UpdateAdminListType::Add, caro.inbox_id().to_string())
            .await
            .expect_err("expected err");

        // Add bola as a super admin
        amal_group
            .update_admin_list(UpdateAdminListType::AddSuper, bola.inbox_id().to_string())
            .await
            .unwrap();
        amal_group.sync().await.unwrap();
        bola_group.sync().await.unwrap();
        let provider = bola_group.mls_provider().unwrap();
        assert_eq!(bola_group.super_admin_list(&provider).unwrap().len(), 2);
        assert!(bola_group
            .super_admin_list(&provider)
            .unwrap()
            .contains(&bola.inbox_id().to_string()));
        drop(provider); // allow connection to be re-added to pool

        // Verify that bola can now add caro as an admin
        bola_group
            .update_admin_list(UpdateAdminListType::Add, caro.inbox_id().to_string())
            .await
            .unwrap();
        bola_group.sync().await.unwrap();
        let provider = bola_group.mls_provider().unwrap();
        assert_eq!(bola_group.admin_list(&provider).unwrap().len(), 1);
        assert!(bola_group
            .admin_list(&provider)
            .unwrap()
            .contains(&caro.inbox_id().to_string()));
        drop(provider); // allow connection to be re-added to pool

        // Verify that no one can remove a super admin from a group
        amal_group
            .remove_members(&[bola.inbox_id().to_string()])
            .await
            .expect_err("expected err");

        // Verify that bola can now remove themself as a super admin
        bola_group
            .update_admin_list(
                UpdateAdminListType::RemoveSuper,
                bola.inbox_id().to_string(),
            )
            .await
            .unwrap();
        bola_group.sync().await.unwrap();
        let provider = bola_group.mls_provider().unwrap();
        assert_eq!(bola_group.super_admin_list(&provider).unwrap().len(), 1);
        assert!(!bola_group
            .super_admin_list(&provider)
            .unwrap()
            .contains(&bola.inbox_id().to_string()));
        drop(provider); // allow connection to be re-added to pool

        // Verify that amal can NOT remove themself as a super admin because they are the only remaining
        amal_group
            .update_admin_list(
                UpdateAdminListType::RemoveSuper,
                amal.inbox_id().to_string(),
            )
            .await
            .expect_err("expected err");
    }

    #[wasm_bindgen_test(unsupported = tokio::test(flavor = "current_thread"))]
    async fn test_group_members_permission_level_update() {
        let amal = ClientBuilder::new_test_client(&generate_local_wallet()).await;
        let bola = ClientBuilder::new_test_client(&generate_local_wallet()).await;
        let caro = ClientBuilder::new_test_client(&generate_local_wallet()).await;

        let policy_set = Some(PreconfiguredPolicies::AdminsOnly.to_policy_set());
        let amal_group = amal
            .create_group(policy_set, GroupMetadataOptions::default())
            .unwrap();
        amal_group.sync().await.unwrap();

        // Add Bola and Caro to the group
        amal_group
            .add_members_by_inbox_id(&[bola.inbox_id(), caro.inbox_id()])
            .await
            .unwrap();
        amal_group.sync().await.unwrap();

        // Initial checks for group members
        let initial_members = amal_group.members().await.unwrap();
        let mut count_member = 0;
        let mut count_admin = 0;
        let mut count_super_admin = 0;

        for member in &initial_members {
            match member.permission_level {
                PermissionLevel::Member => count_member += 1,
                PermissionLevel::Admin => count_admin += 1,
                PermissionLevel::SuperAdmin => count_super_admin += 1,
            }
        }

        assert_eq!(
            count_super_admin, 1,
            "Only Amal should be super admin initially"
        );
        assert_eq!(count_admin, 0, "no members are admin only");
        assert_eq!(count_member, 2, "two members have no admin status");

        // Add Bola as an admin
        amal_group
            .update_admin_list(UpdateAdminListType::Add, bola.inbox_id().to_string())
            .await
            .unwrap();
        amal_group.sync().await.unwrap();

        // Check after adding Bola as an admin
        let members = amal_group.members().await.unwrap();
        let mut count_member = 0;
        let mut count_admin = 0;
        let mut count_super_admin = 0;

        for member in &members {
            match member.permission_level {
                PermissionLevel::Member => count_member += 1,
                PermissionLevel::Admin => count_admin += 1,
                PermissionLevel::SuperAdmin => count_super_admin += 1,
            }
        }

        assert_eq!(
            count_super_admin, 1,
            "Only Amal should be super admin initially"
        );
        assert_eq!(count_admin, 1, "bola is admin");
        assert_eq!(count_member, 1, "caro has no admin status");

        // Add Caro as a super admin
        amal_group
            .update_admin_list(UpdateAdminListType::AddSuper, caro.inbox_id().to_string())
            .await
            .unwrap();
        amal_group.sync().await.unwrap();

        // Check after adding Caro as a super admin
        let members = amal_group.members().await.unwrap();
        let mut count_member = 0;
        let mut count_admin = 0;
        let mut count_super_admin = 0;

        for member in &members {
            match member.permission_level {
                PermissionLevel::Member => count_member += 1,
                PermissionLevel::Admin => count_admin += 1,
                PermissionLevel::SuperAdmin => count_super_admin += 1,
            }
        }

        assert_eq!(
            count_super_admin, 2,
            "Amal and Caro should be super admin initially"
        );
        assert_eq!(count_admin, 1, "bola is admin");
        assert_eq!(count_member, 0, "no members have no admin status");
    }

    #[wasm_bindgen_test(unsupported = tokio::test(flavor = "current_thread"))]
    async fn test_staged_welcome() {
        // Create Clients
        let amal = ClientBuilder::new_test_client(&generate_local_wallet()).await;
        let bola = ClientBuilder::new_test_client(&generate_local_wallet()).await;

        // Amal creates a group
        let amal_group = amal
            .create_group(None, GroupMetadataOptions::default())
            .unwrap();

        // Amal adds Bola to the group
        amal_group
            .add_members_by_inbox_id(&[bola.inbox_id()])
            .await
            .unwrap();

        // Bola syncs groups - this will decrypt the Welcome, identify who added Bola
        // and then store that value on the group and insert into the database
        let bola_groups = bola
            .sync_welcomes(&bola.mls_provider().unwrap())
            .await
            .unwrap();

        // Bola gets the group id. This will be needed to fetch the group from
        // the database.
        let bola_group = bola_groups.first().unwrap();
        let bola_group_id = bola_group.group_id.clone();

        // Bola fetches group from the database
        let bola_fetched_group = bola.group(bola_group_id).unwrap();

        // Check Bola's group for the added_by_inbox_id of the inviter
        let added_by_inbox = bola_fetched_group.added_by_inbox_id().unwrap();

        // Verify the welcome host_credential is equal to Amal's
        assert_eq!(
            amal.inbox_id(),
            added_by_inbox,
            "The Inviter and added_by_address do not match!"
        );
    }

    #[wasm_bindgen_test(unsupported = tokio::test(flavor = "current_thread"))]
    async fn test_can_read_group_creator_inbox_id() {
        let amal = ClientBuilder::new_test_client(&generate_local_wallet()).await;
        let policy_set = Some(PreconfiguredPolicies::Default.to_policy_set());
        let amal_group = amal
            .create_group(policy_set, GroupMetadataOptions::default())
            .unwrap();
        amal_group.sync().await.unwrap();

        let mutable_metadata = amal_group
            .mutable_metadata(&amal_group.mls_provider().unwrap())
            .unwrap();
        assert_eq!(mutable_metadata.super_admin_list.len(), 1);
        assert_eq!(mutable_metadata.super_admin_list[0], amal.inbox_id());

        let protected_metadata: GroupMetadata = amal_group
            .metadata(&amal_group.mls_provider().unwrap())
            .await
            .unwrap();
        assert_eq!(
            protected_metadata.conversation_type,
            ConversationType::Group
        );

        assert_eq!(protected_metadata.creator_inbox_id, amal.inbox_id());
    }

    #[wasm_bindgen_test(unsupported = tokio::test(flavor = "current_thread"))]
    async fn test_can_update_gce_after_failed_commit() {
        // Step 1: Amal creates a group
        let amal = ClientBuilder::new_test_client(&generate_local_wallet()).await;
        let policy_set = Some(PreconfiguredPolicies::Default.to_policy_set());
        let amal_group = amal
            .create_group(policy_set, GroupMetadataOptions::default())
            .unwrap();
        amal_group.sync().await.unwrap();

        // Step 2:  Amal adds Bola to the group
        let bola = ClientBuilder::new_test_client(&generate_local_wallet()).await;
        amal_group
            .add_members_by_inbox_id(&[bola.inbox_id()])
            .await
            .unwrap();

        // Step 3: Verify that Bola can update the group name, and amal sees the update
        bola.sync_welcomes(&bola.mls_provider().unwrap())
            .await
            .unwrap();
        let bola_groups = bola.find_groups(GroupQueryArgs::default()).unwrap();
        let bola_group: &MlsGroup<_> = bola_groups.first().unwrap();
        bola_group.sync().await.unwrap();
        bola_group
            .update_group_name("Name Update 1".to_string())
            .await
            .unwrap();
        amal_group.sync().await.unwrap();
        let name = amal_group
            .group_name(&amal_group.mls_provider().unwrap())
            .unwrap();
        assert_eq!(name, "Name Update 1");

        // Step 4:  Bola attempts an action that they do not have permissions for like add admin, fails as expected
        let result = bola_group
            .update_admin_list(UpdateAdminListType::Add, bola.inbox_id().to_string())
            .await;
        if let Err(e) = &result {
            eprintln!("Error updating admin list: {:?}", e);
        }
        // Step 5: Now have Bola attempt to update the group name again
        bola_group
            .update_group_name("Name Update 2".to_string())
            .await
            .unwrap();

        // Step 6: Verify that both clients can sync without error and that the group name has been updated
        amal_group.sync().await.unwrap();
        bola_group.sync().await.unwrap();
        let binding = amal_group
            .mutable_metadata(&amal_group.mls_provider().unwrap())
            .expect("msg");
        let amal_group_name: &String = binding
            .attributes
            .get(&MetadataField::GroupName.to_string())
            .unwrap();
        assert_eq!(amal_group_name, "Name Update 2");
        let binding = bola_group
            .mutable_metadata(&bola_group.mls_provider().unwrap())
            .expect("msg");
        let bola_group_name: &String = binding
            .attributes
            .get(&MetadataField::GroupName.to_string())
            .unwrap();
        assert_eq!(bola_group_name, "Name Update 2");
    }

    #[wasm_bindgen_test(unsupported = tokio::test(flavor = "current_thread"))]
    async fn test_can_update_permissions_after_group_creation() {
        let amal = ClientBuilder::new_test_client(&generate_local_wallet()).await;
        let policy_set = Some(PreconfiguredPolicies::AdminsOnly.to_policy_set());
        let amal_group: MlsGroup<_> = amal
            .create_group(policy_set, GroupMetadataOptions::default())
            .unwrap();

        // Step 2:  Amal adds Bola to the group
        let bola = ClientBuilder::new_test_client(&generate_local_wallet()).await;
        amal_group
            .add_members_by_inbox_id(&[bola.inbox_id()])
            .await
            .unwrap();

        // Step 3: Bola attemps to add Caro, but fails because group is admin only
        let caro = ClientBuilder::new_test_client(&generate_local_wallet()).await;
        bola.sync_welcomes(&bola.mls_provider().unwrap())
            .await
            .unwrap();
        let bola_groups = bola.find_groups(GroupQueryArgs::default()).unwrap();

        let bola_group: &MlsGroup<_> = bola_groups.first().unwrap();
        bola_group.sync().await.unwrap();
        let result = bola_group.add_members_by_inbox_id(&[caro.inbox_id()]).await;
        if let Err(e) = &result {
            eprintln!("Error adding member: {:?}", e);
        } else {
            panic!("Expected error adding member");
        }

        // Step 4: Bola attempts to update permissions but fails because they are not a super admin
        let result = bola_group
            .update_permission_policy(
                PermissionUpdateType::AddMember,
                PermissionPolicyOption::Allow,
                None,
            )
            .await;
        if let Err(e) = &result {
            eprintln!("Error updating permissions: {:?}", e);
        } else {
            panic!("Expected error updating permissions");
        }

        // Step 5: Amal updates group permissions so that all members can add
        amal_group
            .update_permission_policy(
                PermissionUpdateType::AddMember,
                PermissionPolicyOption::Allow,
                None,
            )
            .await
            .unwrap();

        // Step 6: Bola can now add Caro to the group
        bola_group
            .add_members_by_inbox_id(&[caro.inbox_id()])
            .await
            .unwrap();
        bola_group.sync().await.unwrap();
        let members = bola_group.members().await.unwrap();
        assert_eq!(members.len(), 3);
    }

    #[wasm_bindgen_test(unsupported = tokio::test(flavor = "current_thread"))]
    async fn test_optimistic_send() {
        let amal = Arc::new(ClientBuilder::new_test_client(&generate_local_wallet()).await);
        let bola_wallet = generate_local_wallet();
        let bola = Arc::new(ClientBuilder::new_test_client(&bola_wallet).await);
        let amal_group = amal
            .create_group(None, GroupMetadataOptions::default())
            .unwrap();
        amal_group.sync().await.unwrap();
        // Add bola to the group
        amal_group
            .add_members(&[bola_wallet.get_address()])
            .await
            .unwrap();
        let bola_group = receive_group_invite(&bola).await;

        let ids = vec![
            amal_group.send_message_optimistic(b"test one").unwrap(),
            amal_group.send_message_optimistic(b"test two").unwrap(),
            amal_group.send_message_optimistic(b"test three").unwrap(),
            amal_group.send_message_optimistic(b"test four").unwrap(),
        ];

        let messages = amal_group
            .find_messages(&MsgQueryArgs {
                kind: Some(GroupMessageKind::Application),
                ..Default::default()
            })
            .unwrap()
            .into_iter()
            .collect::<Vec<StoredGroupMessage>>();

        let text = messages
            .iter()
            .cloned()
            .map(|m| String::from_utf8_lossy(&m.decrypted_message_bytes).to_string())
            .collect::<Vec<String>>();
        assert_eq!(
            ids,
            messages
                .iter()
                .cloned()
                .map(|m| m.id)
                .collect::<Vec<Vec<u8>>>()
        );
        assert_eq!(
            text,
            vec![
                "test one".to_string(),
                "test two".to_string(),
                "test three".to_string(),
                "test four".to_string(),
            ]
        );

        let delivery = messages
            .iter()
            .cloned()
            .map(|m| m.delivery_status)
            .collect::<Vec<DeliveryStatus>>();
        assert_eq!(
            delivery,
            vec![
                DeliveryStatus::Unpublished,
                DeliveryStatus::Unpublished,
                DeliveryStatus::Unpublished,
                DeliveryStatus::Unpublished,
            ]
        );

        amal_group.publish_messages().await.unwrap();
        bola_group.sync().await.unwrap();

        let messages = bola_group.find_messages(&MsgQueryArgs::default()).unwrap();
        let delivery = messages
            .iter()
            .cloned()
            .map(|m| m.delivery_status)
            .collect::<Vec<DeliveryStatus>>();
        assert_eq!(
            delivery,
            vec![
                DeliveryStatus::Published,
                DeliveryStatus::Published,
                DeliveryStatus::Published,
                DeliveryStatus::Published,
            ]
        );
    }

    #[wasm_bindgen_test(unsupported = tokio::test(flavor = "current_thread"))]
    async fn test_dm_creation() {
        let amal = ClientBuilder::new_test_client(&generate_local_wallet()).await;
        let bola = ClientBuilder::new_test_client(&generate_local_wallet()).await;
        let caro = ClientBuilder::new_test_client(&generate_local_wallet()).await;

        // Amal creates a dm group targetting bola
        let amal_dm = amal
            .find_or_create_dm_by_inbox_id(
                bola.inbox_id().to_string(),
                DMMetadataOptions::default(),
            )
            .await
            .unwrap();

        // Amal can not add caro to the dm group
        let result = amal_dm.add_members_by_inbox_id(&[caro.inbox_id()]).await;
        assert!(result.is_err());

        // Bola is already a member
        let result = amal_dm
            .add_members_by_inbox_id(&[bola.inbox_id(), caro.inbox_id()])
            .await;
        assert!(result.is_err());
        amal_dm.sync().await.unwrap();
        let members = amal_dm.members().await.unwrap();
        assert_eq!(members.len(), 2);

        // Bola can message amal
        let _ = bola.sync_welcomes(&bola.mls_provider().unwrap()).await;
        let bola_groups = bola.find_groups(GroupQueryArgs::default()).unwrap();

        let bola_dm: &MlsGroup<_> = bola_groups.first().unwrap();
        bola_dm.send_message(b"test one").await.unwrap();

        // Amal sync and reads message
        amal_dm.sync().await.unwrap();
        let messages = amal_dm.find_messages(&MsgQueryArgs::default()).unwrap();
        assert_eq!(messages.len(), 2);
        let message = messages.last().unwrap();
        assert_eq!(message.decrypted_message_bytes, b"test one");

        // Amal can not remove bola
        let result = amal_dm.remove_members_by_inbox_id(&[bola.inbox_id()]).await;
        assert!(result.is_err());
        amal_dm.sync().await.unwrap();
        let members = amal_dm.members().await.unwrap();
        assert_eq!(members.len(), 2);

        // Neither Amal nor Bola is an admin or super admin
        amal_dm.sync().await.unwrap();
        bola_dm.sync().await.unwrap();
        let is_amal_admin = amal_dm
            .is_admin(amal.inbox_id().to_string(), &amal.mls_provider().unwrap())
            .unwrap();
        let is_bola_admin = amal_dm
            .is_admin(bola.inbox_id().to_string(), &bola.mls_provider().unwrap())
            .unwrap();
        let is_amal_super_admin = amal_dm
            .is_super_admin(amal.inbox_id().to_string(), &amal.mls_provider().unwrap())
            .unwrap();
        let is_bola_super_admin = amal_dm
            .is_super_admin(bola.inbox_id().to_string(), &bola.mls_provider().unwrap())
            .unwrap();
        assert!(!is_amal_admin);
        assert!(!is_bola_admin);
        assert!(!is_amal_super_admin);
        assert!(!is_bola_super_admin);
    }

    #[wasm_bindgen_test(unsupported = tokio::test(flavor = "current_thread"))]
    async fn process_messages_abort_on_retryable_error() {
        let alix = ClientBuilder::new_test_client(&generate_local_wallet()).await;
        let bo = ClientBuilder::new_test_client(&generate_local_wallet()).await;

        let alix_group = alix
            .create_group(None, GroupMetadataOptions::default())
            .unwrap();

        alix_group
            .add_members_by_inbox_id(&[bo.inbox_id()])
            .await
            .unwrap();

        // Create two commits
        alix_group
            .update_group_name("foo".to_string())
            .await
            .unwrap();
        alix_group
            .update_group_name("bar".to_string())
            .await
            .unwrap();

        let bo_group = receive_group_invite(&bo).await;
        // Get the group messages before we lock the DB, simulating an error that happens
        // in the middle of a sync instead of the beginning
        let bo_messages = bo
            .query_group_messages(&bo_group.group_id, &bo.store().conn().unwrap())
            .await
            .unwrap();

        let conn_1: XmtpOpenMlsProvider = bo.store().conn().unwrap().into();
        let conn_2 = bo.store().conn().unwrap();
        conn_2
            .raw_query_write(|c| {
                c.batch_execute("BEGIN EXCLUSIVE").unwrap();
                Ok::<_, diesel::result::Error>(())
            })
            .unwrap();

        let process_result = bo_group.process_messages(bo_messages, &conn_1).await;
        if let Some(GroupError::ReceiveErrors(errors)) = process_result.err() {
            assert_eq!(errors.len(), 1);
            assert!(errors.iter().any(|err| err
                .to_string()
                .contains("cannot start a transaction within a transaction")));
        } else {
            panic!("Expected error")
        }
    }

    #[wasm_bindgen_test(unsupported = tokio::test(flavor = "current_thread"))]
    async fn skip_already_processed_messages() {
        let alix = ClientBuilder::new_test_client(&generate_local_wallet()).await;

        let bo_wallet = generate_local_wallet();
        let bo_client = ClientBuilder::new_test_client(&bo_wallet).await;

        let alix_group = alix
            .create_group(None, GroupMetadataOptions::default())
            .unwrap();

        alix_group
            .add_members_by_inbox_id(&[bo_client.inbox_id()])
            .await
            .unwrap();

        let alix_message = vec![1];
        alix_group.send_message(&alix_message).await.unwrap();
        bo_client
            .sync_welcomes(&bo_client.mls_provider().unwrap())
            .await
            .unwrap();
        let bo_groups = bo_client.find_groups(GroupQueryArgs::default()).unwrap();
        let bo_group = bo_groups.first().unwrap();

        let mut bo_messages_from_api = bo_client
            .query_group_messages(&bo_group.group_id, &bo_client.store().conn().unwrap())
            .await
            .unwrap();

        // override the messages to contain already processed messaged
        for msg in &mut bo_messages_from_api {
            if let Some(Version::V1(ref mut v1)) = msg.version {
                v1.id = 0;
            }
        }

        let process_result = bo_group
            .process_messages(bo_messages_from_api, &bo_client.mls_provider().unwrap())
            .await;
        let Some(GroupError::ReceiveErrors(errors)) = process_result.err() else {
            panic!("Expected error")
        };

        assert_eq!(errors.len(), 2);
        assert!(errors
            .iter()
            .any(|err| err.to_string().contains("already processed")));
    }

    #[wasm_bindgen_test(unsupported = tokio::test(flavor = "multi_thread", worker_threads = 5))]
    async fn test_parallel_syncs() {
        let wallet = generate_local_wallet();
        let alix1 = Arc::new(ClientBuilder::new_test_client(&wallet).await);
        let alix1_group = alix1
            .create_group(None, GroupMetadataOptions::default())
            .unwrap();

        let alix2 = ClientBuilder::new_test_client(&wallet).await;

        let sync_tasks: Vec<_> = (0..10)
            .map(|_| {
                let group_clone = alix1_group.clone();
                // Each of these syncs is going to trigger the client to invite alix2 to the group
                // because of the race
                xmtp_common::spawn(None, async move { group_clone.sync().await }).join()
            })
            .collect();

        let results = join_all(sync_tasks).await;

        // Check if any of the syncs failed
        for result in results.into_iter() {
            assert!(result.is_ok(), "Sync error {:?}", result.err());
        }

        // Make sure that only one welcome was sent
        let alix2_welcomes = alix1
            .api_client
            .query_welcome_messages(alix2.installation_public_key(), None)
            .await
            .unwrap();
        assert_eq!(alix2_welcomes.len(), 1);

        // Make sure that only one group message was sent
        let group_messages = alix1
            .api_client
            .query_group_messages(alix1_group.group_id.clone(), None)
            .await
            .unwrap();
        assert_eq!(group_messages.len(), 1);

        let alix2_group = receive_group_invite(&alix2).await;

        // Send a message from alix1
        alix1_group
            .send_message("hi from alix1".as_bytes())
            .await
            .unwrap();
        // Send a message from alix2
        alix2_group
            .send_message("hi from alix2".as_bytes())
            .await
            .unwrap();

        // Sync both clients
        alix1_group.sync().await.unwrap();
        alix2_group.sync().await.unwrap();

        let alix1_messages = alix1_group.find_messages(&MsgQueryArgs::default()).unwrap();
        let alix2_messages = alix2_group.find_messages(&MsgQueryArgs::default()).unwrap();
        assert_eq!(alix1_messages.len(), alix2_messages.len());

        assert!(alix1_messages
            .iter()
            .any(|m| m.decrypted_message_bytes == "hi from alix2".as_bytes()));
        assert!(alix2_messages
            .iter()
            .any(|m| m.decrypted_message_bytes == "hi from alix1".as_bytes()));
    }

    // Create a membership update intent, but don't sync it yet
    async fn create_membership_update_no_sync(
        group: &MlsGroup<FullXmtpClient>,
        provider: &XmtpOpenMlsProvider,
    ) {
        let intent_data = group
            .get_membership_update_intent(provider, &[], &[])
            .await
            .unwrap();

        // If there is nothing to do, stop here
        if intent_data.is_empty() {
            return;
        }

        group
            .queue_intent(
                provider,
                IntentKind::UpdateGroupMembership,
                intent_data.into(),
            )
            .unwrap();
    }

    /**
     * This test case simulates situations where adding missing
     * installations gets interrupted before the sync part happens
     *
     * We need to be safe even in situations where there are multiple
     * intents that do the same thing, leading to conflicts
     */
    #[wasm_bindgen_test(unsupported = tokio::test(flavor = "multi_thread", worker_threads = 5))]
    async fn add_missing_installs_reentrancy() {
        let wallet = generate_local_wallet();
        let alix1 = ClientBuilder::new_test_client(&wallet).await;
        let alix1_group = alix1
            .create_group(None, GroupMetadataOptions::default())
            .unwrap();

        let alix1_provider = alix1.mls_provider().unwrap();

        let alix2 = ClientBuilder::new_test_client(&wallet).await;

        // We are going to run add_missing_installations TWICE
        // which will create two intents to add the installations
        create_membership_update_no_sync(&alix1_group, &alix1_provider).await;
        create_membership_update_no_sync(&alix1_group, &alix1_provider).await;

        // Now I am going to run publish intents multiple times
        alix1_group
            .publish_intents(&alix1_provider)
            .await
            .expect("Expect publish to be OK");
        alix1_group
            .publish_intents(&alix1_provider)
            .await
            .expect("Expected publish to be OK");

        // Now I am going to sync twice
        alix1_group.sync_with_conn(&alix1_provider).await.unwrap();
        alix1_group.sync_with_conn(&alix1_provider).await.unwrap();

        // Make sure that only one welcome was sent
        let alix2_welcomes = alix1
            .api_client
            .query_welcome_messages(alix2.installation_public_key(), None)
            .await
            .unwrap();
        assert_eq!(alix2_welcomes.len(), 1);

        // We expect two group messages to have been sent,
        // but only the first is valid
        let group_messages = alix1
            .api_client
            .query_group_messages(alix1_group.group_id.clone(), None)
            .await
            .unwrap();
        assert_eq!(group_messages.len(), 2);

        let alix2_group = receive_group_invite(&alix2).await;

        // Send a message from alix1
        alix1_group
            .send_message("hi from alix1".as_bytes())
            .await
            .unwrap();
        // Send a message from alix2
        alix2_group
            .send_message("hi from alix2".as_bytes())
            .await
            .unwrap();

        // Sync both clients
        alix1_group.sync().await.unwrap();
        alix2_group.sync().await.unwrap();

        let alix1_messages = alix1_group.find_messages(&MsgQueryArgs::default()).unwrap();
        let alix2_messages = alix2_group.find_messages(&MsgQueryArgs::default()).unwrap();
        assert_eq!(alix1_messages.len(), alix2_messages.len());

        assert!(alix1_messages
            .iter()
            .any(|m| m.decrypted_message_bytes == "hi from alix2".as_bytes()));
        assert!(alix2_messages
            .iter()
            .any(|m| m.decrypted_message_bytes == "hi from alix1".as_bytes()));
    }

    #[wasm_bindgen_test(unsupported = tokio::test(flavor = "multi_thread", worker_threads = 5))]
    async fn respect_allow_epoch_increment() {
        let wallet = generate_local_wallet();
        let client = ClientBuilder::new_test_client(&wallet).await;

        let group = client
            .create_group(None, GroupMetadataOptions::default())
            .unwrap();

        let _client_2 = ClientBuilder::new_test_client(&wallet).await;

        // Sync the group to get the message adding client_2 published to the network
        group.sync().await.unwrap();

        // Retrieve the envelope for the commit from the network
        let messages = client
            .api_client
            .query_group_messages(group.group_id.clone(), None)
            .await
            .unwrap();

        let first_envelope = messages.first().unwrap();

        let Some(xmtp_proto::xmtp::mls::api::v1::group_message::Version::V1(first_message)) =
            first_envelope.clone().version
        else {
            panic!("wrong message format")
        };
        let provider = client.mls_provider().unwrap();
        let process_result = group
            .process_message(&provider, &first_message, false)
            .await;

        assert_err!(
            process_result,
            GroupMessageProcessingError::EpochIncrementNotAllowed
        );
    }

    #[wasm_bindgen_test(unsupported = tokio::test)]
    async fn test_get_and_set_consent() {
        let alix = ClientBuilder::new_test_client(&generate_local_wallet()).await;
        let bola = ClientBuilder::new_test_client(&generate_local_wallet()).await;
        let caro = ClientBuilder::new_test_client(&generate_local_wallet()).await;
        let alix_group = alix
            .create_group(None, GroupMetadataOptions::default())
            .unwrap();

        // group consent state should be allowed if user created it
        assert_eq!(alix_group.consent_state().unwrap(), ConsentState::Allowed);

        alix_group
            .update_consent_state(ConsentState::Denied)
            .unwrap();
        assert_eq!(alix_group.consent_state().unwrap(), ConsentState::Denied);

        alix_group
            .add_members_by_inbox_id(&[bola.inbox_id()])
            .await
            .unwrap();

        bola.sync_welcomes(&bola.mls_provider().unwrap())
            .await
            .unwrap();
        let bola_groups = bola.find_groups(GroupQueryArgs::default()).unwrap();
        let bola_group = bola_groups.first().unwrap();
        // group consent state should default to unknown for users who did not create the group
        assert_eq!(bola_group.consent_state().unwrap(), ConsentState::Unknown);

        bola_group
            .send_message("hi from bola".as_bytes())
            .await
            .unwrap();

        // group consent state should be allowed if user sends a message to the group
        assert_eq!(bola_group.consent_state().unwrap(), ConsentState::Allowed);

        alix_group
            .add_members_by_inbox_id(&[caro.inbox_id()])
            .await
            .unwrap();

        caro.sync_welcomes(&caro.mls_provider().unwrap())
            .await
            .unwrap();
        let caro_groups = caro.find_groups(GroupQueryArgs::default()).unwrap();
        let caro_group = caro_groups.first().unwrap();

        caro_group
            .send_message_optimistic("hi from caro".as_bytes())
            .unwrap();

        caro_group.publish_messages().await.unwrap();

        // group consent state should be allowed if user publishes a message to the group
        assert_eq!(caro_group.consent_state().unwrap(), ConsentState::Allowed);
    }

    #[wasm_bindgen_test(unsupported = tokio::test)]
    // TODO(rich): Generalize the test once fixed - test messages that are 0, 1, 2, 3, 4, 5 epochs behind
    async fn test_max_past_epochs() {
        // Create group with two members
        let bo_wallet = generate_local_wallet();
        let alix = ClientBuilder::new_test_client(&generate_local_wallet()).await;
        let bo = ClientBuilder::new_test_client(&bo_wallet).await;
        let alix_group = alix
            .create_group_with_members(
                &[bo_wallet.get_address()],
                None,
                GroupMetadataOptions::default(),
            )
            .await
            .unwrap();

        bo.sync_welcomes(&bo.mls_provider().unwrap()).await.unwrap();
        let bo_groups = bo.find_groups(GroupQueryArgs::default()).unwrap();
        let bo_group = bo_groups.first().unwrap();

        // Both members see the same amount of messages to start
        alix_group.send_message("alix 1".as_bytes()).await.unwrap();
        bo_group.send_message("bo 1".as_bytes()).await.unwrap();
        alix_group.sync().await.unwrap();
        bo_group.sync().await.unwrap();

        let alix_messages = alix_group
            .find_messages(&MsgQueryArgs {
                kind: Some(GroupMessageKind::Application),
                ..Default::default()
            })
            .unwrap();
        let bo_messages = bo_group
            .find_messages(&MsgQueryArgs {
                kind: Some(GroupMessageKind::Application),
                ..Default::default()
            })
            .unwrap();

        assert_eq!(alix_messages.len(), 2);
        assert_eq!(bo_messages.len(), 2);

        // Alix moves the group forward by 1 epoch
        alix_group
            .update_group_name("new name".to_string())
            .await
            .unwrap();

        // Bo sends a message while 1 epoch behind
        bo_group.send_message("bo 2".as_bytes()).await.unwrap();

        // If max_past_epochs is working, Alix should be able to decrypt Bo's message
        alix_group.sync().await.unwrap();
        bo_group.sync().await.unwrap();

        let alix_messages = alix_group
            .find_messages(&MsgQueryArgs {
                kind: Some(GroupMessageKind::Application),
                ..Default::default()
            })
            .unwrap();
        let bo_messages = bo_group
            .find_messages(&MsgQueryArgs {
                kind: Some(GroupMessageKind::Application),
                ..Default::default()
            })
            .unwrap();
        assert_eq!(bo_messages.len(), 3);
        assert_eq!(alix_messages.len(), 3); // Fails here, 2 != 3
    }

    #[wasm_bindgen_test(unsupported = tokio::test)]
    async fn test_validate_dm_group() {
        let client = ClientBuilder::new_test_client(&generate_local_wallet()).await;
        let added_by_inbox = "added_by_inbox_id";
        let creator_inbox_id = client.context.identity.inbox_id();
        let dm_target_inbox_id = added_by_inbox.to_string();

        // Test case 1: Valid DM group
        let valid_dm_group = MlsGroup::<FullXmtpClient>::create_test_dm_group(
            client.clone().into(),
            dm_target_inbox_id.clone(),
            None,
            None,
            None,
            None,
            DMMetadataOptions::default(),
        )
        .unwrap();
        assert!(valid_dm_group
            .load_mls_group_with_lock(client.mls_provider().unwrap(), |mls_group| {
                validate_dm_group(&client, &mls_group, added_by_inbox)
            })
            .is_ok());

        // Test case 2: Invalid conversation type
        let invalid_protected_metadata =
            build_protected_metadata_extension(creator_inbox_id, ConversationType::Group).unwrap();
        let invalid_type_group = MlsGroup::<FullXmtpClient>::create_test_dm_group(
            client.clone().into(),
            dm_target_inbox_id.clone(),
            Some(invalid_protected_metadata),
            None,
            None,
            None,
            DMMetadataOptions::default(),
        )
        .unwrap();
        assert!(matches!(
            invalid_type_group.load_mls_group_with_lock(client.mls_provider().unwrap(), |mls_group|
                validate_dm_group(&client, &mls_group, added_by_inbox)
            ),
            Err(GroupError::Generic(msg)) if msg.contains("Invalid conversation type")
        ));
        // Test case 3: Missing DmMembers
        // This case is not easily testable with the current structure, as DmMembers are set in the protected metadata

        // Test case 4: Mismatched DM members
        let mismatched_dm_members =
            build_dm_protected_metadata_extension(creator_inbox_id, "wrong_inbox_id".to_string())
                .unwrap();
        let mismatched_dm_members_group = MlsGroup::<FullXmtpClient>::create_test_dm_group(
            client.clone().into(),
            dm_target_inbox_id.clone(),
            Some(mismatched_dm_members),
            None,
            None,
            None,
            DMMetadataOptions::default(),
        )
        .unwrap();
        assert!(matches!(
            mismatched_dm_members_group.load_mls_group_with_lock(client.mls_provider().unwrap(), |mls_group|
                validate_dm_group(&client, &mls_group, added_by_inbox)
            ),
            Err(GroupError::Generic(msg)) if msg.contains("DM members do not match expected inboxes")
        ));

        // Test case 5: Non-empty admin list
        let non_empty_admin_list = build_mutable_metadata_extension_default(
            creator_inbox_id,
            GroupMetadataOptions::default(),
        )
        .unwrap();
        let non_empty_admin_list_group = MlsGroup::<FullXmtpClient>::create_test_dm_group(
            client.clone().into(),
            dm_target_inbox_id.clone(),
            None,
            Some(non_empty_admin_list),
            None,
            None,
            DMMetadataOptions::default(),
        )
        .unwrap();
        assert!(matches!(
            non_empty_admin_list_group.load_mls_group_with_lock(client.mls_provider().unwrap(), |mls_group|
                validate_dm_group(&client, &mls_group, added_by_inbox)
            ),
            Err(GroupError::Generic(msg)) if msg.contains("DM group must have empty admin and super admin lists")
        ));

        // Test case 6: Non-empty super admin list
        // Similar to test case 5, but with super_admin_list

        // Test case 7: Invalid permissions
        let invalid_permissions = PolicySet::default();
        let invalid_permissions_group = MlsGroup::<FullXmtpClient>::create_test_dm_group(
            client.clone().into(),
            dm_target_inbox_id.clone(),
            None,
            None,
            None,
            Some(invalid_permissions),
            DMMetadataOptions::default(),
        )
        .unwrap();
        assert!(matches!(
            invalid_permissions_group.load_mls_group_with_lock(client.mls_provider().unwrap(), |mls_group|
                validate_dm_group(&client, &mls_group, added_by_inbox)
            ),
            Err(GroupError::Generic(msg)) if msg.contains("Invalid permissions for DM group")
        ));
    }

    #[wasm_bindgen_test(unsupported = tokio::test(flavor = "current_thread"))]
    async fn test_respects_character_limits_for_group_metadata() {
        let amal = ClientBuilder::new_test_client(&generate_local_wallet()).await;

        let policy_set = Some(PreconfiguredPolicies::AdminsOnly.to_policy_set());
        let amal_group = amal
            .create_group(policy_set, GroupMetadataOptions::default())
            .unwrap();
        amal_group.sync().await.unwrap();

        let overlong_name = "a".repeat(MAX_GROUP_NAME_LENGTH + 1);
        let overlong_description = "b".repeat(MAX_GROUP_DESCRIPTION_LENGTH + 1);
        let overlong_image_url =
            "http://example.com/".to_string() + &"c".repeat(MAX_GROUP_IMAGE_URL_LENGTH);

        // Verify that updating the name with an excessive length fails
        let result = amal_group.update_group_name(overlong_name).await;
        assert!(
            matches!(result, Err(GroupError::TooManyCharacters { length }) if length == MAX_GROUP_NAME_LENGTH)
        );

        // Verify that updating the description with an excessive length fails
        let result = amal_group
            .update_group_description(overlong_description)
            .await;
        assert!(
            matches!(result, Err(GroupError::TooManyCharacters { length }) if length == MAX_GROUP_DESCRIPTION_LENGTH)
        );

        // Verify that updating the image URL with an excessive length fails
        let result = amal_group
            .update_group_image_url_square(overlong_image_url)
            .await;
        assert!(
            matches!(result, Err(GroupError::TooManyCharacters { length }) if length == MAX_GROUP_IMAGE_URL_LENGTH)
        );

        // Verify updates with valid lengths are successful
        let valid_name = "Valid Group Name".to_string();
        let valid_description = "Valid group description within limit.".to_string();
        let valid_image_url = "http://example.com/image.png".to_string();

        amal_group
            .update_group_name(valid_name.clone())
            .await
            .unwrap();
        amal_group
            .update_group_description(valid_description.clone())
            .await
            .unwrap();
        amal_group
            .update_group_image_url_square(valid_image_url.clone())
            .await
            .unwrap();

        // Sync and verify stored values
        amal_group.sync().await.unwrap();

        let provider = amal_group.mls_provider().unwrap();
        let metadata = amal_group.mutable_metadata(&provider).unwrap();

        assert_eq!(
            metadata
                .attributes
                .get(&MetadataField::GroupName.to_string())
                .unwrap(),
            &valid_name
        );
        assert_eq!(
            metadata
                .attributes
                .get(&MetadataField::Description.to_string())
                .unwrap(),
            &valid_description
        );
        assert_eq!(
            metadata
                .attributes
                .get(&MetadataField::GroupImageUrlSquare.to_string())
                .unwrap(),
            &valid_image_url
        );
    }
}<|MERGE_RESOLUTION|>--- conflicted
+++ resolved
@@ -1973,12 +1973,9 @@
         utils::test::FullXmtpClient,
         InboxOwner,
     };
-<<<<<<< HEAD
+    use xmtp_common::StreamHandle as _;
     use crate::api::set_test_mode_upload_malformed_keypackage;
     use crate::groups::scoped_client::ScopedGroupClient;
-=======
-    use xmtp_common::StreamHandle as _;
->>>>>>> 656e0392
 
     async fn receive_group_invite(client: &FullXmtpClient) -> MlsGroup<FullXmtpClient> {
         client
