--- conflicted
+++ resolved
@@ -218,22 +218,11 @@
         permissions: Option<PreconfiguredPolicies>,
         added_by_address: String,
     ) -> Result<Self, GroupError> {
-<<<<<<< HEAD
-        let conn = client.store.conn()?;
-        let provider = XmtpOpenMlsProvider::new(&conn);
-        let protected_metadata =
-            build_protected_metadata_extension(&client.identity, Purpose::Conversation)?;
-        let mutable_metadata = build_mutable_metadata_extension_default(&client.identity)?;
-=======
         let conn = context.store.conn()?;
         let provider = XmtpOpenMlsProvider::new(conn);
-        let protected_metadata = build_protected_metadata_extension(
-            &context.identity,
-            permissions.unwrap_or_default().to_policy_set(),
-            Purpose::Conversation,
-        )?;
-        let mutable_metadata = build_mutable_metadata_extension_default()?;
->>>>>>> e42406c5
+        let protected_metadata =
+            build_protected_metadata_extension(&context.identity, Purpose::Conversation)?;
+        let mutable_metadata = build_mutable_metadata_extension_default(&context.identity)?;
         let group_membership = build_starting_group_membership_extension(
             context.inbox_id(),
             context.inbox_latest_sequence_id(),
@@ -340,26 +329,15 @@
     }
 
     pub(crate) fn create_and_insert_sync_group(
-<<<<<<< HEAD
-        client: &'c Client<ApiClient>,
-    ) -> Result<MlsGroup<ApiClient>, GroupError> {
-        let conn = client.store.conn()?;
-        let provider = XmtpOpenMlsProvider::new(&conn);
-        let protected_metadata =
-            build_protected_metadata_extension(&client.identity, Purpose::Sync)?;
-        let mutable_metadata = build_mutable_metadata_extension_default(&client.identity)?;
-=======
         context: Arc<XmtpMlsLocalContext>,
     ) -> Result<MlsGroup, GroupError> {
         let conn = context.store.conn()?;
         let provider = XmtpOpenMlsProvider::new(conn);
         let protected_metadata = build_protected_metadata_extension(
             &context.identity,
-            PreconfiguredPolicies::default().to_policy_set(),
             Purpose::Sync,
         )?;
-        let mutable_metadata = build_mutable_metadata_extension_default()?;
->>>>>>> e42406c5
+        let mutable_metadata = build_mutable_metadata_extension_default(&context.identity)?;
         let group_membership = build_starting_group_membership_extension(
             context.inbox_id(),
             context.inbox_latest_sequence_id(),
@@ -657,7 +635,7 @@
     }
 
     pub fn permissions(&self) -> Result<GroupMutablePermissions, GroupError> {
-        let conn = &self.client.store.conn()?;
+        let conn = self.context.store.conn()?;
         let provider = XmtpOpenMlsProvider::new(conn);
         let mls_group = self.load_mls_group(&provider)?;
 
@@ -1334,15 +1312,9 @@
         let bola = ClientBuilder::new_test_client(&generate_local_wallet()).await;
 
         // Create a group and verify it has the default group name
-<<<<<<< HEAD
         let policies = Some(PreconfiguredPolicies::AdminsOnly);
-        let amal_group: MlsGroup<_> = amal.create_group(policies).unwrap();
-        amal_group.sync().await.unwrap();
-=======
-        let policies = Some(PreconfiguredPolicies::GroupCreatorIsAdmin);
         let amal_group: MlsGroup = amal.create_group(policies).unwrap();
         amal_group.sync(&amal).await.unwrap();
->>>>>>> e42406c5
 
         let group_mutable_metadata = amal_group.mutable_metadata().unwrap();
         assert!(group_mutable_metadata.attributes.len().eq(&2));
@@ -1415,15 +1387,9 @@
         let bola = ClientBuilder::new_test_client(&generate_local_wallet()).await;
 
         // Create a group and verify it has the default group name
-<<<<<<< HEAD
         let policies = Some(PreconfiguredPolicies::AllMembers);
-        let amal_group: MlsGroup<_> = amal.create_group(policies).unwrap();
-        amal_group.sync().await.unwrap();
-=======
-        let policies = Some(PreconfiguredPolicies::EveryoneIsAdmin);
         let amal_group: MlsGroup = amal.create_group(policies).unwrap();
         amal_group.sync(&amal).await.unwrap();
->>>>>>> e42406c5
 
         let group_mutable_metadata = amal_group.mutable_metadata().unwrap();
         assert!(group_mutable_metadata
