pub mod group_membership;
pub mod group_metadata;
pub mod group_mutable_metadata;
pub mod group_permissions;
pub mod intents;
pub mod members;
#[allow(dead_code)]
#[cfg(feature = "message-history")]
pub mod message_history;
mod subscriptions;
mod sync;
pub mod validated_commit;

use intents::SendMessageIntentData;
use openmls::{
    credentials::{BasicCredential, CredentialType},
    error::LibraryError,
    extensions::{
        Extension, ExtensionType, Extensions, Metadata, RequiredCapabilitiesExtension,
        UnknownExtension,
    },
    group::{
        CreateGroupContextExtProposalError, MlsGroupCreateConfig, MlsGroupJoinConfig,
        ProcessedWelcome,
    },
    messages::proposals::ProposalType,
    prelude::{
        BasicCredentialError, Capabilities, CredentialWithKey, Error as TlsCodecError, GroupId,
        MlsGroup as OpenMlsGroup, StagedWelcome, Welcome as MlsWelcome, WireFormatPolicy,
    },
};
use openmls_traits::OpenMlsProvider;
use prost::Message;
use thiserror::Error;
use tokio::sync::Mutex;

pub use self::group_permissions::PreconfiguredPolicies;
pub use self::intents::{AddressesOrInstallationIds, IntentError};
#[cfg(feature = "message-history")]
use self::message_history::MessageHistoryError;
use self::{
    group_membership::GroupMembership,
    group_metadata::extract_group_metadata,
    group_mutable_metadata::{GroupMutableMetadata, GroupMutableMetadataError, MetadataField},
    group_permissions::{
        extract_group_permissions, GroupMutablePermissions, GroupMutablePermissionsError,
    },
    intents::{
        AdminListActionType, PermissionPolicyOption, PermissionUpdateType,
        UpdateAdminListIntentData, UpdateMetadataIntentData, UpdatePermissionIntentData,
    },
    validated_commit::extract_group_membership,
};
use self::{
    group_metadata::{ConversationType, GroupMetadata, GroupMetadataError},
    group_permissions::PolicySet,
    validated_commit::CommitValidationError,
};
use std::{collections::HashSet, sync::Arc};
use xmtp_cryptography::signature::{sanitize_evm_addresses, AddressValidationError};
use xmtp_id::InboxId;
use xmtp_proto::xmtp::mls::{
    api::v1::{
        group_message::{Version as GroupMessageVersion, V1 as GroupMessageV1},
        GroupMessage,
    },
    message_contents::{
        plaintext_envelope::{Content, V1},
        PlaintextEnvelope,
    },
};

use crate::{
    api::WrappedApiError,
    client::{deserialize_welcome, ClientError, MessageProcessingError, XmtpMlsLocalContext},
    configuration::{
        CIPHERSUITE, GROUP_MEMBERSHIP_EXTENSION_ID, GROUP_PERMISSIONS_EXTENSION_ID, MAX_GROUP_SIZE,
        MAX_PAST_EPOCHS, MUTABLE_METADATA_EXTENSION_ID,
        SEND_MESSAGE_UPDATE_INSTALLATIONS_INTERVAL_NS,
    },
    hpke::{decrypt_welcome, HpkeError},
    identity::{parse_credential, Identity, IdentityError},
    identity_updates::{load_identity_updates, InstallationDiffError},
    retry::RetryableError,
    storage::{
        consent_record::{ConsentState, ConsentType, StoredConsentRecord},
        db_connection::DbConnection,
        group::{GroupMembershipState, Purpose, StoredGroup},
        group_intent::{IntentKind, NewGroupIntent},
        group_message::{DeliveryStatus, GroupMessageKind, StoredGroupMessage},
        sql_key_store,
    },
    utils::{id::calculate_message_id, time::now_ns},
    xmtp_openmls_provider::XmtpOpenMlsProvider,
    Client, Store, XmtpApi,
};

#[derive(Debug, Error)]
pub enum GroupError {
    #[error("group not found")]
    GroupNotFound,
    #[error("Max user limit exceeded.")]
    UserLimitExceeded,
    #[error("api error: {0}")]
    Api(#[from] xmtp_proto::api_client::Error),
    #[error("api error: {0}")]
    WrappedApi(#[from] WrappedApiError),
    #[error("invalid group membership")]
    InvalidGroupMembership,
    #[error("storage error: {0}")]
    Storage(#[from] crate::storage::StorageError),
    #[error("intent error: {0}")]
    Intent(#[from] IntentError),
    #[error("create message: {0}")]
    CreateMessage(#[from] openmls::prelude::CreateMessageError),
    #[error("TLS Codec error: {0}")]
    TlsError(#[from] TlsCodecError),
    #[error("SequenceId not found in local db")]
    MissingSequenceId,
    #[error("Addresses not found {0:?}")]
    AddressNotFound(Vec<String>),
    #[error("add members: {0}")]
    UpdateGroupMembership(
        #[from] openmls::prelude::UpdateGroupMembershipError<sql_key_store::SqlKeyStoreError>,
    ),
    #[error("group create: {0}")]
    GroupCreate(#[from] openmls::group::NewGroupError<sql_key_store::SqlKeyStoreError>),
    #[error("self update: {0}")]
    SelfUpdate(#[from] openmls::group::SelfUpdateError<sql_key_store::SqlKeyStoreError>),
    #[error("welcome error: {0}")]
    WelcomeError(#[from] openmls::prelude::WelcomeError<sql_key_store::SqlKeyStoreError>),
    #[error("Invalid extension {0}")]
    InvalidExtension(#[from] openmls::prelude::InvalidExtensionError),
    #[error("Invalid signature: {0}")]
    Signature(#[from] openmls::prelude::SignatureError),
    #[error("client: {0}")]
    Client(#[from] ClientError),
    #[error("receive error: {0}")]
    ReceiveError(#[from] MessageProcessingError),
    #[error("Receive errors: {0:?}")]
    ReceiveErrors(Vec<MessageProcessingError>),
    #[error("generic: {0}")]
    Generic(String),
    #[error("diesel error {0}")]
    Diesel(#[from] diesel::result::Error),
    #[error(transparent)]
    AddressValidation(#[from] AddressValidationError),
    #[error("Public Keys {0:?} are not valid ed25519 public keys")]
    InvalidPublicKeys(Vec<Vec<u8>>),
    #[error("Commit validation error {0}")]
    CommitValidation(#[from] CommitValidationError),
    #[error("Metadata error {0}")]
    GroupMetadata(#[from] GroupMetadataError),
    #[error("Mutable Metadata error {0}")]
    GroupMutableMetadata(#[from] GroupMutableMetadataError),
    #[error("Mutable Permissions error {0}")]
    GroupMutablePermissions(#[from] GroupMutablePermissionsError),
    #[error("Errors occurred during sync {0:?}")]
    Sync(Vec<GroupError>),
    #[error("Hpke error: {0}")]
    Hpke(#[from] HpkeError),
    #[error("identity error: {0}")]
    Identity(#[from] IdentityError),
    #[error("serialization error: {0}")]
    EncodeError(#[from] prost::EncodeError),
    #[error("create group context proposal error: {0}")]
    CreateGroupContextExtProposalError(
        #[from] CreateGroupContextExtProposalError<sql_key_store::SqlKeyStoreError>,
    ),
    #[error("Credential error")]
    CredentialError(#[from] BasicCredentialError),
    #[error("LeafNode error")]
    LeafNodeError(#[from] LibraryError),
    #[cfg(feature = "message-history")]
    #[error("Message History error: {0}")]
    MessageHistory(#[from] Box<MessageHistoryError>),
    #[error("Installation diff error: {0}")]
    InstallationDiff(#[from] InstallationDiffError),
    #[error("PSKs are not support")]
    NoPSKSupport,
    #[error("Metadata update must specify a metadata field")]
    InvalidPermissionUpdate,
    #[error("The intent publishing task was cancelled")]
    PublishCancelled,
    #[error("the publish failed to complete due to panic")]
    PublishPanicked,
    #[error("Missing metadata field {name}")]
    MissingMetadataField { name: String },
    #[error("Message was processed but is missing")]
    MissingMessage,
    #[error("sql key store error: {0}")]
    SqlKeyStore(#[from] sql_key_store::SqlKeyStoreError),
    #[error("No pending commit found")]
    MissingPendingCommit,
    #[error("Sync failed to wait for intent")]
    SyncFailedToWait,
}

impl RetryableError for GroupError {
    fn is_retryable(&self) -> bool {
        match self {
            Self::Api(api_error) => api_error.is_retryable(),
            Self::Client(client_error) => client_error.is_retryable(),
            Self::Diesel(diesel) => diesel.is_retryable(),
            Self::Storage(storage) => storage.is_retryable(),
            Self::ReceiveError(msg) => msg.is_retryable(),
            Self::Hpke(hpke) => hpke.is_retryable(),
            Self::Identity(identity) => identity.is_retryable(),
            Self::UpdateGroupMembership(update) => update.is_retryable(),
            Self::GroupCreate(group) => group.is_retryable(),
            Self::SelfUpdate(update) => update.is_retryable(),
            Self::WelcomeError(welcome) => welcome.is_retryable(),
            Self::InstallationDiff(diff) => diff.is_retryable(),
            Self::CreateGroupContextExtProposalError(create) => create.is_retryable(),
            _ => false,
        }
    }
}

#[derive(Debug)]
pub struct MlsGroup {
    pub group_id: Vec<u8>,
    pub created_at_ns: i64,
    context: Arc<XmtpMlsLocalContext>,
    mutex: Arc<Mutex<()>>,
}

#[derive(Default)]
pub struct GroupMetadataOptions {
    pub name: Option<String>,
    pub image_url_square: Option<String>,
    pub description: Option<String>,
    pub pinned_frame_url: Option<String>,
}

impl Clone for MlsGroup {
    fn clone(&self) -> Self {
        Self {
            context: self.context.clone(),
            group_id: self.group_id.clone(),
            created_at_ns: self.created_at_ns,
            mutex: self.mutex.clone(),
        }
    }
}

#[derive(Debug, Clone, PartialEq)]
pub enum UpdateAdminListType {
    Add,
    Remove,
    AddSuper,
    RemoveSuper,
}

impl MlsGroup {
    // Creates a new group instance. Does not validate that the group exists in the DB
    pub fn new(context: Arc<XmtpMlsLocalContext>, group_id: Vec<u8>, created_at_ns: i64) -> Self {
        let mut mutexes = context.mutexes.clone();
        Self {
            context,
            group_id: group_id.clone(),
            created_at_ns,
            mutex: mutexes.get_mutex(group_id),
        }
    }

    /// Instantiate a new [`XmtpOpenMlsProvider`] pulling a connection from the database.
    /// prefer to use an already-instantiated mls provider if possible.
    pub fn mls_provider(&self) -> Result<XmtpOpenMlsProvider, GroupError> {
        Ok(self.context.store.conn()?.into())
    }

    // Load the stored MLS group from the OpenMLS provider's keystore
    #[tracing::instrument(level = "trace", skip_all)]
    pub(crate) fn load_mls_group(
        &self,
        provider: impl OpenMlsProvider,
    ) -> Result<OpenMlsGroup, GroupError> {
        let mls_group =
            OpenMlsGroup::load(provider.storage(), &GroupId::from_slice(&self.group_id))
                .map_err(|_| GroupError::GroupNotFound)?
                .ok_or(GroupError::GroupNotFound)?;

        Ok(mls_group)
    }

    // Create a new group and save it to the DB
    pub fn create_and_insert(
        context: Arc<XmtpMlsLocalContext>,
        membership_state: GroupMembershipState,
        permissions_policy_set: PolicySet,
        opts: GroupMetadataOptions,
    ) -> Result<Self, GroupError> {
        let conn = context.store.conn()?;
        let provider = XmtpOpenMlsProvider::new(conn);
        let protected_metadata =
            build_protected_metadata_extension(&context.identity, Purpose::Conversation)?;
        let mutable_metadata = build_mutable_metadata_extension_default(&context.identity, opts)?;
        let group_membership = build_starting_group_membership_extension(context.inbox_id(), 0);
        let mutable_permissions = build_mutable_permissions_extension(permissions_policy_set)?;
        let group_config = build_group_config(
            protected_metadata,
            mutable_metadata,
            group_membership,
            mutable_permissions,
        )?;

        let mls_group = OpenMlsGroup::new(
            &provider,
            &context.identity.installation_keys,
            &group_config,
            CredentialWithKey {
                credential: context.identity.credential(),
                signature_key: context.identity.installation_keys.to_public_vec().into(),
            },
        )?;

        let group_id = mls_group.group_id().to_vec();
        let stored_group = StoredGroup::new(
            group_id.clone(),
            now_ns(),
            membership_state,
            context.inbox_id(),
        );

        stored_group.store(provider.conn_ref())?;
        let new_group = Self::new(context.clone(), group_id, stored_group.created_at_ns);

        // Consent state defaults to allowed when the user creates the group
        new_group.update_consent_state(ConsentState::Allowed)?;
        Ok(new_group)
    }

    // Create a group from a decrypted and decoded welcome message
    // If the group already exists in the store, overwrite the MLS state and do not update the group entry
    async fn create_from_welcome<ApiClient: XmtpApi>(
        client: &Client<ApiClient>,
        provider: &XmtpOpenMlsProvider,
        welcome: MlsWelcome,
        added_by_inbox: String,
        welcome_id: i64,
    ) -> Result<Self, GroupError> {
        tracing::info!("Creating from welcome");
        let mls_welcome =
            StagedWelcome::new_from_welcome(provider, &build_group_join_config(), welcome, None)?;

        let mls_group = mls_welcome.into_group(provider)?;
        let group_id = mls_group.group_id().to_vec();
        let metadata = extract_group_metadata(&mls_group)?;
        let group_type = metadata.conversation_type;

        let to_store = match group_type {
            ConversationType::Group | ConversationType::Dm => StoredGroup::new_from_welcome(
                group_id.clone(),
                now_ns(),
                GroupMembershipState::Pending,
                added_by_inbox,
                welcome_id,
                Purpose::Conversation,
            ),
            ConversationType::Sync => StoredGroup::new_from_welcome(
                group_id.clone(),
                now_ns(),
                GroupMembershipState::Allowed,
                added_by_inbox,
                welcome_id,
                Purpose::Sync,
            ),
        };

        validate_initial_group_membership(client, provider.conn_ref(), &mls_group).await?;

        let stored_group = provider.conn_ref().insert_or_replace_group(to_store)?;

        Ok(Self::new(
            client.context.clone(),
            stored_group.id,
            stored_group.created_at_ns,
        ))
    }

    // Decrypt a welcome message using HPKE and then create and save a group from the stored message
    pub async fn create_from_encrypted_welcome<ApiClient: XmtpApi>(
        client: &Client<ApiClient>,
        provider: &XmtpOpenMlsProvider,
        hpke_public_key: &[u8],
        encrypted_welcome_bytes: Vec<u8>,
        welcome_id: i64,
    ) -> Result<Self, GroupError> {
        tracing::info!("Trying to decrypt welcome");
        let welcome_bytes = decrypt_welcome(provider, hpke_public_key, &encrypted_welcome_bytes)?;

        let welcome = deserialize_welcome(&welcome_bytes)?;

        let join_config = build_group_join_config();

        let processed_welcome =
            ProcessedWelcome::new_from_welcome(provider, &join_config, welcome.clone())?;
        let psks = processed_welcome.psks();
        if !psks.is_empty() {
            tracing::error!("No PSK support for welcome");
            return Err(GroupError::NoPSKSupport);
        }
        let staged_welcome = processed_welcome.into_staged_welcome(provider, None)?;

        let added_by_node = staged_welcome.welcome_sender()?;

        let added_by_credential = BasicCredential::try_from(added_by_node.credential().clone())?;
        let inbox_id = parse_credential(added_by_credential.identity())?;

        Self::create_from_welcome(client, provider, welcome, inbox_id, welcome_id).await
    }

    #[cfg(feature = "message-history")]
    pub(crate) fn create_and_insert_sync_group(
        context: Arc<XmtpMlsLocalContext>,
    ) -> Result<MlsGroup, GroupError> {
        let conn = context.store.conn()?;
        // let my_sequence_id = context.inbox_sequence_id(&conn)?;
        let provider = XmtpOpenMlsProvider::new(conn);
        let protected_metadata =
            build_protected_metadata_extension(&context.identity, Purpose::Sync)?;
        let mutable_metadata = build_mutable_metadata_extension_default(
            &context.identity,
            GroupMetadataOptions::default(),
        )?;
        let group_membership = build_starting_group_membership_extension(context.inbox_id(), 0);
        let mutable_permissions =
            build_mutable_permissions_extension(PreconfiguredPolicies::default().to_policy_set())?;
        let group_config = build_group_config(
            protected_metadata,
            mutable_metadata,
            group_membership,
            mutable_permissions,
        )?;
        let mls_group = OpenMlsGroup::new(
            &provider,
            &context.identity.installation_keys,
            &group_config,
            CredentialWithKey {
                credential: context.identity.credential(),
                signature_key: context.identity.installation_keys.to_public_vec().into(),
            },
        )?;

        let group_id = mls_group.group_id().to_vec();
        let stored_group =
            StoredGroup::new_sync_group(group_id.clone(), now_ns(), GroupMembershipState::Allowed);

        stored_group.store(provider.conn_ref())?;

        Ok(Self::new(
            context.clone(),
            stored_group.id,
            stored_group.created_at_ns,
        ))
    }

    /// Send a message on this users XMTP [`Client`].
    pub async fn send_message<ApiClient>(
        &self,
        message: &[u8],
        client: &Client<ApiClient>,
    ) -> Result<Vec<u8>, GroupError>
    where
        ApiClient: XmtpApi,
    {
        let update_interval_ns = Some(SEND_MESSAGE_UPDATE_INSTALLATIONS_INTERVAL_NS);
        let conn = self.context.store.conn()?;
        let provider = XmtpOpenMlsProvider::from(conn);
        self.maybe_update_installations(&provider, update_interval_ns, client)
            .await?;

        let message_id = self.prepare_message(message, provider.conn_ref(), |now| {
            Self::into_envelope(message, now)
        });

        self.sync_until_last_intent_resolved(&provider, client)
            .await?;

        // implicitly set group consent state to allowed
        self.update_consent_state(ConsentState::Allowed)?;

        message_id
    }

    /// Publish all unpublished messages
    pub async fn publish_messages<ApiClient>(
        &self,
        client: &Client<ApiClient>,
    ) -> Result<(), GroupError>
    where
        ApiClient: XmtpApi,
    {
        let conn = self.context.store.conn()?;
        let provider = XmtpOpenMlsProvider::from(conn);
        let update_interval_ns = Some(SEND_MESSAGE_UPDATE_INSTALLATIONS_INTERVAL_NS);
        self.maybe_update_installations(&provider, update_interval_ns, client)
            .await?;
        self.sync_until_last_intent_resolved(&provider, client)
            .await?;

<<<<<<< HEAD
        self.pre_intent_hook(client).await?;
=======
        // implicitly set group consent state to allowed
        self.update_consent_state(ConsentState::Allowed)?;

        Ok(())
    }

    /// Update group installations
    pub async fn update_installations<ApiClient>(
        &self,
        client: &Client<ApiClient>,
    ) -> Result<(), GroupError>
    where
        ApiClient: XmtpApi,
    {
        let conn = self.context.store.conn()?;
        let provider = XmtpOpenMlsProvider::from(conn);
        self.maybe_update_installations(&provider, Some(0), client)
            .await?;
        Ok(())
    }

    /// Send a message, optimistically returning the ID of the message before the result of a message publish.
    pub fn send_message_optimistic(&self, message: &[u8]) -> Result<Vec<u8>, GroupError> {
        let conn = self.context.store.conn()?;
        let message_id =
            self.prepare_message(message, &conn, |now| Self::into_envelope(message, now))?;
        Ok(message_id)
    }
>>>>>>> 92e7b713

    /// Prepare a [`IntentKind::SendMessage`] intent, and [`StoredGroupMessage`] on this users XMTP [`Client`].
    ///
    /// # Arguments
    /// * message: UTF-8 or encoded message bytes
    /// * conn: Connection to SQLite database
    /// * envelope: closure that returns context-specific [`PlaintextEnvelope`]. Closure accepts
    ///     timestamp attached to intent & stored message.
    fn prepare_message<F>(
        &self,
        message: &[u8],
        conn: &DbConnection,
        envelope: F,
    ) -> Result<Vec<u8>, GroupError>
    where
        F: FnOnce(i64) -> PlaintextEnvelope,
    {
        let now = now_ns();
        let plain_envelope = envelope(now);
        let mut encoded_envelope = vec![];
        plain_envelope
            .encode(&mut encoded_envelope)
            .map_err(GroupError::EncodeError)?;

        let intent_data: Vec<u8> = SendMessageIntentData::new(encoded_envelope).into();

        let intent =
            NewGroupIntent::new(IntentKind::SendMessage, self.group_id.clone(), intent_data);
        intent.store(conn)?;

        // store this unpublished message locally before sending
        let message_id = calculate_message_id(&self.group_id, message, &now.to_string());
        let group_message = StoredGroupMessage {
            id: message_id.clone(),
            group_id: self.group_id.clone(),
            decrypted_message_bytes: message.to_vec(),
            sent_at_ns: now,
            kind: GroupMessageKind::Application,
            sender_installation_id: self.context.installation_public_key(),
            sender_inbox_id: self.context.inbox_id(),
            delivery_status: DeliveryStatus::Unpublished,
        };
        group_message.store(conn)?;

        Ok(message_id)
    }

    fn into_envelope(encoded_msg: &[u8], idempotency_key: i64) -> PlaintextEnvelope {
        PlaintextEnvelope {
            content: Some(Content::V1(V1 {
                content: encoded_msg.to_vec(),
                idempotency_key: idempotency_key.to_string(),
            })),
        }
    }

    // Query the database for stored messages. Optionally filtered by time, kind, delivery_status
    // and limit
    pub fn find_messages(
        &self,
        kind: Option<GroupMessageKind>,
        sent_before_ns: Option<i64>,
        sent_after_ns: Option<i64>,
        delivery_status: Option<DeliveryStatus>,
        limit: Option<i64>,
    ) -> Result<Vec<StoredGroupMessage>, GroupError> {
        let conn = self.context.store.conn()?;
        let messages = conn.get_group_messages(
            &self.group_id,
            sent_after_ns,
            sent_before_ns,
            kind,
            delivery_status,
            limit,
        )?;

        Ok(messages)
    }

    /**
     * Add members to the group by account address
     *
     * If any existing members have new installations that have not been added, the missing installations
     * will be added as part of this process as well.
     */
    #[tracing::instrument(level = "trace", skip_all)]
    pub async fn add_members<ApiClient>(
        &self,
        client: &Client<ApiClient>,
        account_addresses_to_add: Vec<String>,
    ) -> Result<(), GroupError>
    where
        ApiClient: XmtpApi,
    {
        let account_addresses = sanitize_evm_addresses(account_addresses_to_add)?;
        let inbox_id_map = client
            .api_client
            .get_inbox_ids(account_addresses.clone())
            .await?;
        // get current number of users in group
        let member_count = self.members(client).await?.len();
        if member_count + inbox_id_map.len() > MAX_GROUP_SIZE as usize {
            return Err(GroupError::UserLimitExceeded);
        }

        if inbox_id_map.len() != account_addresses.len() {
            let found_addresses: HashSet<&String> = inbox_id_map.keys().collect();
            let to_add_hashset = HashSet::from_iter(account_addresses.iter());
            let missing_addresses = found_addresses.difference(&to_add_hashset);
            return Err(GroupError::AddressNotFound(
                missing_addresses.into_iter().cloned().cloned().collect(),
            ));
        }
        self.add_members_by_inbox_id(client, inbox_id_map.into_values().collect())
            .await
    }


    // Before calling this function, please verify pre_intent_hook has been called.
    #[tracing::instrument(level = "trace", skip_all)]
    pub async fn add_members_by_inbox_id<ApiClient: XmtpApi>(
        &self,
        client: &Client<ApiClient>,
        inbox_ids: Vec<String>,
    ) -> Result<(), GroupError> {
<<<<<<< HEAD
        let conn = client.store().conn()?;
        let provider = client.mls_provider(conn);
        
        self.pre_intent_hook(client).await?;
=======
        let provider = client.mls_provider()?;
>>>>>>> 92e7b713
        let intent_data = self
            .get_membership_update_intent(client, &provider, inbox_ids, vec![])
            .await?;

        // TODO:nm this isn't the best test for whether the request is valid
        // If some existing group member has an update, this will return an intent with changes
        // when we really should return an error
        if intent_data.is_empty() {
            tracing::warn!("Member already added");
            return Ok(());
        }

        let intent = provider
            .conn_ref()
            .insert_group_intent(NewGroupIntent::new(
                IntentKind::UpdateGroupMembership,
                self.group_id.clone(),
                intent_data.into(),
            ))?;

        self.sync_until_intent_resolved(&provider, intent.id, client)
            .await
    }

    pub async fn remove_members<ApiClient: XmtpApi>(
        &self,
        client: &Client<ApiClient>,
        account_addresses_to_remove: Vec<InboxId>,
    ) -> Result<(), GroupError> {
        let account_addresses = sanitize_evm_addresses(account_addresses_to_remove)?;
        let inbox_id_map = client.api_client.get_inbox_ids(account_addresses).await?;

        self.remove_members_by_inbox_id(client, inbox_id_map.into_values().collect())
            .await
    }

    pub async fn remove_members_by_inbox_id<ApiClient: XmtpApi>(
        &self,
        client: &Client<ApiClient>,
        inbox_ids: Vec<InboxId>,
    ) -> Result<(), GroupError> {
<<<<<<< HEAD
        let conn = client.store().conn()?;
        let provider = client.mls_provider(conn);
        
        self.pre_intent_hook(client).await?;
=======
        let provider = client.store().conn()?.into();

>>>>>>> 92e7b713
        let intent_data = self
            .get_membership_update_intent(client, &provider, vec![], inbox_ids)
            .await?;

        let intent = provider
            .conn_ref()
            .insert_group_intent(NewGroupIntent::new(
                IntentKind::UpdateGroupMembership,
                self.group_id.clone(),
                intent_data.into(),
            ))?;

        self.sync_until_intent_resolved(&provider, intent.id, client)
            .await
    }

    pub async fn update_group_name<ApiClient>(
        &self,
        client: &Client<ApiClient>,
        group_name: String,
    ) -> Result<(), GroupError>
    where
        ApiClient: XmtpApi,
    {
        let conn = self.context.store.conn()?;
        let intent_data: Vec<u8> =
            UpdateMetadataIntentData::new_update_group_name(group_name).into();

        self.pre_intent_hook(client).await?;

        let intent = conn.insert_group_intent(NewGroupIntent::new(
            IntentKind::MetadataUpdate,
            self.group_id.clone(),
            intent_data,
        ))?;

        self.sync_until_intent_resolved(&conn.into(), intent.id, client)
            .await
    }

    pub async fn update_permission_policy<ApiClient: XmtpApi>(
        &self,
        client: &Client<ApiClient>,
        permission_update_type: PermissionUpdateType,
        permission_policy: PermissionPolicyOption,
        metadata_field: Option<MetadataField>,
    ) -> Result<(), GroupError> {
        let conn = client.store().conn()?;

        if permission_update_type == PermissionUpdateType::UpdateMetadata
            && metadata_field.is_none()
        {
            return Err(GroupError::InvalidPermissionUpdate);
        }

        let intent_data: Vec<u8> = UpdatePermissionIntentData::new(
            permission_update_type,
            permission_policy,
            metadata_field.as_ref().map(|field| field.to_string()),
        )
        .into();

        let intent = conn.insert_group_intent(NewGroupIntent::new(
            IntentKind::UpdatePermission,
            self.group_id.clone(),
            intent_data,
        ))?;

        self.sync_until_intent_resolved(&conn.into(), intent.id, client)
            .await
    }

    pub fn group_name(&self, provider: impl OpenMlsProvider) -> Result<String, GroupError> {
        let mutable_metadata = self.mutable_metadata(provider)?;
        match mutable_metadata
            .attributes
            .get(&MetadataField::GroupName.to_string())
        {
            Some(group_name) => Ok(group_name.clone()),
            None => Err(GroupError::GroupMutableMetadata(
                GroupMutableMetadataError::MissingExtension,
            )),
        }
    }

    pub async fn update_group_description<ApiClient>(
        &self,
        client: &Client<ApiClient>,
        group_description: String,
    ) -> Result<(), GroupError>
    where
        ApiClient: XmtpApi,
    {
        let conn = self.context.store.conn()?;
        let intent_data: Vec<u8> =
            UpdateMetadataIntentData::new_update_group_description(group_description).into();
        let intent = conn.insert_group_intent(NewGroupIntent::new(
            IntentKind::MetadataUpdate,
            self.group_id.clone(),
            intent_data,
        ))?;

        self.sync_until_intent_resolved(&conn.into(), intent.id, client)
            .await
    }

    pub fn group_description(&self, provider: impl OpenMlsProvider) -> Result<String, GroupError> {
        let mutable_metadata = self.mutable_metadata(provider)?;
        match mutable_metadata
            .attributes
            .get(&MetadataField::Description.to_string())
        {
            Some(group_description) => Ok(group_description.clone()),
            None => Err(GroupError::GroupMutableMetadata(
                GroupMutableMetadataError::MissingExtension,
            )),
        }
    }

    pub async fn update_group_image_url_square<ApiClient>(
        &self,
        client: &Client<ApiClient>,
        group_image_url_square: String,
    ) -> Result<(), GroupError>
    where
        ApiClient: XmtpApi,
    {
        let conn = self.context.store.conn()?;
        
        self.pre_intent_hook(client).await?;
        let intent_data: Vec<u8> =
            UpdateMetadataIntentData::new_update_group_image_url_square(group_image_url_square)
                .into();
        let intent = conn.insert_group_intent(NewGroupIntent::new(
            IntentKind::MetadataUpdate,
            self.group_id.clone(),
            intent_data,
        ))?;

        self.sync_until_intent_resolved(&conn.into(), intent.id, client)
            .await
    }

    pub fn group_image_url_square(
        &self,
        provider: impl OpenMlsProvider,
    ) -> Result<String, GroupError> {
        let mutable_metadata = self.mutable_metadata(provider)?;
        match mutable_metadata
            .attributes
            .get(&MetadataField::GroupImageUrlSquare.to_string())
        {
            Some(group_image_url_square) => Ok(group_image_url_square.clone()),
            None => Err(GroupError::GroupMutableMetadata(
                GroupMutableMetadataError::MissingExtension,
            )),
        }
    }

    pub async fn update_group_pinned_frame_url<ApiClient>(
        &self,
        client: &Client<ApiClient>,
        pinned_frame_url: String,
    ) -> Result<(), GroupError>
    where
        ApiClient: XmtpApi,
    {
        let conn = self.context.store.conn()?;
        let intent_data: Vec<u8> =
            UpdateMetadataIntentData::new_update_group_pinned_frame_url(pinned_frame_url).into();
        let intent = conn.insert_group_intent(NewGroupIntent::new(
            IntentKind::MetadataUpdate,
            self.group_id.clone(),
            intent_data,
        ))?;

        self.sync_until_intent_resolved(&conn.into(), intent.id, client)
            .await
    }

    pub fn group_pinned_frame_url(
        &self,
        provider: impl OpenMlsProvider,
    ) -> Result<String, GroupError> {
        let mutable_metadata = self.mutable_metadata(provider)?;
        match mutable_metadata
            .attributes
            .get(&MetadataField::GroupPinnedFrameUrl.to_string())
        {
            Some(pinned_frame_url) => Ok(pinned_frame_url.clone()),
            None => Err(GroupError::GroupMutableMetadata(
                GroupMutableMetadataError::MissingExtension,
            )),
        }
    }

    pub fn admin_list(&self, provider: impl OpenMlsProvider) -> Result<Vec<String>, GroupError> {
        let mutable_metadata = self.mutable_metadata(provider)?;
        Ok(mutable_metadata.admin_list)
    }

    pub fn super_admin_list(
        &self,
        provider: impl OpenMlsProvider,
    ) -> Result<Vec<String>, GroupError> {
        let mutable_metadata = self.mutable_metadata(provider)?;
        Ok(mutable_metadata.super_admin_list)
    }

    pub fn is_admin(
        &self,
        inbox_id: String,
        provider: impl OpenMlsProvider,
    ) -> Result<bool, GroupError> {
        let mutable_metadata = self.mutable_metadata(provider)?;
        Ok(mutable_metadata.admin_list.contains(&inbox_id))
    }

    pub fn is_super_admin(
        &self,
        inbox_id: String,
        provider: impl OpenMlsProvider,
    ) -> Result<bool, GroupError> {
        let mutable_metadata = self.mutable_metadata(provider)?;
        Ok(mutable_metadata.super_admin_list.contains(&inbox_id))
    }

    pub async fn update_admin_list<ApiClient>(
        &self,
        client: &Client<ApiClient>,
        action_type: UpdateAdminListType,
        inbox_id: String,
    ) -> Result<(), GroupError>
    where
        ApiClient: XmtpApi,
    {
        let conn = self.context.store.conn()?;
        let intent_action_type = match action_type {
            UpdateAdminListType::Add => AdminListActionType::Add,
            UpdateAdminListType::Remove => AdminListActionType::Remove,
            UpdateAdminListType::AddSuper => AdminListActionType::AddSuper,
            UpdateAdminListType::RemoveSuper => AdminListActionType::RemoveSuper,
        };
        let intent_data: Vec<u8> =
            UpdateAdminListIntentData::new(intent_action_type, inbox_id).into();
        self.pre_intent_hook(client).await?;
        let intent = conn.insert_group_intent(NewGroupIntent::new(
            IntentKind::UpdateAdminList,
            self.group_id.clone(),
            intent_data,
        ))?;

        self.sync_until_intent_resolved(&conn.into(), intent.id, client)
            .await
    }

    /// Find the `inbox_id` of the group member who added the member to the group
    pub fn added_by_inbox_id(&self) -> Result<String, GroupError> {
        let conn = self.context.store.conn()?;
        conn.find_group(self.group_id.clone())
            .map_err(GroupError::from)
            .and_then(|fetch_result| {
                fetch_result
                    .map(|group| group.added_by_inbox_id.clone())
                    .ok_or_else(|| GroupError::GroupNotFound)
            })
    }

    /// Find the `consent_state` of the group
    pub fn consent_state(&self) -> Result<ConsentState, GroupError> {
        let conn = self.context.store.conn()?;
        let record =
            conn.get_consent_record(hex::encode(self.group_id.clone()), ConsentType::GroupId)?;

        match record {
            Some(rec) => Ok(rec.state),
            None => Ok(ConsentState::Unknown),
        }
    }

    pub fn update_consent_state(&self, state: ConsentState) -> Result<(), GroupError> {
        let conn = self.context.store.conn()?;
        conn.insert_or_replace_consent_records(vec![StoredConsentRecord::new(
            ConsentType::GroupId,
            state,
            hex::encode(self.group_id.clone()),
        )])?;

        Ok(())
    }

    // Update this installation's leaf key in the group by creating a key update commit
    pub async fn key_update<ApiClient>(&self, client: &Client<ApiClient>) -> Result<(), GroupError>
    where
        ApiClient: XmtpApi,
    {
        let conn = self.context.store.conn()?;
<<<<<<< HEAD

        let intent = NewGroupIntent::new(IntentKind::KeyUpdate, self.group_id.clone(), vec![]);
        intent.store(&conn)?;
=======
        let intent = conn.insert_group_intent(NewGroupIntent::new(
            IntentKind::KeyUpdate,
            self.group_id.clone(),
            vec![],
        ))?;
>>>>>>> 92e7b713

        self.sync_until_intent_resolved(&conn.into(), intent.id, client)
            .await
    }

<<<<<<< HEAD
    /// Checking the last key rotation time before rotating the key.
    pub async fn pre_intent_hook<ApiClient>(
        &self,
        client: &Client<ApiClient>,
    ) -> Result<(), GroupError>
    where
        ApiClient: XmtpApi,
    {
        let conn = self.context.store.conn()?;
        let last_rotated_time = conn.get_rotated_time_checked(self.group_id.clone())?;

        if last_rotated_time == 0 {
            self.key_update(client).await?;
            conn.update_rotated_time_checked(self.group_id.clone())?;
        }
        let update_interval = Some(5_000_000);
        self.maybe_update_installations(conn.clone(), update_interval, client)
            .await?;

        self.sync_with_conn(conn, client).await
    }

    pub fn is_active(&self) -> Result<bool, GroupError> {
        let conn = self.context.store.conn()?;
        let provider = XmtpOpenMlsProvider::new(conn);
        let mls_group = self.load_mls_group(&provider)?;
=======
    pub fn is_active(&self, provider: impl OpenMlsProvider) -> Result<bool, GroupError> {
        let mls_group = self.load_mls_group(provider)?;
>>>>>>> 92e7b713
        Ok(mls_group.is_active())
    }

    pub fn metadata(&self, provider: impl OpenMlsProvider) -> Result<GroupMetadata, GroupError> {
        let mls_group = self.load_mls_group(provider)?;
        Ok(extract_group_metadata(&mls_group)?)
    }

    pub fn mutable_metadata(
        &self,
        provider: impl OpenMlsProvider,
    ) -> Result<GroupMutableMetadata, GroupError> {
        let mls_group = &self.load_mls_group(provider)?;

        Ok(mls_group.try_into()?)
    }

    pub fn permissions(&self) -> Result<GroupMutablePermissions, GroupError> {
        let conn = self.context.store.conn()?;
        let provider = XmtpOpenMlsProvider::new(conn);
        let mls_group = self.load_mls_group(&provider)?;

        Ok(extract_group_permissions(&mls_group)?)
    }
}

fn extract_message_v1(message: GroupMessage) -> Result<GroupMessageV1, MessageProcessingError> {
    match message.version {
        Some(GroupMessageVersion::V1(value)) => Ok(value),
        _ => Err(MessageProcessingError::InvalidPayload),
    }
}

pub fn extract_group_id(message: &GroupMessage) -> Result<Vec<u8>, MessageProcessingError> {
    match &message.version {
        Some(GroupMessageVersion::V1(value)) => Ok(value.group_id.clone()),
        _ => Err(MessageProcessingError::InvalidPayload),
    }
}

fn build_protected_metadata_extension(
    identity: &Identity,
    group_purpose: Purpose,
) -> Result<Extension, GroupError> {
    let group_type = match group_purpose {
        Purpose::Conversation => ConversationType::Group,
        Purpose::Sync => ConversationType::Sync,
    };
    let metadata = GroupMetadata::new(group_type, identity.inbox_id().clone());
    let protected_metadata = Metadata::new(metadata.try_into()?);

    Ok(Extension::ImmutableMetadata(protected_metadata))
}

fn build_mutable_permissions_extension(policies: PolicySet) -> Result<Extension, GroupError> {
    let permissions: Vec<u8> = GroupMutablePermissions::new(policies).try_into()?;
    let unknown_gc_extension = UnknownExtension(permissions);

    Ok(Extension::Unknown(
        GROUP_PERMISSIONS_EXTENSION_ID,
        unknown_gc_extension,
    ))
}

pub fn build_mutable_metadata_extension_default(
    identity: &Identity,
    opts: GroupMetadataOptions,
) -> Result<Extension, GroupError> {
    let mutable_metadata: Vec<u8> =
        GroupMutableMetadata::new_default(identity.inbox_id.clone(), opts).try_into()?;
    let unknown_gc_extension = UnknownExtension(mutable_metadata);

    Ok(Extension::Unknown(
        MUTABLE_METADATA_EXTENSION_ID,
        unknown_gc_extension,
    ))
}

#[tracing::instrument(level = "trace", skip_all)]
pub fn build_extensions_for_metadata_update(
    group: &OpenMlsGroup,
    field_name: String,
    field_value: String,
) -> Result<Extensions, GroupError> {
    let existing_metadata: GroupMutableMetadata = group.try_into()?;
    let mut attributes = existing_metadata.attributes.clone();
    attributes.insert(field_name, field_value);
    let new_mutable_metadata: Vec<u8> = GroupMutableMetadata::new(
        attributes,
        existing_metadata.admin_list,
        existing_metadata.super_admin_list,
    )
    .try_into()?;
    let unknown_gc_extension = UnknownExtension(new_mutable_metadata);
    let extension = Extension::Unknown(MUTABLE_METADATA_EXTENSION_ID, unknown_gc_extension);
    let mut extensions = group.extensions().clone();
    extensions.add_or_replace(extension);
    Ok(extensions)
}

#[tracing::instrument(level = "trace", skip_all)]
pub fn build_extensions_for_permissions_update(
    group: &OpenMlsGroup,
    update_permissions_intent: UpdatePermissionIntentData,
) -> Result<Extensions, GroupError> {
    let existing_permissions: GroupMutablePermissions = group.try_into()?;
    let existing_policy_set = existing_permissions.policies.clone();
    let new_policy_set = match update_permissions_intent.update_type {
        PermissionUpdateType::AddMember => PolicySet::new(
            update_permissions_intent.policy_option.into(),
            existing_policy_set.remove_member_policy,
            existing_policy_set.update_metadata_policy,
            existing_policy_set.add_admin_policy,
            existing_policy_set.remove_admin_policy,
            existing_policy_set.update_permissions_policy,
        ),
        PermissionUpdateType::RemoveMember => PolicySet::new(
            existing_policy_set.add_member_policy,
            update_permissions_intent.policy_option.into(),
            existing_policy_set.update_metadata_policy,
            existing_policy_set.add_admin_policy,
            existing_policy_set.remove_admin_policy,
            existing_policy_set.update_permissions_policy,
        ),
        PermissionUpdateType::AddAdmin => PolicySet::new(
            existing_policy_set.add_member_policy,
            existing_policy_set.remove_member_policy,
            existing_policy_set.update_metadata_policy,
            update_permissions_intent.policy_option.into(),
            existing_policy_set.remove_admin_policy,
            existing_policy_set.update_permissions_policy,
        ),
        PermissionUpdateType::RemoveAdmin => PolicySet::new(
            existing_policy_set.add_member_policy,
            existing_policy_set.remove_member_policy,
            existing_policy_set.update_metadata_policy,
            existing_policy_set.add_admin_policy,
            update_permissions_intent.policy_option.into(),
            existing_policy_set.update_permissions_policy,
        ),
        PermissionUpdateType::UpdateMetadata => {
            let mut metadata_policy = existing_policy_set.update_metadata_policy.clone();
            metadata_policy.insert(
                update_permissions_intent.metadata_field_name.ok_or(
                    GroupError::MissingMetadataField {
                        name: "metadata_field_name".into(),
                    },
                )?,
                update_permissions_intent.policy_option.into(),
            );
            PolicySet::new(
                existing_policy_set.add_member_policy,
                existing_policy_set.remove_member_policy,
                metadata_policy,
                existing_policy_set.add_admin_policy,
                existing_policy_set.remove_admin_policy,
                existing_policy_set.update_permissions_policy,
            )
        }
    };
    let new_group_permissions: Vec<u8> = GroupMutablePermissions::new(new_policy_set).try_into()?;
    let unknown_gc_extension = UnknownExtension(new_group_permissions);
    let extension = Extension::Unknown(GROUP_PERMISSIONS_EXTENSION_ID, unknown_gc_extension);
    let mut extensions = group.extensions().clone();
    extensions.add_or_replace(extension);
    Ok(extensions)
}

#[tracing::instrument(level = "trace", skip_all)]
pub fn build_extensions_for_admin_lists_update(
    group: &OpenMlsGroup,
    admin_lists_update: UpdateAdminListIntentData,
) -> Result<Extensions, GroupError> {
    let existing_metadata: GroupMutableMetadata = group.try_into()?;
    let attributes = existing_metadata.attributes.clone();
    let mut admin_list = existing_metadata.admin_list;
    let mut super_admin_list = existing_metadata.super_admin_list;
    match admin_lists_update.action_type {
        AdminListActionType::Add => {
            if !admin_list.contains(&admin_lists_update.inbox_id) {
                admin_list.push(admin_lists_update.inbox_id);
            }
        }
        AdminListActionType::Remove => admin_list.retain(|x| x != &admin_lists_update.inbox_id),
        AdminListActionType::AddSuper => {
            if !super_admin_list.contains(&admin_lists_update.inbox_id) {
                super_admin_list.push(admin_lists_update.inbox_id);
            }
        }
        AdminListActionType::RemoveSuper => {
            super_admin_list.retain(|x| x != &admin_lists_update.inbox_id)
        }
    }
    let new_mutable_metadata: Vec<u8> =
        GroupMutableMetadata::new(attributes, admin_list, super_admin_list).try_into()?;
    let unknown_gc_extension = UnknownExtension(new_mutable_metadata);
    let extension = Extension::Unknown(MUTABLE_METADATA_EXTENSION_ID, unknown_gc_extension);
    let mut extensions = group.extensions().clone();
    extensions.add_or_replace(extension);
    Ok(extensions)
}

pub fn build_starting_group_membership_extension(inbox_id: String, sequence_id: u64) -> Extension {
    let mut group_membership = GroupMembership::new();
    group_membership.add(inbox_id, sequence_id);
    build_group_membership_extension(&group_membership)
}

pub fn build_group_membership_extension(group_membership: &GroupMembership) -> Extension {
    let unknown_gc_extension = UnknownExtension(group_membership.into());

    Extension::Unknown(GROUP_MEMBERSHIP_EXTENSION_ID, unknown_gc_extension)
}

fn build_group_config(
    protected_metadata_extension: Extension,
    mutable_metadata_extension: Extension,
    group_membership_extension: Extension,
    mutable_permission_extension: Extension,
) -> Result<MlsGroupCreateConfig, GroupError> {
    let required_extension_types = &[
        ExtensionType::Unknown(GROUP_MEMBERSHIP_EXTENSION_ID),
        ExtensionType::Unknown(MUTABLE_METADATA_EXTENSION_ID),
        ExtensionType::Unknown(GROUP_PERMISSIONS_EXTENSION_ID),
        ExtensionType::ImmutableMetadata,
        ExtensionType::LastResort,
        ExtensionType::ApplicationId,
    ];

    let required_proposal_types = &[ProposalType::GroupContextExtensions];

    let capabilities = Capabilities::new(
        None,
        None,
        Some(required_extension_types),
        Some(required_proposal_types),
        None,
    );
    let credentials = &[CredentialType::Basic];

    let required_capabilities =
        Extension::RequiredCapabilities(RequiredCapabilitiesExtension::new(
            required_extension_types,
            required_proposal_types,
            credentials,
        ));

    let extensions = Extensions::from_vec(vec![
        protected_metadata_extension,
        mutable_metadata_extension,
        group_membership_extension,
        mutable_permission_extension,
        required_capabilities,
    ])?;

    Ok(MlsGroupCreateConfig::builder()
        .with_group_context_extensions(extensions)?
        .capabilities(capabilities)
        .ciphersuite(CIPHERSUITE)
        .wire_format_policy(WireFormatPolicy::default())
        .max_past_epochs(MAX_PAST_EPOCHS)
        .use_ratchet_tree_extension(true)
        .build())
}

async fn validate_initial_group_membership<ApiClient: XmtpApi>(
    client: &Client<ApiClient>,
    conn: &DbConnection,
    mls_group: &OpenMlsGroup,
) -> Result<(), GroupError> {
    tracing::info!("Validating initial group membership");
    let membership = extract_group_membership(mls_group.extensions())?;
    let needs_update = client.filter_inbox_ids_needing_updates(conn, membership.to_filters())?;
    if !needs_update.is_empty() {
        load_identity_updates(&client.api_client, conn, needs_update).await?;
    }

    let mut expected_installation_ids = HashSet::<Vec<u8>>::new();

    let futures: Vec<_> = membership
        .members
        .into_iter()
        .map(|(inbox_id, sequence_id)| {
            client.get_association_state(conn, inbox_id, Some(sequence_id as i64))
        })
        .collect();

    let results = futures::future::try_join_all(futures).await?;

    for association_state in results {
        expected_installation_ids.extend(association_state.installation_ids());
    }

    let actual_installation_ids: HashSet<Vec<u8>> = mls_group
        .members()
        .map(|member| member.signature_key)
        .collect();

    if expected_installation_ids != actual_installation_ids {
        return Err(GroupError::InvalidGroupMembership);
    }

    tracing::info!("Group membership validated");
    Ok(())
}

fn build_group_join_config() -> MlsGroupJoinConfig {
    MlsGroupJoinConfig::builder()
        .wire_format_policy(WireFormatPolicy::default())
        .max_past_epochs(MAX_PAST_EPOCHS)
        .use_ratchet_tree_extension(true)
        .build()
}

#[cfg(test)]
mod tests {
    use diesel::connection::SimpleConnection;
    use futures::future::join_all;
    use openmls::prelude::{tls_codec::Serialize, Member, MlsGroup as OpenMlsGroup};
    use openmls::prelude::tls_codec::Deserialize;
    use openmls::prelude::MlsMessageIn;
    use openmls::prelude::MlsMessageBodyIn;
    use openmls::prelude::ProcessedMessageContent;
    use crate::groups::GroupMessageVersion;
    use prost::Message;
    use std::sync::Arc;
    use xmtp_cryptography::utils::generate_local_wallet;
    use xmtp_proto::xmtp::mls::message_contents::EncodedContent;
    use xmtp_proto::xmtp::mls::api::v1::GroupMessage;

    use crate::{
        assert_err, assert_logged,
        builder::ClientBuilder,
        client::MessageProcessingError,
        codecs::{group_updated::GroupUpdatedCodec, ContentCodec},
        groups::{
            build_group_membership_extension,
            group_membership::GroupMembership,
            group_metadata::{ConversationType, GroupMetadata},
            group_mutable_metadata::MetadataField,
            intents::{PermissionPolicyOption, PermissionUpdateType},
            members::{GroupMember, PermissionLevel},
            DeliveryStatus, GroupMetadataOptions, PreconfiguredPolicies, UpdateAdminListType,
        },
        storage::{
            consent_record::ConsentState,
            group_intent::{IntentKind, IntentState, NewGroupIntent},
            group_message::{GroupMessageKind, StoredGroupMessage},
        },
        xmtp_openmls_provider::XmtpOpenMlsProvider,
        Client, InboxOwner, XmtpApi,
    };

    use super::{
        intents::{Installation, SendWelcomesAction},
        GroupError, MlsGroup,
    };

    async fn receive_group_invite<ApiClient>(client: &Client<ApiClient>) -> MlsGroup
    where
        ApiClient: XmtpApi,
    {
        client.sync_welcomes().await.unwrap();
        let mut groups = client.find_groups(None, None, None, None).unwrap();

        groups.remove(0)
    }

    async fn get_latest_message<ApiClient>(
        group: &MlsGroup,
        client: &Client<ApiClient>,
    ) -> StoredGroupMessage
    where
        ApiClient: XmtpApi,
    {
        group.sync(client).await.unwrap();
        let mut messages = group.find_messages(None, None, None, None, None).unwrap();
        messages.pop().unwrap()
    }

    // Adds a member to the group without the usual validations on group membership
    // Used for testing adversarial scenarios
    async fn force_add_member<ApiClient: XmtpApi>(
        sender_client: &Client<ApiClient>,
        new_member_client: &Client<ApiClient>,
        sender_group: &MlsGroup,
        sender_mls_group: &mut OpenMlsGroup,
        sender_provider: &XmtpOpenMlsProvider,
    ) {
        let new_member_provider = new_member_client.mls_provider().unwrap();

        let key_package = new_member_client
            .identity()
            .new_key_package(&new_member_provider)
            .unwrap();
        let hpke_init_key = key_package.hpke_init_key().as_slice().to_vec();
        let (commit, welcome, _) = sender_mls_group
            .add_members(
                sender_provider,
                &sender_client.identity().installation_keys,
                &[key_package],
            )
            .unwrap();
        let serialized_commit = commit.tls_serialize_detached().unwrap();
        let serialized_welcome = welcome.tls_serialize_detached().unwrap();
        let send_welcomes_action = SendWelcomesAction::new(
            vec![Installation {
                installation_key: new_member_client.installation_public_key(),
                hpke_public_key: hpke_init_key,
            }],
            serialized_welcome,
        );
        sender_client
            .api_client
            .send_group_messages(vec![serialized_commit.as_slice()])
            .await
            .unwrap();
        sender_group
            .send_welcomes(send_welcomes_action, sender_client)
            .await
            .unwrap();
    }

    #[tokio::test(flavor = "multi_thread", worker_threads = 1)]
    async fn test_send_message() {
        let wallet = generate_local_wallet();
        let client = ClientBuilder::new_test_client(&wallet).await;
        let group = client
            .create_group(None, GroupMetadataOptions::default())
            .expect("create group");
        group
            .send_message(b"hello", &client)
            .await
            .expect("send message");

        let messages = client
            .api_client
            .query_group_messages(group.group_id, None)
            .await
            .expect("read topic");
        assert_eq!(messages.len(), 3);
    }

    #[tokio::test(flavor = "multi_thread", worker_threads = 1)]
    async fn test_receive_self_message() {
        let wallet = generate_local_wallet();
        let client = ClientBuilder::new_test_client(&wallet).await;
        let group = client
            .create_group(None, GroupMetadataOptions::default())
            .expect("create group");
        let msg = b"hello";
        group
            .send_message(msg, &client)
            .await
            .expect("send message");

        group
            .receive(&client.store().conn().unwrap().into(), &client)
            .await
            .unwrap();
        // Check for messages
        let messages = group.find_messages(None, None, None, None, None).unwrap();
        assert_eq!(messages.len(), 1);
        assert_eq!(messages.first().unwrap().decrypted_message_bytes, msg);
    }

    #[tokio::test(flavor = "multi_thread", worker_threads = 1)]
    async fn test_receive_message_from_other() {
        let alix = ClientBuilder::new_test_client(&generate_local_wallet()).await;
        let bo = ClientBuilder::new_test_client(&generate_local_wallet()).await;
        let alix_group = alix
            .create_group(None, GroupMetadataOptions::default())
            .expect("create group");
        alix_group
            .add_members_by_inbox_id(&alix, vec![bo.inbox_id()])
            .await
            .unwrap();
        let alix_message = b"hello from alix";
        alix_group
            .send_message(alix_message, &alix)
            .await
            .expect("send message");

        let bo_group = receive_group_invite(&bo).await;
        let message = get_latest_message(&bo_group, &bo).await;
        assert_eq!(message.decrypted_message_bytes, alix_message);

        let bo_message = b"hello from bo";
        bo_group
            .send_message(bo_message, &bo)
            .await
            .expect("send message");

        let message = get_latest_message(&alix_group, &alix).await;
        assert_eq!(message.decrypted_message_bytes, bo_message);
    }

    // Test members function from non group creator
    #[tokio::test(flavor = "multi_thread", worker_threads = 1)]
    async fn test_members_func_from_non_creator() {
        let amal = ClientBuilder::new_test_client(&generate_local_wallet()).await;
        let bola = ClientBuilder::new_test_client(&generate_local_wallet()).await;

        let amal_group = amal
            .create_group(None, GroupMetadataOptions::default())
            .unwrap();
        amal_group
            .add_members_by_inbox_id(&amal, vec![bola.inbox_id()])
            .await
            .unwrap();

        // Get bola's version of the same group
        let bola_groups = bola.sync_welcomes().await.unwrap();
        let bola_group = bola_groups.first().unwrap();

        // Call sync for both
        amal_group.sync(&amal).await.unwrap();
        bola_group.sync(&bola).await.unwrap();

        // Verify bola can see the group name
        let bola_group_name = bola_group
            .group_name(bola_group.mls_provider().unwrap())
            .unwrap();
        assert_eq!(bola_group_name, "");

        // Check if both clients can see the members correctly
        let amal_members: Vec<GroupMember> = amal_group.members(&amal).await.unwrap();
        let bola_members: Vec<GroupMember> = bola_group.members(&bola).await.unwrap();

        assert_eq!(amal_members.len(), 2);
        assert_eq!(bola_members.len(), 2);

        for member in &amal_members {
            if member.inbox_id == amal.inbox_id() {
                assert_eq!(
                    member.permission_level,
                    PermissionLevel::SuperAdmin,
                    "Amal should be a super admin"
                );
            } else if member.inbox_id == bola.inbox_id() {
                assert_eq!(
                    member.permission_level,
                    PermissionLevel::Member,
                    "Bola should be a member"
                );
            }
        }
    }

    // Amal and Bola will both try and add Charlie from the same epoch.
    // The group should resolve to a consistent state
    #[tokio::test(flavor = "multi_thread", worker_threads = 1)]
    async fn test_add_member_conflict() {
        let amal = ClientBuilder::new_test_client(&generate_local_wallet()).await;
        let bola = ClientBuilder::new_test_client(&generate_local_wallet()).await;
        let charlie = ClientBuilder::new_test_client(&generate_local_wallet()).await;

        let amal_group = amal
            .create_group(None, GroupMetadataOptions::default())
            .unwrap();
        // Add bola
        amal_group
            .add_members_by_inbox_id(&amal, vec![bola.inbox_id()])
            .await
            .unwrap();

        // Get bola's version of the same group
        let bola_groups = bola.sync_welcomes().await.unwrap();
        let bola_group = bola_groups.first().unwrap();
        bola_group.sync(&bola).await.unwrap();

        tracing::info!("Adding charlie from amal");
        // Have amal and bola both invite charlie.
        amal_group
            .add_members_by_inbox_id(&amal, vec![charlie.inbox_id()])
            .await
            .expect("failed to add charlie");
        tracing::info!("Adding charlie from bola");
        bola_group
            .add_members_by_inbox_id(&bola, vec![charlie.inbox_id()])
            .await
            .expect("bola's add should succeed in a no-op");

        amal_group
            .receive(&amal.store().conn().unwrap().into(), &amal)
            .await
            .expect_err("expected error");

        // Check Amal's MLS group state.
        let amal_db = XmtpOpenMlsProvider::from(amal.context.store.conn().unwrap());
        let amal_mls_group = amal_group.load_mls_group(&amal_db).unwrap();
        let amal_members: Vec<Member> = amal_mls_group.members().collect();
        assert_eq!(amal_members.len(), 3);

        // Check Bola's MLS group state.
        let bola_db = XmtpOpenMlsProvider::from(bola.context.store.conn().unwrap());
        let bola_mls_group = bola_group.load_mls_group(&bola_db).unwrap();
        let bola_members: Vec<Member> = bola_mls_group.members().collect();
        assert_eq!(bola_members.len(), 3);

        let amal_uncommitted_intents = amal_db
            .conn_ref()
            .find_group_intents(
                amal_group.group_id.clone(),
                Some(vec![
                    IntentState::ToPublish,
                    IntentState::Published,
                    IntentState::Error,
                ]),
                None,
            )
            .unwrap();
        assert_eq!(amal_uncommitted_intents.len(), 0);

        let bola_failed_intents = bola_db
            .conn_ref()
            .find_group_intents(
                bola_group.group_id.clone(),
                Some(vec![IntentState::Error]),
                None,
            )
            .unwrap();
        // Bola's attempted add should be deleted, since it will have been a no-op on the second try
        assert_eq!(bola_failed_intents.len(), 0);

        // Make sure sending and receiving both worked
        amal_group
            .send_message("hello from amal".as_bytes(), &amal)
            .await
            .unwrap();
        bola_group
            .send_message("hello from bola".as_bytes(), &bola)
            .await
            .unwrap();

        let bola_messages = bola_group
            .find_messages(None, None, None, None, None)
            .unwrap();
        let matching_message = bola_messages
            .iter()
            .find(|m| m.decrypted_message_bytes == "hello from amal".as_bytes());
        tracing::info!("found message: {:?}", bola_messages);
        assert!(matching_message.is_some());
    }

    #[test]
    fn test_create_from_welcome_validation() {
        crate::traced_test(|| async {
            let alix = ClientBuilder::new_test_client(&generate_local_wallet()).await;
            let bo = ClientBuilder::new_test_client(&generate_local_wallet()).await;

            let alix_group: MlsGroup = alix
                .create_group(None, GroupMetadataOptions::default())
                .unwrap();
            let provider = alix.mls_provider().unwrap();
            // Doctor the group membership
            let mut mls_group = alix_group.load_mls_group(&provider).unwrap();
            let mut existing_extensions = mls_group.extensions().clone();
            let mut group_membership = GroupMembership::new();
            group_membership.add("foo".to_string(), 1);
            existing_extensions.add_or_replace(build_group_membership_extension(&group_membership));
            mls_group
                .update_group_context_extensions(
                    &provider,
                    existing_extensions.clone(),
                    &alix.identity().installation_keys,
                )
                .unwrap();
            mls_group.merge_pending_commit(&provider).unwrap();

            // Now add bo to the group
            force_add_member(&alix, &bo, &alix_group, &mut mls_group, &provider).await;

            // Bo should not be able to actually read this group
            bo.sync_welcomes().await.unwrap();
            let groups = bo.find_groups(None, None, None, None).unwrap();
            assert_eq!(groups.len(), 0);
            assert_logged!("failed to create group from welcome", 1);
        });
    }

    #[tokio::test(flavor = "multi_thread", worker_threads = 1)]
    async fn test_add_inbox() {
        let client = ClientBuilder::new_test_client(&generate_local_wallet()).await;
        let client_2 = ClientBuilder::new_test_client(&generate_local_wallet()).await;
        let group = client
            .create_group(None, GroupMetadataOptions::default())
            .expect("create group");

        group
            .add_members_by_inbox_id(&client, vec![client_2.inbox_id()])
            .await
            .unwrap();

        let group_id = group.group_id;

        let messages = client
            .api_client
            .query_group_messages(group_id, None)
            .await
            .unwrap();

        assert_eq!(messages.len(), 3);
    }

    #[tokio::test(flavor = "multi_thread", worker_threads = 1)]
    async fn test_add_invalid_member() {
        let client = ClientBuilder::new_test_client(&generate_local_wallet()).await;
        let group = client
            .create_group(None, GroupMetadataOptions::default())
            .expect("create group");

        let result = group
            .add_members_by_inbox_id(&client, vec!["1234".to_string()])
            .await;

        assert!(result.is_err());
    }

    #[tokio::test(flavor = "multi_thread", worker_threads = 1)]
    async fn test_add_unregistered_member() {
        let amal = ClientBuilder::new_test_client(&generate_local_wallet()).await;
        let unconnected_wallet_address = generate_local_wallet().get_address();
        let group = amal
            .create_group(None, GroupMetadataOptions::default())
            .unwrap();
        let result = group
            .add_members(&amal, vec![unconnected_wallet_address])
            .await;

        assert!(result.is_err());
    }

    #[tokio::test(flavor = "multi_thread", worker_threads = 1)]
    async fn test_remove_inbox() {
        let client_1 = ClientBuilder::new_test_client(&generate_local_wallet()).await;
        // Add another client onto the network
        let client_2 = ClientBuilder::new_test_client(&generate_local_wallet()).await;

        let group = client_1
            .create_group(None, GroupMetadataOptions::default())
            .expect("create group");
        group
            .add_members_by_inbox_id(&client_1, vec![client_2.inbox_id()])
            .await
            .expect("group create failure");

        let messages_with_add = group.find_messages(None, None, None, None, None).unwrap();
        assert_eq!(messages_with_add.len(), 1);

        // Try and add another member without merging the pending commit
        group
            .remove_members_by_inbox_id(&client_1, vec![client_2.inbox_id()])
            .await
            .expect("group remove members failure");

        let messages_with_remove = group.find_messages(None, None, None, None, None).unwrap();
        assert_eq!(messages_with_remove.len(), 2);

        // We are expecting 1 message on the group topic, not 2, because the second one should have
        // failed
        let group_id = group.group_id;
        let messages = client_1
            .api_client
            .query_group_messages(group_id, None)
            .await
            .expect("read topic");

        assert_eq!(messages.len(), 4);
    }

    #[tokio::test(flavor = "multi_thread", worker_threads = 1)]
    async fn test_key_update() {
        let client = ClientBuilder::new_test_client(&generate_local_wallet()).await;
        let bola_client = ClientBuilder::new_test_client(&generate_local_wallet()).await;

        let group = client
            .create_group(None, GroupMetadataOptions::default())
            .expect("create group");
        group
            .add_members_by_inbox_id(&client, vec![bola_client.inbox_id()])
            .await
            .unwrap();

        group.key_update(&client).await.unwrap();

        let messages = client
            .api_client
            .query_group_messages(group.group_id.clone(), None)
            .await
            .unwrap();
        assert_eq!(messages.len(), 4);

        let provider: XmtpOpenMlsProvider = client.context.store.conn().unwrap().into();
        let mls_group = group.load_mls_group(&provider).unwrap();
        let pending_commit = mls_group.pending_commit();
        assert!(pending_commit.is_none());

        group
            .send_message(b"hello", &client)
            .await
            .expect("send message");

        bola_client.sync_welcomes().await.unwrap();
        let bola_groups = bola_client.find_groups(None, None, None, None).unwrap();
        let bola_group = bola_groups.first().unwrap();
        bola_group.sync(&bola_client).await.unwrap();
        let bola_messages = bola_group
            .find_messages(None, None, None, None, None)
            .unwrap();
        assert_eq!(bola_messages.len(), 1);
    }

    #[tokio::test(flavor = "multi_thread", worker_threads = 1)]
    async fn test_pre_intent_hook() {
        let client_a = ClientBuilder::new_test_client(&generate_local_wallet()).await;
        let client_b = ClientBuilder::new_test_client(&generate_local_wallet()).await;

        // client A makes a group with client B.
        let group = client_a.create_group(None, GroupMetadataOptions::default()).expect("create group");
        let mut messages = client_a.api_client.query_group_messages(group.group_id.clone(), None).await.unwrap();
        assert_eq!(messages.len(), 0);


        group
            .add_members_by_inbox_id(&client_a, vec![client_b.inbox_id()])
            .await
            .unwrap();

        // client B creates it from welcome.
        let client_b_group = receive_group_invite(&client_b).await;
        client_b_group.sync(&client_b).await.unwrap();

        // verify no new payloads on client A.
        messages = client_a.api_client.query_group_messages(group.group_id.clone(), None).await.unwrap();
        assert_eq!(messages.len(), 3);

        // call pre_intent_hook on client B.  
        client_b_group.pre_intent_hook(&client_b).await.unwrap();
        
        // Verify client A receives a key rotation payload
        messages = client_b.api_client.query_group_messages(group.group_id.clone(), None).await.unwrap();
        assert_eq!(messages.len(),4);
        
        // steps to get the leaf node of the updated path. 
        let first_message = &messages[messages.len()-1];

        let msgv1 = match &first_message.version {
            Some(GroupMessageVersion::V1(value)) => value,
            _ => panic!("error msgv1"),
        };
        
        let mls_message_in = MlsMessageIn::tls_deserialize_exact(&msgv1.data).unwrap();
        let mls_message = match mls_message_in.extract() {
             MlsMessageBodyIn::PrivateMessage(mls_message) => mls_message,
             _ => panic!("error mls_message"),
        };

        let conn = &client_a.context.store.conn().unwrap();
        let provider = client_a.mls_provider(conn.clone());
        let mut openmls_group = group.load_mls_group(&provider).unwrap();
        let decrypted_message = openmls_group.process_message(&provider, mls_message).unwrap();

        let staged_commit = match decrypted_message.into_content(){
            ProcessedMessageContent::StagedCommitMessage(staged_commit) => *staged_commit,
            _ => panic!("error staged_commit"),
        };

        // check there is indeed some updated leaf node, which means the key update works. 
        let path_update_leaf_node = staged_commit.update_path_leaf_node();
        assert!(path_update_leaf_node.is_some());

        // call pre_intent_hook on client B again, client A receives nothing new. 
        client_b_group.pre_intent_hook(&client_b).await.unwrap();
        messages = client_b.api_client.query_group_messages(group.group_id.clone(), None).await.unwrap();
        assert_eq!(messages.len(),4);
    }

    #[tokio::test(flavor = "multi_thread", worker_threads = 1)]
    async fn test_send_message_with_pre_intent_hook(){
        let client_a = ClientBuilder::new_test_client(&generate_local_wallet()).await;
        let client_b = ClientBuilder::new_test_client(&generate_local_wallet()).await;

        // client A makes a group with client B.
        let group = client_a.create_group(None, GroupMetadataOptions::default()).expect("create group");
        group
            .add_members_by_inbox_id(&client_a, vec![client_b.inbox_id()])
            .await
            .unwrap();

        // client B creates it from welcome
        let client_b_group = receive_group_invite(&client_b).await;
        client_b_group.sync(&client_b).await.unwrap();
        
        // Verify no new payloads on client A
        let mut messages = client_a.api_client.query_group_messages(group.group_id.clone(), None).await.unwrap();
        assert_eq!(messages.len(), 3);

        // Client B sends a message to Client A
        let b_message = b"hello from client b";
        client_b_group.send_message(b_message, &client_b).await.expect("send message");
        
        // Verify client A receives a key rotation. 
        messages = client_b.api_client.query_group_messages(group.group_id.clone(), None).await.unwrap();
        assert_eq!(messages.len(), 5);

        // Steps to get the leaf node of the updated path. 
        let queried_message = &messages[messages.len()-2];

        let msgv1 = match &queried_message.version {
            Some(GroupMessageVersion::V1(value)) => value,
            _ => panic!("error msgv1"),
        };

        let mls_message_in = MlsMessageIn::tls_deserialize_exact(&msgv1.data).unwrap();
        let mls_message = match mls_message_in.extract() {
            MlsMessageBodyIn::PrivateMessage(mls_message) => mls_message,
            _ => panic!("error mls_message"),
        };

        let conn = &client_a.context.store.conn().unwrap();
        let provider = client_a.mls_provider(conn.clone());
        let mut openmls_group = group.load_mls_group(&provider).unwrap();
        let decrypted_message = openmls_group.process_message(&provider, mls_message).unwrap();

        let staged_commit = match decrypted_message.into_content(){
            ProcessedMessageContent::StagedCommitMessage(staged_commit) => *staged_commit,
            _ => panic!("error staged_commit"),
        };

        // Check there is indeed some updated leaf node, which means the key update works.
        let path_update_leaf_node = staged_commit.update_path_leaf_node();
        assert!(path_update_leaf_node.is_some());

        // Verify client A receives the message. 
        let message = get_latest_message(&group, &client_a).await;
        assert_eq!(message.decrypted_message_bytes, b_message);

    }

    #[tokio::test(flavor = "multi_thread", worker_threads = 1)]
    async fn test_post_commit() {
        let client = ClientBuilder::new_test_client(&generate_local_wallet()).await;
        let client_2 = ClientBuilder::new_test_client(&generate_local_wallet()).await;
        let group = client
            .create_group(None, GroupMetadataOptions::default())
            .expect("create group");

        group
            .add_members_by_inbox_id(&client, vec![client_2.inbox_id()])
            .await
            .unwrap();

        // Check if the welcome was actually sent
        let welcome_messages = client
            .api_client
            .query_welcome_messages(client_2.installation_public_key(), None)
            .await
            .unwrap();

        assert_eq!(welcome_messages.len(), 1);
    }

    #[tokio::test(flavor = "multi_thread", worker_threads = 1)]
    async fn test_remove_by_account_address() {
        let amal = ClientBuilder::new_test_client(&generate_local_wallet()).await;
        let bola_wallet = &generate_local_wallet();
        let bola = ClientBuilder::new_test_client(bola_wallet).await;
        let charlie_wallet = &generate_local_wallet();
        let _charlie = ClientBuilder::new_test_client(charlie_wallet).await;

        let group = amal
            .create_group(None, GroupMetadataOptions::default())
            .unwrap();
        group
            .add_members(
                &amal,
                vec![bola_wallet.get_address(), charlie_wallet.get_address()],
            )
            .await
            .unwrap();
        tracing::info!("created the group with 2 additional members");
        assert_eq!(group.members(&bola).await.unwrap().len(), 3);
        let messages = group.find_messages(None, None, None, None, None).unwrap();
        assert_eq!(messages.len(), 1);
        assert_eq!(messages[0].kind, GroupMessageKind::MembershipChange);
        let encoded_content =
            EncodedContent::decode(messages[0].decrypted_message_bytes.as_slice()).unwrap();
        let group_update = GroupUpdatedCodec::decode(encoded_content).unwrap();
        assert_eq!(group_update.added_inboxes.len(), 2);
        assert_eq!(group_update.removed_inboxes.len(), 0);

        group
            .remove_members(&amal, vec![bola_wallet.get_address()])
            .await
            .unwrap();
        assert_eq!(group.members(&bola).await.unwrap().len(), 2);
        tracing::info!("removed bola");
        let messages = group.find_messages(None, None, None, None, None).unwrap();
        assert_eq!(messages.len(), 2);
        assert_eq!(messages[1].kind, GroupMessageKind::MembershipChange);
        let encoded_content =
            EncodedContent::decode(messages[1].decrypted_message_bytes.as_slice()).unwrap();
        let group_update = GroupUpdatedCodec::decode(encoded_content).unwrap();
        assert_eq!(group_update.added_inboxes.len(), 0);
        assert_eq!(group_update.removed_inboxes.len(), 1);

        let bola_group = receive_group_invite(&bola).await;
        bola_group.sync(&bola).await.unwrap();
        assert!(!bola_group
            .is_active(bola_group.mls_provider().unwrap())
            .unwrap())
    }

    #[tokio::test(flavor = "multi_thread", worker_threads = 1)]
    async fn test_removed_members_cannot_send_message_to_others() {
        let amal = ClientBuilder::new_test_client(&generate_local_wallet()).await;
        let bola_wallet = &generate_local_wallet();
        let bola = ClientBuilder::new_test_client(bola_wallet).await;
        let charlie_wallet = &generate_local_wallet();
        let charlie = ClientBuilder::new_test_client(charlie_wallet).await;

        let group = amal
            .create_group(None, GroupMetadataOptions::default())
            .unwrap();
        group
            .add_members(
                &amal,
                vec![bola_wallet.get_address(), charlie_wallet.get_address()],
            )
            .await
            .unwrap();
        assert_eq!(group.members(&bola).await.unwrap().len(), 3);

        group
            .remove_members(&amal, vec![bola_wallet.get_address()])
            .await
            .unwrap();
        assert_eq!(group.members(&bola).await.unwrap().len(), 2);
        assert!(group
            .members(&bola)
            .await
            .unwrap()
            .iter()
            .all(|m| m.inbox_id != bola.inbox_id()));
        assert!(group
            .members(&bola)
            .await
            .unwrap()
            .iter()
            .any(|m| m.inbox_id == charlie.inbox_id()));

        group.sync(&amal).await.expect("sync failed");

        let message_text = b"hello";
        group
            .send_message(message_text, &bola)
            .await
            .expect_err("expected send_message to fail");

        group.sync(&bola).await.expect("sync failed");
        group.sync(&amal).await.expect("sync failed");

        let amal_messages = group
            .find_messages(Some(GroupMessageKind::Application), None, None, None, None)
            .unwrap()
            .into_iter()
            .collect::<Vec<StoredGroupMessage>>();

        let message = amal_messages.first().unwrap();

        // FIXME:st this is passing ONLY because the message IS being sent to the group
        assert_eq!(message_text, &message.decrypted_message_bytes[..]);
        assert_eq!(amal_messages.len(), 1);
    }

    // TODO:nm add more tests for filling in missing installations

    #[tokio::test(flavor = "multi_thread", worker_threads = 1)]
    async fn test_add_missing_installations() {
        // Setup for test
        let amal_wallet = generate_local_wallet();
        let amal = ClientBuilder::new_test_client(&amal_wallet).await;
        let bola = ClientBuilder::new_test_client(&generate_local_wallet()).await;

        let group = amal
            .create_group(None, GroupMetadataOptions::default())
            .unwrap();
        group
            .add_members_by_inbox_id(&amal, vec![bola.inbox_id()])
            .await
            .unwrap();

        assert_eq!(group.members(&amal).await.unwrap().len(), 2);

        let provider: XmtpOpenMlsProvider = amal.context.store.conn().unwrap().into();
        // Finished with setup

        // add a second installation for amal using the same wallet
        let _amal_2nd = ClientBuilder::new_test_client(&amal_wallet).await;

        // test if adding the new installation(s) worked
        let new_installations_were_added = group.add_missing_installations(&provider, &amal).await;
        assert!(new_installations_were_added.is_ok());

        group.sync(&amal).await.unwrap();
        let mls_group = group.load_mls_group(&provider).unwrap();
        let num_members = mls_group.members().collect::<Vec<_>>().len();
        assert_eq!(num_members, 3);
    }

    #[tokio::test(flavor = "multi_thread", worker_threads = 10)]
    async fn test_self_resolve_epoch_mismatch() {
        let amal = ClientBuilder::new_test_client(&generate_local_wallet()).await;
        let bola = ClientBuilder::new_test_client(&generate_local_wallet()).await;
        let charlie = ClientBuilder::new_test_client(&generate_local_wallet()).await;
        let dave_wallet = generate_local_wallet();
        let dave = ClientBuilder::new_test_client(&dave_wallet).await;
        let amal_group = amal
            .create_group(None, GroupMetadataOptions::default())
            .unwrap();
        // Add bola to the group
        amal_group
            .add_members_by_inbox_id(&amal, vec![bola.inbox_id()])
            .await
            .unwrap();

        let bola_group = receive_group_invite(&bola).await;
        bola_group.sync(&bola).await.unwrap();
        // Both Amal and Bola are up to date on the group state. Now each of them want to add someone else
        amal_group
            .add_members_by_inbox_id(&amal, vec![charlie.inbox_id()])
            .await
            .unwrap();

        bola_group
            .add_members_by_inbox_id(&bola, vec![dave.inbox_id()])
            .await
            .unwrap();

        // Send a message to the group, now that everyone is invited
        amal_group.sync(&amal).await.unwrap();
        amal_group.send_message(b"hello", &amal).await.unwrap();

        let charlie_group = receive_group_invite(&charlie).await;
        let dave_group = receive_group_invite(&dave).await;

        let (amal_latest_message, bola_latest_message, charlie_latest_message, dave_latest_message) = tokio::join!(
            get_latest_message(&amal_group, &amal),
            get_latest_message(&bola_group, &bola),
            get_latest_message(&charlie_group, &charlie),
            get_latest_message(&dave_group, &dave)
        );

        let expected_latest_message = b"hello".to_vec();
        assert!(expected_latest_message.eq(&amal_latest_message.decrypted_message_bytes));
        assert!(expected_latest_message.eq(&bola_latest_message.decrypted_message_bytes));
        assert!(expected_latest_message.eq(&charlie_latest_message.decrypted_message_bytes));
        assert!(expected_latest_message.eq(&dave_latest_message.decrypted_message_bytes));
    }

    #[tokio::test(flavor = "multi_thread", worker_threads = 1)]
    async fn test_group_permissions() {
        let amal = ClientBuilder::new_test_client(&generate_local_wallet()).await;
        let bola = ClientBuilder::new_test_client(&generate_local_wallet()).await;
        let charlie = ClientBuilder::new_test_client(&generate_local_wallet()).await;

        let amal_group = amal
            .create_group(
                Some(PreconfiguredPolicies::AdminsOnly.to_policy_set()),
                GroupMetadataOptions::default(),
            )
            .unwrap();
        // Add bola to the group
        amal_group
            .add_members_by_inbox_id(&amal, vec![bola.inbox_id()])
            .await
            .unwrap();

        let bola_group = receive_group_invite(&bola).await;
        bola_group.sync(&bola).await.unwrap();
        assert!(bola_group
            .add_members_by_inbox_id(&bola, vec![charlie.inbox_id()])
            .await
            .is_err(),);
    }

    #[tokio::test(flavor = "multi_thread", worker_threads = 1)]
    async fn test_group_options() {
        let amal = ClientBuilder::new_test_client(&generate_local_wallet()).await;

        let amal_group = amal
            .create_group(
                None,
                GroupMetadataOptions {
                    name: Some("Group Name".to_string()),
                    image_url_square: Some("url".to_string()),
                    description: Some("group description".to_string()),
                    pinned_frame_url: Some("pinned frame".to_string()),
                },
            )
            .unwrap();

        let binding = amal_group
            .mutable_metadata(amal_group.mls_provider().unwrap())
            .expect("msg");
        let amal_group_name: &String = binding
            .attributes
            .get(&MetadataField::GroupName.to_string())
            .unwrap();
        let amal_group_image_url: &String = binding
            .attributes
            .get(&MetadataField::GroupImageUrlSquare.to_string())
            .unwrap();
        let amal_group_description: &String = binding
            .attributes
            .get(&MetadataField::Description.to_string())
            .unwrap();
        let amal_group_pinned_frame_url: &String = binding
            .attributes
            .get(&MetadataField::GroupPinnedFrameUrl.to_string())
            .unwrap();

        assert_eq!(amal_group_name, "Group Name");
        assert_eq!(amal_group_image_url, "url");
        assert_eq!(amal_group_description, "group description");
        assert_eq!(amal_group_pinned_frame_url, "pinned frame");
    }

    #[tokio::test(flavor = "multi_thread", worker_threads = 1)]
    // TODO: Need to enforce limits on max wallets on `add_members_by_inbox_id` and break up
    // requests into multiple transactions
    #[ignore]
    async fn test_max_limit_add() {
        let amal = ClientBuilder::new_test_client(&generate_local_wallet()).await;
        let amal_group = amal
            .create_group(
                Some(PreconfiguredPolicies::AdminsOnly.to_policy_set()),
                GroupMetadataOptions::default(),
            )
            .unwrap();
        let mut clients = Vec::new();
        for _ in 0..249 {
            let wallet = generate_local_wallet();
            ClientBuilder::new_test_client(&wallet).await;
            clients.push(wallet.get_address());
        }
        amal_group.add_members(&amal, clients).await.unwrap();
        let bola_wallet = generate_local_wallet();
        ClientBuilder::new_test_client(&bola_wallet).await;
        assert!(amal_group
            .add_members_by_inbox_id(&amal, vec![bola_wallet.get_address()])
            .await
            .is_err(),);
    }

    #[tokio::test(flavor = "multi_thread", worker_threads = 1)]
    async fn test_group_mutable_data() {
        let amal = ClientBuilder::new_test_client(&generate_local_wallet()).await;
        let bola = ClientBuilder::new_test_client(&generate_local_wallet()).await;

        // Create a group and verify it has the default group name
        let policy_set = Some(PreconfiguredPolicies::AdminsOnly.to_policy_set());
        let amal_group: MlsGroup = amal
            .create_group(policy_set, GroupMetadataOptions::default())
            .unwrap();
        amal_group.sync(&amal).await.unwrap();

        let group_mutable_metadata = amal_group
            .mutable_metadata(amal_group.mls_provider().unwrap())
            .unwrap();
        assert!(group_mutable_metadata.attributes.len().eq(&4));
        assert!(group_mutable_metadata
            .attributes
            .get(&MetadataField::GroupName.to_string())
            .unwrap()
            .eq(""));

        // Add bola to the group
        amal_group
            .add_members_by_inbox_id(&amal, vec![bola.inbox_id()])
            .await
            .unwrap();
        bola.sync_welcomes().await.unwrap();
        let bola_groups = bola.find_groups(None, None, None, None).unwrap();
        assert_eq!(bola_groups.len(), 1);
        let bola_group = bola_groups.first().unwrap();
        bola_group.sync(&bola).await.unwrap();
        let group_mutable_metadata = bola_group
            .mutable_metadata(bola_group.mls_provider().unwrap())
            .unwrap();
        assert!(group_mutable_metadata
            .attributes
            .get(&MetadataField::GroupName.to_string())
            .unwrap()
            .eq(""));

        // Update group name
        amal_group
            .update_group_name(&amal, "New Group Name 1".to_string())
            .await
            .unwrap();

        amal_group
            .send_message("hello".as_bytes(), &amal)
            .await
            .unwrap();

        // Verify amal group sees update
        amal_group.sync(&amal).await.unwrap();
        let binding = amal_group
            .mutable_metadata(amal_group.mls_provider().unwrap())
            .expect("msg");
        let amal_group_name: &String = binding
            .attributes
            .get(&MetadataField::GroupName.to_string())
            .unwrap();
        assert_eq!(amal_group_name, "New Group Name 1");

        // Verify bola group sees update
        bola_group.sync(&bola).await.unwrap();
        let binding = bola_group
            .mutable_metadata(bola_group.mls_provider().unwrap())
            .expect("msg");
        let bola_group_name: &String = binding
            .attributes
            .get(&MetadataField::GroupName.to_string())
            .unwrap();
        assert_eq!(bola_group_name, "New Group Name 1");

        // Verify that bola can not update the group name since they are not the creator
        bola_group
            .update_group_name(&bola, "New Group Name 2".to_string())
            .await
            .expect_err("expected err");

        // Verify bola group does not see an update
        bola_group.sync(&bola).await.unwrap();
        let binding = bola_group
            .mutable_metadata(bola_group.mls_provider().unwrap())
            .expect("msg");
        let bola_group_name: &String = binding
            .attributes
            .get(&MetadataField::GroupName.to_string())
            .unwrap();
        assert_eq!(bola_group_name, "New Group Name 1");
    }

    #[tokio::test(flavor = "multi_thread", worker_threads = 1)]
    async fn test_update_group_image_url_square() {
        let amal = ClientBuilder::new_test_client(&generate_local_wallet()).await;

        // Create a group and verify it has the default group name
        let policy_set = Some(PreconfiguredPolicies::AdminsOnly.to_policy_set());
        let amal_group: MlsGroup = amal
            .create_group(policy_set, GroupMetadataOptions::default())
            .unwrap();
        amal_group.sync(&amal).await.unwrap();

        let group_mutable_metadata = amal_group
            .mutable_metadata(amal_group.mls_provider().unwrap())
            .unwrap();
        assert!(group_mutable_metadata
            .attributes
            .get(&MetadataField::GroupImageUrlSquare.to_string())
            .unwrap()
            .eq(""));

        // Update group name
        amal_group
            .update_group_image_url_square(&amal, "a url".to_string())
            .await
            .unwrap();

        // Verify amal group sees update
        amal_group.sync(&amal).await.unwrap();
        let binding = amal_group
            .mutable_metadata(amal_group.mls_provider().unwrap())
            .expect("msg");
        let amal_group_image_url: &String = binding
            .attributes
            .get(&MetadataField::GroupImageUrlSquare.to_string())
            .unwrap();
        assert_eq!(amal_group_image_url, "a url");
    }

    #[tokio::test(flavor = "multi_thread", worker_threads = 1)]
    async fn test_update_group_pinned_frame_url() {
        let amal = ClientBuilder::new_test_client(&generate_local_wallet()).await;

        // Create a group and verify it has the default group name
        let policy_set = Some(PreconfiguredPolicies::AdminsOnly.to_policy_set());
        let amal_group: MlsGroup = amal
            .create_group(policy_set, GroupMetadataOptions::default())
            .unwrap();
        amal_group.sync(&amal).await.unwrap();

        let group_mutable_metadata = amal_group
            .mutable_metadata(amal_group.mls_provider().unwrap())
            .unwrap();
        assert!(group_mutable_metadata
            .attributes
            .get(&MetadataField::GroupPinnedFrameUrl.to_string())
            .unwrap()
            .eq(""));

        // Update group name
        amal_group
            .update_group_pinned_frame_url(&amal, "a frame url".to_string())
            .await
            .unwrap();

        // Verify amal group sees update
        amal_group.sync(&amal).await.unwrap();
        let binding = amal_group
            .mutable_metadata(amal_group.mls_provider().unwrap())
            .expect("msg");
        let amal_group_pinned_frame_url: &String = binding
            .attributes
            .get(&MetadataField::GroupPinnedFrameUrl.to_string())
            .unwrap();
        assert_eq!(amal_group_pinned_frame_url, "a frame url");
    }

    #[tokio::test(flavor = "multi_thread", worker_threads = 1)]
    async fn test_group_mutable_data_group_permissions() {
        let amal = ClientBuilder::new_test_client(&generate_local_wallet()).await;
        let bola_wallet = generate_local_wallet();
        let bola = ClientBuilder::new_test_client(&bola_wallet).await;

        // Create a group and verify it has the default group name
        let policy_set = Some(PreconfiguredPolicies::AllMembers.to_policy_set());
        let amal_group: MlsGroup = amal
            .create_group(policy_set, GroupMetadataOptions::default())
            .unwrap();
        amal_group.sync(&amal).await.unwrap();

        let group_mutable_metadata = amal_group
            .mutable_metadata(amal_group.mls_provider().unwrap())
            .unwrap();
        assert!(group_mutable_metadata
            .attributes
            .get(&MetadataField::GroupName.to_string())
            .unwrap()
            .eq(""));

        // Add bola to the group
        amal_group
            .add_members(&amal, vec![bola_wallet.get_address()])
            .await
            .unwrap();
        bola.sync_welcomes().await.unwrap();
        let bola_groups = bola.find_groups(None, None, None, None).unwrap();
        assert_eq!(bola_groups.len(), 1);
        let bola_group = bola_groups.first().unwrap();
        bola_group.sync(&bola).await.unwrap();
        let group_mutable_metadata = bola_group
            .mutable_metadata(bola_group.mls_provider().unwrap())
            .unwrap();
        assert!(group_mutable_metadata
            .attributes
            .get(&MetadataField::GroupName.to_string())
            .unwrap()
            .eq(""));

        // Update group name
        amal_group
            .update_group_name(&amal, "New Group Name 1".to_string())
            .await
            .unwrap();

        // Verify amal group sees update
        amal_group.sync(&amal).await.unwrap();
        let binding = amal_group
            .mutable_metadata(amal_group.mls_provider().unwrap())
            .unwrap();
        let amal_group_name: &String = binding
            .attributes
            .get(&MetadataField::GroupName.to_string())
            .unwrap();
        assert_eq!(amal_group_name, "New Group Name 1");

        // Verify bola group sees update
        bola_group.sync(&bola).await.unwrap();
        let binding = bola_group
            .mutable_metadata(bola_group.mls_provider().unwrap())
            .expect("msg");
        let bola_group_name: &String = binding
            .attributes
            .get(&MetadataField::GroupName.to_string())
            .unwrap();
        assert_eq!(bola_group_name, "New Group Name 1");

        // Verify that bola CAN update the group name since everyone is admin for this group
        bola_group
            .update_group_name(&bola, "New Group Name 2".to_string())
            .await
            .expect("non creator failed to udpate group name");

        // Verify amal group sees an update
        amal_group.sync(&amal).await.unwrap();
        let binding = amal_group
            .mutable_metadata(amal_group.mls_provider().unwrap())
            .expect("msg");
        let amal_group_name: &String = binding
            .attributes
            .get(&MetadataField::GroupName.to_string())
            .unwrap();
        assert_eq!(amal_group_name, "New Group Name 2");
    }

    #[tokio::test(flavor = "multi_thread", worker_threads = 1)]
    async fn test_group_admin_list_update() {
        let amal = ClientBuilder::new_test_client(&generate_local_wallet()).await;
        let bola_wallet = generate_local_wallet();
        let bola = ClientBuilder::new_test_client(&bola_wallet).await;
        let caro = ClientBuilder::new_test_client(&generate_local_wallet()).await;
        let charlie = ClientBuilder::new_test_client(&generate_local_wallet()).await;

        let policy_set = Some(PreconfiguredPolicies::AdminsOnly.to_policy_set());
        let amal_group = amal
            .create_group(policy_set, GroupMetadataOptions::default())
            .unwrap();
        amal_group.sync(&amal).await.unwrap();

        // Add bola to the group
        amal_group
            .add_members(&amal, vec![bola_wallet.get_address()])
            .await
            .unwrap();
        bola.sync_welcomes().await.unwrap();
        let bola_groups = bola.find_groups(None, None, None, None).unwrap();
        assert_eq!(bola_groups.len(), 1);
        let bola_group = bola_groups.first().unwrap();
        bola_group.sync(&bola).await.unwrap();

        // Verify Amal is the only admin and super admin
        let provider = amal_group.mls_provider().unwrap();
        let admin_list = amal_group.admin_list(&provider).unwrap();
        let super_admin_list = amal_group.super_admin_list(&provider).unwrap();
        drop(provider); // allow connection to be cleaned
        assert_eq!(admin_list.len(), 0);
        assert_eq!(super_admin_list.len(), 1);
        assert!(super_admin_list.contains(&amal.inbox_id()));

        // Verify that bola can not add caro because they are not an admin
        bola.sync_welcomes().await.unwrap();
        let bola_groups = bola.find_groups(None, None, None, None).unwrap();
        assert_eq!(bola_groups.len(), 1);
        let bola_group: &MlsGroup = bola_groups.first().unwrap();
        bola_group.sync(&bola).await.unwrap();
        bola_group
            .add_members_by_inbox_id(&bola, vec![caro.inbox_id()])
            .await
            .expect_err("expected err");

        // Add bola as an admin
        amal_group
            .update_admin_list(&amal, UpdateAdminListType::Add, bola.inbox_id())
            .await
            .unwrap();
        amal_group.sync(&amal).await.unwrap();
        bola_group.sync(&bola).await.unwrap();
        assert_eq!(
            bola_group
                .admin_list(bola_group.mls_provider().unwrap())
                .unwrap()
                .len(),
            1
        );
        assert!(bola_group
            .admin_list(bola_group.mls_provider().unwrap())
            .unwrap()
            .contains(&bola.inbox_id()));

        // Verify that bola can now add caro because they are an admin
        bola_group
            .add_members_by_inbox_id(&bola, vec![caro.inbox_id()])
            .await
            .unwrap();

        bola_group.sync(&bola).await.unwrap();

        // Verify that bola can not remove amal as a super admin, because
        // Remove admin is super admin only permissions
        bola_group
            .update_admin_list(&bola, UpdateAdminListType::RemoveSuper, amal.inbox_id())
            .await
            .expect_err("expected err");

        // Now amal removes bola as an admin
        amal_group
            .update_admin_list(&amal, UpdateAdminListType::Remove, bola.inbox_id())
            .await
            .unwrap();
        amal_group.sync(&amal).await.unwrap();
        bola_group.sync(&bola).await.unwrap();
        assert_eq!(
            bola_group
                .admin_list(bola_group.mls_provider().unwrap())
                .unwrap()
                .len(),
            0
        );
        assert!(!bola_group
            .admin_list(bola_group.mls_provider().unwrap())
            .unwrap()
            .contains(&bola.inbox_id()));

        // Verify that bola can not add charlie because they are not an admin
        bola.sync_welcomes().await.unwrap();
        let bola_groups = bola.find_groups(None, None, None, None).unwrap();
        assert_eq!(bola_groups.len(), 1);
        let bola_group: &MlsGroup = bola_groups.first().unwrap();
        bola_group.sync(&bola).await.unwrap();
        bola_group
            .add_members_by_inbox_id(&bola, vec![charlie.inbox_id()])
            .await
            .expect_err("expected err");
    }

    #[tokio::test(flavor = "multi_thread", worker_threads = 1)]
    async fn test_group_super_admin_list_update() {
        let amal = ClientBuilder::new_test_client(&generate_local_wallet()).await;
        let bola = ClientBuilder::new_test_client(&generate_local_wallet()).await;
        let caro = ClientBuilder::new_test_client(&generate_local_wallet()).await;

        let policy_set = Some(PreconfiguredPolicies::AdminsOnly.to_policy_set());
        let amal_group = amal
            .create_group(policy_set, GroupMetadataOptions::default())
            .unwrap();
        amal_group.sync(&amal).await.unwrap();

        // Add bola to the group
        amal_group
            .add_members_by_inbox_id(&amal, vec![bola.inbox_id()])
            .await
            .unwrap();
        bola.sync_welcomes().await.unwrap();
        let bola_groups = bola.find_groups(None, None, None, None).unwrap();
        assert_eq!(bola_groups.len(), 1);
        let bola_group = bola_groups.first().unwrap();
        bola_group.sync(&bola).await.unwrap();

        // Verify Amal is the only super admin
        let provider = amal_group.mls_provider().unwrap();
        let admin_list = amal_group.admin_list(&provider).unwrap();
        let super_admin_list = amal_group.super_admin_list(&provider).unwrap();
        drop(provider); // allow connection to be re-added to pool
        assert_eq!(admin_list.len(), 0);
        assert_eq!(super_admin_list.len(), 1);
        assert!(super_admin_list.contains(&amal.inbox_id()));

        // Verify that bola can not add caro as an admin because they are not a super admin
        bola.sync_welcomes().await.unwrap();
        let bola_groups = bola.find_groups(None, None, None, None).unwrap();
        assert_eq!(bola_groups.len(), 1);
        let bola_group: &MlsGroup = bola_groups.first().unwrap();
        bola_group.sync(&bola).await.unwrap();
        bola_group
            .update_admin_list(&bola, UpdateAdminListType::Add, caro.inbox_id())
            .await
            .expect_err("expected err");

        // Add bola as a super admin
        amal_group
            .update_admin_list(&amal, UpdateAdminListType::AddSuper, bola.inbox_id())
            .await
            .unwrap();
        amal_group.sync(&amal).await.unwrap();
        bola_group.sync(&bola).await.unwrap();
        let provider = bola_group.mls_provider().unwrap();
        assert_eq!(bola_group.super_admin_list(&provider).unwrap().len(), 2);
        assert!(bola_group
            .super_admin_list(&provider)
            .unwrap()
            .contains(&bola.inbox_id()));
        drop(provider); // allow connection to be re-added to pool

        // Verify that bola can now add caro as an admin
        bola_group
            .update_admin_list(&bola, UpdateAdminListType::Add, caro.inbox_id())
            .await
            .unwrap();
        bola_group.sync(&bola).await.unwrap();
        let provider = bola_group.mls_provider().unwrap();
        assert_eq!(bola_group.admin_list(&provider).unwrap().len(), 1);
        assert!(bola_group
            .admin_list(&provider)
            .unwrap()
            .contains(&caro.inbox_id()));
        drop(provider); // allow connection to be re-added to pool

        // Verify that no one can remove a super admin from a group
        amal_group
            .remove_members(&amal, vec![bola.inbox_id()])
            .await
            .expect_err("expected err");

        // Verify that bola can now remove themself as a super admin
        bola_group
            .update_admin_list(&bola, UpdateAdminListType::RemoveSuper, bola.inbox_id())
            .await
            .unwrap();
        bola_group.sync(&bola).await.unwrap();
        let provider = bola_group.mls_provider().unwrap();
        assert_eq!(bola_group.super_admin_list(&provider).unwrap().len(), 1);
        assert!(!bola_group
            .super_admin_list(&provider)
            .unwrap()
            .contains(&bola.inbox_id()));
        drop(provider); // allow connection to be re-added to pool

        // Verify that amal can NOT remove themself as a super admin because they are the only remaining
        amal_group
            .update_admin_list(&amal, UpdateAdminListType::RemoveSuper, amal.inbox_id())
            .await
            .expect_err("expected err");
    }

    #[tokio::test(flavor = "multi_thread", worker_threads = 1)]
    async fn test_group_members_permission_level_update() {
        let amal = ClientBuilder::new_test_client(&generate_local_wallet()).await;
        let bola = ClientBuilder::new_test_client(&generate_local_wallet()).await;
        let caro = ClientBuilder::new_test_client(&generate_local_wallet()).await;

        let policy_set = Some(PreconfiguredPolicies::AdminsOnly.to_policy_set());
        let amal_group = amal
            .create_group(policy_set, GroupMetadataOptions::default())
            .unwrap();
        amal_group.sync(&amal).await.unwrap();

        // Add Bola and Caro to the group
        amal_group
            .add_members_by_inbox_id(&amal, vec![bola.inbox_id(), caro.inbox_id()])
            .await
            .unwrap();
        amal_group.sync(&amal).await.unwrap();

        // Initial checks for group members
        let initial_members = amal_group.members(&amal).await.unwrap();
        let mut count_member = 0;
        let mut count_admin = 0;
        let mut count_super_admin = 0;

        for member in &initial_members {
            match member.permission_level {
                PermissionLevel::Member => count_member += 1,
                PermissionLevel::Admin => count_admin += 1,
                PermissionLevel::SuperAdmin => count_super_admin += 1,
            }
        }

        assert_eq!(
            count_super_admin, 1,
            "Only Amal should be super admin initially"
        );
        assert_eq!(count_admin, 0, "no members are admin only");
        assert_eq!(count_member, 2, "two members have no admin status");

        // Add Bola as an admin
        amal_group
            .update_admin_list(&amal, UpdateAdminListType::Add, bola.inbox_id())
            .await
            .unwrap();
        amal_group.sync(&amal).await.unwrap();

        // Check after adding Bola as an admin
        let members = amal_group.members(&amal).await.unwrap();
        let mut count_member = 0;
        let mut count_admin = 0;
        let mut count_super_admin = 0;

        for member in &members {
            match member.permission_level {
                PermissionLevel::Member => count_member += 1,
                PermissionLevel::Admin => count_admin += 1,
                PermissionLevel::SuperAdmin => count_super_admin += 1,
            }
        }

        assert_eq!(
            count_super_admin, 1,
            "Only Amal should be super admin initially"
        );
        assert_eq!(count_admin, 1, "bola is admin");
        assert_eq!(count_member, 1, "caro has no admin status");

        // Add Caro as a super admin
        amal_group
            .update_admin_list(&amal, UpdateAdminListType::AddSuper, caro.inbox_id())
            .await
            .unwrap();
        amal_group.sync(&amal).await.unwrap();

        // Check after adding Caro as a super admin
        let members = amal_group.members(&amal).await.unwrap();
        let mut count_member = 0;
        let mut count_admin = 0;
        let mut count_super_admin = 0;

        for member in &members {
            match member.permission_level {
                PermissionLevel::Member => count_member += 1,
                PermissionLevel::Admin => count_admin += 1,
                PermissionLevel::SuperAdmin => count_super_admin += 1,
            }
        }

        assert_eq!(
            count_super_admin, 2,
            "Amal and Caro should be super admin initially"
        );
        assert_eq!(count_admin, 1, "bola is admin");
        assert_eq!(count_member, 0, "no members have no admin status");
    }

    #[tokio::test(flavor = "multi_thread", worker_threads = 1)]
    async fn test_staged_welcome() {
        // Create Clients
        let amal = ClientBuilder::new_test_client(&generate_local_wallet()).await;
        let bola = ClientBuilder::new_test_client(&generate_local_wallet()).await;

        // Amal creates a group
        let amal_group = amal
            .create_group(None, GroupMetadataOptions::default())
            .unwrap();

        // Amal adds Bola to the group
        amal_group
            .add_members_by_inbox_id(&amal, vec![bola.inbox_id()])
            .await
            .unwrap();

        // Bola syncs groups - this will decrypt the Welcome, identify who added Bola
        // and then store that value on the group and insert into the database
        let bola_groups = bola.sync_welcomes().await.unwrap();

        // Bola gets the group id. This will be needed to fetch the group from
        // the database.
        let bola_group = bola_groups.first().unwrap();
        let bola_group_id = bola_group.group_id.clone();

        // Bola fetches group from the database
        let bola_fetched_group = bola.group(bola_group_id).unwrap();

        // Check Bola's group for the added_by_inbox_id of the inviter
        let added_by_inbox = bola_fetched_group.added_by_inbox_id().unwrap();

        // Verify the welcome host_credential is equal to Amal's
        assert_eq!(
            amal.inbox_id(),
            added_by_inbox,
            "The Inviter and added_by_address do not match!"
        );
    }

    #[tokio::test]
    async fn test_can_read_group_creator_inbox_id() {
        let amal = ClientBuilder::new_test_client(&generate_local_wallet()).await;
        let policy_set = Some(PreconfiguredPolicies::AllMembers.to_policy_set());
        let amal_group = amal
            .create_group(policy_set, GroupMetadataOptions::default())
            .unwrap();
        amal_group.sync(&amal).await.unwrap();

        let mutable_metadata = amal_group
            .mutable_metadata(amal_group.mls_provider().unwrap())
            .unwrap();
        assert_eq!(mutable_metadata.super_admin_list.len(), 1);
        assert_eq!(mutable_metadata.super_admin_list[0], amal.inbox_id());

        let protected_metadata: GroupMetadata = amal_group
            .metadata(amal_group.mls_provider().unwrap())
            .unwrap();
        assert_eq!(
            protected_metadata.conversation_type,
            ConversationType::Group
        );

        assert_eq!(protected_metadata.creator_inbox_id, amal.inbox_id());
    }

    #[tokio::test]
    async fn test_can_update_gce_after_failed_commit() {
        // Step 1: Amal creates a group
        let amal = ClientBuilder::new_test_client(&generate_local_wallet()).await;
        let policy_set = Some(PreconfiguredPolicies::AllMembers.to_policy_set());
        let amal_group = amal
            .create_group(policy_set, GroupMetadataOptions::default())
            .unwrap();
        amal_group.sync(&amal).await.unwrap();

        // Step 2:  Amal adds Bola to the group
        let bola = ClientBuilder::new_test_client(&generate_local_wallet()).await;
        amal_group
            .add_members_by_inbox_id(&amal, vec![bola.inbox_id()])
            .await
            .unwrap();

        // Step 3: Verify that Bola can update the group name, and amal sees the update
        bola.sync_welcomes().await.unwrap();
        let bola_groups = bola.find_groups(None, None, None, None).unwrap();
        let bola_group: &MlsGroup = bola_groups.first().unwrap();
        bola_group.sync(&bola).await.unwrap();
        bola_group
            .update_group_name(&bola, "Name Update 1".to_string())
            .await
            .unwrap();
        amal_group.sync(&amal).await.unwrap();
        let name = amal_group
            .group_name(amal_group.mls_provider().unwrap())
            .unwrap();
        assert_eq!(name, "Name Update 1");

        // Step 4:  Bola attempts an action that they do not have permissions for like add admin, fails as expected
        let result = bola_group
            .update_admin_list(&bola, UpdateAdminListType::Add, bola.inbox_id())
            .await;
        if let Err(e) = &result {
            eprintln!("Error updating admin list: {:?}", e);
        }
        // Step 5: Now have Bola attempt to update the group name again
        bola_group
            .update_group_name(&bola, "Name Update 2".to_string())
            .await
            .unwrap();

        // Step 6: Verify that both clients can sync without error and that the group name has been updated
        amal_group.sync(&amal).await.unwrap();
        bola_group.sync(&bola).await.unwrap();
        let binding = amal_group
            .mutable_metadata(amal_group.mls_provider().unwrap())
            .expect("msg");
        let amal_group_name: &String = binding
            .attributes
            .get(&MetadataField::GroupName.to_string())
            .unwrap();
        assert_eq!(amal_group_name, "Name Update 2");
        let binding = bola_group
            .mutable_metadata(bola_group.mls_provider().unwrap())
            .expect("msg");
        let bola_group_name: &String = binding
            .attributes
            .get(&MetadataField::GroupName.to_string())
            .unwrap();
        assert_eq!(bola_group_name, "Name Update 2");
    }

    #[tokio::test]
    async fn test_can_update_permissions_after_group_creation() {
        let amal = ClientBuilder::new_test_client(&generate_local_wallet()).await;
        let policy_set = Some(PreconfiguredPolicies::AdminsOnly.to_policy_set());
        let amal_group: MlsGroup = amal
            .create_group(policy_set, GroupMetadataOptions::default())
            .unwrap();

        // Step 2:  Amal adds Bola to the group
        let bola = ClientBuilder::new_test_client(&generate_local_wallet()).await;
        amal_group
            .add_members_by_inbox_id(&amal, vec![bola.inbox_id()])
            .await
            .unwrap();

        // Step 3: Bola attemps to add Caro, but fails because group is admin only
        let caro = ClientBuilder::new_test_client(&generate_local_wallet()).await;
        bola.sync_welcomes().await.unwrap();
        let bola_groups = bola.find_groups(None, None, None, None).unwrap();
        let bola_group: &MlsGroup = bola_groups.first().unwrap();
        bola_group.sync(&bola).await.unwrap();
        let result = bola_group
            .add_members_by_inbox_id(&bola, vec![caro.inbox_id()])
            .await;
        if let Err(e) = &result {
            eprintln!("Error adding member: {:?}", e);
        } else {
            panic!("Expected error adding member");
        }

        // Step 4: Bola attempts to update permissions but fails because they are not a super admin
        let result = bola_group
            .update_permission_policy(
                &bola,
                PermissionUpdateType::AddMember,
                PermissionPolicyOption::Allow,
                None,
            )
            .await;
        if let Err(e) = &result {
            eprintln!("Error updating permissions: {:?}", e);
        } else {
            panic!("Expected error updating permissions");
        }

        // Step 5: Amal updates group permissions so that all members can add
        amal_group
            .update_permission_policy(
                &amal,
                PermissionUpdateType::AddMember,
                PermissionPolicyOption::Allow,
                None,
            )
            .await
            .unwrap();

        // Step 6: Bola can now add Caro to the group
        bola_group
            .add_members_by_inbox_id(&bola, vec![caro.inbox_id()])
            .await
            .unwrap();
        bola_group.sync(&bola).await.unwrap();
        let members = bola_group.members(&bola).await.unwrap();
        assert_eq!(members.len(), 3);
    }

    #[tokio::test(flavor = "multi_thread")]
    async fn test_optimistic_send() {
        let amal = Arc::new(ClientBuilder::new_test_client(&generate_local_wallet()).await);
        let bola_wallet = generate_local_wallet();
        let bola = Arc::new(ClientBuilder::new_test_client(&bola_wallet).await);
        let amal_group = amal
            .create_group(None, GroupMetadataOptions::default())
            .unwrap();
        amal_group.sync(&amal).await.unwrap();
        // Add bola to the group
        amal_group
            .add_members(&amal, vec![bola_wallet.get_address()])
            .await
            .unwrap();
        let bola_group = receive_group_invite(&bola).await;

        let ids = vec![
            amal_group.send_message_optimistic(b"test one").unwrap(),
            amal_group.send_message_optimistic(b"test two").unwrap(),
            amal_group.send_message_optimistic(b"test three").unwrap(),
            amal_group.send_message_optimistic(b"test four").unwrap(),
        ];

        let messages = amal_group
            .find_messages(Some(GroupMessageKind::Application), None, None, None, None)
            .unwrap()
            .into_iter()
            .collect::<Vec<StoredGroupMessage>>();

        let text = messages
            .iter()
            .cloned()
            .map(|m| String::from_utf8_lossy(&m.decrypted_message_bytes).to_string())
            .collect::<Vec<String>>();
        assert_eq!(
            ids,
            messages
                .iter()
                .cloned()
                .map(|m| m.id)
                .collect::<Vec<Vec<u8>>>()
        );
        assert_eq!(
            text,
            vec![
                "test one".to_string(),
                "test two".to_string(),
                "test three".to_string(),
                "test four".to_string(),
            ]
        );

        let delivery = messages
            .iter()
            .cloned()
            .map(|m| m.delivery_status)
            .collect::<Vec<DeliveryStatus>>();
        assert_eq!(
            delivery,
            vec![
                DeliveryStatus::Unpublished,
                DeliveryStatus::Unpublished,
                DeliveryStatus::Unpublished,
                DeliveryStatus::Unpublished,
            ]
        );

        amal_group.publish_messages(&amal).await.unwrap();
        bola_group.sync(&bola).await.unwrap();

        let messages = bola_group
            .find_messages(None, None, None, None, None)
            .unwrap();
        let delivery = messages
            .iter()
            .cloned()
            .map(|m| m.delivery_status)
            .collect::<Vec<DeliveryStatus>>();
        assert_eq!(
            delivery,
            vec![
                DeliveryStatus::Published,
                DeliveryStatus::Published,
                DeliveryStatus::Published,
                DeliveryStatus::Published,
            ]
        );
    }

    #[tokio::test(flavor = "multi_thread")]
    async fn process_messages_abort_on_retryable_error() {
        let alix = ClientBuilder::new_test_client(&generate_local_wallet()).await;
        let bo = ClientBuilder::new_test_client(&generate_local_wallet()).await;

        let alix_group = alix
            .create_group(None, GroupMetadataOptions::default())
            .unwrap();

        alix_group
            .add_members_by_inbox_id(&alix, vec![bo.inbox_id()])
            .await
            .unwrap();

        // Create two commits
        alix_group
            .update_group_name(&alix, "foo".to_string())
            .await
            .unwrap();
        alix_group
            .update_group_name(&alix, "bar".to_string())
            .await
            .unwrap();

        let bo_group = receive_group_invite(&bo).await;
        // Get the group messages before we lock the DB, simulating an error that happens
        // in the middle of a sync instead of the beginning
        let bo_messages = bo
            .query_group_messages(&bo_group.group_id, &bo.store().conn().unwrap())
            .await
            .unwrap();

        let conn_1: XmtpOpenMlsProvider = bo.store().conn().unwrap().into();
        let mut conn_2 = bo.store().raw_conn().unwrap();

        // Begin an exclusive transaction on a second connection to lock the database
        conn_2.batch_execute("BEGIN EXCLUSIVE").unwrap();
        let process_result = bo_group.process_messages(bo_messages, &conn_1, &bo).await;
        if let Some(GroupError::ReceiveErrors(errors)) = process_result.err() {
            assert_eq!(errors.len(), 1);
            assert!(errors
                .first()
                .unwrap()
                .to_string()
                .contains("database is locked"));
        } else {
            panic!("Expected error")
        }
    }

    #[tokio::test(flavor = "multi_thread", worker_threads = 5)]
    async fn test_paralell_syncs() {
        let wallet = generate_local_wallet();
        let alix1 = Arc::new(ClientBuilder::new_test_client(&wallet).await);
        let alix1_group = alix1
            .create_group(None, GroupMetadataOptions::default())
            .unwrap();

        let alix2 = ClientBuilder::new_test_client(&wallet).await;

        let sync_tasks: Vec<_> = (0..10)
            .map(|_| {
                let group_clone = alix1_group.clone();
                let client_clone = alix1.clone();
                // Each of these syncs is going to trigger the client to invite alix2 to the group
                // because of the race
                tokio::spawn(async move { group_clone.sync(&client_clone).await })
            })
            .collect();

        let results = join_all(sync_tasks).await;

        // Check if any of the syncs failed
        for result in results.into_iter() {
            assert!(result.is_ok(), "Sync error {:?}", result.err());
        }

        // Make sure that only one welcome was sent
        let alix2_welcomes = alix1
            .api_client
            .query_welcome_messages(alix2.installation_public_key(), None)
            .await
            .unwrap();
        assert_eq!(alix2_welcomes.len(), 1);

        // Make sure that only one group message was sent
        let group_messages = alix1
            .api_client
            .query_group_messages(alix1_group.group_id.clone(), None)
            .await
            .unwrap();
        assert_eq!(group_messages.len(), 1);

        let alix2_group = receive_group_invite(&alix2).await;

        // Send a message from alix1
        alix1_group
            .send_message("hi from alix1".as_bytes(), &alix1)
            .await
            .unwrap();
        // Send a message from alix2
        alix2_group
            .send_message("hi from alix2".as_bytes(), &alix2)
            .await
            .unwrap();

        // Sync both clients
        alix1_group.sync(&alix1).await.unwrap();
        alix2_group.sync(&alix2).await.unwrap();

        let alix1_messages = alix1_group
            .find_messages(None, None, None, None, None)
            .unwrap();
        let alix2_messages = alix2_group
            .find_messages(None, None, None, None, None)
            .unwrap();
        assert_eq!(alix1_messages.len(), alix2_messages.len());

        assert!(alix1_messages
            .iter()
            .any(|m| m.decrypted_message_bytes == "hi from alix2".as_bytes()));
        assert!(alix2_messages
            .iter()
            .any(|m| m.decrypted_message_bytes == "hi from alix1".as_bytes()));
    }

    // Create a membership update intent, but don't sync it yet
    async fn create_membership_update_no_sync<ApiClient>(
        group: &MlsGroup,
        provider: &XmtpOpenMlsProvider,
        client: &Client<ApiClient>,
    ) where
        ApiClient: XmtpApi,
    {
        let intent_data = group
            .get_membership_update_intent(client, provider, vec![], vec![])
            .await
            .unwrap();

        // If there is nothing to do, stop here
        if intent_data.is_empty() {
            return;
        }

        let conn = provider.conn_ref();
        conn.insert_group_intent(NewGroupIntent::new(
            IntentKind::UpdateGroupMembership,
            group.group_id.clone(),
            intent_data.into(),
        ))
        .unwrap();
    }

    /**
     * This test case simulates situations where adding missing
     * installations gets interrupted before the sync part happens
     *
     * We need to be safe even in situations where there are multiple
     * intents that do the same thing, leading to conflicts
     */
    #[tokio::test(flavor = "multi_thread", worker_threads = 5)]
    async fn add_missing_installs_reentrancy() {
        let wallet = generate_local_wallet();
        let alix1 = ClientBuilder::new_test_client(&wallet).await;
        let alix1_group = alix1
            .create_group(None, GroupMetadataOptions::default())
            .unwrap();

        let alix1_provider = alix1.mls_provider().unwrap();

        let alix2 = ClientBuilder::new_test_client(&wallet).await;

        // We are going to run add_missing_installations TWICE
        // which will create two intents to add the installations
        create_membership_update_no_sync(&alix1_group, &alix1_provider, &alix1).await;
        create_membership_update_no_sync(&alix1_group, &alix1_provider, &alix1).await;

        // Now I am going to run publish intents multiple times
        alix1_group
            .publish_intents(&alix1_provider, &alix1)
            .await
            .expect("Expect publish to be OK");
        alix1_group
            .publish_intents(&alix1_provider, &alix1)
            .await
            .expect("Expected publish to be OK");

        // Now I am going to sync twice
        alix1_group
            .sync_with_conn(&alix1_provider, &alix1)
            .await
            .unwrap();
        alix1_group
            .sync_with_conn(&alix1_provider, &alix1)
            .await
            .unwrap();

        // Make sure that only one welcome was sent
        let alix2_welcomes = alix1
            .api_client
            .query_welcome_messages(alix2.installation_public_key(), None)
            .await
            .unwrap();
        assert_eq!(alix2_welcomes.len(), 1);

        // We expect two group messages to have been sent,
        // but only the first is valid
        let group_messages = alix1
            .api_client
            .query_group_messages(alix1_group.group_id.clone(), None)
            .await
            .unwrap();
        assert_eq!(group_messages.len(), 2);

        let alix2_group = receive_group_invite(&alix2).await;

        // Send a message from alix1
        alix1_group
            .send_message("hi from alix1".as_bytes(), &alix1)
            .await
            .unwrap();
        // Send a message from alix2
        alix2_group
            .send_message("hi from alix2".as_bytes(), &alix2)
            .await
            .unwrap();

        // Sync both clients
        alix1_group.sync(&alix1).await.unwrap();
        alix2_group.sync(&alix2).await.unwrap();

        let alix1_messages = alix1_group
            .find_messages(None, None, None, None, None)
            .unwrap();
        let alix2_messages = alix2_group
            .find_messages(None, None, None, None, None)
            .unwrap();
        assert_eq!(alix1_messages.len(), alix2_messages.len());

        assert!(alix1_messages
            .iter()
            .any(|m| m.decrypted_message_bytes == "hi from alix2".as_bytes()));
        assert!(alix2_messages
            .iter()
            .any(|m| m.decrypted_message_bytes == "hi from alix1".as_bytes()));
    }

    #[tokio::test(flavor = "multi_thread", worker_threads = 5)]
    async fn respect_allow_epoch_increment() {
        let wallet = generate_local_wallet();
        let client = ClientBuilder::new_test_client(&wallet).await;

        let group = client
            .create_group(None, GroupMetadataOptions::default())
            .unwrap();

        let _client_2 = ClientBuilder::new_test_client(&wallet).await;

        // Sync the group to get the message adding client_2 published to the network
        group.sync(&client).await.unwrap();

        // Retrieve the envelope for the commit from the network
        let messages = client
            .api_client
            .query_group_messages(group.group_id.clone(), None)
            .await
            .unwrap();

        let first_envelope = messages.first().unwrap();

        let Some(xmtp_proto::xmtp::mls::api::v1::group_message::Version::V1(first_message)) =
            first_envelope.clone().version
        else {
            panic!("wrong message format")
        };
        let provider = client.mls_provider().unwrap();
        let mut openmls_group = group.load_mls_group(&provider).unwrap();
        let process_result = group
            .process_message(
                &client,
                &mut openmls_group,
                &provider,
                &first_message,
                false,
            )
            .await;

        assert_err!(
            process_result,
            MessageProcessingError::EpochIncrementNotAllowed
        );
    }

    #[tokio::test]
    async fn test_get_and_set_consent() {
        let alix = ClientBuilder::new_test_client(&generate_local_wallet()).await;
        let bola = ClientBuilder::new_test_client(&generate_local_wallet()).await;
        let caro = ClientBuilder::new_test_client(&generate_local_wallet()).await;
        let alix_group = alix
            .create_group(None, GroupMetadataOptions::default())
            .unwrap();

        // group consent state should be allowed if user created it
        assert_eq!(alix_group.consent_state().unwrap(), ConsentState::Allowed);

        alix_group
            .update_consent_state(ConsentState::Denied)
            .unwrap();
        assert_eq!(alix_group.consent_state().unwrap(), ConsentState::Denied);

        alix_group
            .add_members_by_inbox_id(&alix, vec![bola.inbox_id()])
            .await
            .unwrap();

        bola.sync_welcomes().await.unwrap();
        let bola_groups = bola.find_groups(None, None, None, None).unwrap();
        let bola_group = bola_groups.first().unwrap();
        // group consent state should default to unknown for users who did not create the group
        assert_eq!(bola_group.consent_state().unwrap(), ConsentState::Unknown);

        bola_group
            .send_message("hi from bola".as_bytes(), &bola)
            .await
            .unwrap();

        // group consent state should be allowed if user sends a message to the group
        assert_eq!(bola_group.consent_state().unwrap(), ConsentState::Allowed);

        alix_group
            .add_members_by_inbox_id(&alix, vec![caro.inbox_id()])
            .await
            .unwrap();

        caro.sync_welcomes().await.unwrap();
        let caro_groups = caro.find_groups(None, None, None, None).unwrap();
        let caro_group = caro_groups.first().unwrap();

        caro_group
            .send_message_optimistic("hi from caro".as_bytes())
            .unwrap();

        caro_group.publish_messages(&caro).await.unwrap();

        // group consent state should be allowed if user publishes a message to the group
        assert_eq!(caro_group.consent_state().unwrap(), ConsentState::Allowed);
    }
}<|MERGE_RESOLUTION|>--- conflicted
+++ resolved
@@ -467,10 +467,9 @@
     {
         let update_interval_ns = Some(SEND_MESSAGE_UPDATE_INSTALLATIONS_INTERVAL_NS);
         let conn = self.context.store.conn()?;
+
+        self.pre_intent_hook(client).await?;
         let provider = XmtpOpenMlsProvider::from(conn);
-        self.maybe_update_installations(&provider, update_interval_ns, client)
-            .await?;
-
         let message_id = self.prepare_message(message, provider.conn_ref(), |now| {
             Self::into_envelope(message, now)
         });
@@ -500,9 +499,6 @@
         self.sync_until_last_intent_resolved(&provider, client)
             .await?;
 
-<<<<<<< HEAD
-        self.pre_intent_hook(client).await?;
-=======
         // implicitly set group consent state to allowed
         self.update_consent_state(ConsentState::Allowed)?;
 
@@ -531,7 +527,6 @@
             self.prepare_message(message, &conn, |now| Self::into_envelope(message, now))?;
         Ok(message_id)
     }
->>>>>>> 92e7b713
 
     /// Prepare a [`IntentKind::SendMessage`] intent, and [`StoredGroupMessage`] on this users XMTP [`Client`].
     ///
@@ -645,10 +640,10 @@
                 missing_addresses.into_iter().cloned().cloned().collect(),
             ));
         }
+
         self.add_members_by_inbox_id(client, inbox_id_map.into_values().collect())
             .await
     }
-
 
     // Before calling this function, please verify pre_intent_hook has been called.
     #[tracing::instrument(level = "trace", skip_all)]
@@ -657,14 +652,8 @@
         client: &Client<ApiClient>,
         inbox_ids: Vec<String>,
     ) -> Result<(), GroupError> {
-<<<<<<< HEAD
-        let conn = client.store().conn()?;
-        let provider = client.mls_provider(conn);
-        
         self.pre_intent_hook(client).await?;
-=======
         let provider = client.mls_provider()?;
->>>>>>> 92e7b713
         let intent_data = self
             .get_membership_update_intent(client, &provider, inbox_ids, vec![])
             .await?;
@@ -706,15 +695,7 @@
         client: &Client<ApiClient>,
         inbox_ids: Vec<InboxId>,
     ) -> Result<(), GroupError> {
-<<<<<<< HEAD
-        let conn = client.store().conn()?;
-        let provider = client.mls_provider(conn);
-        
         self.pre_intent_hook(client).await?;
-=======
-        let provider = client.store().conn()?.into();
-
->>>>>>> 92e7b713
         let intent_data = self
             .get_membership_update_intent(client, &provider, vec![], inbox_ids)
             .await?;
@@ -843,7 +824,7 @@
         ApiClient: XmtpApi,
     {
         let conn = self.context.store.conn()?;
-        
+
         self.pre_intent_hook(client).await?;
         let intent_data: Vec<u8> =
             UpdateMetadataIntentData::new_update_group_image_url_square(group_image_url_square)
@@ -1012,23 +993,16 @@
         ApiClient: XmtpApi,
     {
         let conn = self.context.store.conn()?;
-<<<<<<< HEAD
-
-        let intent = NewGroupIntent::new(IntentKind::KeyUpdate, self.group_id.clone(), vec![]);
-        intent.store(&conn)?;
-=======
         let intent = conn.insert_group_intent(NewGroupIntent::new(
             IntentKind::KeyUpdate,
             self.group_id.clone(),
             vec![],
         ))?;
->>>>>>> 92e7b713
 
         self.sync_until_intent_resolved(&conn.into(), intent.id, client)
             .await
     }
 
-<<<<<<< HEAD
     /// Checking the last key rotation time before rotating the key.
     pub async fn pre_intent_hook<ApiClient>(
         &self,
@@ -1044,21 +1018,17 @@
             self.key_update(client).await?;
             conn.update_rotated_time_checked(self.group_id.clone())?;
         }
-        let update_interval = Some(5_000_000);
-        self.maybe_update_installations(conn.clone(), update_interval, client)
+        let provider = client.mls_provider(conn.clone());
+        let update_interval_ns = Some(SEND_MESSAGE_UPDATE_INSTALLATIONS_INTERVAL_NS);
+        self.maybe_update_installations(&provider, update_interval_ns, client)
             .await?;
 
+        // TODO(rich) Use correct sync method
         self.sync_with_conn(conn, client).await
     }
 
-    pub fn is_active(&self) -> Result<bool, GroupError> {
-        let conn = self.context.store.conn()?;
-        let provider = XmtpOpenMlsProvider::new(conn);
-        let mls_group = self.load_mls_group(&provider)?;
-=======
     pub fn is_active(&self, provider: impl OpenMlsProvider) -> Result<bool, GroupError> {
         let mls_group = self.load_mls_group(provider)?;
->>>>>>> 92e7b713
         Ok(mls_group.is_active())
     }
 
@@ -1375,19 +1345,19 @@
 
 #[cfg(test)]
 mod tests {
+    use crate::groups::GroupMessageVersion;
     use diesel::connection::SimpleConnection;
     use futures::future::join_all;
+    use openmls::prelude::tls_codec::Deserialize;
+    use openmls::prelude::MlsMessageBodyIn;
+    use openmls::prelude::MlsMessageIn;
+    use openmls::prelude::ProcessedMessageContent;
     use openmls::prelude::{tls_codec::Serialize, Member, MlsGroup as OpenMlsGroup};
-    use openmls::prelude::tls_codec::Deserialize;
-    use openmls::prelude::MlsMessageIn;
-    use openmls::prelude::MlsMessageBodyIn;
-    use openmls::prelude::ProcessedMessageContent;
-    use crate::groups::GroupMessageVersion;
     use prost::Message;
     use std::sync::Arc;
     use xmtp_cryptography::utils::generate_local_wallet;
+    use xmtp_proto::xmtp::mls::api::v1::GroupMessage;
     use xmtp_proto::xmtp::mls::message_contents::EncodedContent;
-    use xmtp_proto::xmtp::mls::api::v1::GroupMessage;
 
     use crate::{
         assert_err, assert_logged,
@@ -1878,10 +1848,15 @@
         let client_b = ClientBuilder::new_test_client(&generate_local_wallet()).await;
 
         // client A makes a group with client B.
-        let group = client_a.create_group(None, GroupMetadataOptions::default()).expect("create group");
-        let mut messages = client_a.api_client.query_group_messages(group.group_id.clone(), None).await.unwrap();
+        let group = client_a
+            .create_group(None, GroupMetadataOptions::default())
+            .expect("create group");
+        let mut messages = client_a
+            .api_client
+            .query_group_messages(group.group_id.clone(), None)
+            .await
+            .unwrap();
         assert_eq!(messages.len(), 0);
-
 
         group
             .add_members_by_inbox_id(&client_a, vec![client_b.inbox_id()])
@@ -1893,82 +1868,28 @@
         client_b_group.sync(&client_b).await.unwrap();
 
         // verify no new payloads on client A.
-        messages = client_a.api_client.query_group_messages(group.group_id.clone(), None).await.unwrap();
+        messages = client_a
+            .api_client
+            .query_group_messages(group.group_id.clone(), None)
+            .await
+            .unwrap();
         assert_eq!(messages.len(), 3);
 
-        // call pre_intent_hook on client B.  
+        // call pre_intent_hook on client B.
         client_b_group.pre_intent_hook(&client_b).await.unwrap();
-        
+
         // Verify client A receives a key rotation payload
-        messages = client_b.api_client.query_group_messages(group.group_id.clone(), None).await.unwrap();
-        assert_eq!(messages.len(),4);
-        
-        // steps to get the leaf node of the updated path. 
-        let first_message = &messages[messages.len()-1];
+        messages = client_b
+            .api_client
+            .query_group_messages(group.group_id.clone(), None)
+            .await
+            .unwrap();
+        assert_eq!(messages.len(), 4);
+
+        // steps to get the leaf node of the updated path.
+        let first_message = &messages[messages.len() - 1];
 
         let msgv1 = match &first_message.version {
-            Some(GroupMessageVersion::V1(value)) => value,
-            _ => panic!("error msgv1"),
-        };
-        
-        let mls_message_in = MlsMessageIn::tls_deserialize_exact(&msgv1.data).unwrap();
-        let mls_message = match mls_message_in.extract() {
-             MlsMessageBodyIn::PrivateMessage(mls_message) => mls_message,
-             _ => panic!("error mls_message"),
-        };
-
-        let conn = &client_a.context.store.conn().unwrap();
-        let provider = client_a.mls_provider(conn.clone());
-        let mut openmls_group = group.load_mls_group(&provider).unwrap();
-        let decrypted_message = openmls_group.process_message(&provider, mls_message).unwrap();
-
-        let staged_commit = match decrypted_message.into_content(){
-            ProcessedMessageContent::StagedCommitMessage(staged_commit) => *staged_commit,
-            _ => panic!("error staged_commit"),
-        };
-
-        // check there is indeed some updated leaf node, which means the key update works. 
-        let path_update_leaf_node = staged_commit.update_path_leaf_node();
-        assert!(path_update_leaf_node.is_some());
-
-        // call pre_intent_hook on client B again, client A receives nothing new. 
-        client_b_group.pre_intent_hook(&client_b).await.unwrap();
-        messages = client_b.api_client.query_group_messages(group.group_id.clone(), None).await.unwrap();
-        assert_eq!(messages.len(),4);
-    }
-
-    #[tokio::test(flavor = "multi_thread", worker_threads = 1)]
-    async fn test_send_message_with_pre_intent_hook(){
-        let client_a = ClientBuilder::new_test_client(&generate_local_wallet()).await;
-        let client_b = ClientBuilder::new_test_client(&generate_local_wallet()).await;
-
-        // client A makes a group with client B.
-        let group = client_a.create_group(None, GroupMetadataOptions::default()).expect("create group");
-        group
-            .add_members_by_inbox_id(&client_a, vec![client_b.inbox_id()])
-            .await
-            .unwrap();
-
-        // client B creates it from welcome
-        let client_b_group = receive_group_invite(&client_b).await;
-        client_b_group.sync(&client_b).await.unwrap();
-        
-        // Verify no new payloads on client A
-        let mut messages = client_a.api_client.query_group_messages(group.group_id.clone(), None).await.unwrap();
-        assert_eq!(messages.len(), 3);
-
-        // Client B sends a message to Client A
-        let b_message = b"hello from client b";
-        client_b_group.send_message(b_message, &client_b).await.expect("send message");
-        
-        // Verify client A receives a key rotation. 
-        messages = client_b.api_client.query_group_messages(group.group_id.clone(), None).await.unwrap();
-        assert_eq!(messages.len(), 5);
-
-        // Steps to get the leaf node of the updated path. 
-        let queried_message = &messages[messages.len()-2];
-
-        let msgv1 = match &queried_message.version {
             Some(GroupMessageVersion::V1(value)) => value,
             _ => panic!("error msgv1"),
         };
@@ -1982,21 +1903,103 @@
         let conn = &client_a.context.store.conn().unwrap();
         let provider = client_a.mls_provider(conn.clone());
         let mut openmls_group = group.load_mls_group(&provider).unwrap();
-        let decrypted_message = openmls_group.process_message(&provider, mls_message).unwrap();
-
-        let staged_commit = match decrypted_message.into_content(){
+        let decrypted_message = openmls_group
+            .process_message(&provider, mls_message)
+            .unwrap();
+
+        let staged_commit = match decrypted_message.into_content() {
             ProcessedMessageContent::StagedCommitMessage(staged_commit) => *staged_commit,
             _ => panic!("error staged_commit"),
         };
 
+        // check there is indeed some updated leaf node, which means the key update works.
+        let path_update_leaf_node = staged_commit.update_path_leaf_node();
+        assert!(path_update_leaf_node.is_some());
+
+        // call pre_intent_hook on client B again, client A receives nothing new.
+        client_b_group.pre_intent_hook(&client_b).await.unwrap();
+        messages = client_b
+            .api_client
+            .query_group_messages(group.group_id.clone(), None)
+            .await
+            .unwrap();
+        assert_eq!(messages.len(), 4);
+    }
+
+    #[tokio::test(flavor = "multi_thread", worker_threads = 1)]
+    async fn test_send_message_with_pre_intent_hook() {
+        let client_a = ClientBuilder::new_test_client(&generate_local_wallet()).await;
+        let client_b = ClientBuilder::new_test_client(&generate_local_wallet()).await;
+
+        // client A makes a group with client B.
+        let group = client_a
+            .create_group(None, GroupMetadataOptions::default())
+            .expect("create group");
+        group
+            .add_members_by_inbox_id(&client_a, vec![client_b.inbox_id()])
+            .await
+            .unwrap();
+
+        // client B creates it from welcome
+        let client_b_group = receive_group_invite(&client_b).await;
+        client_b_group.sync(&client_b).await.unwrap();
+
+        // Verify no new payloads on client A
+        let mut messages = client_a
+            .api_client
+            .query_group_messages(group.group_id.clone(), None)
+            .await
+            .unwrap();
+        assert_eq!(messages.len(), 3);
+
+        // Client B sends a message to Client A
+        let b_message = b"hello from client b";
+        client_b_group
+            .send_message(b_message, &client_b)
+            .await
+            .expect("send message");
+
+        // Verify client A receives a key rotation.
+        messages = client_b
+            .api_client
+            .query_group_messages(group.group_id.clone(), None)
+            .await
+            .unwrap();
+        assert_eq!(messages.len(), 5);
+
+        // Steps to get the leaf node of the updated path.
+        let queried_message = &messages[messages.len() - 2];
+
+        let msgv1 = match &queried_message.version {
+            Some(GroupMessageVersion::V1(value)) => value,
+            _ => panic!("error msgv1"),
+        };
+
+        let mls_message_in = MlsMessageIn::tls_deserialize_exact(&msgv1.data).unwrap();
+        let mls_message = match mls_message_in.extract() {
+            MlsMessageBodyIn::PrivateMessage(mls_message) => mls_message,
+            _ => panic!("error mls_message"),
+        };
+
+        let conn = &client_a.context.store.conn().unwrap();
+        let provider = client_a.mls_provider(conn.clone());
+        let mut openmls_group = group.load_mls_group(&provider).unwrap();
+        let decrypted_message = openmls_group
+            .process_message(&provider, mls_message)
+            .unwrap();
+
+        let staged_commit = match decrypted_message.into_content() {
+            ProcessedMessageContent::StagedCommitMessage(staged_commit) => *staged_commit,
+            _ => panic!("error staged_commit"),
+        };
+
         // Check there is indeed some updated leaf node, which means the key update works.
         let path_update_leaf_node = staged_commit.update_path_leaf_node();
         assert!(path_update_leaf_node.is_some());
 
-        // Verify client A receives the message. 
+        // Verify client A receives the message.
         let message = get_latest_message(&group, &client_a).await;
         assert_eq!(message.decrypted_message_bytes, b_message);
-
     }
 
     #[tokio::test(flavor = "multi_thread", worker_threads = 1)]
