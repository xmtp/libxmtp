mod intents;
mod members;
mod membership_change;
use intents::SendMessageIntentData;
use log::debug;
use openmls::{
    framing::ProtocolMessage,
    group::MergePendingCommitError,
    prelude::{
        CredentialWithKey, CryptoConfig, GroupId, LeafNodeIndex, MlsGroup as OpenMlsGroup,
        MlsGroupConfig, MlsMessageIn, MlsMessageInBody, PrivateMessageIn, ProcessedMessage,
        ProcessedMessageContent, Sender, Welcome as MlsWelcome, WireFormatPolicy,
    },
    prelude_test::KeyPackage,
};
use openmls_traits::OpenMlsProvider;
use std::mem::discriminant;
use thiserror::Error;
use tls_codec::{Deserialize, Serialize};
use xmtp_cryptography::signature::{is_valid_ed25519_public_key, is_valid_ethereum_address};
use xmtp_proto::api_client::{Envelope, XmtpApiClient, XmtpMlsClient};

use self::intents::{AddMembersIntentData, PostCommitAction, RemoveMembersIntentData};
pub use self::intents::{AddressesOrInstallationIds, IntentError};
use crate::{
    api_client_wrapper::WelcomeMessage,
    client::{ClientError, MessageProcessingError},
    configuration::CIPHERSUITE,
    identity::Identity,
    retry,
    retry::{Retry, RetryableError},
    retry_async, retryable,
    storage::{
        db_connection::DbConnection,
        group::{GroupMembershipState, StoredGroup},
        group_intent::{IntentKind, IntentState, NewGroupIntent, StoredGroupIntent},
        group_message::{GroupMessageKind, StoredGroupMessage},
        StorageError,
    },
    utils::{hash::sha256, id::get_message_id, time::now_ns, topic::get_group_topic},
    xmtp_openmls_provider::XmtpOpenMlsProvider,
    Client, Delete, Store,
};

#[derive(Debug, Error)]
pub enum GroupError {
    #[error("group not found")]
    GroupNotFound,
    #[error("api error: {0}")]
    Api(#[from] xmtp_proto::api_client::Error),
    #[error("storage error: {0}")]
    Storage(#[from] crate::storage::StorageError),
    #[error("intent error: {0}")]
    Intent(#[from] IntentError),
    #[error("create message: {0}")]
    CreateMessage(#[from] openmls::prelude::CreateMessageError),
    #[error("tls serialization: {0}")]
    TlsSerialization(#[from] tls_codec::Error),
    #[error("add members: {0}")]
    AddMembers(#[from] openmls::prelude::AddMembersError<StorageError>),
    #[error("remove members: {0}")]
    RemoveMembers(#[from] openmls::prelude::RemoveMembersError<StorageError>),
    #[error("group create: {0}")]
    GroupCreate(#[from] openmls::prelude::NewGroupError<StorageError>),
    #[error("self update: {0}")]
    SelfUpdate(#[from] openmls::group::SelfUpdateError<StorageError>),
    #[error("welcome error: {0}")]
    WelcomeError(#[from] openmls::prelude::WelcomeError<StorageError>),
    #[error("client: {0}")]
    Client(#[from] ClientError),
    #[error("receive error: {0}")]
    ReceiveError(#[from] MessageProcessingError),
    #[error("Receive errors: {0:?}")]
    ReceiveErrors(Vec<MessageProcessingError>),
    #[error("generic: {0}")]
    Generic(String),
    #[error("diesel error {0}")]
    Diesel(#[from] diesel::result::Error),
    #[error("The address {0:?} is not a valid ethereum address")]
    InvalidAddresses(Vec<String>),
    #[error("Public Keys {0:?} are not valid ed25519 public keys")]
    InvalidPublicKeys(Vec<Vec<u8>>),
}

impl RetryableError for GroupError {
    fn is_retryable(&self) -> bool {
        match self {
            Self::ReceiveError(msg) => retryable!(msg),
            Self::AddMembers(members) => retryable!(members),
            Self::RemoveMembers(members) => retryable!(members),
            Self::GroupCreate(group) => retryable!(group),
            Self::SelfUpdate(update) => retryable!(update),
            Self::WelcomeError(welcome) => retryable!(welcome),
            _ => false,
        }
    }
}

pub struct MlsGroup<'c, ApiClient> {
    pub group_id: Vec<u8>,
    pub created_at_ns: i64,
    client: &'c Client<ApiClient>,
}

impl<'c, ApiClient> MlsGroup<'c, ApiClient>
where
    ApiClient: XmtpApiClient + XmtpMlsClient,
{
    // Creates a new group instance. Does not validate that the group exists in the DB
    pub fn new(client: &'c Client<ApiClient>, group_id: Vec<u8>, created_at_ns: i64) -> Self {
        Self {
            client,
            group_id,
            created_at_ns,
        }
    }

    pub fn load_mls_group(
        &self,
        provider: &XmtpOpenMlsProvider,
    ) -> Result<OpenMlsGroup, GroupError> {
        let mls_group =
            OpenMlsGroup::load(&GroupId::from_slice(&self.group_id), provider.key_store())
                .ok_or(GroupError::GroupNotFound)?;

        Ok(mls_group)
    }

    pub fn create_and_insert(
        client: &'c Client<ApiClient>,
        membership_state: GroupMembershipState,
    ) -> Result<Self, GroupError> {
        let conn = client.store.conn()?;
        let provider = XmtpOpenMlsProvider::new(&conn);
        let mut mls_group = OpenMlsGroup::new(
            &provider,
            &client.identity.installation_keys,
            &build_group_config(),
            CredentialWithKey {
                credential: client.identity.credential.clone(),
                signature_key: client.identity.installation_keys.to_public_vec().into(),
            },
        )?;

        mls_group.save(provider.key_store())?;
        let group_id = mls_group.group_id().to_vec();
        let stored_group = StoredGroup::new(group_id.clone(), now_ns(), membership_state);
        stored_group.store(provider.conn())?;
        Ok(Self::new(client, group_id, stored_group.created_at_ns))
    }

    pub fn create_from_welcome(
        client: &'c Client<ApiClient>,
        provider: &XmtpOpenMlsProvider,
        welcome: MlsWelcome,
    ) -> Result<Self, GroupError> {
        let mut mls_group =
            OpenMlsGroup::new_from_welcome(provider, &build_group_config(), welcome, None)?;
        mls_group.save(provider.key_store())?;

        let group_id = mls_group.group_id().to_vec();
        let stored_group =
            StoredGroup::new(group_id.clone(), now_ns(), GroupMembershipState::Pending);
        stored_group.store(provider.conn())?;

        Ok(Self::new(client, group_id, stored_group.created_at_ns))
    }

    pub fn find_messages(
        &self,
        kind: Option<GroupMessageKind>,
        sent_before_ns: Option<i64>,
        sent_after_ns: Option<i64>,
        limit: Option<i64>,
    ) -> Result<Vec<StoredGroupMessage>, GroupError> {
        let conn = self.client.store.conn()?;
        let messages =
            conn.get_group_messages(&self.group_id, sent_after_ns, sent_before_ns, kind, limit)?;

        Ok(messages)
    }

    fn validate_message_sender(
        &self,
        openmls_group: &mut OpenMlsGroup,
        decrypted_message: &ProcessedMessage,
        envelope_timestamp_ns: u64,
    ) -> Result<(String, Vec<u8>), MessageProcessingError> {
        let mut sender_account_address = None;
        let mut sender_installation_id = None;
        if let Sender::Member(leaf_node_index) = decrypted_message.sender() {
            if let Some(member) = openmls_group.member_at(*leaf_node_index) {
                if member.credential.eq(decrypted_message.credential()) {
                    sender_account_address = Identity::get_validated_account_address(
                        member.credential.identity(),
                        &member.signature_key,
                    )
                    .ok();
                    sender_installation_id = Some(member.signature_key);
                }
            }
        }

        if sender_account_address.is_none() {
            return Err(MessageProcessingError::InvalidSender {
                message_time_ns: envelope_timestamp_ns,
                credential: decrypted_message.credential().identity().to_vec(),
            });
        }
        Ok((
            sender_account_address.unwrap(),
            sender_installation_id.unwrap(),
        ))
    }

    fn process_own_message(
        &self,
        intent: StoredGroupIntent,
        openmls_group: &mut OpenMlsGroup,
        provider: &XmtpOpenMlsProvider,
        message: ProtocolMessage,
        envelope_timestamp_ns: u64,
    ) -> Result<(), MessageProcessingError> {
        if intent.state == IntentState::Committed {
            return Ok(());
        }
        debug!(
            "[{}] processing own message for intent {} / {:?}",
            self.client.account_address(),
            intent.id,
            intent.kind
        );

        let conn = provider.conn();
        match intent.kind {
            IntentKind::AddMembers | IntentKind::RemoveMembers | IntentKind::KeyUpdate => {
                // We don't get errors with merge_pending_commit when there are no commits to merge
                if openmls_group.pending_commit().is_none() {
                    let message_epoch = message.epoch();
                    let group_epoch = openmls_group.epoch();
                    debug!(
                        "no pending commit to merge. Group epoch: {}. Message epoch: {}",
                        group_epoch, message_epoch
                    );
                    conn.set_group_intent_to_publish(intent.id)?;

                    return Err(MessageProcessingError::NoPendingCommit {
                        message_epoch,
                        group_epoch,
                    });
                }
                debug!("[{}] merging pending commit", self.client.account_address());
                if let Err(MergePendingCommitError::MlsGroupStateError(err)) =
                    openmls_group.merge_pending_commit(provider)
                {
                    debug!("error merging commit: {}", err);
                    openmls_group.clear_pending_commit();
                    conn.set_group_intent_to_publish(intent.id)?;
                }
                // TOOD: Handle writing transcript messages for adding/removing members
            }
            IntentKind::SendMessage => {
                let intent_data = SendMessageIntentData::from_bytes(intent.data.as_slice())?;
                let group_id = openmls_group.group_id().as_slice();
                let decrypted_message_data = intent_data.message.as_slice();

                StoredGroupMessage {
                    id: get_message_id(decrypted_message_data, group_id, envelope_timestamp_ns),
                    group_id: group_id.to_vec(),
                    decrypted_message_bytes: intent_data.message,
                    sent_at_ns: envelope_timestamp_ns as i64,
                    kind: GroupMessageKind::Application,
                    sender_installation_id: self.client.installation_public_key(),
                    sender_wallet_address: self.client.account_address(),
                }
                .store(conn)?;
            }
        };

        conn.set_group_intent_committed(intent.id)?;

        Ok(())
    }

    fn process_private_message(
        &self,
        openmls_group: &mut OpenMlsGroup,
        provider: &XmtpOpenMlsProvider,
        message: PrivateMessageIn,
        envelope_timestamp_ns: u64,
    ) -> Result<(), MessageProcessingError> {
        debug!(
            "[{}] processing private message",
            self.client.account_address()
        );
        let decrypted_message = openmls_group.process_message(provider, message)?;
        let (sender_account_address, sender_installation_id) =
            self.validate_message_sender(openmls_group, &decrypted_message, envelope_timestamp_ns)?;

        match decrypted_message.into_content() {
            ProcessedMessageContent::ApplicationMessage(application_message) => {
                let message_bytes = application_message.into_bytes();
                let message_id =
                    get_message_id(&message_bytes, &self.group_id, envelope_timestamp_ns);
                let message = StoredGroupMessage {
                    id: message_id,
                    group_id: self.group_id.clone(),
                    decrypted_message_bytes: message_bytes,
                    sent_at_ns: envelope_timestamp_ns as i64,
                    kind: GroupMessageKind::Application,
                    sender_installation_id,
                    sender_wallet_address: sender_account_address,
                };
                message.store(provider.conn())?;
            }
            ProcessedMessageContent::ProposalMessage(_proposal_ptr) => {
                // intentionally left blank.
            }
            ProcessedMessageContent::ExternalJoinProposalMessage(_external_proposal_ptr) => {
                // intentionally left blank.
            }
            ProcessedMessageContent::StagedCommitMessage(staged_commit) => {
                debug!(
                    "[{}] received staged commit. Merging and clearing any pending commits",
                    self.client.account_address()
                );

                let sc = *staged_commit;
                openmls_group.merge_staged_commit(provider, sc)?;
            }
        };

        Ok(())
    }

    fn process_message(
        &self,
        openmls_group: &mut OpenMlsGroup,
        provider: &XmtpOpenMlsProvider,
        envelope: &Envelope,
    ) -> Result<(), MessageProcessingError> {
        let mls_message_in = MlsMessageIn::tls_deserialize_exact(&envelope.message)?;

        let message = match mls_message_in.extract() {
            MlsMessageInBody::PrivateMessage(message) => Ok(message),
            other => Err(MessageProcessingError::UnsupportedMessageType(
                discriminant(&other),
            )),
        }?;

        let intent = provider
            .conn()
            .find_group_intent_by_payload_hash(sha256(envelope.message.as_slice()));
        match intent {
            // Intent with the payload hash matches
            Ok(Some(intent)) => self.process_own_message(
                intent,
                openmls_group,
                provider,
                message.into(),
                envelope.timestamp_ns,
            ),
            Err(err) => Err(MessageProcessingError::Storage(err)),
            // No matching intent found
            Ok(None) => self.process_private_message(
                openmls_group,
                provider,
                message,
                envelope.timestamp_ns,
            ),
        }
    }

    fn consume_message(
        &self,
        envelope: &Envelope,
        openmls_group: &mut OpenMlsGroup,
    ) -> Result<(), MessageProcessingError> {
        self.client.process_for_topic(
            &self.topic(),
            envelope.timestamp_ns,
            |provider| -> Result<(), MessageProcessingError> {
                self.process_message(openmls_group, &provider, envelope)?;
                openmls_group.save(provider.key_store())?;
                Ok(())
            },
        )?;
        Ok(())
    }

    pub fn process_messages(&self, envelopes: Vec<Envelope>) -> Result<(), GroupError> {
        let conn = &self.client.store.conn()?;
        let provider = self.client.mls_provider(conn);
        let mut openmls_group = self.load_mls_group(&provider)?;

        let receive_errors: Vec<MessageProcessingError> = envelopes
            .into_iter()
            .map(|envelope| -> Result<(), MessageProcessingError> {
                retry!(
                    Retry::default(),
                    (|| self.consume_message(&envelope, &mut openmls_group))
                )
            })
            .filter_map(Result::err)
            .collect();

        if receive_errors.is_empty() {
            Ok(())
        } else {
            debug!("Message processing errors: {:?}", receive_errors);
            Err(GroupError::ReceiveErrors(receive_errors))
        }
    }

    pub async fn receive(&self) -> Result<(), GroupError> {
        let envelopes = self.client.pull_from_topic(&self.topic()).await?;

        self.process_messages(envelopes)?;

        Ok(())
    }

    pub async fn send_message(&self, message: &[u8]) -> Result<(), GroupError> {
        let conn = &mut self.client.store.conn()?;
        let intent_data: Vec<u8> = SendMessageIntentData::new(message.to_vec()).into();
        let intent =
            NewGroupIntent::new(IntentKind::SendMessage, self.group_id.clone(), intent_data);
        intent.store(conn)?;

        // Skipping a full sync here and instead just firing and forgetting
        self.publish_intents(conn).await?;
        Ok(())
    }

    fn validate_evm_addresses(wallet_addresses: &[String]) -> Result<(), GroupError> {
        let mut invalid = wallet_addresses
            .iter()
            .filter(|a| !is_valid_ethereum_address(a))
            .peekable();

        if invalid.peek().is_some() {
            return Err(GroupError::InvalidAddresses(
                invalid.map(ToString::to_string).collect::<Vec<_>>(),
            ));
        }

        Ok(())
    }

    fn validate_ed25519_keys(keys: &[Vec<u8>]) -> Result<(), GroupError> {
        let mut invalid = keys
            .iter()
            .filter(|a| !is_valid_ed25519_public_key(a))
            .peekable();

        if invalid.peek().is_some() {
            return Err(GroupError::InvalidPublicKeys(
                invalid.map(Clone::clone).collect::<Vec<_>>(),
            ));
        }

        Ok(())
    }

    pub async fn add_members(&self, wallet_addresses: Vec<String>) -> Result<(), GroupError> {
        Self::validate_evm_addresses(&wallet_addresses)?;
        let conn = &mut self.client.store.conn()?;
        let intent_data: Vec<u8> = AddMembersIntentData::new(wallet_addresses.into()).try_into()?;
        let intent =
            NewGroupIntent::new(IntentKind::AddMembers, self.group_id.clone(), intent_data);
        intent.store(conn)?;

        self.sync_with_conn(conn).await
    }

    pub async fn add_members_by_installation_id(
        &self,
        installation_ids: Vec<Vec<u8>>,
    ) -> Result<(), GroupError> {
        Self::validate_ed25519_keys(&installation_ids)?;
        let conn = &mut self.client.store.conn()?;
        let intent_data: Vec<u8> = AddMembersIntentData::new(installation_ids.into()).try_into()?;
        let intent =
            NewGroupIntent::new(IntentKind::AddMembers, self.group_id.clone(), intent_data);
        intent.store(conn)?;

        self.sync_with_conn(conn).await
    }

    pub async fn remove_members(&self, wallet_addresses: Vec<String>) -> Result<(), GroupError> {
        Self::validate_evm_addresses(&wallet_addresses)?;
        let conn = &mut self.client.store.conn()?;
        let intent_data: Vec<u8> = RemoveMembersIntentData::new(wallet_addresses.into()).into();
        let intent = NewGroupIntent::new(
            IntentKind::RemoveMembers,
            self.group_id.clone(),
            intent_data,
        );
        intent.store(conn)?;

        self.sync_with_conn(conn).await
    }

    #[allow(dead_code)]
    pub(crate) async fn remove_members_by_installation_id(
        &self,
        installation_ids: Vec<Vec<u8>>,
    ) -> Result<(), GroupError> {
        Self::validate_ed25519_keys(&installation_ids)?;
        let conn = &mut self.client.store.conn()?;
        let intent_data: Vec<u8> = RemoveMembersIntentData::new(installation_ids.into()).into();
        let intent = NewGroupIntent::new(
            IntentKind::RemoveMembers,
            self.group_id.clone(),
            intent_data,
        );
        intent.store(conn)?;

        self.sync_with_conn(conn).await
    }

<<<<<<< HEAD
=======
    pub async fn remove_members(&self, wallet_addresses: Vec<String>) -> Result<(), GroupError> {
        let installation_ids = self
            .members()?
            .into_iter()
            .filter(|member| wallet_addresses.contains(&member.account_address))
            .fold(vec![], |mut acc, member| {
                acc.extend(member.installation_ids);
                acc
            });

        self.remove_members_by_installation_id(installation_ids)
            .await
    }

>>>>>>> 9e4525ab
    pub async fn key_update(&self) -> Result<(), GroupError> {
        let conn = &mut self.client.store.conn()?;
        let intent = NewGroupIntent::new(IntentKind::KeyUpdate, self.group_id.clone(), vec![]);
        intent.store(conn)?;

        self.sync_with_conn(conn).await
    }

    pub async fn sync(&self) -> Result<(), GroupError> {
        let conn = &mut self.client.store.conn()?;
        self.sync_with_conn(conn).await
    }

    async fn sync_with_conn<'a>(&self, conn: &'a DbConnection<'a>) -> Result<(), GroupError> {
        self.publish_intents(conn).await?;
        if let Err(e) = self.receive().await {
            log::warn!("receive error {:?}", e);
        }
        self.post_commit(conn).await?;

        Ok(())
    }

    pub(crate) async fn publish_intents<'a>(
        &self,
        conn: &'a DbConnection<'a>,
    ) -> Result<(), GroupError> {
        let provider = self.client.mls_provider(conn);
        let mut openmls_group = self.load_mls_group(&provider)?;

        let intents = provider.conn().find_group_intents(
            self.group_id.clone(),
            Some(vec![IntentState::ToPublish]),
            None,
        )?;

        for intent in intents {
            let result = retry_async!(
                Retry::default(),
                (async {
                    self.get_publish_intent_data(&provider, &mut openmls_group, &intent)
                        .await
                })
            );
            if let Err(e) = result {
                log::error!("error getting publish intent data {:?}", e);
                // TODO: Figure out which types of errors we should abort completely on and which
                // ones are safe to continue with
                continue;
            }

            let (payload, post_commit_data) = result.expect("result already checked");
            let payload_slice = payload.as_slice();

            self.client
                .api_client
                .publish_to_group(vec![payload_slice])
                .await?;

            provider.conn().set_group_intent_published(
                intent.id,
                sha256(payload_slice),
                post_commit_data,
            )?;
        }
        openmls_group.save(provider.key_store())?;

        Ok(())
    }

    // Takes a StoredGroupIntent and returns the payload and post commit data as a tuple
    async fn get_publish_intent_data(
        &self,
        provider: &XmtpOpenMlsProvider<'_>,
        openmls_group: &mut OpenMlsGroup,
        intent: &StoredGroupIntent,
    ) -> Result<(Vec<u8>, Option<Vec<u8>>), GroupError> {
        match intent.kind {
            IntentKind::SendMessage => {
                // We can safely assume all SendMessage intents have data
                let intent_data = SendMessageIntentData::from_bytes(intent.data.as_slice())?;
                // TODO: Handle pending_proposal errors and UseAfterEviction errors
                let msg = openmls_group.create_message(
                    provider,
                    &self.client.identity.installation_keys,
                    intent_data.message.as_slice(),
                )?;

                let msg_bytes = msg.tls_serialize_detached()?;
                Ok((msg_bytes, None))
            }
            IntentKind::AddMembers => {
                let intent_data = AddMembersIntentData::from_bytes(intent.data.as_slice())?;

                let key_packages = self
                    .client
                    .get_key_packages(intent_data.address_or_id)
                    .await?;

                let mls_key_packages: Vec<KeyPackage> =
                    key_packages.iter().map(|kp| kp.inner.clone()).collect();

                let (commit, welcome, _group_info) = openmls_group.add_members(
                    provider,
                    &self.client.identity.installation_keys,
                    mls_key_packages.as_slice(),
                )?;

                let commit_bytes = commit.tls_serialize_detached()?;

                // If somehow another installation has made it into the commit, this will be missing
                // their installation ID
                let installation_ids: Vec<Vec<u8>> =
                    key_packages.iter().map(|kp| kp.installation_id()).collect();

                let post_commit_data =
                    Some(PostCommitAction::from_welcome(welcome, installation_ids)?.to_bytes());

                Ok((commit_bytes, post_commit_data))
            }
            IntentKind::RemoveMembers => {
                let intent_data = RemoveMembersIntentData::from_bytes(intent.data.as_slice())?;

                let installation_ids = {
                    match intent_data.address_or_id {
                        AddressesOrInstallationIds::AccountAddresses(addrs) => {
                            self.client.get_all_active_installation_ids(addrs).await?
                        }
                        AddressesOrInstallationIds::InstallationIds(ids) => ids,
                    }
                };

                let leaf_nodes: Vec<LeafNodeIndex> = openmls_group
                    .members()
                    .filter(|member| installation_ids.contains(&member.signature_key))
                    .map(|member| member.index)
                    .collect();

                let num_leaf_nodes = leaf_nodes.len();

                if num_leaf_nodes != installation_ids.len() {
                    return Err(GroupError::Generic(format!(
                        "expected {} leaf nodes, found {}",
                        installation_ids.len(),
                        num_leaf_nodes
                    )));
                }

                // The second return value is a Welcome, which is only possible if there
                // are pending proposals. Ignoring for now
                let (commit, _, _) = openmls_group.remove_members(
                    provider,
                    &self.client.identity.installation_keys,
                    leaf_nodes.as_slice(),
                )?;

                let commit_bytes = commit.tls_serialize_detached()?;

                Ok((commit_bytes, None))
            }
            IntentKind::KeyUpdate => {
                let (commit, _, _) =
                    openmls_group.self_update(provider, &self.client.identity.installation_keys)?;

                Ok((commit.tls_serialize_detached()?, None))
            }
        }
    }

    pub(crate) async fn post_commit(&self, conn: &DbConnection<'_>) -> Result<(), GroupError> {
        let intents = conn.find_group_intents(
            self.group_id.clone(),
            Some(vec![IntentState::Committed]),
            None,
        )?;

        for intent in intents {
            if intent.post_commit_data.is_some() {
                let post_commit_data = intent.post_commit_data.unwrap();
                let post_commit_action = PostCommitAction::from_bytes(post_commit_data.as_slice())?;
                match post_commit_action {
                    PostCommitAction::SendWelcomes(action) => {
                        let welcomes: Vec<WelcomeMessage> = action
                            .installation_ids
                            .into_iter()
                            .map(|installation_id| WelcomeMessage {
                                installation_id,
                                ciphertext: action.welcome_message.clone(),
                            })
                            .collect();
                        debug!("Sending {} welcomes", welcomes.len());
                        self.client.api_client.publish_welcomes(welcomes).await?;
                    }
                }
            }
            let deleter: &dyn Delete<StoredGroupIntent, Key = i32> = conn;
            deleter.delete(intent.id)?;
        }

        Ok(())
    }

    fn topic(&self) -> String {
        get_group_topic(&self.group_id)
    }
}

fn build_group_config() -> MlsGroupConfig {
    MlsGroupConfig::builder()
        .crypto_config(CryptoConfig::with_default_version(CIPHERSUITE))
        .wire_format_policy(WireFormatPolicy::default())
        .max_past_epochs(3) // Trying with 3 max past epochs for now
        .use_ratchet_tree_extension(true)
        .build()
}

#[cfg(test)]
mod tests {
    use openmls::prelude::Member;
    use xmtp_cryptography::utils::generate_local_wallet;

    use crate::{
        builder::ClientBuilder, storage::group_intent::IntentState, utils::topic::get_welcome_topic,
    };

    #[tokio::test]
    async fn test_send_message() {
        let wallet = generate_local_wallet();
        let client = ClientBuilder::new_test_client(wallet.into()).await;
        let group = client.create_group().expect("create group");
        group.send_message(b"hello").await.expect("send message");

        let topic = group.topic();

        let messages = client
            .api_client
            .read_topic(topic.as_str(), 0)
            .await
            .expect("read topic");

        assert_eq!(messages.len(), 1)
    }

    #[tokio::test]
    async fn test_receive_self_message() {
        let wallet = generate_local_wallet();
        let client = ClientBuilder::new_test_client(wallet.into()).await;
        let group = client.create_group().expect("create group");
        let msg = b"hello";
        group.send_message(msg).await.expect("send message");

        group.receive().await.unwrap();
        // Check for messages
        let messages = group.find_messages(None, None, None, None).unwrap();
        assert_eq!(messages.len(), 1);
        assert_eq!(messages.first().unwrap().decrypted_message_bytes, msg);
    }

    // Amal and Bola will both try and add Charlie from the same epoch.
    // The group should resolve to a consistent state
    #[tokio::test]
    async fn test_add_member_conflict() {
        let amal = ClientBuilder::new_test_client(generate_local_wallet().into()).await;
        let bola = ClientBuilder::new_test_client(generate_local_wallet().into()).await;
        let charlie = ClientBuilder::new_test_client(generate_local_wallet().into()).await;
        futures::future::join_all(vec![
            amal.register_identity(),
            bola.register_identity(),
            charlie.register_identity(),
        ])
        .await;

        let amal_group = amal.create_group().unwrap();
        // Add bola
        amal_group
            .add_members_by_installation_id(vec![bola.installation_public_key()])
            .await
            .unwrap();

        // Get bola's version of the same group
        let bola_groups = bola.sync_welcomes().await.unwrap();
        let bola_group = bola_groups.first().unwrap();

        // Have amal and bola both invite charlie.
        amal_group
            .add_members_by_installation_id(vec![charlie.installation_public_key()])
            .await
            .expect("failed to add charlie");
        bola_group
            .add_members_by_installation_id(vec![charlie.installation_public_key()])
            .await
            .unwrap();

        amal_group.receive().await.expect_err("expected error");
        bola_group.receive().await.expect_err("expected error");

        // Check Amal's MLS group state.
        let amal_db = amal.store.conn().unwrap();
        let amal_mls_group = amal_group
            .load_mls_group(&amal.mls_provider(&amal_db))
            .unwrap();
        let amal_members: Vec<Member> = amal_mls_group.members().collect();
        assert_eq!(amal_members.len(), 3);

        // Check Bola's MLS group state.
        let bola_db = bola.store.conn().unwrap();
        let bola_mls_group = bola_group
            .load_mls_group(&bola.mls_provider(&bola_db))
            .unwrap();
        let bola_members: Vec<Member> = bola_mls_group.members().collect();
        assert_eq!(bola_members.len(), 3);

        let amal_uncommitted_intents = amal_db
            .find_group_intents(
                amal_group.group_id.clone(),
                Some(vec![IntentState::ToPublish, IntentState::Published]),
                None,
            )
            .unwrap();
        assert_eq!(amal_uncommitted_intents.len(), 0);

        let bola_uncommitted_intents = bola_db
            .find_group_intents(
                bola_group.group_id.clone(),
                Some(vec![IntentState::ToPublish, IntentState::Published]),
                None,
            )
            .unwrap();
        // Bola should have one uncommitted intent for the failed attempt at adding Charlie, who is already in the group
        assert_eq!(bola_uncommitted_intents.len(), 1);
    }

    #[tokio::test]
    async fn test_add_members() {
        let client = ClientBuilder::new_test_client(generate_local_wallet().into()).await;
        let client_2 = ClientBuilder::new_test_client(generate_local_wallet().into()).await;
        client_2.register_identity().await.unwrap();
        let group = client.create_group().expect("create group");

        group
            .add_members_by_installation_id(vec![client_2.installation_public_key()])
            .await
            .unwrap();

        let topic = group.topic();

        let messages = client
            .api_client
            .read_topic(topic.as_str(), 0)
            .await
            .unwrap();

        assert_eq!(messages.len(), 1);
    }

    #[tokio::test]
    async fn test_add_invalid_member() {
        let client = ClientBuilder::new_test_client(generate_local_wallet().into()).await;
        let group = client.create_group().expect("create group");

        let result = group
            .add_members_by_installation_id(vec![b"1234".to_vec()])
            .await;

        assert!(result.is_err());
    }

    #[tokio::test]
    async fn test_remove_member() {
        let client_1 = ClientBuilder::new_test_client(generate_local_wallet().into()).await;
        // Add another client onto the network
        let client_2 = ClientBuilder::new_test_client(generate_local_wallet().into()).await;
        client_2.register_identity().await.unwrap();

        let group = client_1.create_group().expect("create group");
        group
            .add_members_by_installation_id(vec![client_2.installation_public_key()])
            .await
            .expect("group create failure");

        // Try and add another member without merging the pending commit
        group
            .remove_members_by_installation_id(vec![client_2.installation_public_key()])
            .await
            .expect("group create failure");

        // We are expecting 1 message on the group topic, not 2, because the second one should have
        // failed
        let topic = group.topic();
        let messages = client_1
            .api_client
            .read_topic(topic.as_str(), 0)
            .await
            .expect("read topic");

        assert_eq!(messages.len(), 2);
    }

    #[tokio::test]
    async fn test_key_update() {
        let client = ClientBuilder::new_test_client(generate_local_wallet().into()).await;
        let group = client.create_group().expect("create group");

        group.key_update().await.unwrap();

        let messages = client
            .api_client
            .read_topic(group.topic().as_str(), 0)
            .await
            .unwrap();
        assert_eq!(messages.len(), 1);

        let conn = &client.store.conn().unwrap();
        let provider = super::XmtpOpenMlsProvider::new(conn);
        let mls_group = group.load_mls_group(&provider).unwrap();
        let pending_commit = mls_group.pending_commit();
        assert!(pending_commit.is_none());
    }

    #[tokio::test]
    async fn test_post_commit() {
        let client = ClientBuilder::new_test_client(generate_local_wallet().into()).await;
        let client_2 = ClientBuilder::new_test_client(generate_local_wallet().into()).await;
        client_2.register_identity().await.unwrap();
        let group = client.create_group().expect("create group");

        group
            .add_members_by_installation_id(vec![client_2.installation_public_key()])
            .await
            .unwrap();

        // Check if the welcome was actually sent
        let welcome_topic = get_welcome_topic(&client_2.identity.installation_keys.to_public_vec());
        let welcome_messages = client
            .api_client
            .read_topic(welcome_topic.as_str(), 0)
            .await
            .unwrap();

        assert_eq!(welcome_messages.len(), 1);
    }

    #[tokio::test]
    async fn test_remove_by_wallet_address() {
        let amal = ClientBuilder::new_test_client(generate_local_wallet().into()).await;
        amal.register_identity().await.unwrap();
        let bola = ClientBuilder::new_test_client(generate_local_wallet().into()).await;
        bola.register_identity().await.unwrap();
        let charlie = ClientBuilder::new_test_client(generate_local_wallet().into()).await;
        charlie.register_identity().await.unwrap();

        let group = amal.create_group().unwrap();
        group
            .add_members(vec![bola.account_address(), charlie.account_address()])
            .await
            .unwrap();
        assert_eq!(group.members().unwrap().len(), 3);

        group
            .remove_members(vec![bola.account_address()])
            .await
            .unwrap();
        assert_eq!(group.members().unwrap().len(), 2);
    }
}<|MERGE_RESOLUTION|>--- conflicted
+++ resolved
@@ -519,23 +519,6 @@
         self.sync_with_conn(conn).await
     }
 
-<<<<<<< HEAD
-=======
-    pub async fn remove_members(&self, wallet_addresses: Vec<String>) -> Result<(), GroupError> {
-        let installation_ids = self
-            .members()?
-            .into_iter()
-            .filter(|member| wallet_addresses.contains(&member.account_address))
-            .fold(vec![], |mut acc, member| {
-                acc.extend(member.installation_ids);
-                acc
-            });
-
-        self.remove_members_by_installation_id(installation_ids)
-            .await
-    }
-
->>>>>>> 9e4525ab
     pub async fn key_update(&self) -> Result<(), GroupError> {
         let conn = &mut self.client.store.conn()?;
         let intent = NewGroupIntent::new(IntentKind::KeyUpdate, self.group_id.clone(), vec![]);
