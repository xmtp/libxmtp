--- conflicted
+++ resolved
@@ -6,7 +6,6 @@
 mod sync;
 pub mod validated_commit;
 
-<<<<<<< HEAD
 pub use self::group_permissions::PreconfiguredPolicies;
 pub use self::intents::{AddressesOrInstallationIds, IntentError};
 use self::{
@@ -14,15 +13,6 @@
     group_permissions::PolicySet,
     intents::{AddMembersIntentData, RemoveMembersIntentData},
     validated_commit::CommitValidationError,
-=======
-use openmls::{
-    extensions::{Extension, Extensions, Metadata},
-    group::{MlsGroupCreateConfig, MlsGroupJoinConfig},
-    prelude::{
-        CredentialWithKey, CryptoConfig, GroupId, MlsGroup as OpenMlsGroup, Welcome as MlsWelcome,
-        WireFormatPolicy,
-    },
->>>>>>> f1a4de7e
 };
 use crate::{
     client::{deserialize_welcome, ClientError, MessageProcessingError},
@@ -46,7 +36,7 @@
 };
 use intents::SendMessageIntentData;
 use openmls::{
-    extensions::{Extension, Extensions, ProtectedMetadata},
+    extensions::{Extension, Extensions, Metadata},
     group::{MlsGroupCreateConfig, MlsGroupJoinConfig},
     prelude::{
         CredentialWithKey, CryptoConfig, GroupId, MlsGroup as OpenMlsGroup, Welcome as MlsWelcome,
