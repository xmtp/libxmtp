--- conflicted
+++ resolved
@@ -541,13 +541,10 @@
     use openmls_traits::OpenMlsProvider;
     use xmtp_cryptography::utils::generate_local_wallet;
 
-<<<<<<< HEAD
     use crate::{
-        builder::ClientBuilder, storage::EncryptedMessageStore, utils::topic::get_welcome_topic,
+        builder::ClientBuilder, groups::GroupError, storage::EncryptedMessageStore,
+        utils::topic::get_welcome_topic,
     };
-=======
-    use crate::{builder::ClientBuilder, groups::GroupError, utils::topic::get_welcome_topic};
->>>>>>> 09a24420
 
     #[tokio::test]
     async fn test_send_message() {
@@ -718,15 +715,7 @@
                 .unwrap();
         let intent = intents.first().unwrap();
         // Set the intent to committed manually
-<<<<<<< HEAD
         EncryptedMessageStore::set_group_intent_committed(conn, intent.id).unwrap();
-=======
-        // TODO: Replace with working synchronization once we can add members end to end
-        client
-            .store
-            .set_group_intent_committed(conn, intent.id)
-            .unwrap();
->>>>>>> 09a24420
         group.post_commit(conn).await.unwrap();
 
         // Check if the welcome was actually sent
