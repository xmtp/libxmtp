--- conflicted
+++ resolved
@@ -10,8 +10,8 @@
 
 use intents::SendMessageIntentData;
 use openmls::{
-<<<<<<< HEAD
-    credentials::CredentialType,
+    credentials::{BasicCredential, CredentialType},
+    error::LibraryError,
     extensions::{
         Extension, ExtensionType, Extensions, Metadata, RequiredCapabilitiesExtension,
         UnknownExtension,
@@ -19,16 +19,9 @@
     group::{CreateGroupContextExtProposalError, MlsGroupCreateConfig, MlsGroupJoinConfig},
     messages::proposals::ProposalType,
     prelude::{
-        Capabilities, CredentialWithKey, CryptoConfig, Error as TlsCodecError, GroupId,
-=======
-    credentials::BasicCredential,
-    error::LibraryError,
-    extensions::{Extension, Extensions, Metadata},
-    group::{MlsGroupCreateConfig, MlsGroupJoinConfig},
-    prelude::{
-        BasicCredentialError, CredentialWithKey, CryptoConfig, Error as TlsCodecError, GroupId,
->>>>>>> e1fad9a3
-        MlsGroup as OpenMlsGroup, StagedWelcome, Welcome as MlsWelcome, WireFormatPolicy,
+        BasicCredentialError, Capabilities, CredentialWithKey, CryptoConfig,
+        Error as TlsCodecError, GroupId, MlsGroup as OpenMlsGroup, StagedWelcome,
+        Welcome as MlsWelcome, WireFormatPolicy,
     },
 };
 use openmls_traits::OpenMlsProvider;
@@ -148,15 +141,12 @@
     Identity(#[from] IdentityError),
     #[error("serialization error: {0}")]
     EncodeError(#[from] prost::EncodeError),
-<<<<<<< HEAD
     #[error("create group context proposal error: {0}")]
     CreateGroupContextExtProposalError(#[from] CreateGroupContextExtProposalError<StorageError>),
-=======
     #[error("Credential error")]
     CredentialError(#[from] BasicCredentialError),
     #[error("LeafNode error")]
     LeafNodeError(#[from] LibraryError),
->>>>>>> e1fad9a3
 }
 
 impl RetryableError for GroupError {
@@ -1108,7 +1098,6 @@
     }
 
     #[tokio::test]
-<<<<<<< HEAD
     async fn test_group_mutable_data() {
         let amal = ClientBuilder::new_test_client(&generate_local_wallet()).await;
         let bola = ClientBuilder::new_test_client(&generate_local_wallet()).await;
@@ -1149,7 +1138,9 @@
         bola_group.sync().await.unwrap();
         let bola_group_name: String = bola_group.mutable_metadata().expect("msg").group_name;
         assert_eq!(bola_group_name, "New Group Name 1");
-=======
+    }
+
+    #[tokio::test]
     async fn test_staged_welcome() {
         // Create Clients
         let amal = ClientBuilder::new_test_client(&generate_local_wallet()).await;
@@ -1185,6 +1176,5 @@
             added_by_address,
             "The Inviter and added_by_address do not match!"
         );
->>>>>>> e1fad9a3
     }
 }