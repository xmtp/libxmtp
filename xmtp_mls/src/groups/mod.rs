--- conflicted
+++ resolved
@@ -2244,14 +2244,10 @@
         let now = now_ns();
         let ten_seconds = 10_000_000_000;
         assert!(
-<<<<<<< HEAD
-            ((now - ten_seconds)..(now + ten_seconds)).contains(&dm_group.last_message_ns.unwrap())
-=======
-            ((now - one_second)..(now + one_second)).contains(&dm_group.last_message_ns.unwrap()),
+            ((now - ten_seconds)..(now + ten_seconds)).contains(&dm_group.last_message_ns.unwrap()),
             "last_message_ns {} was not within one second of current time {}",
             dm_group.last_message_ns.unwrap(),
             now
->>>>>>> a48e9a79
         );
 
         let dm_group = alix.group(dm_group.id).unwrap();
