--- conflicted
+++ resolved
@@ -62,14 +62,7 @@
     CIPHERSUITE, GROUP_MEMBERSHIP_EXTENSION_ID, GROUP_PERMISSIONS_EXTENSION_ID, MAX_GROUP_SIZE,
     MAX_PAST_EPOCHS, MUTABLE_METADATA_EXTENSION_ID, SEND_MESSAGE_UPDATE_INSTALLATIONS_INTERVAL_NS,
 };
-<<<<<<< HEAD
-use xmtp_content_types::leave_request::LeaveRequestCodec;
-use xmtp_content_types::should_push;
-use xmtp_content_types::text::TextCodec;
-use xmtp_content_types::{ContentCodec, encoded_content_to_bytes};
-=======
 use xmtp_content_types::ContentCodec;
->>>>>>> a85af8d2
 use xmtp_content_types::{
     reaction::{LegacyReaction, ReactionCodec},
     reply::ReplyCodec,
@@ -103,13 +96,7 @@
         GroupMutableMetadata, GroupMutableMetadataError, MessageDisappearingSettings, MetadataField,
     },
 };
-<<<<<<< HEAD
-
-use xmtp_proto::xmtp::mls::message_contents::{
-    EncodedContent, OneshotMessage, PlaintextEnvelope,
-    content_types::ReactionV2,
-    plaintext_envelope::{Content, V1},
-=======
+
 use xmtp_proto::{
     types::Cursor,
     xmtp::mls::message_contents::{
@@ -117,7 +104,6 @@
         content_types::ReactionV2,
         plaintext_envelope::{Content, V1},
     },
->>>>>>> a85af8d2
 };
 
 const MAX_GROUP_DESCRIPTION_LENGTH: usize = 1000;
