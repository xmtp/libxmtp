--- conflicted
+++ resolved
@@ -9,10 +9,7 @@
     codecs::ContentCodec,
     hpke::{decrypt_welcome, encrypt_welcome, HpkeError},
     storage::refresh_state::EntityKind,
-<<<<<<< HEAD
     Fetch,
-=======
->>>>>>> 18abe496
 };
 use intents::SendMessageIntentData;
 use log::debug;
@@ -880,11 +877,7 @@
             .installations
             .into_iter()
             .map(|installation| -> Result<WelcomeMessageInput, HpkeError> {
-<<<<<<< HEAD
-                let installation_key = installation.installation_id;
-=======
                 let installation_key = installation.installation_key;
->>>>>>> 18abe496
                 let encrypted = encrypt_welcome(
                     action.welcome_message.as_slice(),
                     installation.hpke_public_key.as_slice(),
