use std::{
    collections::{HashMap, HashSet},
    mem::discriminant,
};

use super::{
    build_group_membership_extension, build_mutable_metadata_extensions_for_admin_lists_update,
    build_mutable_metadata_extensions_for_metadata_update,
    intents::{
        Installation, PostCommitAction, SendMessageIntentData, SendWelcomesAction,
        UpdateAdminListIntentData, UpdateGroupMembershipIntentData,
    },
    validated_commit::extract_group_membership,
    GroupError, MlsGroup,
};
use crate::{
    client::MessageProcessingError,
    codecs::{group_updated::GroupUpdatedCodec, ContentCodec},
<<<<<<< HEAD
    configuration::{
        DELIMITER, GRPC_DATA_LIMIT, MAX_GROUP_SIZE, MAX_INTENT_PUBLISH_ATTEMPTS,
        UPDATE_INSTALLATIONS_INTERVAL_NS,
    },
    groups::{intents::UpdateMetadataIntentData, validated_commit::ValidatedCommit},
=======
    configuration::{DELIMITER, MAX_INTENT_PUBLISH_ATTEMPTS, UPDATE_INSTALLATIONS_INTERVAL_NS},
    groups::{
        intents::UpdateMetadataIntentData,
        message_history::{decrypt_history_file, download_history_bundle},
        validated_commit::ValidatedCommit,
    },
>>>>>>> 6f1e693f
    hpke::{encrypt_welcome, HpkeError},
    identity::parse_credential,
    identity_updates::load_identity_updates,
    retry::Retry,
    retry_async,
    storage::{
        db_connection::DbConnection,
        group_intent::{IntentKind, IntentState, NewGroupIntent, StoredGroupIntent, ID},
        group_message::{DeliveryStatus, GroupMessageKind, StoredGroupMessage},
        refresh_state::EntityKind,
        StorageError,
    },
    utils::{hash::sha256, id::calculate_message_id},
    xmtp_openmls_provider::XmtpOpenMlsProvider,
    Client, Delete, Fetch, Store, XmtpApi,
};
use futures::future::try_join_all;
use log::debug;
use openmls::{
    credentials::BasicCredential,
    extensions::Extensions,
    framing::{MlsMessageOut, ProtocolMessage},
    prelude::{
        tls_codec::{Deserialize, Serialize},
        LeafNodeIndex, MlsGroup as OpenMlsGroup, MlsMessageBodyIn, MlsMessageIn, PrivateMessageIn,
        ProcessedMessage, ProcessedMessageContent, Sender,
    },
    prelude_test::KeyPackage,
};
use openmls_basic_credential::SignatureKeyPair;
use openmls_traits::OpenMlsProvider;
use prost::bytes::Bytes;
use prost::Message;
use xmtp_id::InboxId;
use xmtp_proto::xmtp::mls::{
    api::v1::{
        group_message::{Version as GroupMessageVersion, V1 as GroupMessageV1},
        welcome_message_input::{
            Version as WelcomeMessageInputVersion, V1 as WelcomeMessageInputV1,
        },
        GroupMessage, WelcomeMessageInput,
    },
    message_contents::{
        plaintext_envelope::{
            v2::MessageType::{Reply, Request},
            Content, V1, V2,
        },
        GroupUpdated, MessageHistoryReply, MessageHistoryRequest, PlaintextEnvelope,
    },
};

impl MlsGroup {
    pub async fn sync<ApiClient>(&self, client: &Client<ApiClient>) -> Result<(), GroupError>
    where
        ApiClient: XmtpApi,
    {
        let conn = self.context.store.conn()?;

        self.maybe_update_installations(conn.clone(), None, client)
            .await?;

        self.sync_with_conn(conn, client).await
    }

    #[tracing::instrument(level = "trace", skip(client, conn))]
    pub(super) async fn sync_with_conn<ApiClient>(
        &self,
        conn: DbConnection,
        client: &Client<ApiClient>,
    ) -> Result<(), GroupError>
    where
        ApiClient: XmtpApi,
    {
        let mut errors: Vec<GroupError> = vec![];

        // Even if publish fails, continue to receiving
        if let Err(publish_error) = self.publish_intents(conn.clone(), client).await {
            log::error!("Sync: error publishing intents {:?}", publish_error);
            errors.push(publish_error);
        }

        // Even if receiving fails, continue to post_commit
        if let Err(receive_error) = self.receive(&conn, client).await {
            log::error!("receive error {:?}", receive_error);
            // We don't return an error if receive fails, because it's possible this is caused
            // by malicious data sent over the network, or messages from before the user was
            // added to the group
        }

        if let Err(post_commit_err) = self.post_commit(&conn, client).await {
            log::error!("post commit error {:?}", post_commit_err);
            errors.push(post_commit_err);
        }

        // Return a combination of publish and post_commit errors
        if !errors.is_empty() {
            return Err(GroupError::Sync(errors));
        }

        Ok(())
    }

    /**
     * Sync the group and wait for the intent to be deleted
     * Group syncing may involve picking up messages unrelated to the intent, so simply checking for errors
     * does not give a clear signal as to whether the intent was successfully completed or not.
     *
     * This method will retry up to `crate::configuration::MAX_GROUP_SYNC_RETRIES` times.
     */
    #[tracing::instrument(level = "trace", skip(client, conn))]
    pub(super) async fn sync_until_intent_resolved<ApiClient>(
        &self,
        conn: DbConnection,
        intent_id: ID,
        client: &Client<ApiClient>,
    ) -> Result<(), GroupError>
    where
        ApiClient: XmtpApi,
    {
        let mut num_attempts = 0;
        // Return the last error to the caller if we fail to sync
        let mut last_err: Option<GroupError> = None;
        while num_attempts < crate::configuration::MAX_GROUP_SYNC_RETRIES {
            if let Err(err) = self.sync_with_conn(conn.clone(), client).await {
                log::error!("error syncing group {:?}", err);
                last_err = Some(err);
            }

            // This will return early if the fetch fails
            let intent: Result<Option<StoredGroupIntent>, StorageError> = conn.fetch(&intent_id);
            match intent {
                Ok(None) => {
                    // This is expected. The intent gets deleted on success
                    return Ok(());
                }
                Ok(Some(intent)) => {
                    if intent.state == IntentState::Error {
                        log::warn!(
                            "not retrying intent ID {}. since it is in state Error",
                            intent.id,
                        );
                        return Err(last_err.unwrap_or(GroupError::Generic(
                            "Group intent could not be committed".to_string(),
                        )));
                    }
                    log::warn!(
                        "retrying intent ID {}. intent currently in state {:?}",
                        intent.id,
                        intent.state
                    );
                }
                Err(err) => {
                    log::error!("database error fetching intent {:?}", err);
                    last_err = Some(GroupError::Storage(err));
                }
            };
            num_attempts += 1;
        }

        Err(last_err.unwrap_or(GroupError::Generic("failed to wait for intent".to_string())))
    }

    #[allow(clippy::too_many_arguments)]
    #[tracing::instrument(level = "trace", skip_all)]
    async fn process_own_message<ApiClient: XmtpApi>(
        &self,
        client: &Client<ApiClient>,
        intent: StoredGroupIntent,
        openmls_group: &mut OpenMlsGroup,
        provider: &XmtpOpenMlsProvider,
        message: ProtocolMessage,
        envelope_timestamp_ns: u64,
        allow_epoch_increment: bool,
    ) -> Result<(), MessageProcessingError> {
        if intent.state == IntentState::Committed {
            return Ok(());
        }
        debug!(
            "[{}] processing own message for intent {} / {:?}",
            self.context.inbox_id(),
            intent.id,
            intent.kind
        );

        let conn = provider.conn();
        match intent.kind {
            IntentKind::KeyUpdate
            | IntentKind::UpdateGroupMembership
            | IntentKind::UpdateAdminList
            | IntentKind::MetadataUpdate => {
                if !allow_epoch_increment {
                    return Err(MessageProcessingError::EpochIncrementNotAllowed);
                }
                let maybe_pending_commit = openmls_group.pending_commit();
                // We don't get errors with merge_pending_commit when there are no commits to merge
                if maybe_pending_commit.is_none() {
                    let message_epoch = message.epoch();
                    let group_epoch = openmls_group.epoch();
                    debug!(
                        "no pending commit to merge. Group epoch: {}. Message epoch: {}",
                        group_epoch, message_epoch
                    );
                    conn.set_group_intent_to_publish(intent.id)?;

                    // Return OK here, because an error will roll back the transaction
                    return Ok(());
                }
                debug!("Has a validated commit");
                let maybe_validated_commit = ValidatedCommit::from_staged_commit(
                    client,
                    &conn,
                    maybe_pending_commit.expect("already checked"),
                    openmls_group,
                )
                .await;

                if maybe_validated_commit.is_err() {
                    debug!("error validating commit: {:?}", maybe_validated_commit);
                    match openmls_group.clear_pending_commit(provider.storage()) {
                        Ok(_) => (),
                        Err(_) => {
                            return Err(MessageProcessingError::Generic(
                                "Error clearing pending commit after failed validation".to_string(),
                            ))
                        }
                    }
                    conn.set_group_intent_error(intent.id)?;
                    // Return before merging commit since it does not pass validation
                    // An error will roll back clearing pending commit, so we return Ok here
                    return Ok(());
                }

                let validated_commit = maybe_validated_commit.unwrap();

                debug!("[{}] merging pending commit", self.context.inbox_id());
                if let Err(err) = openmls_group.merge_pending_commit(&provider) {
                    log::error!("error merging commit: {}", err);
                    match openmls_group.clear_pending_commit(provider.storage()) {
                        Ok(_) => (),
                        Err(_) => {
                            return Err(MessageProcessingError::Generic(
                                "Error clearing pending commit".to_string(),
                            ))
                        }
                    }

                    conn.set_group_intent_to_publish(intent.id)?;
                } else {
                    // If no error committing the change, write a transcript message
                    self.save_transcript_message(&conn, validated_commit, envelope_timestamp_ns)?;
                }
            }
            IntentKind::SendMessage => {
                let intent_data = SendMessageIntentData::from_bytes(intent.data.as_slice())?;
                let group_id = openmls_group.group_id().as_slice();
                let decrypted_message_data = intent_data.message.as_slice();

                let envelope = PlaintextEnvelope::decode(decrypted_message_data)
                    .map_err(MessageProcessingError::DecodeError)?;

                match envelope.content {
                    Some(Content::V1(V1 {
                        idempotency_key,
                        content,
                    })) => {
                        let message_id = calculate_message_id(group_id, &content, &idempotency_key);

                        conn.set_delivery_status_to_published(&message_id, envelope_timestamp_ns)?;
                    }
                    Some(Content::V2(V2 {
                        idempotency_key: _,
                        message_type,
                    })) => {
                        debug!(
                            "Send Message History Request with message_type {:#?}",
                            message_type
                        );

                        // return Empty Ok because it is okay to not process this self message
                        return Ok(());
                    }
                    None => return Err(MessageProcessingError::InvalidPayload),
                };
            }
        };

        conn.set_group_intent_committed(intent.id)?;

        Ok(())
    }

    #[tracing::instrument(level = "trace", skip_all)]
    async fn process_external_message<ApiClient: XmtpApi>(
        &self,
        client: &Client<ApiClient>,
        openmls_group: &mut OpenMlsGroup,
        provider: &XmtpOpenMlsProvider,
        message: PrivateMessageIn,
        envelope_timestamp_ns: u64,
        allow_epoch_increment: bool,
    ) -> Result<(), MessageProcessingError> {
        debug!("[{}] processing external message", self.context.inbox_id());
        let decrypted_message = openmls_group.process_message(provider, message)?;
        let (sender_inbox_id, sender_installation_id) =
            extract_message_sender(openmls_group, &decrypted_message, envelope_timestamp_ns)?;
        debug!(
            "[{}] extracted sender sender inbox id: {}",
            self.context.inbox_id(),
            sender_inbox_id
        );
        match decrypted_message.into_content() {
            ProcessedMessageContent::ApplicationMessage(application_message) => {
                let message_bytes = application_message.into_bytes();

                let mut bytes = Bytes::from(message_bytes.clone());
                let envelope = PlaintextEnvelope::decode(&mut bytes)
                    .map_err(MessageProcessingError::DecodeError)?;
                log::debug!("Decoded plaintext envelope {:?}", envelope);
                match envelope.content {
                    Some(Content::V1(V1 {
                        idempotency_key,
                        content,
                    })) => {
                        let message_id =
                            calculate_message_id(&self.group_id, &content, &idempotency_key);
                        StoredGroupMessage {
                            id: message_id,
                            group_id: self.group_id.clone(),
                            decrypted_message_bytes: content,
                            sent_at_ns: envelope_timestamp_ns as i64,
                            kind: GroupMessageKind::Application,
                            sender_installation_id,
                            sender_inbox_id,
                            delivery_status: DeliveryStatus::Published,
                        }
                        .store(provider.conn_ref())?
                    }
                    Some(Content::V2(V2 {
                        idempotency_key,
                        message_type,
                    })) => match message_type {
                        Some(Request(MessageHistoryRequest {
                            request_id,
                            pin_code,
                        })) => {
                            // store the request message
                            let contents =
                                format!("{request_id}{DELIMITER}{pin_code}").into_bytes();
                            let message_id =
                                calculate_message_id(&self.group_id, &contents, &idempotency_key);
                            let message = StoredGroupMessage {
                                id: message_id,
                                group_id: self.group_id.clone(),
                                decrypted_message_bytes: contents,
                                sent_at_ns: envelope_timestamp_ns as i64,
                                kind: GroupMessageKind::Application,
                                sender_installation_id,
                                sender_inbox_id: sender_inbox_id.clone(),
                                delivery_status: DeliveryStatus::Published,
                            };
                            message.store(provider.conn_ref())?;

                            // ensure the requester is a member of all the groups
                            let _ = client
                                .ensure_member_of_all_groups(sender_inbox_id)
                                .await
                                .map_err(|e| MessageProcessingError::Group(Box::new(e)));

                            // prepare and send the reply
                            match client
                                .prepare_history_reply(&request_id, "https://example.com")
                                .await
                            {
                                Ok(history_reply) => client
                                    .send_history_reply(history_reply.into())
                                    .await
                                    .map_err(|e| {
                                        MessageProcessingError::Generic(format!(
                                            "could not send history reply: {e}"
                                        ))
                                    })?,
                                Err(e) => {
                                    return Err(MessageProcessingError::Generic(format!(
                                        "error preparing history reply: {e}"
                                    )));
                                }
                            }
                        }
                        Some(Reply(MessageHistoryReply {
                            request_id: _,
                            url,
                            encryption_key,
                            signing_key,
                            bundle_hash,
                        })) => {
                            if signing_key.is_none() {
                                return Err(MessageProcessingError::InvalidPayload);
                            }

                            if encryption_key.is_none() {
                                return Err(MessageProcessingError::InvalidPayload);
                            }

                            let signing_key = signing_key.unwrap();

                            let encryption_key = encryption_key.unwrap();

                            // store the reply message
                            let contents = format!(
                                "{url}{DELIMITER}{:?}{DELIMITER}{:?}{DELIMITER}{:?}",
                                encryption_key, signing_key, bundle_hash
                            )
                            .into_bytes();
                            let message_id =
                                calculate_message_id(&self.group_id, &contents, &idempotency_key);
                            StoredGroupMessage {
                                id: message_id,
                                group_id: self.group_id.clone(),
                                decrypted_message_bytes: contents,
                                sent_at_ns: envelope_timestamp_ns as i64,
                                kind: GroupMessageKind::Application,
                                sender_installation_id,
                                sender_inbox_id,
                                delivery_status: DeliveryStatus::Published,
                            }
                            .store(provider.conn_ref())?;

                            // handle the reply and fetch the history
                            let enc_file_path =
                                download_history_bundle(&url, bundle_hash, signing_key)
                                    .await
                                    .map_err(|e| MessageProcessingError::Generic(format!("{e}")))?;

                            let messages_path = std::env::temp_dir().join("messages.jsonl");

                            decrypt_history_file(&enc_file_path, &messages_path, encryption_key)
                                .map_err(|e| MessageProcessingError::Generic(format!("{e}")))?;

                            client
                                .insert_history_bundle(&messages_path)
                                .map_err(|e| MessageProcessingError::Generic(format!("{e}")))?;

                            client
                                .sync_welcomes()
                                .await
                                .map_err(|e| MessageProcessingError::Generic(e.to_string()))?;

                            let conn = provider.conn_ref();
                            let groups = conn.find_groups(None, None, None, None)?;
                            for crate::storage::group::StoredGroup { id, .. } in groups.into_iter()
                            {
                                let group = client
                                    .group(id)
                                    .map_err(|e| MessageProcessingError::Generic(e.to_string()))?;
                                Box::pin(group.sync(client))
                                    .await
                                    .map_err(|e| MessageProcessingError::Generic(e.to_string()))?;
                            }
                        }
                        _ => {
                            return Err(MessageProcessingError::InvalidPayload);
                        }
                    },
                    None => return Err(MessageProcessingError::InvalidPayload),
                }
            }
            ProcessedMessageContent::ProposalMessage(_proposal_ptr) => {
                // intentionally left blank.
            }
            ProcessedMessageContent::ExternalJoinProposalMessage(_external_proposal_ptr) => {
                // intentionally left blank.
            }
            ProcessedMessageContent::StagedCommitMessage(staged_commit) => {
                if !allow_epoch_increment {
                    return Err(MessageProcessingError::EpochIncrementNotAllowed);
                }
                debug!(
                    "[{}] received staged commit. Merging and clearing any pending commits",
                    self.context.inbox_id()
                );

                let sc = *staged_commit;
                // Validate the commit
                let validated_commit = ValidatedCommit::from_staged_commit(
                    client,
                    provider.conn_ref(),
                    &sc,
                    openmls_group,
                )
                .await?;
                openmls_group.merge_staged_commit(provider, sc)?;
                self.save_transcript_message(
                    provider.conn_ref(),
                    validated_commit,
                    envelope_timestamp_ns,
                )?;
            }
        };

        Ok(())
    }

    #[tracing::instrument(level = "trace", skip_all)]
    pub(super) async fn process_message<ApiClient: XmtpApi>(
        &self,
        client: &Client<ApiClient>,
        openmls_group: &mut OpenMlsGroup,
        provider: &XmtpOpenMlsProvider,
        envelope: &GroupMessageV1,
        allow_epoch_increment: bool,
    ) -> Result<(), MessageProcessingError> {
        let mls_message_in = MlsMessageIn::tls_deserialize_exact(&envelope.data)?;

        let message = match mls_message_in.extract() {
            MlsMessageBodyIn::PrivateMessage(message) => Ok(message),
            other => Err(MessageProcessingError::UnsupportedMessageType(
                discriminant(&other),
            )),
        }?;

        let intent = provider
            .conn()
            .find_group_intent_by_payload_hash(sha256(envelope.data.as_slice()));

        match intent {
            // Intent with the payload hash matches
            Ok(Some(intent)) => {
                self.process_own_message(
                    client,
                    intent,
                    openmls_group,
                    provider,
                    message.into(),
                    envelope.created_ns,
                    allow_epoch_increment,
                )
                .await
            }
            // No matching intent found
            Ok(None) => {
                self.process_external_message(
                    client,
                    openmls_group,
                    provider,
                    message,
                    envelope.created_ns,
                    allow_epoch_increment,
                )
                .await
            }
            Err(err) => Err(MessageProcessingError::Storage(err)),
        }
    }

    #[tracing::instrument(level = "trace", skip_all)]
    async fn consume_message<ApiClient>(
        &self,
        envelope: &GroupMessage,
        openmls_group: &mut OpenMlsGroup,
        client: &Client<ApiClient>,
    ) -> Result<(), MessageProcessingError>
    where
        ApiClient: XmtpApi,
    {
        let msgv1 = match &envelope.version {
            Some(GroupMessageVersion::V1(value)) => value,
            _ => return Err(MessageProcessingError::InvalidPayload),
        };

        client
            .process_for_id(
                &msgv1.group_id,
                EntityKind::Group,
                msgv1.id,
                |provider| async move {
                    self.process_message(client, openmls_group, &provider, msgv1, true)
                        .await?;
                    Ok(())
                },
            )
            .await?;
        Ok(())
    }

    #[tracing::instrument(level = "trace", skip_all)]
    pub async fn process_messages<ApiClient>(
        &self,
        messages: Vec<GroupMessage>,
        conn: DbConnection,
        client: &Client<ApiClient>,
    ) -> Result<(), GroupError>
    where
        ApiClient: XmtpApi,
    {
        let provider = self.context.mls_provider(conn);
        let mut openmls_group = self.load_mls_group(&provider)?;
        log::debug!("  loaded openmls group");

        let mut receive_errors = vec![];
        for message in messages.into_iter() {
            let result = retry_async!(
                Retry::default(),
                (async {
                    self.consume_message(&message, &mut openmls_group, client)
                        .await
                })
            );
            if let Err(e) = result {
                receive_errors.push(e);
            }
        }

        if receive_errors.is_empty() {
            Ok(())
        } else {
            debug!("Message processing errors: {:?}", receive_errors);
            Err(GroupError::ReceiveErrors(receive_errors))
        }
    }

    #[tracing::instrument(level = "trace", skip(conn, client))]
    pub(super) async fn receive<ApiClient>(
        &self,
        conn: &DbConnection,
        client: &Client<ApiClient>,
    ) -> Result<(), GroupError>
    where
        ApiClient: XmtpApi,
    {
        let messages = client.query_group_messages(&self.group_id, conn).await?;
        self.process_messages(messages, conn.clone(), client)
            .await?;
        Ok(())
    }

    fn save_transcript_message(
        &self,
        conn: &DbConnection,
        validated_commit: ValidatedCommit,
        timestamp_ns: u64,
    ) -> Result<Option<StoredGroupMessage>, MessageProcessingError> {
        if validated_commit.is_empty() {
            return Ok(None);
        }

        log::info!(
            "{}: Storing a transcript message with {} members added and {} members removed and {} metadata changes",
            self.context.inbox_id(),
            validated_commit.added_inboxes.len(),
            validated_commit.removed_inboxes.len(),
            validated_commit.metadata_changes.metadata_field_changes.len(),
        );
        let sender_installation_id = validated_commit.actor_installation_id();
        let sender_inbox_id = validated_commit.actor_inbox_id();
        // TODO:nm replace with new membership change codec
        let payload: GroupUpdated = validated_commit.into();
        let encoded_payload = GroupUpdatedCodec::encode(payload)?;
        let mut encoded_payload_bytes = Vec::new();
        encoded_payload.encode(&mut encoded_payload_bytes)?;

        let group_id = self.group_id.as_slice();
        let message_id = calculate_message_id(
            group_id,
            encoded_payload_bytes.as_slice(),
            &timestamp_ns.to_string(),
        );

        let msg = StoredGroupMessage {
            id: message_id,
            group_id: group_id.to_vec(),
            decrypted_message_bytes: encoded_payload_bytes.to_vec(),
            sent_at_ns: timestamp_ns as i64,
            kind: GroupMessageKind::MembershipChange,
            sender_installation_id,
            sender_inbox_id,
            delivery_status: DeliveryStatus::Published,
        };

        msg.store(conn)?;
        Ok(Some(msg))
    }

    #[tracing::instrument(level = "trace", skip(conn, client))]
    pub(super) async fn publish_intents<ClientApi>(
        &self,
        conn: DbConnection,
        client: &Client<ClientApi>,
    ) -> Result<(), GroupError>
    where
        ClientApi: XmtpApi,
    {
        let provider = self.context.mls_provider(conn);
        let mut openmls_group = self.load_mls_group(&provider)?;

        let intents = provider.conn().find_group_intents(
            self.group_id.clone(),
            Some(vec![IntentState::ToPublish]),
            None,
        )?;

        for intent in intents {
            let result = retry_async!(
                Retry::default(),
                (async {
                    self.get_publish_intent_data(&provider, client, &mut openmls_group, &intent)
                        .await
                })
            );

            if let Err(err) = result {
                log::error!("error getting publish intent data {:?}", err);
                if (intent.publish_attempts + 1) as usize >= MAX_INTENT_PUBLISH_ATTEMPTS {
                    log::error!("intent {} has reached max publish attempts", intent.id);
                    // TODO: Eventually clean up errored attempts
                    provider.conn().set_group_intent_error(intent.id)?;
                } else {
                    provider
                        .conn()
                        .increment_intent_publish_attempt_count(intent.id)?;
                }

                return Err(err);
            }

            let (payload, post_commit_data) = result.expect("already checked");
            let payload_slice = payload.as_slice();

            client
                .api_client
                .send_group_messages(vec![payload_slice])
                .await?;

            provider.conn().set_group_intent_published(
                intent.id,
                sha256(payload_slice),
                post_commit_data,
            )?;
        }

        Ok(())
    }

    // Takes a StoredGroupIntent and returns the payload and post commit data as a tuple
    #[tracing::instrument(level = "trace", skip_all)]
    async fn get_publish_intent_data<ApiClient>(
        &self,
        provider: &XmtpOpenMlsProvider,
        client: &Client<ApiClient>,
        openmls_group: &mut OpenMlsGroup,
        intent: &StoredGroupIntent,
    ) -> Result<(Vec<u8>, Option<Vec<u8>>), GroupError>
    where
        ApiClient: XmtpApi,
    {
        match intent.kind {
            IntentKind::UpdateGroupMembership => {
                let intent_data = UpdateGroupMembershipIntentData::try_from(&intent.data)?;
                let signer = &self.context.identity.installation_keys;
                let (commit, post_commit_action) = apply_update_group_membership_intent(
                    client,
                    provider,
                    openmls_group,
                    intent_data,
                    signer,
                )
                .await?;

                Ok((
                    commit.tls_serialize_detached()?,
                    post_commit_action.map(|action| action.to_bytes()),
                ))
            }
            IntentKind::SendMessage => {
                // We can safely assume all SendMessage intents have data
                let intent_data = SendMessageIntentData::from_bytes(intent.data.as_slice())?;
                // TODO: Handle pending_proposal errors and UseAfterEviction errors
                let msg = openmls_group.create_message(
                    &provider,
                    &self.context.identity.installation_keys,
                    intent_data.message.as_slice(),
                )?;

                let msg_bytes = msg.tls_serialize_detached()?;
                Ok((msg_bytes, None))
            }
            IntentKind::KeyUpdate => {
                let (commit, _, _) = openmls_group
                    .self_update(&provider, &self.context.identity.installation_keys)?;

                Ok((commit.tls_serialize_detached()?, None))
            }
            IntentKind::MetadataUpdate => {
                let metadata_intent = UpdateMetadataIntentData::try_from(intent.data.clone())?;
                let mutable_metadata_extensions =
                    build_mutable_metadata_extensions_for_metadata_update(
                        openmls_group,
                        metadata_intent.field_name,
                        metadata_intent.field_value,
                    )?;

                let (commit, _, _) = openmls_group.update_group_context_extensions(
                    &provider,
                    mutable_metadata_extensions,
                    &self.context.identity.installation_keys,
                )?;

                let commit_bytes = commit.tls_serialize_detached()?;

                Ok((commit_bytes, None))
            }
            IntentKind::UpdateAdminList => {
                let admin_list_update_intent =
                    UpdateAdminListIntentData::try_from(intent.data.clone())?;
                let mutable_metadata_extensions =
                    build_mutable_metadata_extensions_for_admin_lists_update(
                        openmls_group,
                        admin_list_update_intent,
                    )?;

                let (commit, _, _) = openmls_group.update_group_context_extensions(
                    provider,
                    mutable_metadata_extensions,
                    &self.context.identity.installation_keys,
                )?;
                let commit_bytes = commit.tls_serialize_detached()?;
                Ok((commit_bytes, None))
            }
        }
    }

    #[tracing::instrument(level = "trace", skip(conn, client))]
    pub(crate) async fn post_commit<ApiClient>(
        &self,
        conn: &DbConnection,
        client: &Client<ApiClient>,
    ) -> Result<(), GroupError>
    where
        ApiClient: XmtpApi,
    {
        let intents = conn.find_group_intents(
            self.group_id.clone(),
            Some(vec![IntentState::Committed]),
            None,
        )?;

        for intent in intents {
            if intent.post_commit_data.is_some() {
                let post_commit_data = intent.post_commit_data.unwrap();
                let post_commit_action = PostCommitAction::from_bytes(post_commit_data.as_slice())?;
                match post_commit_action {
                    PostCommitAction::SendWelcomes(action) => {
                        self.send_welcomes(action, client).await?;
                    }
                }
            }
            let deleter: &dyn Delete<StoredGroupIntent, Key = i32> = conn;
            deleter.delete(intent.id)?;
        }

        Ok(())
    }

    pub(super) async fn maybe_update_installations<ApiClient>(
        &self,
        conn: DbConnection,
        update_interval: Option<i64>,
        client: &Client<ApiClient>,
    ) -> Result<(), GroupError>
    where
        ApiClient: XmtpApi,
    {
        // determine how long of an interval in time to use before updating list
        let interval = match update_interval {
            Some(val) => val,
            None => UPDATE_INSTALLATIONS_INTERVAL_NS,
        };

        let now = crate::utils::time::now_ns();
        let last = conn.get_installations_time_checked(self.group_id.clone())?;
        let elapsed = now - last;
        if elapsed > interval {
            let provider = self.context.mls_provider(conn.clone());
            self.add_missing_installations(&provider, client).await?;
            conn.update_installations_time_checked(self.group_id.clone())?;
        }

        Ok(())
    }

    /**
     * Checks each member of the group for `IdentityUpdates` after their current sequence_id. If updates
     * are found the method will construct an [`UpdateGroupMembershipIntentData`] and publish a change
     * to the [`GroupMembership`] that will add any missing installations.
     *
     * This is designed to handle cases where existing members have added a new installation to their inbox
     * and the group has not been updated to include it.
     */
    pub(super) async fn add_missing_installations<ApiClient>(
        &self,
        provider: &XmtpOpenMlsProvider,
        client: &Client<ApiClient>,
    ) -> Result<(), GroupError>
    where
        ApiClient: XmtpApi,
    {
        let intent_data = self
            .get_membership_update_intent(client, provider, vec![], vec![])
            .await?;

        // If there is nothing to do, stop here
        if intent_data.is_empty() {
            return Ok(());
        }

        debug!("Adding missing installations {:?}", intent_data);

        let conn = provider.conn();
        let intent = conn.insert_group_intent(NewGroupIntent::new(
            IntentKind::UpdateGroupMembership,
            self.group_id.clone(),
            intent_data.into(),
        ))?;

        self.sync_until_intent_resolved(conn, intent.id, client)
            .await
    }

    /**
     * get_membership_update_intent will query the network for any new [`IdentityUpdate`]s for any of the existing
     * group members
     *
     * Callers may also include a list of added or removed inboxes
     */
    #[tracing::instrument(level = "trace", skip_all)]
    pub(super) async fn get_membership_update_intent<ApiClient: XmtpApi>(
        &self,
        client: &Client<ApiClient>,
        provider: &XmtpOpenMlsProvider,
        inbox_ids_to_add: Vec<InboxId>,
        inbox_ids_to_remove: Vec<InboxId>,
    ) -> Result<UpdateGroupMembershipIntentData, GroupError> {
        let mls_group = self.load_mls_group(provider)?;
        let existing_group_membership = extract_group_membership(mls_group.extensions())?;

        // TODO:nm prevent querying for updates on members who are being removed
        let mut inbox_ids = existing_group_membership.inbox_ids();
        inbox_ids.extend(inbox_ids_to_add);
        let conn = provider.conn_ref();
        // Load any missing updates from the network
        load_identity_updates(&client.api_client, conn, inbox_ids.clone()).await?;

        let latest_sequence_id_map = conn.get_latest_sequence_id(&inbox_ids)?;

        // Get a list of all inbox IDs that have increased sequence_id for the group
        let changed_inbox_ids =
            inbox_ids
                .iter()
                .try_fold(HashMap::new(), |mut updates, inbox_id| {
                    match (
                        latest_sequence_id_map.get(inbox_id),
                        existing_group_membership.get(inbox_id),
                    ) {
                        // This is an update. We have a new sequence ID and an existing one
                        (Some(latest_sequence_id), Some(current_sequence_id)) => {
                            let latest_sequence_id_u64 = *latest_sequence_id as u64;
                            if latest_sequence_id_u64.gt(current_sequence_id) {
                                updates.insert(inbox_id.to_string(), latest_sequence_id_u64);
                            }
                        }
                        // This is for new additions to the group
                        (Some(latest_sequence_id), _) => {
                            // This is the case for net new members to the group
                            updates.insert(inbox_id.to_string(), *latest_sequence_id as u64);
                        }
                        (_, _) => {
                            log::warn!(
                                "Could not find existing sequence ID for inbox {}",
                                inbox_id
                            );
                            return Err(GroupError::NoChanges);
                        }
                    }

                    Ok(updates)
                })?;

        Ok(UpdateGroupMembershipIntentData::new(
            changed_inbox_ids,
            inbox_ids_to_remove,
        ))
    }

    #[tracing::instrument(level = "trace", skip_all)]
    pub(super) async fn send_welcomes<ApiClient>(
        &self,
        action: SendWelcomesAction,
        client: &Client<ApiClient>,
    ) -> Result<(), GroupError>
    where
        ApiClient: XmtpApi,
    {
        let welcomes = action
            .installations
            .into_iter()
            .map(|installation| -> Result<WelcomeMessageInput, HpkeError> {
                let installation_key = installation.installation_key;
                let encrypted = encrypt_welcome(
                    action.welcome_message.as_slice(),
                    installation.hpke_public_key.as_slice(),
                )?;
                Ok(WelcomeMessageInput {
                    version: Some(WelcomeMessageInputVersion::V1(WelcomeMessageInputV1 {
                        installation_key,
                        data: encrypted,
                        hpke_public_key: installation.hpke_public_key,
                    })),
                })
            })
            .collect::<Result<Vec<WelcomeMessageInput>, HpkeError>>()?;

        let welcome = welcomes
            .first()
            .ok_or(GroupError::Generic("No welcomes to send".to_string()))?;

        let chunk_size = GRPC_DATA_LIMIT
            / welcome
                .version
                .as_ref()
                .map(|w| match w {
                    WelcomeMessageInputVersion::V1(w) => {
                        let w = w.installation_key.len() + w.data.len() + w.hpke_public_key.len();
                        log::debug!("total welcome message proto bytes={w}");
                        w
                    }
                })
                .unwrap_or(GRPC_DATA_LIMIT / usize::from(MAX_GROUP_SIZE));

        log::debug!("welcome chunk_size={chunk_size}");
        let mut futures = vec![];
        for welcomes in welcomes.chunks(chunk_size) {
            futures.push(client.api_client.send_welcome_messages(welcomes));
        }
        try_join_all(futures).await?;
        Ok(())
    }
}

// Extracts the message sender, but does not do any validation to ensure that the
// installation_id is actually part of the inbox.
fn extract_message_sender(
    openmls_group: &mut OpenMlsGroup,
    decrypted_message: &ProcessedMessage,
    message_created_ns: u64,
) -> Result<(InboxId, Vec<u8>), MessageProcessingError> {
    if let Sender::Member(leaf_node_index) = decrypted_message.sender() {
        if let Some(member) = openmls_group.member_at(*leaf_node_index) {
            if member.credential.eq(decrypted_message.credential()) {
                let basic_credential = BasicCredential::try_from(member.credential)?;
                let sender_inbox_id = parse_credential(basic_credential.identity())?;
                return Ok((sender_inbox_id, member.signature_key));
            }
        }
    }

    let basic_credential = BasicCredential::try_from(decrypted_message.credential().clone())?;
    return Err(MessageProcessingError::InvalidSender {
        message_time_ns: message_created_ns,
        credential: basic_credential.identity().to_vec(),
    });
}

// Takes UpdateGroupMembershipIntentData and applies it to the openmls group
// returning the commit and post_commit_action
#[tracing::instrument(level = "trace", skip_all)]
async fn apply_update_group_membership_intent<ApiClient: XmtpApi>(
    client: &Client<ApiClient>,
    provider: &XmtpOpenMlsProvider,
    openmls_group: &mut OpenMlsGroup,
    intent_data: UpdateGroupMembershipIntentData,
    signer: &SignatureKeyPair,
) -> Result<(MlsMessageOut, Option<PostCommitAction>), GroupError> {
    let extensions: Extensions = openmls_group.extensions().clone();

    let old_group_membership = extract_group_membership(&extensions)?;
    let new_group_membership = intent_data.apply_to_group_membership(&old_group_membership);

    // Diff the two membership hashmaps getting a list of inboxes that have been added, removed, or updated
    let membership_diff = old_group_membership.diff(&new_group_membership);

    // Construct a diff of the installations that have been added or removed.
    // This function goes to the network and fills in any missing Identity Updates
    let installation_diff = client
        .get_installation_diff(
            &provider.conn(),
            &old_group_membership,
            &new_group_membership,
            &membership_diff,
        )
        .await?;

    let mut new_installations: Vec<Installation> = vec![];
    let mut new_key_packages: Vec<KeyPackage> = vec![];

    if !installation_diff.added_installations.is_empty() {
        let my_installation_id = &client.installation_public_key();
        // Go to the network and load the key packages for any new installation
        let key_packages = client
            .get_key_packages_for_installation_ids(
                installation_diff
                    .added_installations
                    .into_iter()
                    .filter(|installation| my_installation_id.ne(installation))
                    .collect(),
            )
            .await?;

        for key_package in key_packages {
            // Add a proposal to add the member to the local proposal queue
            new_installations.push(Installation::from_verified_key_package(&key_package));
            new_key_packages.push(key_package.inner);
        }
    }

    let leaf_nodes_to_remove: Vec<LeafNodeIndex> =
        get_removed_leaf_nodes(openmls_group, &installation_diff.removed_installations);

    if leaf_nodes_to_remove.is_empty()
        && new_key_packages.is_empty()
        && membership_diff.updated_inboxes.is_empty()
    {
        return Err(GroupError::NoChanges);
    }

    // Update the extensions to have the new GroupMembership
    let mut new_extensions = extensions.clone();
    new_extensions.add_or_replace(build_group_membership_extension(&new_group_membership));

    // Commit to the pending proposals, which will clear the proposal queue
    let (commit, maybe_welcome_message, _) = openmls_group.update_group_membership(
        provider,
        signer,
        &new_key_packages,
        &leaf_nodes_to_remove,
        new_extensions,
    )?;

    let post_commit_action = match maybe_welcome_message {
        Some(welcome_message) => Some(PostCommitAction::from_welcome(
            welcome_message,
            new_installations,
        )?),
        None => None,
    };

    Ok((commit, post_commit_action))
}

fn get_removed_leaf_nodes(
    openmls_group: &mut OpenMlsGroup,
    removed_installations: &HashSet<Vec<u8>>,
) -> Vec<LeafNodeIndex> {
    openmls_group
        .members()
        .filter(|member| removed_installations.contains(&member.signature_key))
        .map(|member| member.index)
        .collect()
}<|MERGE_RESOLUTION|>--- conflicted
+++ resolved
@@ -16,20 +16,15 @@
 use crate::{
     client::MessageProcessingError,
     codecs::{group_updated::GroupUpdatedCodec, ContentCodec},
-<<<<<<< HEAD
     configuration::{
         DELIMITER, GRPC_DATA_LIMIT, MAX_GROUP_SIZE, MAX_INTENT_PUBLISH_ATTEMPTS,
         UPDATE_INSTALLATIONS_INTERVAL_NS,
     },
-    groups::{intents::UpdateMetadataIntentData, validated_commit::ValidatedCommit},
-=======
-    configuration::{DELIMITER, MAX_INTENT_PUBLISH_ATTEMPTS, UPDATE_INSTALLATIONS_INTERVAL_NS},
     groups::{
         intents::UpdateMetadataIntentData,
         message_history::{decrypt_history_file, download_history_bundle},
         validated_commit::ValidatedCommit,
     },
->>>>>>> 6f1e693f
     hpke::{encrypt_welcome, HpkeError},
     identity::parse_credential,
     identity_updates::load_identity_updates,
