use std::{
    collections::{HashMap, HashSet},
    mem::discriminant,
};

use super::{
    build_extensions_for_admin_lists_update, build_extensions_for_metadata_update,
    build_extensions_for_permissions_update, build_group_membership_extension,
    intents::{
        Installation, PostCommitAction, SendMessageIntentData, SendWelcomesAction,
        UpdateAdminListIntentData, UpdateGroupMembershipIntentData, UpdatePermissionIntentData,
    },
    validated_commit::extract_group_membership,
    GroupError, MlsGroup,
};
use crate::{
    client::MessageProcessingError,
    codecs::{group_updated::GroupUpdatedCodec, ContentCodec},
    configuration::{
        DELIMITER, GRPC_DATA_LIMIT, MAX_GROUP_SIZE, MAX_INTENT_PUBLISH_ATTEMPTS, MAX_PAST_EPOCHS,
        UPDATE_INSTALLATIONS_INTERVAL_NS,
    },
    groups::{
        intents::UpdateMetadataIntentData,
        message_history::{decrypt_history_file, download_history_bundle},
        validated_commit::ValidatedCommit,
    },
    hpke::{encrypt_welcome, HpkeError},
    identity::parse_credential,
    identity_updates::load_identity_updates,
    retry::{Retry, RetryableError},
    retry_async,
    storage::{
        db_connection::DbConnection,
        group_intent::{IntentKind, IntentState, NewGroupIntent, StoredGroupIntent, ID},
        group_message::{DeliveryStatus, GroupMessageKind, StoredGroupMessage},
        refresh_state::EntityKind,
    },
    utils::{hash::sha256, id::calculate_message_id},
    xmtp_openmls_provider::XmtpOpenMlsProvider,
    Client, Delete, Fetch, Store, XmtpApi,
};
use futures::future::try_join_all;
use log::debug;
use openmls::{
    credentials::BasicCredential,
    extensions::Extensions,
    framing::{MlsMessageOut, ProtocolMessage},
    group::GroupEpoch,
    prelude::{
        tls_codec::{Deserialize, Serialize},
        LeafNodeIndex, MlsGroup as OpenMlsGroup, MlsMessageBodyIn, MlsMessageIn, PrivateMessageIn,
        ProcessedMessage, ProcessedMessageContent, Sender,
    },
    prelude_test::KeyPackage,
    treesync::LeafNodeParameters,
};
use openmls_basic_credential::SignatureKeyPair;
use openmls_traits::OpenMlsProvider;
use prost::bytes::Bytes;
use prost::Message;
use xmtp_id::InboxId;
use xmtp_proto::xmtp::mls::{
    api::v1::{
        group_message::{Version as GroupMessageVersion, V1 as GroupMessageV1},
        welcome_message_input::{
            Version as WelcomeMessageInputVersion, V1 as WelcomeMessageInputV1,
        },
        GroupMessage, WelcomeMessageInput,
    },
    message_contents::{
        plaintext_envelope::{
            v2::MessageType::{Reply, Request},
            Content, V1, V2,
        },
        GroupUpdated, MessageHistoryReply, MessageHistoryRequest, PlaintextEnvelope,
    },
};

impl MlsGroup {
    pub async fn sync<ApiClient>(&self, client: &Client<ApiClient>) -> Result<(), GroupError>
    where
        ApiClient: XmtpApi,
    {
        let conn = self.context.store.conn()?;
        let mls_provider = XmtpOpenMlsProvider::from(conn);

        log::info!("[{}] syncing group", client.inbox_id());
        log::info!(
            "current epoch for [{}] in sync() is Epoch: [{}]",
            client.inbox_id(),
<<<<<<< HEAD
            self.load_mls_group(mls_provider)?.epoch()
=======
            self.load_mls_group(&mls_provider).unwrap().epoch()
>>>>>>> abe93739
        );
        self.maybe_update_installations(&mls_provider, None, client)
            .await?;

        self.sync_with_conn(&mls_provider, client).await
    }

    #[tracing::instrument(level = "trace", skip(self, provider, client))]
    pub(crate) async fn sync_with_conn<ApiClient>(
        &self,
        provider: &XmtpOpenMlsProvider,
        client: &Client<ApiClient>,
    ) -> Result<(), GroupError>
    where
        ApiClient: XmtpApi,
    {
        let mut errors: Vec<GroupError> = vec![];

        let conn = provider.conn_ref();

        // Even if publish fails, continue to receiving
        if let Err(publish_error) = self.publish_intents(provider, client).await {
            log::error!("Sync: error publishing intents {:?}", publish_error);
            errors.push(publish_error);
        }

        // Even if receiving fails, continue to post_commit
        if let Err(receive_error) = self.receive(provider, client).await {
            log::error!("receive error {:?}", receive_error);
            // We don't return an error if receive fails, because it's possible this is caused
            // by malicious data sent over the network, or messages from before the user was
            // added to the group
        }

        if let Err(post_commit_err) = self.post_commit(conn, client).await {
            log::error!("post commit error {:?}", post_commit_err);
            errors.push(post_commit_err);
        }

        // Return a combination of publish and post_commit errors
        if !errors.is_empty() {
            return Err(GroupError::Sync(errors));
        }
        Ok(())
    }

    pub(super) async fn sync_until_last_intent_resolved<ApiClient>(
        &self,
        provider: &XmtpOpenMlsProvider,
        client: &Client<ApiClient>,
    ) -> Result<(), GroupError>
    where
        ApiClient: XmtpApi,
    {
        let intents = provider.conn_ref().find_group_intents(
            self.group_id.clone(),
            Some(vec![IntentState::ToPublish, IntentState::Published]),
            None,
        )?;

        if intents.is_empty() {
            return Ok(());
        }

        self.sync_until_intent_resolved(provider, intents[intents.len() - 1].id, client)
            .await
    }

    /**
     * Sync the group and wait for the intent to be deleted
     * Group syncing may involve picking up messages unrelated to the intent, so simply checking for errors
     * does not give a clear signal as to whether the intent was successfully completed or not.
     *
     * This method will retry up to `crate::configuration::MAX_GROUP_SYNC_RETRIES` times.
     */
    #[tracing::instrument(level = "trace", skip(client, self, provider))]
    pub(super) async fn sync_until_intent_resolved<ApiClient>(
        &self,
        provider: &XmtpOpenMlsProvider,
        intent_id: ID,
        client: &Client<ApiClient>,
    ) -> Result<(), GroupError>
    where
        ApiClient: XmtpApi,
    {
        let mut num_attempts = 0;
        // Return the last error to the caller if we fail to sync
        let mut last_err: Option<GroupError> = None;
        while num_attempts < crate::configuration::MAX_GROUP_SYNC_RETRIES {
            if let Err(err) = self.sync_with_conn(provider, client).await {
                log::error!("error syncing group {:?}", err);
                last_err = Some(err);
            }

            match Fetch::<StoredGroupIntent>::fetch(provider.conn_ref(), &intent_id) {
                Ok(None) => {
                    // This is expected. The intent gets deleted on success
                    return Ok(());
                }
                Ok(Some(StoredGroupIntent {
                    id,
                    state: IntentState::Error,
                    ..
                })) => {
                    log::warn!(
                        "not retrying intent ID {id}. since it is in state Error. {:?}",
                        last_err
                    );
                    return Err(last_err.unwrap_or(GroupError::Generic(
                        "Group intent could not be committed".to_string(),
                    )));
                }
                Ok(Some(StoredGroupIntent { id, state, .. })) => {
                    log::warn!("retrying intent ID {id}. intent currently in state {state:?}");
                }
                Err(err) => {
                    log::error!("database error fetching intent {:?}", err);
                    last_err = Some(GroupError::Storage(err));
                }
            };
            num_attempts += 1;
        }

        Err(last_err.unwrap_or(GroupError::Generic("failed to wait for intent".to_string())))
    }

    fn is_valid_epoch(
        inbox_id: InboxId,
        intent_id: i32,
        group_epoch: GroupEpoch,
        message_epoch: GroupEpoch,
        max_past_epochs: usize,
    ) -> bool {
        if message_epoch.as_u64() + max_past_epochs as u64 <= group_epoch.as_u64() {
            log::warn!(
                "[{}] own message epoch {} is {} or more less than group epoch {} for intent {}. Retrying message",
                inbox_id,
                message_epoch,
                max_past_epochs,
                group_epoch,
                intent_id
            );
            return false;
        } else if message_epoch.as_u64() > group_epoch.as_u64() {
            // Should not happen, logging proactively
            log::error!(
                "[{}] own message epoch {} is greater than group epoch {} for intent {}. Retrying message",
                inbox_id,
                message_epoch,
                group_epoch,
                intent_id
            );
            return false;
        }
        true
    }

    #[allow(clippy::too_many_arguments)]
    #[tracing::instrument(level = "trace", skip_all)]
    async fn process_own_message<ApiClient: XmtpApi>(
        &self,
        client: &Client<ApiClient>,
        intent: StoredGroupIntent,
        openmls_group: &mut OpenMlsGroup,
        provider: &XmtpOpenMlsProvider,
        message: ProtocolMessage,
        envelope_timestamp_ns: u64,
        allow_epoch_increment: bool,
    ) -> Result<(), MessageProcessingError> {
        if intent.state == IntentState::Committed {
            return Ok(());
        }
        let message_epoch = message.epoch();
        let group_epoch = openmls_group.epoch();
        debug!(
            "[{}] processing own message for intent {} / {:?}, group epoch: {}, message_epoch: {}",
            self.context.inbox_id(),
            intent.id,
            intent.kind,
            group_epoch,
            message_epoch
        );

        let conn = provider.conn_ref();
        match intent.kind {
            IntentKind::KeyUpdate
            | IntentKind::UpdateGroupMembership
            | IntentKind::UpdateAdminList
            | IntentKind::MetadataUpdate
            | IntentKind::UpdatePermission => {
                if !allow_epoch_increment {
                    return Err(MessageProcessingError::EpochIncrementNotAllowed);
                }
                let maybe_pending_commit = openmls_group.pending_commit();
                // We don't get errors with merge_pending_commit when there are no commits to merge
                if maybe_pending_commit.is_none() {
                    debug!(
                        "no pending commit to merge. Group epoch: {}. Message epoch: {}",
                        group_epoch, message_epoch
                    );
                    conn.set_group_intent_to_publish(intent.id)?;

                    // Return OK here, because an error will roll back the transaction
                    return Ok(());
                }
                log::info!(
                    "[{}] Validating commit for intent {}. Message timestamp: {}",
                    self.context.inbox_id(),
                    intent.id,
                    envelope_timestamp_ns
                );
                let maybe_validated_commit = ValidatedCommit::from_staged_commit(
                    client,
                    conn,
                    maybe_pending_commit.expect("already checked"),
                    openmls_group,
                )
                .await;

                if maybe_validated_commit.is_err() {
                    log::warn!("error validating commit: {:?}", maybe_validated_commit);
                    match openmls_group.clear_pending_commit(provider.storage()) {
                        Ok(_) => (),
                        Err(err) => return Err(MessageProcessingError::ClearPendingCommit(err)),
                    }
                    conn.set_group_intent_error(intent.id)?;
                    // Return before merging commit since it does not pass validation
                    // An error will roll back clearing pending commit, so we return Ok here
                    return Ok(());
                }

                let validated_commit = maybe_validated_commit.unwrap();

                log::info!(
                    "[{}] merging pending commit for intent {}",
                    self.context.inbox_id(),
                    intent.id
                );
                if let Err(err) = openmls_group.merge_pending_commit(&provider) {
                    log::error!("error merging commit: {}", err);
                    match openmls_group.clear_pending_commit(provider.storage()) {
                        Ok(_) => (),
                        Err(err) => return Err(MessageProcessingError::ClearPendingCommit(err)),
                    }

                    conn.set_group_intent_to_publish(intent.id)?;
                } else {
                    // If no error committing the change, write a transcript message
                    self.save_transcript_message(conn, validated_commit, envelope_timestamp_ns)?;
                }
            }
            IntentKind::SendMessage => {
                if !Self::is_valid_epoch(
                    self.context.inbox_id(),
                    intent.id,
                    group_epoch,
                    message_epoch,
                    MAX_PAST_EPOCHS,
                ) {
                    conn.set_group_intent_to_publish(intent.id)?;
                    return Ok(());
                }
                if let Some(id) = intent.message_id()? {
                    conn.set_delivery_status_to_published(&id, envelope_timestamp_ns)?;
                }
            }
        };

        conn.set_group_intent_committed(intent.id)?;

        Ok(())
    }

    #[tracing::instrument(level = "trace", skip_all)]
    async fn process_external_message<ApiClient: XmtpApi>(
        &self,
        client: &Client<ApiClient>,
        openmls_group: &mut OpenMlsGroup,
        provider: &XmtpOpenMlsProvider,
        message: PrivateMessageIn,
        envelope_timestamp_ns: u64,
        allow_epoch_increment: bool,
    ) -> Result<(), MessageProcessingError> {
        let decrypted_message = openmls_group.process_message(provider, message)?;
        let (sender_inbox_id, sender_installation_id) =
            extract_message_sender(openmls_group, &decrypted_message, envelope_timestamp_ns)?;
        log::info!(
            "[{}] extracted sender inbox id: {}",
            self.context.inbox_id(),
            sender_inbox_id
        );
        match decrypted_message.into_content() {
            ProcessedMessageContent::ApplicationMessage(application_message) => {
                log::info!("[{}] decoding application message", self.context.inbox_id());
                let message_bytes = application_message.into_bytes();

                let mut bytes = Bytes::from(message_bytes.clone());
                let envelope = PlaintextEnvelope::decode(&mut bytes)
                    .map_err(MessageProcessingError::DecodeError)?;

                match envelope.content {
                    Some(Content::V1(V1 {
                        idempotency_key,
                        content,
                    })) => {
                        let message_id =
                            calculate_message_id(&self.group_id, &content, &idempotency_key);
                        StoredGroupMessage {
                            id: message_id,
                            group_id: self.group_id.clone(),
                            decrypted_message_bytes: content,
                            sent_at_ns: envelope_timestamp_ns as i64,
                            kind: GroupMessageKind::Application,
                            sender_installation_id,
                            sender_inbox_id,
                            delivery_status: DeliveryStatus::Published,
                        }
                        .store(provider.conn_ref())?
                    }
                    Some(Content::V2(V2 {
                        idempotency_key,
                        message_type,
                    })) => match message_type {
                        Some(Request(MessageHistoryRequest {
                            request_id,
                            pin_code,
                        })) => {
                            // store the request message
                            let contents =
                                format!("{request_id}{DELIMITER}{pin_code}").into_bytes();
                            let message_id =
                                calculate_message_id(&self.group_id, &contents, &idempotency_key);
                            let message = StoredGroupMessage {
                                id: message_id,
                                group_id: self.group_id.clone(),
                                decrypted_message_bytes: contents,
                                sent_at_ns: envelope_timestamp_ns as i64,
                                kind: GroupMessageKind::Application,
                                sender_installation_id,
                                sender_inbox_id: sender_inbox_id.clone(),
                                delivery_status: DeliveryStatus::Published,
                            };
                            message.store(provider.conn_ref())?;

                            // ensure the requester is a member of all the groups
                            let _ = client
                                .ensure_member_of_all_groups(sender_inbox_id)
                                .await
                                .map_err(|e| MessageProcessingError::Group(Box::new(e)));

                            // prepare and send the reply
                            let Some(ref url) = client.history_sync_url else {
                                return Err(MessageProcessingError::Generic(
                                    "history sync url not set".to_string(),
                                ));
                            };
                            match client.prepare_history_reply(&request_id, url).await {
                                Ok(history_reply) => client
                                    .send_history_reply(history_reply.into())
                                    .await
                                    .map_err(|e| {
                                        MessageProcessingError::Generic(format!(
                                            "could not send history reply: {e}"
                                        ))
                                    })?,
                                Err(e) => {
                                    return Err(MessageProcessingError::Generic(format!(
                                        "error preparing history reply: {e}"
                                    )));
                                }
                            }
                        }
                        Some(Reply(MessageHistoryReply {
                            request_id: _,
                            url,
                            encryption_key,
                            signing_key,
                            bundle_hash,
                        })) => {
                            let Some(sign_key) = signing_key else {
                                return Err(MessageProcessingError::InvalidPayload);
                            };

                            let Some(enc_key) = encryption_key else {
                                return Err(MessageProcessingError::InvalidPayload);
                            };

                            // store the reply message
                            let contents = format!(
                                "{url}{DELIMITER}{:?}{DELIMITER}{:?}{DELIMITER}{:?}",
                                enc_key, sign_key, bundle_hash
                            )
                            .into_bytes();
                            let message_id =
                                calculate_message_id(&self.group_id, &contents, &idempotency_key);
                            StoredGroupMessage {
                                id: message_id,
                                group_id: self.group_id.clone(),
                                decrypted_message_bytes: contents,
                                sent_at_ns: envelope_timestamp_ns as i64,
                                kind: GroupMessageKind::Application,
                                sender_installation_id,
                                sender_inbox_id,
                                delivery_status: DeliveryStatus::Published,
                            }
                            .store(provider.conn_ref())?;

                            // handle the reply and fetch the history
                            let enc_file_path =
                                download_history_bundle(&url, bundle_hash, sign_key)
                                    .await
                                    .map_err(|e| MessageProcessingError::Generic(format!("{e}")))?;

                            let messages_path = std::env::temp_dir().join("messages.jsonl");

                            decrypt_history_file(&enc_file_path, &messages_path, enc_key)
                                .map_err(|e| MessageProcessingError::Generic(format!("{e}")))?;

                            client
                                .insert_history_bundle(&messages_path)
                                .map_err(|e| MessageProcessingError::Generic(format!("{e}")))?;

                            client
                                .sync_welcomes()
                                .await
                                .map_err(|e| MessageProcessingError::Generic(e.to_string()))?;

                            let conn = provider.conn_ref();
                            let groups = conn.find_groups(None, None, None, None)?;
                            for crate::storage::group::StoredGroup { id, .. } in groups.into_iter()
                            {
                                let group = client
                                    .group(id)
                                    .map_err(|e| MessageProcessingError::Generic(e.to_string()))?;
                                Box::pin(group.sync(client))
                                    .await
                                    .map_err(|e| MessageProcessingError::Generic(e.to_string()))?;
                            }
                        }
                        _ => {
                            return Err(MessageProcessingError::InvalidPayload);
                        }
                    },
                    None => return Err(MessageProcessingError::InvalidPayload),
                }
            }
            ProcessedMessageContent::ProposalMessage(_proposal_ptr) => {
                // intentionally left blank.
            }
            ProcessedMessageContent::ExternalJoinProposalMessage(_external_proposal_ptr) => {
                // intentionally left blank.
            }
            ProcessedMessageContent::StagedCommitMessage(staged_commit) => {
                if !allow_epoch_increment {
                    return Err(MessageProcessingError::EpochIncrementNotAllowed);
                }
                log::info!(
                    "[{}] received staged commit. Merging and clearing any pending commits",
                    self.context.inbox_id()
                );

                let sc = *staged_commit;

                // Validate the commit
                let validated_commit = ValidatedCommit::from_staged_commit(
                    client,
                    provider.conn_ref(),
                    &sc,
                    openmls_group,
                )
                .await?;
                log::info!(
                    "[{}] staged commit is valid, will attempt to merge",
                    self.context.inbox_id()
                );
                openmls_group.merge_staged_commit(provider, sc)?;
                self.save_transcript_message(
                    provider.conn_ref(),
                    validated_commit,
                    envelope_timestamp_ns,
                )?;
            }
        };

        Ok(())
    }

    #[tracing::instrument(level = "trace", skip_all)]
    pub(super) async fn process_message<ApiClient: XmtpApi>(
        &self,
        client: &Client<ApiClient>,
        openmls_group: &mut OpenMlsGroup,
        provider: &XmtpOpenMlsProvider,
        envelope: &GroupMessageV1,
        allow_epoch_increment: bool,
    ) -> Result<(), MessageProcessingError> {
        let mls_message_in = MlsMessageIn::tls_deserialize_exact(&envelope.data)?;

        let message = match mls_message_in.extract() {
            MlsMessageBodyIn::PrivateMessage(message) => Ok(message),
            other => Err(MessageProcessingError::UnsupportedMessageType(
                discriminant(&other),
            )),
        }?;

        let intent = provider
            .conn_ref()
            .find_group_intent_by_payload_hash(sha256(envelope.data.as_slice()));

        match intent {
            // Intent with the payload hash matches
            Ok(Some(intent)) => {
                log::info!(
                    "client [{}] is about to process own envelope [{}]",
                    client.inbox_id(),
                    envelope.id
                );
                log::info!(
                    "envelope [{}] is equal to intent [{}]",
                    envelope.id,
                    intent.id
                );
                self.process_own_message(
                    client,
                    intent,
                    openmls_group,
                    provider,
                    message.into(),
                    envelope.created_ns,
                    allow_epoch_increment,
                )
                .await
            }
            // No matching intent found
            Ok(None) => {
                log::info!(
                    "client [{}] is about to process external envelope [{}]",
                    client.inbox_id(),
                    envelope.id
                );
                self.process_external_message(
                    client,
                    openmls_group,
                    provider,
                    message,
                    envelope.created_ns,
                    allow_epoch_increment,
                )
                .await
            }
            Err(err) => Err(MessageProcessingError::Storage(err)),
        }
    }

    #[tracing::instrument(level = "trace", skip_all)]
    async fn consume_message<ApiClient>(
        &self,
        envelope: &GroupMessage,
        openmls_group: &mut OpenMlsGroup,
        client: &Client<ApiClient>,
    ) -> Result<(), MessageProcessingError>
    where
        ApiClient: XmtpApi,
    {
        let msgv1 = match &envelope.version {
            Some(GroupMessageVersion::V1(value)) => value,
            _ => return Err(MessageProcessingError::InvalidPayload),
        };

        client
            .process_for_id(
                &msgv1.group_id,
                EntityKind::Group,
                msgv1.id,
                |provider| async move {
                    self.process_message(client, openmls_group, &provider, msgv1, true)
                        .await?;
                    Ok(())
                },
            )
            .await?;
        Ok(())
    }

    #[tracing::instrument(level = "trace", skip_all)]
    pub async fn process_messages<ApiClient>(
        &self,
        messages: Vec<GroupMessage>,
        provider: &XmtpOpenMlsProvider,
        client: &Client<ApiClient>,
    ) -> Result<(), GroupError>
    where
        ApiClient: XmtpApi,
    {
        let mut openmls_group = self.load_mls_group(provider)?;

        let mut receive_errors = vec![];
        for message in messages.into_iter() {
            let result = retry_async!(
                Retry::default(),
                (async {
                    self.consume_message(&message, &mut openmls_group, client)
                        .await
                })
            );
            if let Err(e) = result {
                let is_retryable = e.is_retryable();
                let error_message = e.to_string();
                receive_errors.push(e);
                // If the error is retryable we cannot move on to the next message
                // otherwise you can get into a forked group state.
                if is_retryable {
                    log::error!(
                        "Aborting message processing for retryable error: {}",
                        error_message
                    );
                    break;
                }
            }
        }

        if receive_errors.is_empty() {
            Ok(())
        } else {
            log::error!("Message processing errors: {:?}", receive_errors);
            Err(GroupError::ReceiveErrors(receive_errors))
        }
    }

    #[tracing::instrument(level = "trace", skip_all)]
    pub(super) async fn receive<ApiClient>(
        &self,
        provider: &XmtpOpenMlsProvider,
        client: &Client<ApiClient>,
    ) -> Result<(), GroupError>
    where
        ApiClient: XmtpApi,
    {
        let messages = client
            .query_group_messages(&self.group_id, provider.conn_ref())
            .await?;
        self.process_messages(messages, provider, client).await?;
        Ok(())
    }

    fn save_transcript_message(
        &self,
        conn: &DbConnection,
        validated_commit: ValidatedCommit,
        timestamp_ns: u64,
    ) -> Result<Option<StoredGroupMessage>, MessageProcessingError> {
        if validated_commit.is_empty() {
            return Ok(None);
        }

        log::info!(
            "{}: Storing a transcript message with {} members added and {} members removed and {} metadata changes",
            self.context.inbox_id(),
            validated_commit.added_inboxes.len(),
            validated_commit.removed_inboxes.len(),
            validated_commit.metadata_changes.metadata_field_changes.len(),
        );
        let sender_installation_id = validated_commit.actor_installation_id();
        let sender_inbox_id = validated_commit.actor_inbox_id();
        // TODO:nm replace with new membership change codec
        let payload: GroupUpdated = validated_commit.into();
        let encoded_payload = GroupUpdatedCodec::encode(payload)?;
        let mut encoded_payload_bytes = Vec::new();
        encoded_payload.encode(&mut encoded_payload_bytes)?;

        let group_id = self.group_id.as_slice();
        let message_id = calculate_message_id(
            group_id,
            encoded_payload_bytes.as_slice(),
            &timestamp_ns.to_string(),
        );

        let msg = StoredGroupMessage {
            id: message_id,
            group_id: group_id.to_vec(),
            decrypted_message_bytes: encoded_payload_bytes.to_vec(),
            sent_at_ns: timestamp_ns as i64,
            kind: GroupMessageKind::MembershipChange,
            sender_installation_id,
            sender_inbox_id,
            delivery_status: DeliveryStatus::Published,
        };

        msg.store(conn)?;
        Ok(Some(msg))
    }

    #[tracing::instrument(level = "trace", skip(self, provider, client))]
    pub(super) async fn publish_intents<ApiClient>(
        &self,
        provider: &XmtpOpenMlsProvider,
        client: &Client<ApiClient>,
    ) -> Result<(), GroupError>
    where
        ApiClient: XmtpApi,
    {
        let mut openmls_group = self.load_mls_group(provider)?;

        let intents = provider.conn_ref().find_group_intents(
            self.group_id.clone(),
            Some(vec![IntentState::ToPublish]),
            None,
        )?;

        for intent in intents {
            let result = retry_async!(
                Retry::default(),
                (async {
                    self.get_publish_intent_data(provider, client, &mut openmls_group, &intent)
                        .await
                })
            );

            match result {
                Err(err) => {
                    log::error!("error getting publish intent data {:?}", err);
                    if (intent.publish_attempts + 1) as usize >= MAX_INTENT_PUBLISH_ATTEMPTS {
                        log::error!("intent {} has reached max publish attempts", intent.id);
                        // TODO: Eventually clean up errored attempts
                        provider
                            .conn_ref()
                            .set_group_intent_error_and_fail_msg(&intent)?;
                    } else {
                        provider
                            .conn_ref()
                            .increment_intent_publish_attempt_count(intent.id)?;
                    }

                    return Err(err);
                }
                Ok(Some((payload, post_commit_data))) => {
                    let payload_slice = payload.as_slice();

                    client
                        .api_client
                        .send_group_messages(vec![payload_slice])
                        .await?;
                    log::info!(
                        "[{}] published intent [{}] of type [{}]",
                        client.inbox_id(),
                        intent.id,
                        intent.kind
                    );
                    provider.conn_ref().set_group_intent_published(
                        intent.id,
                        sha256(payload_slice),
                        post_commit_data,
                    )?;
                    log::debug!(
                        "client [{}] set stored intent [{}] to state `published`",
                        client.inbox_id(),
                        intent.id
                    );
                }
                Ok(None) => {
                    log::info!("Skipping intent because no publish data returned");
                    let deleter: &dyn Delete<StoredGroupIntent, Key = i32> = provider.conn_ref();
                    deleter.delete(intent.id)?;
                }
            }
        }

        Ok(())
    }

    // Takes a StoredGroupIntent and returns the payload and post commit data as a tuple
    // A return value of [`Option::None`] means this intent would not change the group.
    #[allow(clippy::type_complexity)]
    #[tracing::instrument(level = "trace", skip_all)]
    async fn get_publish_intent_data<ApiClient>(
        &self,
        provider: &XmtpOpenMlsProvider,
        client: &Client<ApiClient>,
        openmls_group: &mut OpenMlsGroup,
        intent: &StoredGroupIntent,
    ) -> Result<Option<(Vec<u8>, Option<Vec<u8>>)>, GroupError>
    where
        ApiClient: XmtpApi,
    {
        match intent.kind {
            IntentKind::UpdateGroupMembership => {
                let intent_data = UpdateGroupMembershipIntentData::try_from(&intent.data)?;
                let signer = &self.context.identity.installation_keys;
                if let Some((commit, post_commit_action)) = apply_update_group_membership_intent(
                    client,
                    provider,
                    openmls_group,
                    intent_data,
                    signer,
                )
                .await?
                {
                    Ok(Some((
                        commit.tls_serialize_detached()?,
                        post_commit_action.map(|action| action.to_bytes()),
                    )))
                } else {
                    Ok(None)
                }
            }
            IntentKind::SendMessage => {
                // We can safely assume all SendMessage intents have data
                let intent_data = SendMessageIntentData::from_bytes(intent.data.as_slice())?;
                // TODO: Handle pending_proposal errors and UseAfterEviction errors
                let msg = openmls_group.create_message(
                    &provider,
                    &self.context.identity.installation_keys,
                    intent_data.message.as_slice(),
                )?;

                let msg_bytes = msg.tls_serialize_detached()?;
                Ok(Some((msg_bytes, None)))
            }
            IntentKind::KeyUpdate => {
                let (commit, _, _) = openmls_group.self_update(
                    &provider,
                    &self.context.identity.installation_keys,
                    LeafNodeParameters::default(),
                )?;

                Ok(Some((commit.tls_serialize_detached()?, None)))
            }
            IntentKind::MetadataUpdate => {
                let metadata_intent = UpdateMetadataIntentData::try_from(intent.data.clone())?;
                let mutable_metadata_extensions = build_extensions_for_metadata_update(
                    openmls_group,
                    metadata_intent.field_name,
                    metadata_intent.field_value,
                )?;

                let (commit, _, _) = openmls_group.update_group_context_extensions(
                    &provider,
                    mutable_metadata_extensions,
                    &self.context.identity.installation_keys,
                )?;

                let commit_bytes = commit.tls_serialize_detached()?;

                Ok(Some((commit_bytes, None)))
            }
            IntentKind::UpdateAdminList => {
                let admin_list_update_intent =
                    UpdateAdminListIntentData::try_from(intent.data.clone())?;
                let mutable_metadata_extensions = build_extensions_for_admin_lists_update(
                    openmls_group,
                    admin_list_update_intent,
                )?;

                let (commit, _, _) = openmls_group.update_group_context_extensions(
                    provider,
                    mutable_metadata_extensions,
                    &self.context.identity.installation_keys,
                )?;
                let commit_bytes = commit.tls_serialize_detached()?;
                Ok(Some((commit_bytes, None)))
            }
            IntentKind::UpdatePermission => {
                let update_permissions_intent =
                    UpdatePermissionIntentData::try_from(intent.data.clone())?;
                let group_permissions_extensions = build_extensions_for_permissions_update(
                    openmls_group,
                    update_permissions_intent,
                )?;
                let (commit, _, _) = openmls_group.update_group_context_extensions(
                    provider,
                    group_permissions_extensions,
                    &self.context.identity.installation_keys,
                )?;
                let commit_bytes = commit.tls_serialize_detached()?;
                Ok(Some((commit_bytes, None)))
            }
        }
    }

    #[tracing::instrument(level = "trace", skip(conn, client))]
    pub(crate) async fn post_commit<ApiClient>(
        &self,
        conn: &DbConnection,
        client: &Client<ApiClient>,
    ) -> Result<(), GroupError>
    where
        ApiClient: XmtpApi,
    {
        let intents = conn.find_group_intents(
            self.group_id.clone(),
            Some(vec![IntentState::Committed]),
            None,
        )?;

        for intent in intents {
            if let Some(post_commit_data) = intent.post_commit_data {
                let post_commit_action = PostCommitAction::from_bytes(post_commit_data.as_slice())?;
                match post_commit_action {
                    PostCommitAction::SendWelcomes(action) => {
                        self.send_welcomes(action, client).await?;
                    }
                }
            }
            let deleter: &dyn Delete<StoredGroupIntent, Key = i32> = conn;
            deleter.delete(intent.id)?;
        }

        Ok(())
    }

    pub async fn maybe_update_installations<ApiClient>(
        &self,
        provider: &XmtpOpenMlsProvider,
        update_interval: Option<i64>,
        client: &Client<ApiClient>,
    ) -> Result<(), GroupError>
    where
        ApiClient: XmtpApi,
    {
        // determine how long of an interval in time to use before updating list
        let interval = match update_interval {
            Some(val) => val,
            None => UPDATE_INSTALLATIONS_INTERVAL_NS,
        };

        let now = crate::utils::time::now_ns();
        let last = provider
            .conn_ref()
            .get_installations_time_checked(self.group_id.clone())?;
        let elapsed = now - last;
        if elapsed > interval {
            self.add_missing_installations(provider, client)
                .await
                .unwrap();
            provider
                .conn_ref()
                .update_installations_time_checked(self.group_id.clone())?;
        }

        Ok(())
    }

    /**
     * Checks each member of the group for `IdentityUpdates` after their current sequence_id. If updates
     * are found the method will construct an [`UpdateGroupMembershipIntentData`] and publish a change
     * to the [`GroupMembership`] that will add any missing installations.
     *
     * This is designed to handle cases where existing members have added a new installation to their inbox
     * and the group has not been updated to include it.
     */
    pub(super) async fn add_missing_installations<ApiClient>(
        &self,
        provider: &XmtpOpenMlsProvider,
        client: &Client<ApiClient>,
    ) -> Result<(), GroupError>
    where
        ApiClient: XmtpApi,
    {
        let intent_data = self
            .get_membership_update_intent(client, provider, vec![], vec![])
            .await?;

        // If there is nothing to do, stop here
        if intent_data.is_empty() {
            return Ok(());
        }

        debug!("Adding missing installations {:?}", intent_data);

        let conn = provider.conn_ref();
        let intent = conn.insert_group_intent(NewGroupIntent::new(
            IntentKind::UpdateGroupMembership,
            self.group_id.clone(),
            intent_data.into(),
        ))?;

        self.sync_until_intent_resolved(provider, intent.id, client)
            .await
    }

    /**
     * get_membership_update_intent will query the network for any new [`IdentityUpdate`]s for any of the existing
     * group members
     *
     * Callers may also include a list of added or removed inboxes
     */
    #[tracing::instrument(level = "trace", skip_all)]
    pub(super) async fn get_membership_update_intent<ApiClient: XmtpApi>(
        &self,
        client: &Client<ApiClient>,
        provider: &XmtpOpenMlsProvider,
        inbox_ids_to_add: Vec<InboxId>,
        inbox_ids_to_remove: Vec<InboxId>,
    ) -> Result<UpdateGroupMembershipIntentData, GroupError> {
        let mls_group = self.load_mls_group(provider)?;
        let existing_group_membership = extract_group_membership(mls_group.extensions())?;

        // TODO:nm prevent querying for updates on members who are being removed
        let mut inbox_ids = existing_group_membership.inbox_ids();
        inbox_ids.extend(inbox_ids_to_add);
        let conn = provider.conn_ref();
        // Load any missing updates from the network
        load_identity_updates(&client.api_client, conn, inbox_ids.clone()).await?;

        let latest_sequence_id_map = conn.get_latest_sequence_id(&inbox_ids)?;

        // Get a list of all inbox IDs that have increased sequence_id for the group
        let changed_inbox_ids =
            inbox_ids
                .iter()
                .try_fold(HashMap::new(), |mut updates, inbox_id| {
                    match (
                        latest_sequence_id_map.get(inbox_id),
                        existing_group_membership.get(inbox_id),
                    ) {
                        // This is an update. We have a new sequence ID and an existing one
                        (Some(latest_sequence_id), Some(current_sequence_id)) => {
                            let latest_sequence_id_u64 = *latest_sequence_id as u64;
                            if latest_sequence_id_u64.gt(current_sequence_id) {
                                updates.insert(inbox_id.to_string(), latest_sequence_id_u64);
                            }
                        }
                        // This is for new additions to the group
                        (Some(latest_sequence_id), _) => {
                            // This is the case for net new members to the group
                            updates.insert(inbox_id.to_string(), *latest_sequence_id as u64);
                        }
                        (_, _) => {
                            log::warn!(
                                "Could not find existing sequence ID for inbox {}",
                                inbox_id
                            );
                            return Err(GroupError::MissingSequenceId);
                        }
                    }

                    Ok(updates)
                })?;

        Ok(UpdateGroupMembershipIntentData::new(
            changed_inbox_ids,
            inbox_ids_to_remove,
        ))
    }

    #[tracing::instrument(level = "trace", skip_all)]
    pub(super) async fn send_welcomes<ApiClient>(
        &self,
        action: SendWelcomesAction,
        client: &Client<ApiClient>,
    ) -> Result<(), GroupError>
    where
        ApiClient: XmtpApi,
    {
        let welcomes = action
            .installations
            .into_iter()
            .map(|installation| -> Result<WelcomeMessageInput, HpkeError> {
                let installation_key = installation.installation_key;
                let encrypted = encrypt_welcome(
                    action.welcome_message.as_slice(),
                    installation.hpke_public_key.as_slice(),
                )?;
                Ok(WelcomeMessageInput {
                    version: Some(WelcomeMessageInputVersion::V1(WelcomeMessageInputV1 {
                        installation_key,
                        data: encrypted,
                        hpke_public_key: installation.hpke_public_key,
                    })),
                })
            })
            .collect::<Result<Vec<WelcomeMessageInput>, HpkeError>>()?;

        let welcome = welcomes
            .first()
            .ok_or(GroupError::Generic("No welcomes to send".to_string()))?;

        let chunk_size = GRPC_DATA_LIMIT
            / welcome
                .version
                .as_ref()
                .map(|w| match w {
                    WelcomeMessageInputVersion::V1(w) => {
                        let w = w.installation_key.len() + w.data.len() + w.hpke_public_key.len();
                        log::debug!("total welcome message proto bytes={w}");
                        w
                    }
                })
                .unwrap_or(GRPC_DATA_LIMIT / usize::from(MAX_GROUP_SIZE));

        log::debug!("welcome chunk_size={chunk_size}");
        let mut futures = vec![];
        for welcomes in welcomes.chunks(chunk_size) {
            futures.push(client.api_client.send_welcome_messages(welcomes));
        }
        try_join_all(futures).await?;
        Ok(())
    }
}

// Extracts the message sender, but does not do any validation to ensure that the
// installation_id is actually part of the inbox.
fn extract_message_sender(
    openmls_group: &mut OpenMlsGroup,
    decrypted_message: &ProcessedMessage,
    message_created_ns: u64,
) -> Result<(InboxId, Vec<u8>), MessageProcessingError> {
    if let Sender::Member(leaf_node_index) = decrypted_message.sender() {
        if let Some(member) = openmls_group.member_at(*leaf_node_index) {
            if member.credential.eq(decrypted_message.credential()) {
                let basic_credential = BasicCredential::try_from(member.credential)?;
                let sender_inbox_id = parse_credential(basic_credential.identity())?;
                return Ok((sender_inbox_id, member.signature_key));
            }
        }
    }

    let basic_credential = BasicCredential::try_from(decrypted_message.credential().clone())?;
    return Err(MessageProcessingError::InvalidSender {
        message_time_ns: message_created_ns,
        credential: basic_credential.identity().to_vec(),
    });
}

// Takes UpdateGroupMembershipIntentData and applies it to the openmls group
// returning the commit and post_commit_action
#[tracing::instrument(level = "trace", skip_all)]
async fn apply_update_group_membership_intent<ApiClient: XmtpApi>(
    client: &Client<ApiClient>,
    provider: &XmtpOpenMlsProvider,
    openmls_group: &mut OpenMlsGroup,
    intent_data: UpdateGroupMembershipIntentData,
    signer: &SignatureKeyPair,
) -> Result<Option<(MlsMessageOut, Option<PostCommitAction>)>, GroupError> {
    let extensions: Extensions = openmls_group.extensions().clone();

    let old_group_membership = extract_group_membership(&extensions)?;
    let new_group_membership = intent_data.apply_to_group_membership(&old_group_membership);

    // Diff the two membership hashmaps getting a list of inboxes that have been added, removed, or updated
    let membership_diff = old_group_membership.diff(&new_group_membership);

    // Construct a diff of the installations that have been added or removed.
    // This function goes to the network and fills in any missing Identity Updates
    let installation_diff = client
        .get_installation_diff(
            provider.conn_ref(),
            &old_group_membership,
            &new_group_membership,
            &membership_diff,
        )
        .await?;

    let mut new_installations: Vec<Installation> = vec![];
    let mut new_key_packages: Vec<KeyPackage> = vec![];

    if !installation_diff.added_installations.is_empty() {
        let my_installation_id = &client.installation_public_key();
        // Go to the network and load the key packages for any new installation
        let key_packages = client
            .get_key_packages_for_installation_ids(
                installation_diff
                    .added_installations
                    .into_iter()
                    .filter(|installation| my_installation_id.ne(installation))
                    .collect(),
            )
            .await?;

        for key_package in key_packages {
            // Add a proposal to add the member to the local proposal queue
            new_installations.push(Installation::from_verified_key_package(&key_package));
            new_key_packages.push(key_package.inner);
        }
    }

    let leaf_nodes_to_remove: Vec<LeafNodeIndex> =
        get_removed_leaf_nodes(openmls_group, &installation_diff.removed_installations);

    if leaf_nodes_to_remove.is_empty()
        && new_key_packages.is_empty()
        && membership_diff.updated_inboxes.is_empty()
    {
        return Ok(None);
    }

    // Update the extensions to have the new GroupMembership
    let mut new_extensions = extensions.clone();
    new_extensions.add_or_replace(build_group_membership_extension(&new_group_membership));

    // Commit to the pending proposals, which will clear the proposal queue
    let (commit, maybe_welcome_message, _) = openmls_group.update_group_membership(
        provider,
        signer,
        &new_key_packages,
        &leaf_nodes_to_remove,
        new_extensions,
    )?;

    let post_commit_action = match maybe_welcome_message {
        Some(welcome_message) => Some(PostCommitAction::from_welcome(
            welcome_message,
            new_installations,
        )?),
        None => None,
    };

    Ok(Some((commit, post_commit_action)))
}

fn get_removed_leaf_nodes(
    openmls_group: &mut OpenMlsGroup,
    removed_installations: &HashSet<Vec<u8>>,
) -> Vec<LeafNodeIndex> {
    openmls_group
        .members()
        .filter(|member| removed_installations.contains(&member.signature_key))
        .map(|member| member.index)
        .collect()
}

#[cfg(test)]
mod tests {
    use super::*;
    use crate::builder::ClientBuilder;
    use futures::future;
    use scoped_futures::ScopedFutureExt;
    use std::sync::Arc;
    use xmtp_cryptography::utils::generate_local_wallet;

    #[tokio::test(flavor = "multi_thread")]
    async fn publish_intents_worst_case_scenario() {
        let wallet = generate_local_wallet();
        let amal = Arc::new(ClientBuilder::new_test_client(&wallet).await);
        let amal_group: Arc<MlsGroup> =
            Arc::new(amal.create_group(None, Default::default()).unwrap());

        amal_group.send_message_optimistic(b"1").unwrap();
        amal_group.send_message_optimistic(b"2").unwrap();
        amal_group.send_message_optimistic(b"3").unwrap();
        amal_group.send_message_optimistic(b"4").unwrap();
        amal_group.send_message_optimistic(b"5").unwrap();
        amal_group.send_message_optimistic(b"6").unwrap();

        let conn = amal.context().store.conn().unwrap();
        let provider: XmtpOpenMlsProvider = conn.into();

        let mut futures = vec![];
        for _ in 0..10 {
            futures.push(amal_group.publish_intents(&provider, &amal).scoped())
        }
        future::join_all(futures).await;
    }
}<|MERGE_RESOLUTION|>--- conflicted
+++ resolved
@@ -89,11 +89,7 @@
         log::info!(
             "current epoch for [{}] in sync() is Epoch: [{}]",
             client.inbox_id(),
-<<<<<<< HEAD
-            self.load_mls_group(mls_provider)?.epoch()
-=======
-            self.load_mls_group(&mls_provider).unwrap().epoch()
->>>>>>> abe93739
+            self.load_mls_group(&mls_provider)?.epoch()
         );
         self.maybe_update_installations(&mls_provider, None, client)
             .await?;
