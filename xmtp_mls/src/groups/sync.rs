use std::{collections::HashMap, mem::discriminant};

use log::debug;
use openmls::{
    credentials::BasicCredential,
    framing::ProtocolMessage,
    group::MergePendingCommitError,
    prelude::{
        tls_codec::{Deserialize, Serialize},
        LeafNodeIndex, MlsGroup as OpenMlsGroup, MlsMessageBodyIn, MlsMessageIn, PrivateMessageIn,
        ProcessedMessage, ProcessedMessageContent, Sender,
    },
    prelude_test::KeyPackage,
};
use openmls_traits::OpenMlsProvider;
use prost::bytes::Bytes;
use prost::Message;

use xmtp_proto::{
    xmtp::mls::api::v1::{
        group_message::{Version as GroupMessageVersion, V1 as GroupMessageV1},
        welcome_message_input::{
            Version as WelcomeMessageInputVersion, V1 as WelcomeMessageInputV1,
        },
        GroupMessage, WelcomeMessageInput,
    },
    xmtp::mls::message_contents::plaintext_envelope::v2::MessageType::{Reply, Request},
    xmtp::mls::message_contents::plaintext_envelope::{Content, V1, V2},
    xmtp::mls::message_contents::GroupMembershipChanges,
    xmtp::mls::message_contents::PlaintextEnvelope,
    xmtp::mls::message_contents::{MessageHistoryReply, MessageHistoryRequest},
};

use super::{
    build_mutable_metadata_extensions,
    intents::{
        AddMembersIntentData, AddressesOrInstallationIds, Installation, PostCommitAction,
        RemoveMembersIntentData, SendMessageIntentData, SendWelcomesAction,
    },
    members::GroupMember,
    GroupError, MlsGroup,
};

use crate::{
    api::IdentityUpdate,
    client::MessageProcessingError,
    codecs::{membership_change::GroupMembershipChangeCodec, ContentCodec},
    configuration::{DELIMITER, MAX_INTENT_PUBLISH_ATTEMPTS, UPDATE_INSTALLATIONS_INTERVAL_NS},
    groups::{intents::UpdateMetadataIntentData, validated_commit::ValidatedCommit},
    hpke::{encrypt_welcome, HpkeError},
    identity::v3::Identity,
    retry,
    retry::Retry,
    retry_async,
    storage::{
        db_connection::DbConnection,
        group_intent::{IntentKind, IntentState, StoredGroupIntent, ID},
        group_message::{DeliveryStatus, GroupMessageKind, StoredGroupMessage},
        refresh_state::EntityKind,
        StorageError,
    },
    utils::{hash::sha256, id::calculate_message_id},
    xmtp_openmls_provider::XmtpOpenMlsProvider,
    Client, Delete, Fetch, Store, XmtpApi,
};

impl MlsGroup {
    pub async fn sync<ApiClient>(&self, client: &Client<ApiClient>) -> Result<(), GroupError>
    where
        ApiClient: XmtpApi,
    {
        let conn = self.context.store.conn()?;

        self.maybe_update_installations(conn.clone(), None, client)
            .await?;

        self.sync_with_conn(conn, client).await
    }

    pub(super) async fn sync_with_conn<ApiClient>(
        &self,
        conn: DbConnection,
        client: &Client<ApiClient>,
    ) -> Result<(), GroupError>
    where
        ApiClient: XmtpApi,
    {
        let mut errors: Vec<GroupError> = vec![];

        // Even if publish fails, continue to receiving
        if let Err(publish_error) = self.publish_intents(conn.clone(), client).await {
            log::error!("error publishing intents {:?}", publish_error);
            errors.push(publish_error);
        }

        // Even if receiving fails, continue to post_commit
        if let Err(receive_error) = self.receive(&conn, client).await {
            log::error!("receive error {:?}", receive_error);
            // We don't return an error if receive fails, because it's possible this is caused
            // by malicious data sent over the network, or messages from before the user was
            // added to the group
        }

        if let Err(post_commit_err) = self.post_commit(&conn, client).await {
            log::error!("post commit error {:?}", post_commit_err);
            errors.push(post_commit_err);
        }

        // Return a combination of publish and post_commit errors
        if !errors.is_empty() {
            return Err(GroupError::Sync(errors));
        }

        Ok(())
    }

    /**
     * Sync the group and wait for the intent to be deleted
     * Group syncing may involve picking up messages unrelated to the intent, so simply checking for errors
     * does not give a clear signal as to whether the intent was successfully completed or not.
     *
     * This method will retry up to `crate::configuration::MAX_GROUP_SYNC_RETRIES` times.
     */
    pub(super) async fn sync_until_intent_resolved<ApiClient>(
        &self,
        conn: DbConnection,
        intent_id: ID,
        client: &Client<ApiClient>,
    ) -> Result<(), GroupError>
    where
        ApiClient: XmtpApi,
    {
        let mut num_attempts = 0;
        // Return the last error to the caller if we fail to sync
        let mut last_err: Option<GroupError> = None;
        while num_attempts < crate::configuration::MAX_GROUP_SYNC_RETRIES {
            if let Err(err) = self.sync_with_conn(conn.clone(), client).await {
                log::error!("error syncing group {:?}", err);
                last_err = Some(err);
            }

            // This will return early if the fetch fails
            let intent: Result<Option<StoredGroupIntent>, StorageError> = conn.fetch(&intent_id);
            match intent {
                Ok(None) => {
                    // This is expected. The intent gets deleted on success
                    return Ok(());
                }
                Ok(Some(intent)) => {
                    log::warn!(
                        "retrying intent ID {}. intent currently in state {:?}",
                        intent.id,
                        intent.state
                    );
                }
                Err(err) => {
                    log::error!("database error fetching intent {:?}", err);
                    last_err = Some(GroupError::Storage(err));
                }
            };
            num_attempts += 1;
        }

        Err(last_err.unwrap_or(GroupError::Generic("failed to wait for intent".to_string())))
    }

    fn process_own_message(
        &self,
        intent: StoredGroupIntent,
        openmls_group: &mut OpenMlsGroup,
        provider: &XmtpOpenMlsProvider,
        message: ProtocolMessage,
        envelope_timestamp_ns: u64,
        allow_epoch_increment: bool,
    ) -> Result<(), MessageProcessingError> {
        if intent.state == IntentState::Committed {
            return Ok(());
        }
        debug!(
            "[{}] processing own message for intent {} / {:?}",
            self.context.account_address(),
            intent.id,
            intent.kind
        );

        let conn = provider.conn();
        match intent.kind {
            IntentKind::AddMembers
            | IntentKind::RemoveMembers
            | IntentKind::KeyUpdate
            | IntentKind::MetadataUpdate => {
                if !allow_epoch_increment {
                    return Err(MessageProcessingError::EpochIncrementNotAllowed);
                }
                let maybe_pending_commit = openmls_group.pending_commit();
                // We don't get errors with merge_pending_commit when there are no commits to merge
                if maybe_pending_commit.is_none() {
                    let message_epoch = message.epoch();
                    let group_epoch = openmls_group.epoch();
                    debug!(
                        "no pending commit to merge. Group epoch: {}. Message epoch: {}",
                        group_epoch, message_epoch
                    );
                    conn.lock()
                        .unwrap()
                        .set_group_intent_to_publish(intent.id)?;

                    // Return OK here, because an error will roll back the transaction
                    return Ok(());
                }
                let maybe_validated_commit = ValidatedCommit::from_staged_commit(
                    maybe_pending_commit.expect("already checked"),
                    openmls_group,
                )?;

                debug!(
                    "[{}] merging pending commit",
                    self.context.account_address()
                );
                if let Err(MergePendingCommitError::MlsGroupStateError(err)) =
                    openmls_group.merge_pending_commit(&provider)
                {
                    log::error!("error merging commit: {}", err);
                    let _ = openmls_group.clear_pending_commit(provider.storage());
                    conn.lock()
                        .unwrap()
                        .set_group_intent_to_publish(intent.id)?;
                } else {
                    // If no error committing the change, write a transcript message
                    self.save_transcript_message(
<<<<<<< HEAD
                        *conn.lock().unwrap(),
=======
                        &conn,
>>>>>>> bba18be7
                        maybe_validated_commit,
                        envelope_timestamp_ns,
                    )?;
                }
            }
            IntentKind::SendMessage => {
                let intent_data = SendMessageIntentData::from_bytes(intent.data.as_slice())?;
                let group_id = openmls_group.group_id().as_slice();
                let decrypted_message_data = intent_data.message.as_slice();

                let envelope = PlaintextEnvelope::decode(decrypted_message_data)
                    .map_err(MessageProcessingError::DecodeError)?;

                match envelope.content {
                    Some(Content::V1(V1 {
                        idempotency_key,
                        content,
                    })) => {
                        let message_id = calculate_message_id(
                            group_id,
                            &content,
                            &self.context.account_address(),
                            &idempotency_key,
                        );

                        conn.lock()
                            .unwrap()
                            .set_delivery_status_to_published(&message_id, envelope_timestamp_ns)?;
                    }
                    Some(Content::V2(V2 {
                        idempotency_key: _,
                        message_type,
                    })) => {
                        debug!(
                            "Send Message History Request with message_type {:#?}",
                            message_type
                        );

                        // return Empty Ok because it is okay to not process this self message
                        return Ok(());
                    }
                    None => return Err(MessageProcessingError::InvalidPayload),
                };
            }
        };

        conn.lock().unwrap().set_group_intent_committed(intent.id)?;

        Ok(())
    }

    fn process_external_message(
        &self,
        openmls_group: &mut OpenMlsGroup,
        provider: &XmtpOpenMlsProvider,
        message: PrivateMessageIn,
        envelope_timestamp_ns: u64,
        allow_epoch_increment: bool,
    ) -> Result<(), MessageProcessingError> {
        debug!(
            "[{}] processing private message",
            self.context.account_address()
        );
        let decrypted_message = openmls_group.process_message(provider, message)?;
        let (sender_account_address, sender_installation_id) =
            validate_message_sender(openmls_group, &decrypted_message, envelope_timestamp_ns)?;

        match decrypted_message.into_content() {
            ProcessedMessageContent::ApplicationMessage(application_message) => {
                let message_bytes = application_message.into_bytes();

                let mut bytes = Bytes::from(message_bytes.clone());
                let envelope = PlaintextEnvelope::decode(&mut bytes)
                    .map_err(MessageProcessingError::DecodeError)?;

                match envelope.content {
                    Some(Content::V1(V1 {
                        idempotency_key,
                        content,
                    })) => {
                        let message_id = calculate_message_id(
                            &self.group_id,
                            &content,
                            &self.context.account_address(),
                            &idempotency_key,
                        );
                        let conn = provider.conn();
                        let conn_ref = conn.lock().unwrap();
                        StoredGroupMessage {
                            id: message_id,
                            group_id: self.group_id.clone(),
                            decrypted_message_bytes: content,
                            sent_at_ns: envelope_timestamp_ns as i64,
                            kind: GroupMessageKind::Application,
                            sender_installation_id,
                            sender_account_address,
                            delivery_status: DeliveryStatus::Published,
                        }
<<<<<<< HEAD
                        .store(*conn_ref)?
=======
                        .store(provider.conn_ref())?
>>>>>>> bba18be7
                    }
                    Some(Content::V2(V2 {
                        idempotency_key,
                        message_type,
                    })) => match message_type {
                        Some(Request(MessageHistoryRequest {
                            request_id,
                            pin_code,
                        })) => {
                            let contents =
                                format!("{request_id}{DELIMITER}{pin_code}").into_bytes();
                            let message_id = calculate_message_id(
                                &self.group_id,
                                &contents,
                                &self.context.account_address(),
                                &idempotency_key,
                            );
                            let conn = provider.conn();
                            let conn_ref = conn.lock().unwrap();
                            StoredGroupMessage {
                                id: message_id,
                                group_id: self.group_id.clone(),
                                decrypted_message_bytes: contents,
                                sent_at_ns: envelope_timestamp_ns as i64,
                                kind: GroupMessageKind::Application,
                                sender_installation_id,
                                sender_account_address,
                                delivery_status: DeliveryStatus::Published,
                            }
<<<<<<< HEAD
                            .store(*conn_ref)?
=======
                            .store(provider.conn_ref())?
>>>>>>> bba18be7
                        }
                        Some(Reply(MessageHistoryReply {
                            request_id: _,
                            url,
                            encryption_key,
                            signing_key,
                            bundle_hash,
                        })) => {
                            let contents = format!(
                                "{url}{DELIMITER}{:?}{DELIMITER}{:?}{DELIMITER}{:?}",
                                encryption_key, signing_key, bundle_hash
                            )
                            .into_bytes();
                            let message_id = calculate_message_id(
                                &self.group_id,
                                &contents,
                                &self.context.account_address(),
                                &idempotency_key,
                            );
                            let conn = provider.conn();
                            let conn_ref = conn.lock().unwrap();
                            StoredGroupMessage {
                                id: message_id,
                                group_id: self.group_id.clone(),
                                decrypted_message_bytes: contents,
                                sent_at_ns: envelope_timestamp_ns as i64,
                                kind: GroupMessageKind::Application,
                                sender_installation_id,
                                sender_account_address,
                                delivery_status: DeliveryStatus::Published,
                            }
<<<<<<< HEAD
                            .store(*conn_ref)?
=======
                            .store(provider.conn_ref())?
>>>>>>> bba18be7
                        }
                        _ => {
                            return Err(MessageProcessingError::InvalidPayload);
                        }
                    },
                    None => return Err(MessageProcessingError::InvalidPayload),
                }
            }
            ProcessedMessageContent::ProposalMessage(_proposal_ptr) => {
                // intentionally left blank.
            }
            ProcessedMessageContent::ExternalJoinProposalMessage(_external_proposal_ptr) => {
                // intentionally left blank.
            }
            ProcessedMessageContent::StagedCommitMessage(staged_commit) => {
                if !allow_epoch_increment {
                    return Err(MessageProcessingError::EpochIncrementNotAllowed);
                }
                debug!(
                    "[{}] received staged commit. Merging and clearing any pending commits",
                    self.context.account_address()
                );

                let sc = *staged_commit;
                // Validate the commit
                let validated_commit = ValidatedCommit::from_staged_commit(&sc, openmls_group)?;
                openmls_group.merge_staged_commit(provider, sc)?;
                let conn = provider.conn();
                self.save_transcript_message(
<<<<<<< HEAD
                    *conn.lock().unwrap(),
=======
                    provider.conn_ref(),
>>>>>>> bba18be7
                    validated_commit,
                    envelope_timestamp_ns,
                )?;
            }
        };

        Ok(())
    }

    pub(super) fn process_message(
        &self,
        openmls_group: &mut OpenMlsGroup,
        provider: &XmtpOpenMlsProvider,
        envelope: &GroupMessageV1,
        allow_epoch_increment: bool,
    ) -> Result<(), MessageProcessingError> {
        let mls_message_in = MlsMessageIn::tls_deserialize_exact(&envelope.data)?;

        let message = match mls_message_in.extract() {
            MlsMessageBodyIn::PrivateMessage(message) => Ok(message),
            other => Err(MessageProcessingError::UnsupportedMessageType(
                discriminant(&other),
            )),
        }?;

        let intent = provider
            .conn()
            .lock()
            .unwrap()
            .find_group_intent_by_payload_hash(sha256(envelope.data.as_slice()));

        match intent {
            // Intent with the payload hash matches
            Ok(Some(intent)) => self.process_own_message(
                intent,
                openmls_group,
                provider,
                message.into(),
                envelope.created_ns,
                allow_epoch_increment,
            ),
            // No matching intent found
            Ok(None) => self.process_external_message(
                openmls_group,
                provider,
                message,
                envelope.created_ns,
                allow_epoch_increment,
            ),
            Err(err) => Err(MessageProcessingError::Storage(err)),
        }
    }

    fn consume_message<ApiClient>(
        &self,
        envelope: &GroupMessage,
        openmls_group: &mut OpenMlsGroup,
        client: &Client<ApiClient>,
    ) -> Result<(), MessageProcessingError>
    where
        ApiClient: XmtpApi,
    {
        let msgv1 = match &envelope.version {
            Some(GroupMessageVersion::V1(value)) => value,
            _ => return Err(MessageProcessingError::InvalidPayload),
        };

        client.process_for_id(
            &msgv1.group_id,
            EntityKind::Group,
            msgv1.id,
            |provider| -> Result<(), MessageProcessingError> {
<<<<<<< HEAD
                self.process_message(openmls_group, &provider, msgv1, true)?;
=======
                self.process_message(openmls_group, provider, msgv1, true)?;
                openmls_group.save(provider.key_store())?;
>>>>>>> bba18be7
                Ok(())
            },
        )?;
        Ok(())
    }

    pub fn process_messages<ApiClient>(
        &self,
        messages: Vec<GroupMessage>,
<<<<<<< HEAD
        conn: &'a DbConnection<'a>,
    ) -> Result<(), GroupError> {
        log::debug!("process_messages");
        let provider = self.client.mls_provider(conn);
=======
        conn: DbConnection,
        client: &Client<ApiClient>,
    ) -> Result<(), GroupError>
    where
        ApiClient: XmtpApi,
    {
        let provider = self.context.mls_provider(conn);
>>>>>>> bba18be7
        let mut openmls_group = self.load_mls_group(&provider)?;
        log::debug!("  loaded openmls group");

        let receive_errors: Vec<MessageProcessingError> = messages
            .into_iter()
            .map(|envelope| -> Result<(), MessageProcessingError> {
                retry!(
                    Retry::default(),
                    (|| self.consume_message(&envelope, &mut openmls_group, client))
                )
            })
            .filter_map(Result::err)
            .collect();

        if receive_errors.is_empty() {
            Ok(())
        } else {
            debug!("Message processing errors: {:?}", receive_errors);
            Err(GroupError::ReceiveErrors(receive_errors))
        }
    }

<<<<<<< HEAD
    pub(super) async fn receive<'a>(&self, conn: &'a DbConnection<'a>) -> Result<(), GroupError> {
        log::debug!("receive");
        let messages = self
            .client
            .query_group_messages(&self.group_id, conn)
            .await?;
        log::debug!("  got messages");

        self.process_messages(messages, conn)?;
        log::debug!("  process_messages messages");
=======
    pub(super) async fn receive<ApiClient>(
        &self,
        conn: &DbConnection,
        client: &Client<ApiClient>,
    ) -> Result<(), GroupError>
    where
        ApiClient: XmtpApi,
    {
        let messages = client.query_group_messages(&self.group_id, conn).await?;

        self.process_messages(messages, conn.clone(), client)?;
>>>>>>> bba18be7

        Ok(())
    }

    fn save_transcript_message(
        &self,
        conn: &DbConnection,
        maybe_validated_commit: Option<ValidatedCommit>,
        timestamp_ns: u64,
    ) -> Result<Option<StoredGroupMessage>, MessageProcessingError> {
        let mut transcript_message = None;
        if let Some(validated_commit) = maybe_validated_commit {
            // If there are no members added or removed, don't write a transcript message
            if validated_commit.members_added.is_empty()
                && validated_commit.members_removed.is_empty()
            {
                return Ok(None);
            }
            log::info!(
                "{}: Storing a transcript message with {} members added and {} members removed",
                &self.context.account_address(),
                validated_commit.members_added.len(),
                validated_commit.members_removed.len()
            );
            let sender_installation_id = validated_commit.actor_installation_id();
            let sender_account_address = validated_commit.actor_account_address();
            let payload: GroupMembershipChanges = validated_commit.into();
            let encoded_payload = GroupMembershipChangeCodec::encode(payload)?;
            let mut encoded_payload_bytes = Vec::new();
            encoded_payload.encode(&mut encoded_payload_bytes)?;
            let group_id = self.group_id.as_slice();
            let message_id = calculate_message_id(
                group_id,
                encoded_payload_bytes.as_slice(),
                &sender_account_address,
                &timestamp_ns.to_string(),
            );

            let msg = StoredGroupMessage {
                id: message_id,
                group_id: group_id.to_vec(),
                decrypted_message_bytes: encoded_payload_bytes.to_vec(),
                sent_at_ns: timestamp_ns as i64,
                kind: GroupMessageKind::MembershipChange,
                sender_installation_id,
                sender_account_address,
                delivery_status: DeliveryStatus::Published,
            };

            msg.store(conn)?;
            transcript_message = Some(msg);
        }

        Ok(transcript_message)
    }

    pub(super) async fn publish_intents<ClientApi>(
        &self,
<<<<<<< HEAD
        conn: &'a DbConnection<'a>,
    ) -> Result<(), GroupError> {
        log::debug!("publish_intents");
        let provider = self.client.mls_provider(conn);
        log::debug!("  loading mls group ...");
=======
        conn: DbConnection,
        client: &Client<ClientApi>,
    ) -> Result<(), GroupError>
    where
        ClientApi: XmtpApi,
    {
        let provider = self.context.mls_provider(conn);
>>>>>>> bba18be7
        let mut openmls_group = self.load_mls_group(&provider)?;
        log::debug!("  loaded mls group");

        let intents = provider.conn().lock().unwrap().find_group_intents(
            self.group_id.clone(),
            Some(vec![IntentState::ToPublish]),
            None,
        )?;
        let _num_intents = intents.len();

        for intent in intents {
            let result = retry_async!(
                Retry::default(),
                (async {
                    self.get_publish_intent_data(&provider, client, &mut openmls_group, &intent)
                        .await
                })
            );

            if let Err(err) = result {
                log::error!("error getting publish intent data {:?}", err);
                if (intent.publish_attempts + 1) as usize >= MAX_INTENT_PUBLISH_ATTEMPTS {
                    log::error!("intent {} has reached max publish attempts", intent.id);
                    // TODO: Eventually clean up errored attempts
                    provider.conn().set_group_intent_error(intent.id)?;
                } else {
                    provider
                        .conn()
                        .increment_intent_publish_attempt_count(intent.id)?;
                }

                return Err(err);
            }

            let (payload, post_commit_data) = result.expect("already checked");
            let payload_slice = payload.as_slice();

            client
                .api_client
                .send_group_messages(vec![payload_slice])
                .await?;

            provider.conn().lock().unwrap().set_group_intent_published(
                intent.id,
                sha256(payload_slice),
                post_commit_data,
            )?;
        }

        Ok(())
    }

    // Takes a StoredGroupIntent and returns the payload and post commit data as a tuple
    async fn get_publish_intent_data<ApiClient>(
        &self,
        provider: &XmtpOpenMlsProvider,
        client: &Client<ApiClient>,
        openmls_group: &mut OpenMlsGroup,
        intent: &StoredGroupIntent,
    ) -> Result<(Vec<u8>, Option<Vec<u8>>), GroupError>
    where
        ApiClient: XmtpApi,
    {
        match intent.kind {
            IntentKind::SendMessage => {
                // We can safely assume all SendMessage intents have data
                let intent_data = SendMessageIntentData::from_bytes(intent.data.as_slice())?;
                // TODO: Handle pending_proposal errors and UseAfterEviction errors
                let msg = openmls_group.create_message(
                    &provider,
                    &self.context.identity.installation_keys,
                    intent_data.message.as_slice(),
                )?;

                let msg_bytes = msg.tls_serialize_detached()?;
                Ok((msg_bytes, None))
            }
            IntentKind::AddMembers => {
                let intent_data = AddMembersIntentData::from_bytes(intent.data.as_slice())?;

                let key_packages = client.get_key_packages(intent_data.address_or_id).await?;

                let mls_key_packages: Vec<KeyPackage> =
                    key_packages.iter().map(|kp| kp.inner.clone()).collect();

                let (commit, welcome, _group_info) = openmls_group.add_members(
                    &provider,
                    &self.context.identity.installation_keys,
                    mls_key_packages.as_slice(),
                )?;

                if let Some(staged_commit) = openmls_group.pending_commit() {
                    // Validate the commit, even if it's from yourself
                    ValidatedCommit::from_staged_commit(staged_commit, openmls_group)?;
                }

                let commit_bytes = commit.tls_serialize_detached()?;

                let installations = key_packages
                    .iter()
                    .map(Installation::from_verified_key_package)
                    .collect();

                let post_commit_data =
                    Some(PostCommitAction::from_welcome(welcome, installations)?.to_bytes());

                Ok((commit_bytes, post_commit_data))
            }
            IntentKind::RemoveMembers => {
                let intent_data = RemoveMembersIntentData::from_bytes(intent.data.as_slice())?;

                let installation_ids = {
                    match intent_data.address_or_id {
                        AddressesOrInstallationIds::AccountAddresses(addrs) => {
                            client.get_all_active_installation_ids(addrs).await?
                        }
                        AddressesOrInstallationIds::InstallationIds(ids) => ids,
                    }
                };

                let leaf_nodes: Vec<LeafNodeIndex> = openmls_group
                    .members()
                    .filter(|member| installation_ids.contains(&member.signature_key))
                    .map(|member| member.index)
                    .collect();

                let num_leaf_nodes = leaf_nodes.len();

                if num_leaf_nodes != installation_ids.len() {
                    return Err(GroupError::Generic(format!(
                        "expected {} leaf nodes, found {}",
                        installation_ids.len(),
                        num_leaf_nodes
                    )));
                }

                // The second return value is a Welcome, which is only possible if there
                // are pending proposals. Ignoring for now
                let (commit, _, _) = openmls_group.remove_members(
                    &provider,
                    &self.context.identity.installation_keys,
                    leaf_nodes.as_slice(),
                )?;

                if let Some(staged_commit) = openmls_group.pending_commit() {
                    // Validate the commit, even if it's from yourself
                    ValidatedCommit::from_staged_commit(staged_commit, openmls_group)?;
                }

                let commit_bytes = commit.tls_serialize_detached()?;

                Ok((commit_bytes, None))
            }
            IntentKind::KeyUpdate => {
                let (commit, _, _) = openmls_group
                    .self_update(&provider, &self.context.identity.installation_keys)?;

                Ok((commit.tls_serialize_detached()?, None))
            }
            IntentKind::MetadataUpdate => {
                let metadata_intent = UpdateMetadataIntentData::try_from(intent.data.clone())?;
                let mutable_metadata_extensions = build_mutable_metadata_extensions(
                    &self.context.identity,
                    openmls_group,
                    metadata_intent.field_name,
                    metadata_intent.field_value,
                )?;

                let (commit, _, _) = openmls_group.update_group_context_extensions(
                    &provider,
                    mutable_metadata_extensions,
                    &self.context.identity.installation_keys,
                )?;

                if let Some(staged_commit) = openmls_group.pending_commit() {
                    // Validate the commit, even if it's from yourself
                    ValidatedCommit::from_staged_commit(staged_commit, openmls_group)?;
                }
                let commit_bytes = commit.tls_serialize_detached()?;

                Ok((commit_bytes, None))
            }
        }
    }

    pub(crate) async fn post_commit<ApiClient>(
        &self,
        conn: &DbConnection,
        client: &Client<ApiClient>,
    ) -> Result<(), GroupError>
    where
        ApiClient: XmtpApi,
    {
        let intents = conn.find_group_intents(
            self.group_id.clone(),
            Some(vec![IntentState::Committed]),
            None,
        )?;

        for intent in intents {
            if intent.post_commit_data.is_some() {
                let post_commit_data = intent.post_commit_data.unwrap();
                let post_commit_action = PostCommitAction::from_bytes(post_commit_data.as_slice())?;
                match post_commit_action {
                    PostCommitAction::SendWelcomes(action) => {
                        self.send_welcomes(action, client).await?;
                    }
                }
            }
            let deleter: &dyn Delete<StoredGroupIntent, Key = i32> = conn;
            deleter.delete(intent.id)?;
        }

        Ok(())
    }

    pub(super) async fn maybe_update_installations<ApiClient>(
        &self,
        conn: DbConnection,
        update_interval: Option<i64>,
        client: &Client<ApiClient>,
    ) -> Result<(), GroupError>
    where
        ApiClient: XmtpApi,
    {
        // determine how long of an interval in time to use before updating list
        let interval = match update_interval {
            Some(val) => val,
            None => UPDATE_INSTALLATIONS_INTERVAL_NS,
        };

        let now = crate::utils::time::now_ns();
        let last = conn.get_installations_time_checked(self.group_id.clone())?;
        let elapsed = now - last;
        if elapsed > interval {
            let provider = self.context.mls_provider(conn.clone());
            self.add_missing_installations(provider, client).await?;
            conn.update_installations_time_checked(self.group_id.clone())?;
        }

        Ok(())
    }

    pub(super) async fn get_missing_members<ApiClient>(
        &self,
        provider: impl OpenMlsProvider,
        client: &Client<ApiClient>,
    ) -> Result<(Vec<Vec<u8>>, Vec<Vec<u8>>), GroupError>
    where
        ApiClient: XmtpApi,
    {
        let current_members = self.members_with_provider(provider)?;
        let account_addresses = current_members
            .iter()
            .map(|m| m.account_address.clone())
            .collect();

        let current_member_map: HashMap<String, GroupMember> = current_members
            .into_iter()
            .map(|m| (m.account_address.clone(), m))
            .collect();

        let change_list = client
            .api_client
            // TODO: Get a real start time from the database
            .get_identity_updates(0, account_addresses)
            .await?;

        let to_add: Vec<Vec<u8>> = change_list
            .into_iter()
            .filter_map(|(account_address, updates)| {
                let member_changes: Vec<Vec<u8>> = updates
                    .into_iter()
                    .filter_map(|change| match change {
                        IdentityUpdate::NewInstallation(new_member) => {
                            let current_member = current_member_map.get(&account_address);
                            current_member?;
                            if current_member
                                .expect("already checked")
                                .installation_ids
                                .contains(&new_member.installation_key)
                            {
                                return None;
                            }

                            Some(new_member.installation_key)
                        }
                        IdentityUpdate::RevokeInstallation(_) => {
                            log::warn!("Revocation found. Not handled");
                            None
                        }
                        IdentityUpdate::Invalid => {
                            log::warn!("Invalid identity update found");
                            None
                        }
                    })
                    .collect();

                if !member_changes.is_empty() {
                    return Some(member_changes);
                }
                None
            })
            .flatten()
            .collect();

        Ok((to_add, vec![]))
    }

    pub(super) async fn add_missing_installations<ApiClient>(
        &self,
        provider: impl OpenMlsProvider,
        client: &Client<ApiClient>,
    ) -> Result<(), GroupError>
    where
        ApiClient: XmtpApi,
    {
        let (missing_members, _) = self.get_missing_members(provider, client).await?;
        if missing_members.is_empty() {
            return Ok(());
        }
        self.add_members_by_installation_id(missing_members, client)
            .await?;

        Ok(())
    }

    async fn send_welcomes<ApiClient>(
        &self,
        action: SendWelcomesAction,
        client: &Client<ApiClient>,
    ) -> Result<(), GroupError>
    where
        ApiClient: XmtpApi,
    {
        let welcomes = action
            .installations
            .into_iter()
            .map(|installation| -> Result<WelcomeMessageInput, HpkeError> {
                let installation_key = installation.installation_key;
                let encrypted = encrypt_welcome(
                    action.welcome_message.as_slice(),
                    installation.hpke_public_key.as_slice(),
                )?;

                Ok(WelcomeMessageInput {
                    version: Some(WelcomeMessageInputVersion::V1(WelcomeMessageInputV1 {
                        installation_key,
                        data: encrypted,
                        hpke_public_key: installation.hpke_public_key,
                    })),
                })
            })
            .collect::<Result<Vec<WelcomeMessageInput>, HpkeError>>()?;

        client.api_client.send_welcome_messages(welcomes).await?;

        Ok(())
    }
}

fn validate_message_sender(
    openmls_group: &mut OpenMlsGroup,
    decrypted_message: &ProcessedMessage,
    message_created_ns: u64,
) -> Result<(String, Vec<u8>), MessageProcessingError> {
    let mut sender_account_address = None;
    let mut sender_installation_id = None;
    if let Sender::Member(leaf_node_index) = decrypted_message.sender() {
        if let Some(member) = openmls_group.member_at(*leaf_node_index) {
            if member.credential.eq(decrypted_message.credential()) {
                let basic_credential = BasicCredential::try_from(member.credential)?;
                sender_account_address = Identity::get_validated_account_address(
                    basic_credential.identity(),
                    &member.signature_key,
                )
                .ok();
                sender_installation_id = Some(member.signature_key);
            }
        }
    }

    if sender_account_address.is_none() {
        let basic_credential = BasicCredential::try_from(decrypted_message.credential().clone())?;
        return Err(MessageProcessingError::InvalidSender {
            message_time_ns: message_created_ns,
            credential: basic_credential.identity().to_vec(),
        });
    }
    Ok((
        sender_account_address.unwrap(),
        sender_installation_id.unwrap(),
    ))
}<|MERGE_RESOLUTION|>--- conflicted
+++ resolved
@@ -201,9 +201,7 @@
                         "no pending commit to merge. Group epoch: {}. Message epoch: {}",
                         group_epoch, message_epoch
                     );
-                    conn.lock()
-                        .unwrap()
-                        .set_group_intent_to_publish(intent.id)?;
+                    conn.set_group_intent_to_publish(intent.id)?;
 
                     // Return OK here, because an error will roll back the transaction
                     return Ok(());
@@ -222,17 +220,12 @@
                 {
                     log::error!("error merging commit: {}", err);
                     let _ = openmls_group.clear_pending_commit(provider.storage());
-                    conn.lock()
-                        .unwrap()
-                        .set_group_intent_to_publish(intent.id)?;
+
+                    conn.set_group_intent_to_publish(intent.id)?;
                 } else {
                     // If no error committing the change, write a transcript message
                     self.save_transcript_message(
-<<<<<<< HEAD
-                        *conn.lock().unwrap(),
-=======
                         &conn,
->>>>>>> bba18be7
                         maybe_validated_commit,
                         envelope_timestamp_ns,
                     )?;
@@ -258,9 +251,7 @@
                             &idempotency_key,
                         );
 
-                        conn.lock()
-                            .unwrap()
-                            .set_delivery_status_to_published(&message_id, envelope_timestamp_ns)?;
+                        conn.set_delivery_status_to_published(&message_id, envelope_timestamp_ns)?;
                     }
                     Some(Content::V2(V2 {
                         idempotency_key: _,
@@ -279,7 +270,7 @@
             }
         };
 
-        conn.lock().unwrap().set_group_intent_committed(intent.id)?;
+        conn.set_group_intent_committed(intent.id)?;
 
         Ok(())
     }
@@ -319,8 +310,6 @@
                             &self.context.account_address(),
                             &idempotency_key,
                         );
-                        let conn = provider.conn();
-                        let conn_ref = conn.lock().unwrap();
                         StoredGroupMessage {
                             id: message_id,
                             group_id: self.group_id.clone(),
@@ -331,11 +320,7 @@
                             sender_account_address,
                             delivery_status: DeliveryStatus::Published,
                         }
-<<<<<<< HEAD
-                        .store(*conn_ref)?
-=======
                         .store(provider.conn_ref())?
->>>>>>> bba18be7
                     }
                     Some(Content::V2(V2 {
                         idempotency_key,
@@ -353,8 +338,7 @@
                                 &self.context.account_address(),
                                 &idempotency_key,
                             );
-                            let conn = provider.conn();
-                            let conn_ref = conn.lock().unwrap();
+
                             StoredGroupMessage {
                                 id: message_id,
                                 group_id: self.group_id.clone(),
@@ -365,11 +349,7 @@
                                 sender_account_address,
                                 delivery_status: DeliveryStatus::Published,
                             }
-<<<<<<< HEAD
-                            .store(*conn_ref)?
-=======
                             .store(provider.conn_ref())?
->>>>>>> bba18be7
                         }
                         Some(Reply(MessageHistoryReply {
                             request_id: _,
@@ -389,8 +369,6 @@
                                 &self.context.account_address(),
                                 &idempotency_key,
                             );
-                            let conn = provider.conn();
-                            let conn_ref = conn.lock().unwrap();
                             StoredGroupMessage {
                                 id: message_id,
                                 group_id: self.group_id.clone(),
@@ -401,11 +379,7 @@
                                 sender_account_address,
                                 delivery_status: DeliveryStatus::Published,
                             }
-<<<<<<< HEAD
-                            .store(*conn_ref)?
-=======
                             .store(provider.conn_ref())?
->>>>>>> bba18be7
                         }
                         _ => {
                             return Err(MessageProcessingError::InvalidPayload);
@@ -433,13 +407,8 @@
                 // Validate the commit
                 let validated_commit = ValidatedCommit::from_staged_commit(&sc, openmls_group)?;
                 openmls_group.merge_staged_commit(provider, sc)?;
-                let conn = provider.conn();
                 self.save_transcript_message(
-<<<<<<< HEAD
-                    *conn.lock().unwrap(),
-=======
                     provider.conn_ref(),
->>>>>>> bba18be7
                     validated_commit,
                     envelope_timestamp_ns,
                 )?;
@@ -467,8 +436,6 @@
 
         let intent = provider
             .conn()
-            .lock()
-            .unwrap()
             .find_group_intent_by_payload_hash(sha256(envelope.data.as_slice()));
 
         match intent {
@@ -512,12 +479,7 @@
             EntityKind::Group,
             msgv1.id,
             |provider| -> Result<(), MessageProcessingError> {
-<<<<<<< HEAD
-                self.process_message(openmls_group, &provider, msgv1, true)?;
-=======
                 self.process_message(openmls_group, provider, msgv1, true)?;
-                openmls_group.save(provider.key_store())?;
->>>>>>> bba18be7
                 Ok(())
             },
         )?;
@@ -527,12 +489,6 @@
     pub fn process_messages<ApiClient>(
         &self,
         messages: Vec<GroupMessage>,
-<<<<<<< HEAD
-        conn: &'a DbConnection<'a>,
-    ) -> Result<(), GroupError> {
-        log::debug!("process_messages");
-        let provider = self.client.mls_provider(conn);
-=======
         conn: DbConnection,
         client: &Client<ApiClient>,
     ) -> Result<(), GroupError>
@@ -540,7 +496,6 @@
         ApiClient: XmtpApi,
     {
         let provider = self.context.mls_provider(conn);
->>>>>>> bba18be7
         let mut openmls_group = self.load_mls_group(&provider)?;
         log::debug!("  loaded openmls group");
 
@@ -563,18 +518,6 @@
         }
     }
 
-<<<<<<< HEAD
-    pub(super) async fn receive<'a>(&self, conn: &'a DbConnection<'a>) -> Result<(), GroupError> {
-        log::debug!("receive");
-        let messages = self
-            .client
-            .query_group_messages(&self.group_id, conn)
-            .await?;
-        log::debug!("  got messages");
-
-        self.process_messages(messages, conn)?;
-        log::debug!("  process_messages messages");
-=======
     pub(super) async fn receive<ApiClient>(
         &self,
         conn: &DbConnection,
@@ -584,10 +527,7 @@
         ApiClient: XmtpApi,
     {
         let messages = client.query_group_messages(&self.group_id, conn).await?;
-
         self.process_messages(messages, conn.clone(), client)?;
->>>>>>> bba18be7
-
         Ok(())
     }
 
@@ -645,13 +585,6 @@
 
     pub(super) async fn publish_intents<ClientApi>(
         &self,
-<<<<<<< HEAD
-        conn: &'a DbConnection<'a>,
-    ) -> Result<(), GroupError> {
-        log::debug!("publish_intents");
-        let provider = self.client.mls_provider(conn);
-        log::debug!("  loading mls group ...");
-=======
         conn: DbConnection,
         client: &Client<ClientApi>,
     ) -> Result<(), GroupError>
@@ -659,11 +592,10 @@
         ClientApi: XmtpApi,
     {
         let provider = self.context.mls_provider(conn);
->>>>>>> bba18be7
         let mut openmls_group = self.load_mls_group(&provider)?;
         log::debug!("  loaded mls group");
 
-        let intents = provider.conn().lock().unwrap().find_group_intents(
+        let intents = provider.conn().find_group_intents(
             self.group_id.clone(),
             Some(vec![IntentState::ToPublish]),
             None,
@@ -702,7 +634,7 @@
                 .send_group_messages(vec![payload_slice])
                 .await?;
 
-            provider.conn().lock().unwrap().set_group_intent_published(
+            provider.conn().set_group_intent_published(
                 intent.id,
                 sha256(payload_slice),
                 post_commit_data,
