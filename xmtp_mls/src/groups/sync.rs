--- conflicted
+++ resolved
@@ -336,18 +336,8 @@
                         })) => {
                             let contents =
                                 format!("{request_id}{DELIMITER}{pin_code}").into_bytes();
-<<<<<<< HEAD
                             let message_id =
                                 calculate_message_id(&self.group_id, &contents, &idempotency_key);
-=======
-                            let message_id = calculate_message_id(
-                                &self.group_id,
-                                &contents,
-                                &self.context.account_address(),
-                                &idempotency_key,
-                            );
-
->>>>>>> 75ee4aeb
                             StoredGroupMessage {
                                 id: message_id,
                                 group_id: self.group_id.clone(),
@@ -499,12 +489,8 @@
             EntityKind::Group,
             msgv1.id,
             |provider| -> Result<(), MessageProcessingError> {
-<<<<<<< HEAD
                 await_helper(self.process_message(client, openmls_group, provider, msgv1, true))?;
                 openmls_group.save(provider.key_store())?;
-=======
-                self.process_message(openmls_group, provider, msgv1, true)?;
->>>>>>> 75ee4aeb
                 Ok(())
             },
         )?;
@@ -936,7 +922,6 @@
     if let Sender::Member(leaf_node_index) = decrypted_message.sender() {
         if let Some(member) = openmls_group.member_at(*leaf_node_index) {
             if member.credential.eq(decrypted_message.credential()) {
-<<<<<<< HEAD
                 let basic_credential = BasicCredential::try_from(&member.credential)?;
                 let sender_inbox_id = parse_credential(basic_credential.identity())?;
                 return Ok((sender_inbox_id, member.signature_key));
@@ -1010,25 +995,6 @@
         && membership_diff.updated_inboxes.is_empty()
     {
         return Err(GroupError::NoChanges);
-=======
-                let basic_credential = BasicCredential::try_from(member.credential)?;
-                sender_account_address = Identity::get_validated_account_address(
-                    basic_credential.identity(),
-                    &member.signature_key,
-                )
-                .ok();
-                sender_installation_id = Some(member.signature_key);
-            }
-        }
-    }
-
-    if sender_account_address.is_none() {
-        let basic_credential = BasicCredential::try_from(decrypted_message.credential().clone())?;
-        return Err(MessageProcessingError::InvalidSender {
-            message_time_ns: message_created_ns,
-            credential: basic_credential.identity().to_vec(),
-        });
->>>>>>> 75ee4aeb
     }
 
     // Update the extensions to have the new GroupMembership
