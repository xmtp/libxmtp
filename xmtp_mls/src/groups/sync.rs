--- conflicted
+++ resolved
@@ -301,25 +301,6 @@
                     Some(Content::V2(V2 {
                         idempotency_key,
                         message_type,
-<<<<<<< HEAD
-                    })) => {
-                        debug!(
-                            "Received Message History Request with message_type {:#?}",
-                            message_type
-                        );
-                        if let Some(request) = message_type {
-                            let Request(MessageHistoryRequest {
-                                request_id,
-                                pin_code,
-                            }) = request
-                            else {
-                                return Err(MessageProcessingError::InvalidPayload);
-                            };
-
-                            let contents = format!("{request_id}:{pin_code}").into_bytes();
-                            let message_id =
-                                calculate_message_id(&self.group_id, &contents, &idempotency_key);
-=======
                     })) => match message_type {
                         Some(Request(MessageHistoryRequest {
                             request_id,
@@ -327,12 +308,8 @@
                         })) => {
                             let contents =
                                 format!("{request_id}{DELIMITER}{pin_code}").into_bytes();
-                            let message_id = calculate_message_id(
-                                &self.group_id,
-                                &contents,
-                                &self.client.account_address(),
-                                &idempotency_key,
-                            );
+                            let message_id =
+                                calculate_message_id(&self.group_id, &contents, &idempotency_key);
                             StoredGroupMessage {
                                 id: message_id,
                                 group_id: self.group_id.clone(),
@@ -357,13 +334,8 @@
                                 encryption_key, signing_key, bundle_hash
                             )
                             .into_bytes();
-                            let message_id = calculate_message_id(
-                                &self.group_id,
-                                &contents,
-                                &self.client.account_address(),
-                                &idempotency_key,
-                            );
->>>>>>> 3ac31268
+                            let message_id =
+                                calculate_message_id(&self.group_id, &contents, &idempotency_key);
                             StoredGroupMessage {
                                 id: message_id,
                                 group_id: self.group_id.clone(),
