--- conflicted
+++ resolved
@@ -17,11 +17,7 @@
     client::MessageProcessingError,
     codecs::{group_updated::GroupUpdatedCodec, ContentCodec},
     configuration::{
-<<<<<<< HEAD
-        GRPC_DATA_LIMIT, MAX_GROUP_SIZE, MAX_INTENT_PUBLISH_ATTEMPTS,
-=======
-        DELIMITER, GRPC_DATA_LIMIT, MAX_GROUP_SIZE, MAX_INTENT_PUBLISH_ATTEMPTS, MAX_PAST_EPOCHS,
->>>>>>> 28646190
+        GRPC_DATA_LIMIT, MAX_GROUP_SIZE, MAX_INTENT_PUBLISH_ATTEMPTS, MAX_PAST_EPOCHS,
         UPDATE_INSTALLATIONS_INTERVAL_NS,
     },
     groups::{
