use std::{
    collections::{HashMap, HashSet},
    mem::discriminant,
};

use super::{
    build_extensions_for_admin_lists_update, build_extensions_for_metadata_update,
    build_extensions_for_permissions_update, build_group_membership_extension,
    intents::{
        Installation, PostCommitAction, SendMessageIntentData, SendWelcomesAction,
        UpdateAdminListIntentData, UpdateGroupMembershipIntentData, UpdatePermissionIntentData,
    },
    validated_commit::extract_group_membership,
    GroupError, MlsGroup,
};
use crate::{
    client::MessageProcessingError,
    codecs::{group_updated::GroupUpdatedCodec, ContentCodec},
    configuration::{
<<<<<<< HEAD
        DELIMITER, GRPC_DATA_LIMIT, MAX_GROUP_SIZE, MAX_INTENT_PUBLISH_ATTEMPTS, MAX_PAST_EPOCHS,
        SYNC_UPDATE_INSTALLATIONS_INTERVAL_NS,
=======
        GRPC_DATA_LIMIT, MAX_GROUP_SIZE, MAX_INTENT_PUBLISH_ATTEMPTS, MAX_PAST_EPOCHS,
        UPDATE_INSTALLATIONS_INTERVAL_NS,
>>>>>>> 6acf3818
    },
    groups::{
        intents::UpdateMetadataIntentData, message_history::MessageHistoryContent,
        validated_commit::ValidatedCommit,
    },
    hpke::{encrypt_welcome, HpkeError},
    identity::parse_credential,
    identity_updates::load_identity_updates,
    retry::{Retry, RetryableError},
    retry_async,
    storage::{
        db_connection::DbConnection,
        group_intent::{IntentKind, IntentState, NewGroupIntent, StoredGroupIntent, ID},
        group_message::{DeliveryStatus, GroupMessageKind, StoredGroupMessage},
        refresh_state::EntityKind,
        serialization::{db_deserialize, db_serialize},
    },
    utils::{hash::sha256, id::calculate_message_id},
    xmtp_openmls_provider::XmtpOpenMlsProvider,
    Client, Delete, Fetch, Store, XmtpApi,
};
use futures::future::try_join_all;
use log::debug;
use openmls::{
    credentials::BasicCredential,
    extensions::Extensions,
    framing::{ContentType, ProtocolMessage},
    group::{GroupEpoch, StagedCommit},
    prelude::{
        tls_codec::{Deserialize, Serialize},
        LeafNodeIndex, MlsGroup as OpenMlsGroup, MlsMessageBodyIn, MlsMessageIn, PrivateMessageIn,
        ProcessedMessage, ProcessedMessageContent, Sender,
    },
    prelude_test::KeyPackage,
    treesync::LeafNodeParameters,
};
use openmls_basic_credential::SignatureKeyPair;
use openmls_traits::OpenMlsProvider;
use prost::bytes::Bytes;
use prost::Message;
use xmtp_id::InboxId;
use xmtp_proto::xmtp::mls::{
    api::v1::{
        group_message::{Version as GroupMessageVersion, V1 as GroupMessageV1},
        welcome_message_input::{
            Version as WelcomeMessageInputVersion, V1 as WelcomeMessageInputV1,
        },
        GroupMessage, WelcomeMessageInput,
    },
    message_contents::{
        plaintext_envelope::{
            v2::MessageType::{Reply, Request},
            Content, V1, V2,
        },
        GroupUpdated, PlaintextEnvelope,
    },
};

#[derive(Debug)]
struct PublishIntentData {
    staged_commit: Option<Vec<u8>>,
    post_commit_action: Option<Vec<u8>>,
    payload_to_publish: Vec<u8>,
}

impl MlsGroup {
    pub async fn sync<ApiClient>(&self, client: &Client<ApiClient>) -> Result<(), GroupError>
    where
        ApiClient: XmtpApi,
    {
        let conn = self.context.store.conn()?;
        let mls_provider = XmtpOpenMlsProvider::from(conn);

        log::info!("[{}] syncing group", client.inbox_id());
        log::info!(
            "current epoch for [{}] in sync() is Epoch: [{}]",
            client.inbox_id(),
            self.load_mls_group(&mls_provider)?.epoch()
        );
        self.maybe_update_installations(&mls_provider, None, client)
            .await?;

        self.sync_with_conn(&mls_provider, client).await
    }

    #[tracing::instrument(level = "trace", skip(self, provider, client))]
    pub(crate) async fn sync_with_conn<ApiClient>(
        &self,
        provider: &XmtpOpenMlsProvider,
        client: &Client<ApiClient>,
    ) -> Result<(), GroupError>
    where
        ApiClient: XmtpApi,
    {
        let _mutex = self.mutex.lock().await;
        let mut errors: Vec<GroupError> = vec![];

        let conn = provider.conn_ref();

        // Even if publish fails, continue to receiving
        if let Err(publish_error) = self.publish_intents(provider, client).await {
            log::error!("Sync: error publishing intents {:?}", publish_error);
            errors.push(publish_error);
        }

        // Even if receiving fails, continue to post_commit
        if let Err(receive_error) = self.receive(provider, client).await {
            log::error!("receive error {:?}", receive_error);
            // We don't return an error if receive fails, because it's possible this is caused
            // by malicious data sent over the network, or messages from before the user was
            // added to the group
        }

        if let Err(post_commit_err) = self.post_commit(conn, client).await {
            log::error!("post commit error {:?}", post_commit_err);
            errors.push(post_commit_err);
        }

        // Return a combination of publish and post_commit errors
        if !errors.is_empty() {
            return Err(GroupError::Sync(errors));
        }
        Ok(())
    }

    pub(super) async fn sync_until_last_intent_resolved<ApiClient>(
        &self,
        provider: &XmtpOpenMlsProvider,
        client: &Client<ApiClient>,
    ) -> Result<(), GroupError>
    where
        ApiClient: XmtpApi,
    {
        let intents = provider.conn_ref().find_group_intents(
            self.group_id.clone(),
            Some(vec![IntentState::ToPublish, IntentState::Published]),
            None,
        )?;

        if intents.is_empty() {
            return Ok(());
        }

        self.sync_until_intent_resolved(provider, intents[intents.len() - 1].id, client)
            .await
    }

    /**
     * Sync the group and wait for the intent to be deleted
     * Group syncing may involve picking up messages unrelated to the intent, so simply checking for errors
     * does not give a clear signal as to whether the intent was successfully completed or not.
     *
     * This method will retry up to `crate::configuration::MAX_GROUP_SYNC_RETRIES` times.
     */
    #[tracing::instrument(level = "trace", skip(client, self, provider))]
    pub(super) async fn sync_until_intent_resolved<ApiClient>(
        &self,
        provider: &XmtpOpenMlsProvider,
        intent_id: ID,
        client: &Client<ApiClient>,
    ) -> Result<(), GroupError>
    where
        ApiClient: XmtpApi,
    {
        let mut num_attempts = 0;
        // Return the last error to the caller if we fail to sync
        let mut last_err: Option<GroupError> = None;
        while num_attempts < crate::configuration::MAX_GROUP_SYNC_RETRIES {
            if let Err(err) = self.sync_with_conn(provider, client).await {
                log::error!("error syncing group {:?}", err);
                last_err = Some(err);
            }

            match Fetch::<StoredGroupIntent>::fetch(provider.conn_ref(), &intent_id) {
                Ok(None) => {
                    // This is expected. The intent gets deleted on success
                    return Ok(());
                }
                Ok(Some(StoredGroupIntent {
                    id,
                    state: IntentState::Error,
                    ..
                })) => {
                    log::warn!(
                        "not retrying intent ID {id}. since it is in state Error. {:?}",
                        last_err
                    );
                    return Err(last_err.unwrap_or(GroupError::Generic(
                        "Group intent could not be committed".to_string(),
                    )));
                }
                Ok(Some(StoredGroupIntent { id, state, .. })) => {
                    log::warn!("retrying intent ID {id}. intent currently in state {state:?}");
                }
                Err(err) => {
                    log::error!("database error fetching intent {:?}", err);
                    last_err = Some(GroupError::Storage(err));
                }
            };
            num_attempts += 1;
        }

        Err(last_err.unwrap_or(GroupError::Generic("failed to wait for intent".to_string())))
    }

    fn is_valid_epoch(
        inbox_id: InboxId,
        intent_id: i32,
        group_epoch: GroupEpoch,
        message_epoch: GroupEpoch,
        max_past_epochs: usize,
    ) -> bool {
        if message_epoch.as_u64() + max_past_epochs as u64 <= group_epoch.as_u64() {
            log::warn!(
                "[{}] own message epoch {} is {} or more less than group epoch {} for intent {}. Retrying message",
                inbox_id,
                message_epoch,
                max_past_epochs,
                group_epoch,
                intent_id
            );
            return false;
        } else if message_epoch.as_u64() > group_epoch.as_u64() {
            // Should not happen, logging proactively
            log::error!(
                "[{}] own message epoch {} is greater than group epoch {} for intent {}. Retrying message",
                inbox_id,
                message_epoch,
                group_epoch,
                intent_id
            );
            return false;
        }
        true
    }

    #[allow(clippy::too_many_arguments)]
    #[tracing::instrument(level = "trace", skip_all)]
    async fn process_own_message<ApiClient: XmtpApi>(
        &self,
        client: &Client<ApiClient>,
        intent: StoredGroupIntent,
        openmls_group: &mut OpenMlsGroup,
        provider: &XmtpOpenMlsProvider,
        message: ProtocolMessage,
        envelope_timestamp_ns: u64,
    ) -> Result<IntentState, MessageProcessingError> {
        if intent.state == IntentState::Committed {
            return Ok(IntentState::Committed);
        }
        let message_epoch = message.epoch();
        let group_epoch = openmls_group.epoch();
        debug!(
            "[{}]-[{}] processing own message for intent {} / {:?}, group epoch: {}, message_epoch: {}",
            self.context.inbox_id(),
            hex::encode(self.group_id.clone()),
            intent.id,
            intent.kind,
            group_epoch,
            message_epoch
        );

        let conn = provider.conn_ref();
        match intent.kind {
            IntentKind::KeyUpdate
            | IntentKind::UpdateGroupMembership
            | IntentKind::UpdateAdminList
            | IntentKind::MetadataUpdate
            | IntentKind::UpdatePermission => {
                if let Some(published_in_epoch) = intent.published_in_epoch {
                    let published_in_epoch_u64 = published_in_epoch as u64;
                    let group_epoch_u64 = group_epoch.as_u64();

                    if published_in_epoch_u64 != group_epoch_u64 {
                        log::warn!(
                            "Intent was published in epoch {} but group is currently in epoch {}",
                            published_in_epoch_u64,
                            group_epoch_u64
                        );
                        return Ok(IntentState::ToPublish);
                    }
                }

                let pending_commit = if let Some(staged_commit) = intent.staged_commit {
                    decode_staged_commit(staged_commit)?
                } else {
                    return Err(MessageProcessingError::IntentMissingStagedCommit);
                };

                log::info!(
                    "[{}] Validating commit for intent {}. Message timestamp: {}",
                    self.context.inbox_id(),
                    intent.id,
                    envelope_timestamp_ns
                );

                let maybe_validated_commit = ValidatedCommit::from_staged_commit(
                    client,
                    conn,
                    &pending_commit,
                    openmls_group,
                )
                .await;

                if let Err(err) = maybe_validated_commit {
                    log::error!(
                        "Error validating commit for own message. Intent ID [{}]: {:?}",
                        intent.id,
                        err
                    );
                    // Return before merging commit since it does not pass validation
                    // Return OK so that the group intent update is still written to the DB
                    return Ok(IntentState::Error);
                }

                let validated_commit = maybe_validated_commit.expect("Checked for error");

                log::info!(
                    "[{}] merging pending commit for intent {}",
                    self.context.inbox_id(),
                    intent.id
                );
                if let Err(err) = openmls_group.merge_staged_commit(&provider, pending_commit) {
                    log::error!("error merging commit: {}", err);
                    return Ok(IntentState::ToPublish);
                } else {
                    // If no error committing the change, write a transcript message
                    self.save_transcript_message(conn, validated_commit, envelope_timestamp_ns)?;
                }
            }
            IntentKind::SendMessage => {
                if !Self::is_valid_epoch(
                    self.context.inbox_id(),
                    intent.id,
                    group_epoch,
                    message_epoch,
                    MAX_PAST_EPOCHS,
                ) {
                    return Ok(IntentState::ToPublish);
                }
                if let Some(id) = intent.message_id()? {
                    conn.set_delivery_status_to_published(&id, envelope_timestamp_ns)?;
                }
            }
        };

        Ok(IntentState::Committed)
    }

    #[tracing::instrument(level = "trace", skip_all)]
    async fn process_external_message<ApiClient: XmtpApi>(
        &self,
        client: &Client<ApiClient>,
        openmls_group: &mut OpenMlsGroup,
        provider: &XmtpOpenMlsProvider,
        message: PrivateMessageIn,
        envelope_timestamp_ns: u64,
    ) -> Result<(), MessageProcessingError> {
        let decrypted_message = openmls_group.process_message(provider, message)?;
        let (sender_inbox_id, sender_installation_id) =
            extract_message_sender(openmls_group, &decrypted_message, envelope_timestamp_ns)?;
        log::info!(
            "[{}] extracted sender inbox id: {}",
            self.context.inbox_id(),
            sender_inbox_id
        );
        match decrypted_message.into_content() {
            ProcessedMessageContent::ApplicationMessage(application_message) => {
                log::info!("[{}] decoding application message", self.context.inbox_id());
                let message_bytes = application_message.into_bytes();

                let mut bytes = Bytes::from(message_bytes.clone());
                let envelope = PlaintextEnvelope::decode(&mut bytes)
                    .map_err(MessageProcessingError::DecodeError)?;

                match envelope.content {
                    Some(Content::V1(V1 {
                        idempotency_key,
                        content,
                    })) => {
                        let message_id =
                            calculate_message_id(&self.group_id, &content, &idempotency_key);
                        StoredGroupMessage {
                            id: message_id,
                            group_id: self.group_id.clone(),
                            decrypted_message_bytes: content,
                            sent_at_ns: envelope_timestamp_ns as i64,
                            kind: GroupMessageKind::Application,
                            sender_installation_id,
                            sender_inbox_id,
                            delivery_status: DeliveryStatus::Published,
                        }
                        .store(provider.conn_ref())?
                    }
                    Some(Content::V2(V2 {
                        idempotency_key,
                        message_type,
                    })) => match message_type {
                        Some(Request(history_request)) => {
                            let content: MessageHistoryContent =
                                MessageHistoryContent::Request(history_request);
                            let content_bytes = serde_json::to_vec(&content)?;
                            let message_id = calculate_message_id(
                                &self.group_id,
                                &content_bytes,
                                &idempotency_key,
                            );

                            // store the request message
                            StoredGroupMessage {
                                id: message_id,
                                group_id: self.group_id.clone(),
                                decrypted_message_bytes: content_bytes,
                                sent_at_ns: envelope_timestamp_ns as i64,
                                kind: GroupMessageKind::Application,
                                sender_installation_id,
                                sender_inbox_id: sender_inbox_id.clone(),
                                delivery_status: DeliveryStatus::Published,
                            }
                            .store(provider.conn_ref())?;
                        }
                        Some(Reply(history_reply)) => {
                            let content: MessageHistoryContent =
                                MessageHistoryContent::Reply(history_reply);
                            let content_bytes = serde_json::to_vec(&content)?;
                            let message_id = calculate_message_id(
                                &self.group_id,
                                &content_bytes,
                                &idempotency_key,
                            );

                            // store the reply message
                            StoredGroupMessage {
                                id: message_id,
                                group_id: self.group_id.clone(),
                                decrypted_message_bytes: content_bytes,
                                sent_at_ns: envelope_timestamp_ns as i64,
                                kind: GroupMessageKind::Application,
                                sender_installation_id,
                                sender_inbox_id,
                                delivery_status: DeliveryStatus::Published,
                            }
                            .store(provider.conn_ref())?;
                        }
                        _ => {
                            return Err(MessageProcessingError::InvalidPayload);
                        }
                    },
                    None => return Err(MessageProcessingError::InvalidPayload),
                }
            }
            ProcessedMessageContent::ProposalMessage(_proposal_ptr) => {
                // intentionally left blank.
            }
            ProcessedMessageContent::ExternalJoinProposalMessage(_external_proposal_ptr) => {
                // intentionally left blank.
            }
            ProcessedMessageContent::StagedCommitMessage(staged_commit) => {
                log::info!(
                    "[{}] received staged commit. Merging and clearing any pending commits",
                    self.context.inbox_id()
                );

                let sc = *staged_commit;

                // Validate the commit
                let validated_commit = ValidatedCommit::from_staged_commit(
                    client,
                    provider.conn_ref(),
                    &sc,
                    openmls_group,
                )
                .await?;
                log::info!(
                    "[{}] staged commit is valid, will attempt to merge",
                    self.context.inbox_id()
                );
                openmls_group.merge_staged_commit(provider, sc)?;
                self.save_transcript_message(
                    provider.conn_ref(),
                    validated_commit,
                    envelope_timestamp_ns,
                )?;
            }
        };

        Ok(())
    }

    #[tracing::instrument(level = "trace", skip_all)]
    pub(super) async fn process_message<ApiClient: XmtpApi>(
        &self,
        client: &Client<ApiClient>,
        openmls_group: &mut OpenMlsGroup,
        provider: &XmtpOpenMlsProvider,
        envelope: &GroupMessageV1,
        allow_epoch_increment: bool,
    ) -> Result<(), MessageProcessingError> {
        let mls_message_in = MlsMessageIn::tls_deserialize_exact(&envelope.data)?;

        let message = match mls_message_in.extract() {
            MlsMessageBodyIn::PrivateMessage(message) => Ok(message),
            other => Err(MessageProcessingError::UnsupportedMessageType(
                discriminant(&other),
            )),
        }?;

        if !allow_epoch_increment && message.content_type() == ContentType::Commit {
            return Err(MessageProcessingError::EpochIncrementNotAllowed);
        }

        let intent = provider
            .conn_ref()
            .find_group_intent_by_payload_hash(sha256(envelope.data.as_slice()));

        match intent {
            // Intent with the payload hash matches
            Ok(Some(intent)) => {
                let intent_id = intent.id;
                log::info!(
                    "client [{}] is about to process own envelope [{}] for intent [{}]",
                    client.inbox_id(),
                    envelope.id,
                    intent_id
                );
                match self
                    .process_own_message(
                        client,
                        intent,
                        openmls_group,
                        provider,
                        message.into(),
                        envelope.created_ns,
                    )
                    .await?
                {
                    IntentState::ToPublish => {
                        Ok(provider.conn_ref().set_group_intent_to_publish(intent_id)?)
                    }
                    IntentState::Committed => {
                        Ok(provider.conn_ref().set_group_intent_committed(intent_id)?)
                    }
                    IntentState::Published => {
                        log::error!("Unexpected behaviour: returned intent state published from process_own_message");
                        Ok(())
                    }
                    IntentState::Error => {
                        log::warn!("Intent [{}] moved to error status", intent_id);
                        Ok(provider.conn_ref().set_group_intent_error(intent_id)?)
                    }
                }
            }
            // No matching intent found
            Ok(None) => {
                log::info!(
                    "client [{}] is about to process external envelope [{}]",
                    client.inbox_id(),
                    envelope.id
                );
                self.process_external_message(
                    client,
                    openmls_group,
                    provider,
                    message,
                    envelope.created_ns,
                )
                .await
            }
            Err(err) => Err(MessageProcessingError::Storage(err)),
        }
    }

    #[tracing::instrument(level = "trace", skip_all)]
    async fn consume_message<ApiClient>(
        &self,
        envelope: &GroupMessage,
        openmls_group: &mut OpenMlsGroup,
        client: &Client<ApiClient>,
    ) -> Result<(), MessageProcessingError>
    where
        ApiClient: XmtpApi,
    {
        let msgv1 = match &envelope.version {
            Some(GroupMessageVersion::V1(value)) => value,
            _ => return Err(MessageProcessingError::InvalidPayload),
        };

        client
            .process_for_id(
                &msgv1.group_id,
                EntityKind::Group,
                msgv1.id,
                |provider| async move {
                    self.process_message(client, openmls_group, &provider, msgv1, true)
                        .await?;
                    Ok(())
                },
            )
            .await?;
        Ok(())
    }

    #[tracing::instrument(level = "trace", skip_all)]
    pub async fn process_messages<ApiClient>(
        &self,
        messages: Vec<GroupMessage>,
        provider: &XmtpOpenMlsProvider,
        client: &Client<ApiClient>,
    ) -> Result<(), GroupError>
    where
        ApiClient: XmtpApi,
    {
        let mut openmls_group = self.load_mls_group(provider)?;

        let mut receive_errors = vec![];
        for message in messages.into_iter() {
            let result = retry_async!(
                Retry::default(),
                (async {
                    self.consume_message(&message, &mut openmls_group, client)
                        .await
                })
            );
            if let Err(e) = result {
                let is_retryable = e.is_retryable();
                let error_message = e.to_string();
                receive_errors.push(e);
                // If the error is retryable we cannot move on to the next message
                // otherwise you can get into a forked group state.
                if is_retryable {
                    log::error!(
                        "Aborting message processing for retryable error: {}",
                        error_message
                    );
                    break;
                }
            }
        }

        if receive_errors.is_empty() {
            Ok(())
        } else {
            log::error!("Message processing errors: {:?}", receive_errors);
            Err(GroupError::ReceiveErrors(receive_errors))
        }
    }

    #[tracing::instrument(level = "trace", skip_all)]
    pub(super) async fn receive<ApiClient>(
        &self,
        provider: &XmtpOpenMlsProvider,
        client: &Client<ApiClient>,
    ) -> Result<(), GroupError>
    where
        ApiClient: XmtpApi,
    {
        let messages = client
            .query_group_messages(&self.group_id, provider.conn_ref())
            .await?;
        self.process_messages(messages, provider, client).await?;
        Ok(())
    }

    fn save_transcript_message(
        &self,
        conn: &DbConnection,
        validated_commit: ValidatedCommit,
        timestamp_ns: u64,
    ) -> Result<Option<StoredGroupMessage>, MessageProcessingError> {
        if validated_commit.is_empty() {
            return Ok(None);
        }

        log::info!(
            "{}: Storing a transcript message with {} members added and {} members removed and {} metadata changes",
            self.context.inbox_id(),
            validated_commit.added_inboxes.len(),
            validated_commit.removed_inboxes.len(),
            validated_commit.metadata_changes.metadata_field_changes.len(),
        );
        let sender_installation_id = validated_commit.actor_installation_id();
        let sender_inbox_id = validated_commit.actor_inbox_id();
        // TODO:nm replace with new membership change codec
        let payload: GroupUpdated = validated_commit.into();
        let encoded_payload = GroupUpdatedCodec::encode(payload)?;
        let mut encoded_payload_bytes = Vec::new();
        encoded_payload.encode(&mut encoded_payload_bytes)?;

        let group_id = self.group_id.as_slice();
        let message_id = calculate_message_id(
            group_id,
            encoded_payload_bytes.as_slice(),
            &timestamp_ns.to_string(),
        );

        let msg = StoredGroupMessage {
            id: message_id,
            group_id: group_id.to_vec(),
            decrypted_message_bytes: encoded_payload_bytes.to_vec(),
            sent_at_ns: timestamp_ns as i64,
            kind: GroupMessageKind::MembershipChange,
            sender_installation_id,
            sender_inbox_id,
            delivery_status: DeliveryStatus::Published,
        };

        msg.store(conn)?;
        Ok(Some(msg))
    }

    #[tracing::instrument(level = "trace", skip(self, provider, client))]
    pub(super) async fn publish_intents<ApiClient>(
        &self,
        provider: &XmtpOpenMlsProvider,
        client: &Client<ApiClient>,
    ) -> Result<(), GroupError>
    where
        ApiClient: XmtpApi,
    {
        let mut openmls_group = self.load_mls_group(provider)?;

        let intents = provider.conn_ref().find_group_intents(
            self.group_id.clone(),
            Some(vec![IntentState::ToPublish]),
            None,
        )?;

        for intent in intents {
            let result = retry_async!(
                Retry::default(),
                (async {
                    self.get_publish_intent_data(provider, client, &mut openmls_group, &intent)
                        .await
                })
            );

            match result {
                Err(err) => {
                    log::error!("error getting publish intent data {:?}", err);
                    if (intent.publish_attempts + 1) as usize >= MAX_INTENT_PUBLISH_ATTEMPTS {
                        log::error!("intent {} has reached max publish attempts", intent.id);
                        // TODO: Eventually clean up errored attempts
                        provider
                            .conn_ref()
                            .set_group_intent_error_and_fail_msg(&intent)?;
                    } else {
                        provider
                            .conn_ref()
                            .increment_intent_publish_attempt_count(intent.id)?;
                    }

                    return Err(err);
                }
                Ok(Some(PublishIntentData {
                    payload_to_publish,
                    post_commit_action,
                    staged_commit,
                })) => {
                    let payload_slice = payload_to_publish.as_slice();
                    let has_staged_commit = staged_commit.is_some();
                    provider.conn_ref().set_group_intent_published(
                        intent.id,
                        sha256(payload_slice),
                        post_commit_action,
                        staged_commit,
                        openmls_group.epoch().as_u64() as i64,
                    )?;
                    log::debug!(
                        "client [{}] set stored intent [{}] to state `published`",
                        client.inbox_id(),
                        intent.id
                    );

                    client
                        .api_client
                        .send_group_messages(vec![payload_slice])
                        .await?;

                    log::info!(
                        "[{}] published intent [{}] of type [{}]",
                        client.inbox_id(),
                        intent.id,
                        intent.kind
                    );
                    if has_staged_commit {
                        log::info!("Commit sent. Stopping further publishes for this round");
                        return Ok(());
                    }
                }
                Ok(None) => {
                    log::info!("Skipping intent because no publish data returned");
                    let deleter: &dyn Delete<StoredGroupIntent, Key = i32> = provider.conn_ref();
                    deleter.delete(intent.id)?;
                }
            }
        }

        Ok(())
    }

    // Takes a StoredGroupIntent and returns the payload and post commit data as a tuple
    // A return value of [`Option::None`] means this intent would not change the group.
    #[allow(clippy::type_complexity)]
    #[tracing::instrument(level = "trace", skip_all)]
    async fn get_publish_intent_data<ApiClient>(
        &self,
        provider: &XmtpOpenMlsProvider,
        client: &Client<ApiClient>,
        openmls_group: &mut OpenMlsGroup,
        intent: &StoredGroupIntent,
    ) -> Result<Option<PublishIntentData>, GroupError>
    where
        ApiClient: XmtpApi,
    {
        match intent.kind {
            IntentKind::UpdateGroupMembership => {
                let intent_data = UpdateGroupMembershipIntentData::try_from(&intent.data)?;
                let signer = &self.context.identity.installation_keys;
                apply_update_group_membership_intent(
                    client,
                    provider,
                    openmls_group,
                    intent_data,
                    signer,
                )
                .await
            }
            IntentKind::SendMessage => {
                // We can safely assume all SendMessage intents have data
                let intent_data = SendMessageIntentData::from_bytes(intent.data.as_slice())?;
                // TODO: Handle pending_proposal errors and UseAfterEviction errors
                let msg = openmls_group.create_message(
                    &provider,
                    &self.context.identity.installation_keys,
                    intent_data.message.as_slice(),
                )?;

                Ok(Some(PublishIntentData {
                    payload_to_publish: msg.tls_serialize_detached()?,
                    post_commit_action: None,
                    staged_commit: None,
                }))
            }
            IntentKind::KeyUpdate => {
                let (commit, _, _) = openmls_group.self_update(
                    &provider,
                    &self.context.identity.installation_keys,
                    LeafNodeParameters::default(),
                )?;

                Ok(Some(PublishIntentData {
                    payload_to_publish: commit.tls_serialize_detached()?,
                    staged_commit: get_and_clear_pending_commit(openmls_group, provider)?,
                    post_commit_action: None,
                }))
            }
            IntentKind::MetadataUpdate => {
                let metadata_intent = UpdateMetadataIntentData::try_from(intent.data.clone())?;
                let mutable_metadata_extensions = build_extensions_for_metadata_update(
                    openmls_group,
                    metadata_intent.field_name,
                    metadata_intent.field_value,
                )?;

                let (commit, _, _) = openmls_group.update_group_context_extensions(
                    &provider,
                    mutable_metadata_extensions,
                    &self.context.identity.installation_keys,
                )?;

                let commit_bytes = commit.tls_serialize_detached()?;

                Ok(Some(PublishIntentData {
                    payload_to_publish: commit_bytes,
                    staged_commit: get_and_clear_pending_commit(openmls_group, provider)?,
                    post_commit_action: None,
                }))
            }
            IntentKind::UpdateAdminList => {
                let admin_list_update_intent =
                    UpdateAdminListIntentData::try_from(intent.data.clone())?;
                let mutable_metadata_extensions = build_extensions_for_admin_lists_update(
                    openmls_group,
                    admin_list_update_intent,
                )?;

                let (commit, _, _) = openmls_group.update_group_context_extensions(
                    provider,
                    mutable_metadata_extensions,
                    &self.context.identity.installation_keys,
                )?;
                let commit_bytes = commit.tls_serialize_detached()?;

                Ok(Some(PublishIntentData {
                    payload_to_publish: commit_bytes,
                    staged_commit: get_and_clear_pending_commit(openmls_group, provider)?,
                    post_commit_action: None,
                }))
            }
            IntentKind::UpdatePermission => {
                let update_permissions_intent =
                    UpdatePermissionIntentData::try_from(intent.data.clone())?;
                let group_permissions_extensions = build_extensions_for_permissions_update(
                    openmls_group,
                    update_permissions_intent,
                )?;
                let (commit, _, _) = openmls_group.update_group_context_extensions(
                    provider,
                    group_permissions_extensions,
                    &self.context.identity.installation_keys,
                )?;
                let commit_bytes = commit.tls_serialize_detached()?;
                Ok(Some(PublishIntentData {
                    payload_to_publish: commit_bytes,
                    staged_commit: get_and_clear_pending_commit(openmls_group, provider)?,
                    post_commit_action: None,
                }))
            }
        }
    }

    #[tracing::instrument(level = "trace", skip_all)]
    pub(crate) async fn post_commit<ApiClient>(
        &self,
        conn: &DbConnection,
        client: &Client<ApiClient>,
    ) -> Result<(), GroupError>
    where
        ApiClient: XmtpApi,
    {
        let intents = conn.find_group_intents(
            self.group_id.clone(),
            Some(vec![IntentState::Committed]),
            None,
        )?;

        for intent in intents {
            if let Some(post_commit_data) = intent.post_commit_data {
                let post_commit_action = PostCommitAction::from_bytes(post_commit_data.as_slice())?;
                match post_commit_action {
                    PostCommitAction::SendWelcomes(action) => {
                        self.send_welcomes(action, client).await?;
                    }
                }
            }
            let deleter: &dyn Delete<StoredGroupIntent, Key = i32> = conn;
            deleter.delete(intent.id)?;
        }

        Ok(())
    }

    pub async fn maybe_update_installations<ApiClient>(
        &self,
        provider: &XmtpOpenMlsProvider,
        update_interval_ns: Option<i64>,
        client: &Client<ApiClient>,
    ) -> Result<(), GroupError>
    where
        ApiClient: XmtpApi,
    {
        // determine how long of an interval in time to use before updating list
        let interval_ns = match update_interval_ns {
            Some(val) => val,
            None => SYNC_UPDATE_INSTALLATIONS_INTERVAL_NS,
        };

        let now_ns = crate::utils::time::now_ns();
        let last_ns = provider
            .conn_ref()
            .get_installations_time_checked(self.group_id.clone())?;
        let elapsed_ns = now_ns - last_ns;
        if elapsed_ns > interval_ns {
            self.add_missing_installations(provider, client).await?;
            provider
                .conn_ref()
                .update_installations_time_checked(self.group_id.clone())?;
        }

        Ok(())
    }

    /**
     * Checks each member of the group for `IdentityUpdates` after their current sequence_id. If updates
     * are found the method will construct an [`UpdateGroupMembershipIntentData`] and publish a change
     * to the [`GroupMembership`] that will add any missing installations.
     *
     * This is designed to handle cases where existing members have added a new installation to their inbox
     * and the group has not been updated to include it.
     */
    pub(super) async fn add_missing_installations<ApiClient>(
        &self,
        provider: &XmtpOpenMlsProvider,
        client: &Client<ApiClient>,
    ) -> Result<(), GroupError>
    where
        ApiClient: XmtpApi,
    {
        let intent_data = self
            .get_membership_update_intent(client, provider, vec![], vec![])
            .await?;

        // If there is nothing to do, stop here
        if intent_data.is_empty() {
            return Ok(());
        }

        debug!("Adding missing installations {:?}", intent_data);

        let conn = provider.conn_ref();
        let intent = conn.insert_group_intent(NewGroupIntent::new(
            IntentKind::UpdateGroupMembership,
            self.group_id.clone(),
            intent_data.into(),
        ))?;

        self.sync_until_intent_resolved(provider, intent.id, client)
            .await
    }

    /**
     * get_membership_update_intent will query the network for any new [`IdentityUpdate`]s for any of the existing
     * group members
     *
     * Callers may also include a list of added or removed inboxes
     */
    #[tracing::instrument(level = "trace", skip_all)]
    pub(super) async fn get_membership_update_intent<ApiClient: XmtpApi>(
        &self,
        client: &Client<ApiClient>,
        provider: &XmtpOpenMlsProvider,
        inbox_ids_to_add: Vec<InboxId>,
        inbox_ids_to_remove: Vec<InboxId>,
    ) -> Result<UpdateGroupMembershipIntentData, GroupError> {
        let mls_group = self.load_mls_group(provider)?;
        let existing_group_membership = extract_group_membership(mls_group.extensions())?;

        // TODO:nm prevent querying for updates on members who are being removed
        let mut inbox_ids = existing_group_membership.inbox_ids();
        inbox_ids.extend(inbox_ids_to_add);
        let conn = provider.conn_ref();
        // Load any missing updates from the network
        load_identity_updates(&client.api_client, conn, inbox_ids.clone()).await?;

        let latest_sequence_id_map = conn.get_latest_sequence_id(&inbox_ids)?;

        // Get a list of all inbox IDs that have increased sequence_id for the group
        let changed_inbox_ids =
            inbox_ids
                .iter()
                .try_fold(HashMap::new(), |mut updates, inbox_id| {
                    match (
                        latest_sequence_id_map.get(inbox_id),
                        existing_group_membership.get(inbox_id),
                    ) {
                        // This is an update. We have a new sequence ID and an existing one
                        (Some(latest_sequence_id), Some(current_sequence_id)) => {
                            let latest_sequence_id_u64 = *latest_sequence_id as u64;
                            if latest_sequence_id_u64.gt(current_sequence_id) {
                                updates.insert(inbox_id.to_string(), latest_sequence_id_u64);
                            }
                        }
                        // This is for new additions to the group
                        (Some(latest_sequence_id), _) => {
                            // This is the case for net new members to the group
                            updates.insert(inbox_id.to_string(), *latest_sequence_id as u64);
                        }
                        (_, _) => {
                            log::warn!(
                                "Could not find existing sequence ID for inbox {}",
                                inbox_id
                            );
                            return Err(GroupError::MissingSequenceId);
                        }
                    }

                    Ok(updates)
                })?;

        Ok(UpdateGroupMembershipIntentData::new(
            changed_inbox_ids,
            inbox_ids_to_remove,
        ))
    }

    #[tracing::instrument(level = "trace", skip_all)]
    pub(super) async fn send_welcomes<ApiClient>(
        &self,
        action: SendWelcomesAction,
        client: &Client<ApiClient>,
    ) -> Result<(), GroupError>
    where
        ApiClient: XmtpApi,
    {
        let welcomes = action
            .installations
            .into_iter()
            .map(|installation| -> Result<WelcomeMessageInput, HpkeError> {
                let installation_key = installation.installation_key;
                let encrypted = encrypt_welcome(
                    action.welcome_message.as_slice(),
                    installation.hpke_public_key.as_slice(),
                )?;
                Ok(WelcomeMessageInput {
                    version: Some(WelcomeMessageInputVersion::V1(WelcomeMessageInputV1 {
                        installation_key,
                        data: encrypted,
                        hpke_public_key: installation.hpke_public_key,
                    })),
                })
            })
            .collect::<Result<Vec<WelcomeMessageInput>, HpkeError>>()?;

        let welcome = welcomes
            .first()
            .ok_or(GroupError::Generic("No welcomes to send".to_string()))?;

        let chunk_size = GRPC_DATA_LIMIT
            / welcome
                .version
                .as_ref()
                .map(|w| match w {
                    WelcomeMessageInputVersion::V1(w) => {
                        let w = w.installation_key.len() + w.data.len() + w.hpke_public_key.len();
                        log::debug!("total welcome message proto bytes={w}");
                        w
                    }
                })
                .unwrap_or(GRPC_DATA_LIMIT / usize::from(MAX_GROUP_SIZE));

        log::debug!("welcome chunk_size={chunk_size}");
        let mut futures = vec![];
        for welcomes in welcomes.chunks(chunk_size) {
            futures.push(client.api_client.send_welcome_messages(welcomes));
        }
        try_join_all(futures).await?;
        Ok(())
    }
}

// Extracts the message sender, but does not do any validation to ensure that the
// installation_id is actually part of the inbox.
fn extract_message_sender(
    openmls_group: &mut OpenMlsGroup,
    decrypted_message: &ProcessedMessage,
    message_created_ns: u64,
) -> Result<(InboxId, Vec<u8>), MessageProcessingError> {
    if let Sender::Member(leaf_node_index) = decrypted_message.sender() {
        if let Some(member) = openmls_group.member_at(*leaf_node_index) {
            if member.credential.eq(decrypted_message.credential()) {
                let basic_credential = BasicCredential::try_from(member.credential)?;
                let sender_inbox_id = parse_credential(basic_credential.identity())?;
                return Ok((sender_inbox_id, member.signature_key));
            }
        }
    }

    let basic_credential = BasicCredential::try_from(decrypted_message.credential().clone())?;
    return Err(MessageProcessingError::InvalidSender {
        message_time_ns: message_created_ns,
        credential: basic_credential.identity().to_vec(),
    });
}

// Takes UpdateGroupMembershipIntentData and applies it to the openmls group
// returning the commit and post_commit_action
#[tracing::instrument(level = "trace", skip_all)]
async fn apply_update_group_membership_intent<ApiClient: XmtpApi>(
    client: &Client<ApiClient>,
    provider: &XmtpOpenMlsProvider,
    openmls_group: &mut OpenMlsGroup,
    intent_data: UpdateGroupMembershipIntentData,
    signer: &SignatureKeyPair,
) -> Result<Option<PublishIntentData>, GroupError> {
    let extensions: Extensions = openmls_group.extensions().clone();

    let old_group_membership = extract_group_membership(&extensions)?;
    let new_group_membership = intent_data.apply_to_group_membership(&old_group_membership);

    // Diff the two membership hashmaps getting a list of inboxes that have been added, removed, or updated
    let membership_diff = old_group_membership.diff(&new_group_membership);

    // Construct a diff of the installations that have been added or removed.
    // This function goes to the network and fills in any missing Identity Updates
    let installation_diff = client
        .get_installation_diff(
            provider.conn_ref(),
            &old_group_membership,
            &new_group_membership,
            &membership_diff,
        )
        .await?;

    let mut new_installations: Vec<Installation> = vec![];
    let mut new_key_packages: Vec<KeyPackage> = vec![];

    if !installation_diff.added_installations.is_empty() {
        let my_installation_id = &client.installation_public_key();
        // Go to the network and load the key packages for any new installation
        let key_packages = client
            .get_key_packages_for_installation_ids(
                installation_diff
                    .added_installations
                    .into_iter()
                    .filter(|installation| my_installation_id.ne(installation))
                    .collect(),
            )
            .await?;

        for key_package in key_packages {
            // Add a proposal to add the member to the local proposal queue
            new_installations.push(Installation::from_verified_key_package(&key_package));
            new_key_packages.push(key_package.inner);
        }
    }

    let leaf_nodes_to_remove: Vec<LeafNodeIndex> =
        get_removed_leaf_nodes(openmls_group, &installation_diff.removed_installations);

    if leaf_nodes_to_remove.is_empty()
        && new_key_packages.is_empty()
        && membership_diff.updated_inboxes.is_empty()
    {
        return Ok(None);
    }

    // Update the extensions to have the new GroupMembership
    let mut new_extensions = extensions.clone();
    new_extensions.add_or_replace(build_group_membership_extension(&new_group_membership));

    // Create the commit
    let (commit, maybe_welcome_message, _) = openmls_group.update_group_membership(
        provider,
        signer,
        &new_key_packages,
        &leaf_nodes_to_remove,
        new_extensions,
    )?;

    let post_commit_action = match maybe_welcome_message {
        Some(welcome_message) => Some(PostCommitAction::from_welcome(
            welcome_message,
            new_installations,
        )?),
        None => None,
    };

    let staged_commit = get_and_clear_pending_commit(openmls_group, provider)?
        .ok_or_else(|| GroupError::MissingPendingCommit)?;

    Ok(Some(PublishIntentData {
        payload_to_publish: commit.tls_serialize_detached()?,
        post_commit_action: post_commit_action.map(|action| action.to_bytes()),
        staged_commit: Some(staged_commit),
    }))
}

fn get_removed_leaf_nodes(
    openmls_group: &mut OpenMlsGroup,
    removed_installations: &HashSet<Vec<u8>>,
) -> Vec<LeafNodeIndex> {
    openmls_group
        .members()
        .filter(|member| removed_installations.contains(&member.signature_key))
        .map(|member| member.index)
        .collect()
}

fn get_and_clear_pending_commit(
    openmls_group: &mut OpenMlsGroup,
    provider: &XmtpOpenMlsProvider,
) -> Result<Option<Vec<u8>>, GroupError> {
    // TODO: remove clone
    if let Some(commit) = openmls_group.clone().pending_commit() {
        openmls_group.clear_pending_commit(provider.storage())?;
        return Ok(Some(db_serialize(&commit)?));
    }
    Ok(None)
}

fn decode_staged_commit(data: Vec<u8>) -> Result<StagedCommit, MessageProcessingError> {
    Ok(db_deserialize(&data)?)
}

#[cfg(test)]
mod tests {
    use super::*;
    use crate::builder::ClientBuilder;
    use futures::future;
    use std::sync::Arc;
    use xmtp_cryptography::utils::generate_local_wallet;

    #[tokio::test(flavor = "multi_thread")]
    async fn publish_intents_worst_case_scenario() {
        let wallet = generate_local_wallet();
        let amal = Arc::new(ClientBuilder::new_test_client(&wallet).await);
        let amal_group: Arc<MlsGroup> =
            Arc::new(amal.create_group(None, Default::default()).unwrap());

        amal_group.send_message_optimistic(b"1").unwrap();
        amal_group.send_message_optimistic(b"2").unwrap();
        amal_group.send_message_optimistic(b"3").unwrap();
        amal_group.send_message_optimistic(b"4").unwrap();
        amal_group.send_message_optimistic(b"5").unwrap();
        amal_group.send_message_optimistic(b"6").unwrap();

        let conn = amal.context().store.conn().unwrap();
        let provider: XmtpOpenMlsProvider = conn.into();

        let mut futures = vec![];
        for _ in 0..10 {
            futures.push(amal_group.publish_intents(&provider, &amal))
        }
        future::join_all(futures).await;
    }
}<|MERGE_RESOLUTION|>--- conflicted
+++ resolved
@@ -17,13 +17,8 @@
     client::MessageProcessingError,
     codecs::{group_updated::GroupUpdatedCodec, ContentCodec},
     configuration::{
-<<<<<<< HEAD
-        DELIMITER, GRPC_DATA_LIMIT, MAX_GROUP_SIZE, MAX_INTENT_PUBLISH_ATTEMPTS, MAX_PAST_EPOCHS,
+        GRPC_DATA_LIMIT, MAX_GROUP_SIZE, MAX_INTENT_PUBLISH_ATTEMPTS, MAX_PAST_EPOCHS,
         SYNC_UPDATE_INSTALLATIONS_INTERVAL_NS,
-=======
-        GRPC_DATA_LIMIT, MAX_GROUP_SIZE, MAX_INTENT_PUBLISH_ATTEMPTS, MAX_PAST_EPOCHS,
-        UPDATE_INSTALLATIONS_INTERVAL_NS,
->>>>>>> 6acf3818
     },
     groups::{
         intents::UpdateMetadataIntentData, message_history::MessageHistoryContent,
