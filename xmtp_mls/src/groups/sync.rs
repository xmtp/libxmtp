--- conflicted
+++ resolved
@@ -97,13 +97,8 @@
         self.sync_with_conn(&mls_provider, client).await
     }
 
-<<<<<<< HEAD
     #[tracing::instrument(level = "trace", skip(self, provider, client))]
-    pub(super) async fn sync_with_conn<ApiClient>(
-=======
-    #[tracing::instrument(level = "trace", skip(client, self, conn))]
-    pub async fn sync_with_conn<ApiClient>(
->>>>>>> 2ca8be17
+    pub(crate) async fn sync_with_conn<ApiClient>(
         &self,
         provider: &XmtpOpenMlsProvider,
         client: &Client<ApiClient>,
@@ -343,7 +338,7 @@
                     conn.set_group_intent_to_publish(intent.id)?;
                 } else {
                     // If no error committing the change, write a transcript message
-                    self.save_transcript_message(&conn, validated_commit, envelope_timestamp_ns)?;
+                    self.save_transcript_message(conn, validated_commit, envelope_timestamp_ns)?;
                 }
             }
             IntentKind::SendMessage => {
@@ -808,7 +803,7 @@
             let result = retry_async!(
                 Retry::default(),
                 (async {
-                    self.get_publish_intent_data(&provider, client, &mut openmls_group, &intent)
+                    self.get_publish_intent_data(provider, client, &mut openmls_group, &intent)
                         .await
                 })
             );
@@ -1027,7 +1022,9 @@
             .get_installations_time_checked(self.group_id.clone())?;
         let elapsed = now - last;
         if elapsed > interval {
-            self.add_missing_installations(&provider, client).await?;
+            self.add_missing_installations(provider, client)
+                .await
+                .unwrap();
             provider
                 .conn_ref()
                 .update_installations_time_checked(self.group_id.clone())?;
