use crate::client::ClientError;
use crate::context::{XmtpContextProvider, XmtpMlsLocalContext};
use crate::mls_store::MlsStore;
use crate::te;
use crate::{
    groups::{GroupError, MlsGroup},
    XmtpApi,
};
use futures::stream::{self, FuturesUnordered, StreamExt};
use std::sync::{
    atomic::{AtomicUsize, Ordering},
    Arc,
};
use xmtp_common::{retry_async, Retry};
use xmtp_db::XmtpDb;
use xmtp_db::{consent_record::ConsentState, group::GroupQueryArgs};
use xmtp_proto::xmtp::mls::api::v1::{welcome_message, WelcomeMessage};

#[derive(Clone)]
pub struct WelcomeService<Api, Db> {
    context: Arc<XmtpMlsLocalContext<Api, Db>>,
}

impl<Api, Db> WelcomeService<Api, Db> {
    pub fn new(context: Arc<XmtpMlsLocalContext<Api, Db>>) -> Self {
        Self { context }
    }
}

impl<Api, Db> WelcomeService<Api, Db>
where
    Api: XmtpApi,
    Db: XmtpDb,
{
    /// Internal API to process a unread welcome message and convert to a group.
    /// In a database transaction, increments the cursor for a given installation and
    /// applies the update after the welcome processed successfully.
    async fn process_new_welcome(
        &self,
        welcome: &welcome_message::V1,
    ) -> Result<MlsGroup<Api, Db>, GroupError> {
<<<<<<< HEAD
        let db = self.context.db();
        match te!(
            &db,
            MlsGroup::create_from_welcome(self.context.clone(), welcome, true).await
        ) {
=======
        let result = MlsGroup::create_from_welcome(self.context.clone(), welcome).await;

        match result {
>>>>>>> 015ab24f
            Ok(mls_group) => Ok(mls_group),
            Err(err) => {
                use crate::DuplicateItem::*;
                use crate::StorageError::*;

                if matches!(err, GroupError::Storage(Duplicate(WelcomeId(_)))) {
                    tracing::warn!(
                        "failed to create group from welcome due to duplicate welcome ID: {}",
                        err
                    );
                } else {
                    tracing::error!("failed to create group from welcome: {}", err);
                }

                Err(err)
            }
        }
    }

    /// Download all unread welcome messages and converts to a group struct, ignoring malformed messages.
    /// Returns any new groups created in the operation
    #[tracing::instrument(level = "debug", skip_all)]
    pub async fn sync_welcomes(&self) -> Result<Vec<MlsGroup<Api, Db>>, GroupError> {
        let provider = self.context.mls_provider();
        let store = MlsStore::new(self.context.clone());
        let envelopes = store.query_welcome_messages(provider.db()).await?;
        let num_envelopes = envelopes.len();

        // TODO: Update cursor correctly if some of the welcomes fail and some of the welcomes succeed
        let groups: Vec<MlsGroup<Api, Db>> = stream::iter(envelopes.into_iter())
            .filter_map(|envelope: WelcomeMessage| async {
                let welcome_v1 = match envelope.version {
                    Some(welcome_message::Version::V1(v1)) => v1,
                    _ => {
                        tracing::error!(
                            "failed to extract welcome message, invalid payload only v1 supported."
                        );
                        return None;
                    }
                };
                retry_async!(
                    Retry::default(),
                    (async { self.process_new_welcome(&welcome_v1).await })
                )
                .ok()
            })
            .collect()
            .await;

        // Rotate the keys regardless of whether the welcomes failed or succeeded. It is better to over-rotate than
        // to under-rotate, as the latter risks leaving expired key packages on the network. We already have a max
        // rotation interval.
        if num_envelopes > 0 {
            let provider = self.context.mls_provider();
            self.context.identity.queue_key_rotation(&provider).await?;
        }

        Ok(groups)
    }

    /// Sync all groups for the current installation and return the number of groups that were synced.
    /// Only active groups will be synced.
    pub async fn sync_all_groups(
        &self,
        groups: Vec<MlsGroup<Api, Db>>,
    ) -> Result<usize, GroupError> {
        let active_group_count = Arc::new(AtomicUsize::new(0));

        let sync_futures = groups
            .into_iter()
            .map(|group| {
                let active_group_count = Arc::clone(&active_group_count);
                async move {
                    tracing::info!(
                        inbox_id = self.context.inbox_id(),
                        "[{}] syncing group",
                        self.context.inbox_id()
                    );
                    let is_active = group
                        .load_mls_group_with_lock_async(|mls_group| async move {
                            Ok::<bool, GroupError>(mls_group.is_active())
                        })
                        .await?;
                    if is_active {
                        group.maybe_update_installations(None).await?;

                        group.sync_with_conn().await?;
                        active_group_count.fetch_add(1, Ordering::SeqCst);
                    }

                    Ok::<(), GroupError>(())
                }
            })
            .collect::<FuturesUnordered<_>>();

        sync_futures
            .collect::<Vec<Result<_, _>>>()
            .await
            .into_iter()
            .collect::<Result<Vec<_>, _>>()?;

        Ok(active_group_count.load(Ordering::SeqCst))
    }

    /// Sync all unread welcome messages and then sync all groups.
    /// Returns the total number of active groups synced.
    pub async fn sync_all_welcomes_and_groups(
        &self,
        consent_states: Option<Vec<ConsentState>>,
    ) -> Result<usize, GroupError> {
        let provider = self.context.mls_provider();
        self.sync_welcomes().await?;
        let query_args = GroupQueryArgs {
            consent_states,
            include_duplicate_dms: true,
            include_sync_groups: true,
            ..GroupQueryArgs::default()
        };
        let groups = provider
            .db()
            .find_groups(query_args)?
            .into_iter()
            .map(|g| MlsGroup::new(self.context.clone(), g.id, g.dm_id, g.created_at_ns))
            .collect();
        let active_groups_count = self.sync_all_groups(groups).await?;

        Ok(active_groups_count)
    }

    pub async fn sync_all_welcomes_and_history_sync_groups(&self) -> Result<usize, ClientError> {
        let provider = self.context.mls_provider();
        self.sync_welcomes().await?;
        let groups = provider
            .db()
            .all_sync_groups()?
            .into_iter()
            .map(|g| MlsGroup::new(self.context.clone(), g.id, g.dm_id, g.created_at_ns))
            .collect();
        let active_groups_count = self.sync_all_groups(groups).await?;

        Ok(active_groups_count)
    }
}<|MERGE_RESOLUTION|>--- conflicted
+++ resolved
@@ -39,17 +39,10 @@
         &self,
         welcome: &welcome_message::V1,
     ) -> Result<MlsGroup<Api, Db>, GroupError> {
-<<<<<<< HEAD
+        let result = MlsGroup::create_from_welcome(self.context.clone(), welcome).await;
         let db = self.context.db();
-        match te!(
-            &db,
-            MlsGroup::create_from_welcome(self.context.clone(), welcome, true).await
-        ) {
-=======
-        let result = MlsGroup::create_from_welcome(self.context.clone(), welcome).await;
 
-        match result {
->>>>>>> 015ab24f
+        match te!(&db, result) {
             Ok(mls_group) => Ok(mls_group),
             Err(err) => {
                 use crate::DuplicateItem::*;
