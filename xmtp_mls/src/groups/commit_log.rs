--- conflicted
+++ resolved
@@ -215,11 +215,7 @@
     async fn run(&mut self) -> Result<(), CommitLogError> {
         let mut worker_interval = DEFAULT_INTERVAL_DURATION;
         if let Some(interval) = self.context.fork_recovery_opts().worker_interval_ns {
-<<<<<<< HEAD
-            worker_interval = Duration::from_nanos(interval).max(Duration::from_secs(1));
-=======
             worker_interval = Duration::from_nanos(interval).max(Duration::from_secs(2));
->>>>>>> 7bd49395
         }
         let mut intervals = xmtp_common::time::interval_stream(worker_interval);
         while (intervals.next().await).is_some() {
