use futures::StreamExt;
<<<<<<< HEAD
use prost::Message;
use std::{collections::HashMap, sync::Arc, time::Duration};
=======
use std::{collections::HashMap, time::Duration};
>>>>>>> 51275549
use thiserror::Error;
use xmtp_api::ApiError;
<<<<<<< HEAD
use xmtp_db::{
    remote_commit_log::{self, CommitResult, RemoteCommitLog},
    DbConnection, StorageError, Store, XmtpDb,
};
use xmtp_proto::xmtp::mls::message_contents::CommitResult as ProtoCommitResult;
use xmtp_proto::{
    api_client::trait_impls::XmtpApi,
    mls_v1::{PagingInfo, QueryCommitLogRequest, QueryCommitLogResponse},
    xmtp::{message_api::v1::SortDirection, mls::message_contents::PlaintextCommitLogEntry},
};
=======
use xmtp_db::{prelude::*, DbQuery, StorageError, XmtpDb};
use xmtp_proto::xmtp::mls::message_contents::PlaintextCommitLogEntry;
>>>>>>> 51275549

use crate::{
    context::XmtpSharedContext,
    worker::{BoxedWorker, NeedsDbReconnect, Worker, WorkerFactory, WorkerKind, WorkerResult},
};

/// Interval at which the CommitLogWorker runs to publish commit log entries.
pub const INTERVAL_DURATION: Duration = Duration::from_secs(5);

#[derive(Clone)]
pub struct Factory<Context> {
    context: Context,
}

impl<Context> WorkerFactory for Factory<Context>
where
    Context: XmtpSharedContext + Send + Sync + 'static,
{
    fn kind(&self) -> WorkerKind {
        WorkerKind::CommitLog
    }

    fn create(
        &self,
        metrics: Option<crate::worker::DynMetrics>,
    ) -> (BoxedWorker, Option<crate::worker::DynMetrics>) {
        (
            Box::new(CommitLogWorker::new(self.context.clone())) as Box<_>,
            metrics,
        )
    }
}

#[derive(Debug, Error)]
pub enum CommitLogError {
    #[error("generic storage error: {0}")]
    Storage(#[from] StorageError),
    #[error("generic api error: {0}")]
    Api(#[from] ApiError),
    #[error("connection error: {0}")]
    Connection(#[from] xmtp_db::ConnectionError),
    #[error("prost decode error: {0}")]
    Prost(#[from] prost::DecodeError),
}

impl NeedsDbReconnect for CommitLogError {
    fn needs_db_reconnect(&self) -> bool {
        match self {
            Self::Storage(s) => s.db_needs_connection(),
            Self::Api(_api_error) => false,
            Self::Connection(_connection_error) => true, // TODO(cam): verify this is correct
            Self::Prost(_prost_error) => false,
        }
    }
}

#[cfg_attr(not(target_arch = "wasm32"), async_trait::async_trait)]
#[cfg_attr(target_arch = "wasm32", async_trait::async_trait(?Send))]
impl<Context> Worker for CommitLogWorker<Context>
where
    Context: XmtpSharedContext + 'static,
{
    fn kind(&self) -> WorkerKind {
        WorkerKind::CommitLog
    }

    async fn run_tasks(&mut self) -> WorkerResult<()> {
        self.run().await.map_err(|e| Box::new(e) as Box<_>)
    }

    fn factory<C>(context: C) -> impl WorkerFactory + 'static
    where
        Self: Sized,
        C: XmtpSharedContext + Send + Sync + 'static,
    {
        Factory { context }
    }
}

pub struct CommitLogWorker<Context> {
    context: Context,
}

impl<Context> CommitLogWorker<Context>
where
    Context: XmtpSharedContext + 'static,
{
    pub fn new(context: Context) -> Self {
        Self { context }
    }
}

<<<<<<< HEAD
#[derive(Debug, PartialEq, Clone)]
pub struct PublishCommitLogsResult {
    pub conversation_id: Vec<u8>,
    pub num_entries_published: usize,
    pub last_entry_published_sequence_id: i64,
    pub last_entry_published_rowid: i64,
}

#[derive(Debug, PartialEq, Clone)]
pub struct SaveRemoteCommitLogResult {
    pub conversation_id: Vec<u8>,
    pub num_entries_saved: usize,
    pub last_entry_saved_commit_sequence_id: i64,
    pub last_entry_saved_remote_log_sequence_id: i64,
}

pub struct UpdateCursorsResult {
    pub conversation_id: Vec<u8>,
    pub last_entry_saved_commit_sequence_id: i64,
    pub last_entry_saved_remote_log_sequence_id: i64,
}

#[cfg(test)]
pub struct TestResult {
    pub save_remote_commit_log_results: Option<Vec<SaveRemoteCommitLogResult>>,
    pub publish_commit_log_results: Option<Vec<PublishCommitLogsResult>>,
}

impl<ApiClient, Db> CommitLogWorker<ApiClient, Db>
=======
impl<Context> CommitLogWorker<Context>
>>>>>>> 51275549
where
    Context: XmtpSharedContext + 'static,
{
    async fn run(&mut self) -> Result<(), CommitLogError> {
        let mut intervals = xmtp_common::time::interval_stream(INTERVAL_DURATION);
        while (intervals.next().await).is_some() {
            let provider = self.context.mls_provider();
            let conn = provider.db();
            self.publish_commit_logs_to_remote(conn).await?;
            self.save_remote_commit_log(conn).await?;
        }
        Ok(())
    }

    /// Test-only version that runs without infinite loop
    #[cfg(test)]
    pub async fn run_test(
        &mut self,
        commit_log_test_function: CommitLogTestFunction,
        iterations: Option<usize>,
    ) -> Result<Vec<TestResult>, CommitLogError> {
        let mut test_results = Vec::new();
        match iterations {
            Some(n) => {
                // Run exactly n times
                for _ in 0..n {
                    let test_result = self.test_helper(&commit_log_test_function).await?;
                    test_results.push(test_result);
                }
            }
            None => {
                let test_result = self.test_helper(&commit_log_test_function).await?;
                test_results.push(test_result);
            }
        }
        Ok(test_results)
    }

<<<<<<< HEAD
    #[cfg(test)]
    async fn test_helper(
        &mut self,
        commit_log_test_function: &CommitLogTestFunction,
    ) -> Result<TestResult, CommitLogError> {
        let provider = self.context.mls_provider();
        let conn = provider.db();
        let mut test_result = TestResult {
            save_remote_commit_log_results: None,
            publish_commit_log_results: None,
        };
        match commit_log_test_function {
            CommitLogTestFunction::PublishCommitLogsToRemote => {
                let publish_commit_log_results = self.publish_commit_logs_to_remote(conn).await?;
                test_result.publish_commit_log_results = Some(publish_commit_log_results);
            }
            CommitLogTestFunction::SaveRemoteCommitLog => {
                let save_remote_commit_log_results = self.save_remote_commit_log(conn).await?;
                test_result.save_remote_commit_log_results = Some(save_remote_commit_log_results);
            }
            CommitLogTestFunction::All => {
                let publish_commit_log_results = self.publish_commit_logs_to_remote(conn).await?;
                test_result.publish_commit_log_results = Some(publish_commit_log_results);
                let save_remote_commit_log_results = self.save_remote_commit_log(conn).await?;
                test_result.save_remote_commit_log_results = Some(save_remote_commit_log_results);
            }
        }
        Ok(test_result)
    }
=======
    async fn publish_commit_logs_to_remote(&mut self) -> Result<(), CommitLogError> {
        let conn = &self.context.db();
>>>>>>> 51275549

    async fn publish_commit_logs_to_remote(
        &mut self,
        conn: &DbConnection<<Db as XmtpDb>::Connection>,
    ) -> Result<Vec<PublishCommitLogsResult>, CommitLogError> {
        // Step 1 is to get the list of all group_id for dms and for groups where we are a super admin
        let conversation_ids_for_remote_log_publish =
            conn.get_conversation_ids_for_remote_log_publish()?;

        // Step 2 is to map the cursor positions we should publish from, for each conversation
        let conversation_cursor_map = self
            .map_conversation_to_commit_log_cursor(conn, &conversation_ids_for_remote_log_publish);

        // Step 3 is to publish any new local commit logs and to update relevant cursors
        let api = self.context.api();
        let mut commit_log_results = Vec::new();
        for (conversation_id, published_commit_log_cursor) in conversation_cursor_map {
            if let Some(published_commit_log_cursor) = published_commit_log_cursor {
                // Local commit log entries are returned sorted in ascending order of `commit_sequence_id`
                // All local commit log will have rowid > 0 since sqlite rowid starts at 1 https://www.sqlite.org/autoinc.html
                let (plaintext_commit_log_entries, rowids): (
                    Vec<PlaintextCommitLogEntry>,
                    Vec<i32>,
                ) = conn
                    .get_group_logs_for_publishing(&conversation_id, published_commit_log_cursor)?
                    .iter()
                    .map(|log| (PlaintextCommitLogEntry::from(log), log.rowid))
                    .unzip();

                let max_rowid = rowids.into_iter().max().unwrap_or_else(|| {
                    tracing::warn!(
                        "No rowids found for conversation {:?}, using 0 as cursor",
                        conversation_id
                    );
                    0
                });
                // Publish commit log entries to the API
                match api.publish_commit_log(&plaintext_commit_log_entries).await {
                    Ok(_) => {
                        if let Some(last_entry) = plaintext_commit_log_entries.last() {
                            // If publish is successful, update the cursor to the last entry's `commit_sequence_id`
                            conn.update_cursor(
                                &conversation_id,
                                xmtp_db::refresh_state::EntityKind::CommitLogUpload,
                                max_rowid as i64,
                            )?;
                            commit_log_results.push(PublishCommitLogsResult {
                                conversation_id,
                                num_entries_published: plaintext_commit_log_entries.len(),
                                last_entry_published_sequence_id: last_entry.commit_sequence_id
                                    as i64,
                                last_entry_published_rowid: max_rowid as i64,
                            });
                        } else {
                            tracing::error!(
                                "No last entry found for conversation id: {:?}",
                                conversation_id
                            );
                        }
                    }
                    Err(e) => {
                        // In this case we do not update the cursor, so next worker iteration will try again
                        tracing::error!("Failed to publish commit log entries to remote commit log for conversation id: {:?}, error: {:?}", conversation_id, e);
                    }
                }
            }
        }
        Ok(commit_log_results)
    }

    // Check if for each `conversation_id` whether its `PublishedCommitLog` cursor is lower than the local commit log sequence id.
    //  If so - map to the `PublishedCommitLog` cursor in `cursor_map`, otherwise map to None
    fn map_conversation_to_commit_log_cursor(
        &self,
<<<<<<< HEAD
        conn: &DbConnection<<Db as XmtpDb>::Connection>,
        conversation_ids: &[Vec<u8>],
=======
        conn: &impl DbQuery<<Context::Db as XmtpDb>::Connection>,
        conversation_ids: Vec<Vec<u8>>,
>>>>>>> 51275549
    ) -> HashMap<Vec<u8>, Option<i64>> {
        let mut cursor_map: HashMap<Vec<u8>, Option<i64>> = HashMap::new();
        for conversation_id in conversation_ids {
            let local_commit_log_cursor = conn
                .get_local_commit_log_cursor(conversation_id)
                .ok()
                .flatten()
                .unwrap_or(0);
            let published_commit_log_cursor = conn
                .get_last_cursor_for_id(
                    conversation_id,
                    xmtp_db::refresh_state::EntityKind::CommitLogUpload,
                )
                .unwrap_or(0);

            if local_commit_log_cursor as i64 > published_commit_log_cursor {
                // We have new commits that have not been published to remote commit log yet
                cursor_map.insert(conversation_id.to_vec(), Some(published_commit_log_cursor));
            } else {
                cursor_map.insert(conversation_id.to_vec(), None); // Remote log is up to date with local commit log
            }
        }
        cursor_map
    }

    async fn save_remote_commit_log(
        &mut self,
        conn: &DbConnection<<Db as XmtpDb>::Connection>,
    ) -> Result<Vec<SaveRemoteCommitLogResult>, CommitLogError> {
        // This should be all groups we are in, and all dms are in except sync groups
        let conversation_ids_for_remote_log_download =
            conn.get_conversation_ids_for_remote_log_download()?;

        // Step 1 is to collect a list of remote log cursors for all conversations and convert them into query log requests
        let remote_log_cursors =
            conn.get_remote_log_cursors(conversation_ids_for_remote_log_download.as_slice())?;
        let query_log_requests: Vec<QueryCommitLogRequest> = remote_log_cursors
            .iter()
            .map(|(conversation_id, cursor)| QueryCommitLogRequest {
                group_id: conversation_id.clone(),
                paging_info: Some(PagingInfo {
                    direction: SortDirection::Ascending as i32,
                    id_cursor: *cursor as u64,
                    limit: remote_commit_log::MAX_PAGE_SIZE,
                }),
            })
            .collect();

        // Step 2 execute the api call to query remote commit log entries
        let api = self.context.api();
        let query_commit_log_responses = api.query_commit_log(query_log_requests).await?;

        // Step 3 save the remote commit log entries to the local commit log
        let mut save_remote_commit_log_results = Vec::new();
        for response in query_commit_log_responses {
            let num_entries = response.commit_log_entries.len();
            let group_id = response.group_id.clone();
            let update_cursors_result =
                self.save_remote_commit_log_entries_and_update_cursors(conn, response)?;
            save_remote_commit_log_results.push(SaveRemoteCommitLogResult {
                conversation_id: group_id,
                num_entries_saved: num_entries,
                last_entry_saved_commit_sequence_id: update_cursors_result
                    .last_entry_saved_commit_sequence_id,
                last_entry_saved_remote_log_sequence_id: update_cursors_result
                    .last_entry_saved_remote_log_sequence_id,
            });
        }

        Ok(save_remote_commit_log_results)
    }

    fn save_remote_commit_log_entries_and_update_cursors(
        &self,
        conn: &DbConnection<<Db as XmtpDb>::Connection>,
        commit_log_response: QueryCommitLogResponse,
    ) -> Result<UpdateCursorsResult, CommitLogError> {
        let group_id = commit_log_response.group_id;
        let mut latest_download_cursor = 0;
        let mut latest_sequence_id = 0;
        for entry in commit_log_response.commit_log_entries {
            // TODO(cam): we will have to decrypt here
            let log_entry =
                PlaintextCommitLogEntry::decode(entry.encrypted_commit_log_entry.as_slice())?;
            RemoteCommitLog {
                log_sequence_id: entry.sequence_id as i64,
                group_id: log_entry.group_id,
                commit_sequence_id: log_entry.commit_sequence_id as i64,
                commit_result: CommitResult::from(
                    ProtoCommitResult::try_from(log_entry.commit_result)
                        .unwrap_or(ProtoCommitResult::Unspecified),
                ),
                applied_epoch_number: Some(log_entry.applied_epoch_number as i64),
                applied_epoch_authenticator: Some(log_entry.applied_epoch_authenticator),
            }
            .store(conn)?;
            if entry.sequence_id > latest_download_cursor {
                latest_download_cursor = entry.sequence_id;
            }
            if log_entry.commit_sequence_id > latest_sequence_id {
                latest_sequence_id = log_entry.commit_sequence_id;
            }
        }
        conn.update_cursor(
            &group_id,
            xmtp_db::refresh_state::EntityKind::CommitLogDownload,
            latest_download_cursor as i64,
        )?;
        Ok(UpdateCursorsResult {
            conversation_id: group_id,
            last_entry_saved_commit_sequence_id: latest_sequence_id as i64,
            last_entry_saved_remote_log_sequence_id: latest_download_cursor as i64,
        })
    }
}

#[cfg(test)]
pub enum CommitLogTestFunction {
    PublishCommitLogsToRemote,
    SaveRemoteCommitLog,
    All,
}<|MERGE_RESOLUTION|>--- conflicted
+++ resolved
@@ -1,27 +1,18 @@
 use futures::StreamExt;
-<<<<<<< HEAD
 use prost::Message;
-use std::{collections::HashMap, sync::Arc, time::Duration};
-=======
 use std::{collections::HashMap, time::Duration};
->>>>>>> 51275549
 use thiserror::Error;
 use xmtp_api::ApiError;
-<<<<<<< HEAD
 use xmtp_db::{
+    prelude::*,
     remote_commit_log::{self, CommitResult, RemoteCommitLog},
-    DbConnection, StorageError, Store, XmtpDb,
+    DbQuery, StorageError, Store, XmtpDb,
 };
 use xmtp_proto::xmtp::mls::message_contents::CommitResult as ProtoCommitResult;
 use xmtp_proto::{
-    api_client::trait_impls::XmtpApi,
     mls_v1::{PagingInfo, QueryCommitLogRequest, QueryCommitLogResponse},
     xmtp::{message_api::v1::SortDirection, mls::message_contents::PlaintextCommitLogEntry},
 };
-=======
-use xmtp_db::{prelude::*, DbQuery, StorageError, XmtpDb};
-use xmtp_proto::xmtp::mls::message_contents::PlaintextCommitLogEntry;
->>>>>>> 51275549
 
 use crate::{
     context::XmtpSharedContext,
@@ -114,7 +105,6 @@
     }
 }
 
-<<<<<<< HEAD
 #[derive(Debug, PartialEq, Clone)]
 pub struct PublishCommitLogsResult {
     pub conversation_id: Vec<u8>,
@@ -143,20 +133,15 @@
     pub publish_commit_log_results: Option<Vec<PublishCommitLogsResult>>,
 }
 
-impl<ApiClient, Db> CommitLogWorker<ApiClient, Db>
-=======
 impl<Context> CommitLogWorker<Context>
->>>>>>> 51275549
 where
     Context: XmtpSharedContext + 'static,
 {
     async fn run(&mut self) -> Result<(), CommitLogError> {
         let mut intervals = xmtp_common::time::interval_stream(INTERVAL_DURATION);
         while (intervals.next().await).is_some() {
-            let provider = self.context.mls_provider();
-            let conn = provider.db();
-            self.publish_commit_logs_to_remote(conn).await?;
-            self.save_remote_commit_log(conn).await?;
+            self.publish_commit_logs_to_remote().await?;
+            self.save_remote_commit_log().await?;
         }
         Ok(())
     }
@@ -185,45 +170,38 @@
         Ok(test_results)
     }
 
-<<<<<<< HEAD
     #[cfg(test)]
     async fn test_helper(
         &mut self,
         commit_log_test_function: &CommitLogTestFunction,
     ) -> Result<TestResult, CommitLogError> {
-        let provider = self.context.mls_provider();
-        let conn = provider.db();
         let mut test_result = TestResult {
             save_remote_commit_log_results: None,
             publish_commit_log_results: None,
         };
         match commit_log_test_function {
             CommitLogTestFunction::PublishCommitLogsToRemote => {
-                let publish_commit_log_results = self.publish_commit_logs_to_remote(conn).await?;
+                let publish_commit_log_results = self.publish_commit_logs_to_remote().await?;
                 test_result.publish_commit_log_results = Some(publish_commit_log_results);
             }
             CommitLogTestFunction::SaveRemoteCommitLog => {
-                let save_remote_commit_log_results = self.save_remote_commit_log(conn).await?;
+                let save_remote_commit_log_results = self.save_remote_commit_log().await?;
                 test_result.save_remote_commit_log_results = Some(save_remote_commit_log_results);
             }
             CommitLogTestFunction::All => {
-                let publish_commit_log_results = self.publish_commit_logs_to_remote(conn).await?;
+                let publish_commit_log_results = self.publish_commit_logs_to_remote().await?;
                 test_result.publish_commit_log_results = Some(publish_commit_log_results);
-                let save_remote_commit_log_results = self.save_remote_commit_log(conn).await?;
+                let save_remote_commit_log_results = self.save_remote_commit_log().await?;
                 test_result.save_remote_commit_log_results = Some(save_remote_commit_log_results);
             }
         }
         Ok(test_result)
     }
-=======
-    async fn publish_commit_logs_to_remote(&mut self) -> Result<(), CommitLogError> {
-        let conn = &self.context.db();
->>>>>>> 51275549
 
     async fn publish_commit_logs_to_remote(
         &mut self,
-        conn: &DbConnection<<Db as XmtpDb>::Connection>,
     ) -> Result<Vec<PublishCommitLogsResult>, CommitLogError> {
+        let conn = &self.context.db();
         // Step 1 is to get the list of all group_id for dms and for groups where we are a super admin
         let conversation_ids_for_remote_log_publish =
             conn.get_conversation_ids_for_remote_log_publish()?;
@@ -293,13 +271,8 @@
     //  If so - map to the `PublishedCommitLog` cursor in `cursor_map`, otherwise map to None
     fn map_conversation_to_commit_log_cursor(
         &self,
-<<<<<<< HEAD
-        conn: &DbConnection<<Db as XmtpDb>::Connection>,
+        conn: &impl DbQuery<<Context::Db as XmtpDb>::Connection>,
         conversation_ids: &[Vec<u8>],
-=======
-        conn: &impl DbQuery<<Context::Db as XmtpDb>::Connection>,
-        conversation_ids: Vec<Vec<u8>>,
->>>>>>> 51275549
     ) -> HashMap<Vec<u8>, Option<i64>> {
         let mut cursor_map: HashMap<Vec<u8>, Option<i64>> = HashMap::new();
         for conversation_id in conversation_ids {
@@ -327,8 +300,8 @@
 
     async fn save_remote_commit_log(
         &mut self,
-        conn: &DbConnection<<Db as XmtpDb>::Connection>,
     ) -> Result<Vec<SaveRemoteCommitLogResult>, CommitLogError> {
+        let conn = &self.context.db();
         // This should be all groups we are in, and all dms are in except sync groups
         let conversation_ids_for_remote_log_download =
             conn.get_conversation_ids_for_remote_log_download()?;
@@ -374,7 +347,7 @@
 
     fn save_remote_commit_log_entries_and_update_cursors(
         &self,
-        conn: &DbConnection<<Db as XmtpDb>::Connection>,
+        conn: &impl DbQuery<<Context::Db as XmtpDb>::Connection>,
         commit_log_response: QueryCommitLogResponse,
     ) -> Result<UpdateCursorsResult, CommitLogError> {
         let group_id = commit_log_response.group_id;
