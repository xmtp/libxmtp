use futures::StreamExt;
use openmls::prelude::OpenMlsCrypto;
use openmls::prelude::SignatureScheme;
use openmls_traits::OpenMlsProvider;
use prost::Message;
use std::{collections::HashMap, time::Duration};
use thiserror::Error;
use xmtp_api::ApiError;
use xmtp_db::{
    DbQuery, StorageError, Store,
<<<<<<< HEAD
    local_commit_log::LocalCommitLogOrder,
=======
    group::StoredGroupCommitLogPublicKey,
>>>>>>> 6f87434d
    prelude::*,
    remote_commit_log::{self, CommitResult, NewRemoteCommitLog, RemoteLogValidationInfo},
};
<<<<<<< HEAD
use xmtp_proto::xmtp::mls::message_contents::{CommitLogEntry, CommitResult as ProtoCommitResult};
=======
use xmtp_proto::xmtp::identity::associations::RecoverableEd25519Signature;
use xmtp_proto::{
    mls_v1::PublishCommitLogRequest, xmtp::mls::message_contents::CommitResult as ProtoCommitResult,
};
>>>>>>> 6f87434d
use xmtp_proto::{
    mls_v1::{PagingInfo, QueryCommitLogRequest, QueryCommitLogResponse},
    xmtp::{message_api::v1::SortDirection, mls::message_contents::PlaintextCommitLogEntry},
};

use crate::groups::commit_log_key::get_or_create_signing_key;
use crate::{
    context::XmtpSharedContext,
    groups::GroupError,
    worker::{BoxedWorker, NeedsDbReconnect, Worker, WorkerFactory, WorkerKind, WorkerResult},
};

/// Interval at which the CommitLogWorker runs to publish commit log entries.
pub const INTERVAL_DURATION: Duration = Duration::from_secs(60 * 5); // 5 minutes

#[derive(Clone)]
pub struct Factory<Context> {
    context: Context,
}

impl<Context> WorkerFactory for Factory<Context>
where
    Context: XmtpSharedContext + Send + Sync + 'static,
{
    fn kind(&self) -> WorkerKind {
        WorkerKind::CommitLog
    }

    fn create(
        &self,
        metrics: Option<crate::worker::DynMetrics>,
    ) -> (BoxedWorker, Option<crate::worker::DynMetrics>) {
        (
            Box::new(CommitLogWorker::new(self.context.clone())) as Box<_>,
            metrics,
        )
    }
}

#[derive(Debug, Error)]
pub enum CommitLogError {
    #[error("generic storage error: {0}")]
    Storage(#[from] StorageError),
    #[error("generic api error: {0}")]
    Api(#[from] ApiError),
    #[error("connection error: {0}")]
    Connection(#[from] xmtp_db::ConnectionError),
    #[error("prost decode error: {0}")]
    Prost(#[from] prost::DecodeError),
    #[error("keystore error: {0}")]
    KeystoreError(#[from] xmtp_db::sql_key_store::SqlKeyStoreError),
    #[error("group error: {0}")]
    GroupError(#[from] GroupError),
    #[error("crypto error: {0}")]
    CryptoError(#[from] openmls_traits::types::CryptoError),
    #[error("try from slice error: {0}")]
    TryFromSliceError(#[from] std::array::TryFromSliceError),
}

impl NeedsDbReconnect for CommitLogError {
    fn needs_db_reconnect(&self) -> bool {
        match self {
            Self::Storage(s) => s.db_needs_connection(),
            Self::Api(_api_error) => false,
            Self::Connection(_connection_error) => true, // TODO(cam): verify this is correct
            Self::Prost(_prost_error) => false,
            Self::KeystoreError(_keystore_error) => false, // TODO(rich): What does this method do?
            Self::GroupError(_group_error) => false,       // TODO(rich): What does this method do?
            Self::CryptoError(_crypto_error) => false,
            Self::TryFromSliceError(_try_from_slice_error) => false,
        }
    }
}

#[cfg_attr(not(target_arch = "wasm32"), async_trait::async_trait)]
#[cfg_attr(target_arch = "wasm32", async_trait::async_trait(?Send))]
impl<Context> Worker for CommitLogWorker<Context>
where
    Context: XmtpSharedContext + 'static,
{
    fn kind(&self) -> WorkerKind {
        WorkerKind::CommitLog
    }

    async fn run_tasks(&mut self) -> WorkerResult<()> {
        self.run().await.map_err(|e| Box::new(e) as Box<_>)
    }

    fn factory<C>(context: C) -> impl WorkerFactory + 'static
    where
        Self: Sized,
        C: XmtpSharedContext + Send + Sync + 'static,
    {
        Factory { context }
    }
}

pub struct CommitLogWorker<Context> {
    context: Context,
}

impl<Context> CommitLogWorker<Context>
where
    Context: XmtpSharedContext + 'static,
{
    pub fn new(context: Context) -> Self {
        Self { context }
    }
}

#[derive(Debug, PartialEq, Clone)]
pub struct ConversationCursorInfo {
    pub conversation_id: Vec<u8>,
    pub num_entries_published: usize,
    pub last_entry_published_sequence_id: i64,
    pub last_entry_published_rowid: i64,
}

#[derive(Debug, PartialEq, Clone)]
pub struct SaveRemoteCommitLogResult {
    pub conversation_id: Vec<u8>,
    pub num_entries_saved: usize,
}

pub struct UpdateCursorsResult {
    pub conversation_id: Vec<u8>,
    pub num_entries_saved: usize,
    pub last_entry_saved_commit_sequence_id: i64,
    pub last_entry_saved_remote_log_sequence_id: i64,
}

// Test related types
#[cfg(test)]
pub enum CommitLogTestFunction {
    PublishCommitLogsToRemote,
    SaveRemoteCommitLog,
    CheckForkedState,
    All,
}

#[cfg(test)]
pub struct TestResult {
    pub save_remote_commit_log_results: Option<HashMap<Vec<u8>, usize>>,
    pub publish_commit_log_results: Option<Vec<ConversationCursorInfo>>,
    pub is_forked: Option<HashMap<Vec<u8>, bool>>,
}

// CommitLogWorker implementation
impl<Context> CommitLogWorker<Context>
where
    Context: XmtpSharedContext + 'static,
{
    async fn run(&mut self) -> Result<(), CommitLogError> {
        let mut intervals = xmtp_common::time::interval_stream(INTERVAL_DURATION);
        while (intervals.next().await).is_some() {
            self.publish_commit_logs_to_remote().await?;
            self.save_remote_commit_log().await?;
            self.check_forked_state().await?;
        }
        Ok(())
    }

    async fn publish_commit_logs_to_remote(
        &mut self,
    ) -> Result<Vec<ConversationCursorInfo>, CommitLogError> {
        let conn = &self.context.db();
        // Step 1 is to get the list of all group_id for dms and for groups where we are a super admin
        let conversation_ids_for_remote_log_publish =
            conn.get_conversation_ids_for_remote_log_publish()?;

        // Step 2 is to prepare commit log entries for publishing along with the updated cursor for each conversation on publication success
        let (conversation_cursor_info, all_entries) =
            self.prepare_publish_commit_log_info(conn, &conversation_ids_for_remote_log_publish)?;

        // Step 3 is to publish commit log entries to the API and update cursors
        let api = self.context.api();
        match api.publish_commit_log(all_entries).await {
            Ok(_) => {
                // Publishing was successful, let's update every group's cursor
                for conversation_cursor_info in &conversation_cursor_info {
                    conn.update_cursor(
                        &conversation_cursor_info.conversation_id,
                        xmtp_db::refresh_state::EntityKind::CommitLogUpload,
                        conversation_cursor_info.last_entry_published_rowid,
                    )?;
                }
            }
            Err(e) => {
                // In this case we do not update the cursor, so next worker iteration will try again
                tracing::error!(
                    "Failed to publish commit log entries to remote commit log, error: {:?}",
                    e
                );
            }
        }
        Ok(conversation_cursor_info)
    }

    // Check each `conversation_id` for new commit log entries. Return a combined list of all entries for batch publishing,
    // along with the new cursor for each conversation on publication success
    fn prepare_publish_commit_log_info(
        &self,
        conn: &impl DbQuery,
        conversation_keys: &[StoredGroupCommitLogPublicKey],
    ) -> Result<(Vec<ConversationCursorInfo>, Vec<PublishCommitLogRequest>), CommitLogError> {
        let mut conversation_cursor_info: Vec<ConversationCursorInfo> = Vec::new();
        let mut all_entries = Vec::new();
        for conversation in conversation_keys {
            // Step 1: Check each conversation cursors to see if we have new commits that have not been published to remote commit log yet
            let local_commit_log_cursor = conn
                .get_local_commit_log_cursor(&conversation.id)
                .ok()
                .flatten()
                .unwrap_or(0);
            let published_commit_log_cursor = conn
                .get_last_cursor_for_id(
                    &conversation.id,
                    xmtp_db::refresh_state::EntityKind::CommitLogUpload,
                )
                .unwrap_or(0);

            if local_commit_log_cursor as i64 <= published_commit_log_cursor {
                // We have no new commits to publish for this conversation
                continue;
            }

            // Step 2: collect all the commit log entries for this conversation
            // Local commit log entries are returned sorted in ascending order of `rowid`
            // All local commit log will have rowid > 0 since sqlite rowid starts at 1 https://www.sqlite.org/autoinc.html
            let (plaintext_commit_log_entries, rowids): (Vec<PlaintextCommitLogEntry>, Vec<i32>) =
<<<<<<< HEAD
                conn.get_local_commit_log_after_cursor(
                    conversation_id,
                    published_commit_log_cursor,
                    LocalCommitLogOrder::AscendingByRowid,
                )?
                .iter()
                .map(|log| (PlaintextCommitLogEntry::from(log), log.rowid))
                .unzip();
=======
                conn.get_group_logs_for_publishing(&conversation.id, published_commit_log_cursor)?
                    .iter()
                    .map(|log| (PlaintextCommitLogEntry::from(log), log.rowid))
                    .unzip();
>>>>>>> 6f87434d

            // Step 3: Compile the conversation cursor info and all the commit log entries for this conversation
            if let Some(max_rowid) = rowids.into_iter().last() {
                let signed_entries =
                    self.sign_group_logs(conversation, &plaintext_commit_log_entries)?;
                all_entries.extend(signed_entries);
                conversation_cursor_info.push(ConversationCursorInfo {
                    conversation_id: conversation.id.clone(),
                    num_entries_published: plaintext_commit_log_entries.len(),
                    last_entry_published_sequence_id: plaintext_commit_log_entries
                        .last()
                        .map(|e| e.commit_sequence_id as i64)
                        .unwrap_or(0),
                    last_entry_published_rowid: max_rowid as i64,
                });
            }
        }
        Ok((conversation_cursor_info, all_entries))
    }

    fn sign_group_logs(
        &self,
        conversation: &StoredGroupCommitLogPublicKey,
        plaintext_commit_log_entries: &[PlaintextCommitLogEntry],
    ) -> Result<Vec<PublishCommitLogRequest>, CommitLogError> {
        let Some(private_key) = get_or_create_signing_key(&self.context, conversation)? else {
            return Ok(vec![]);
        };

        let provider = self.context.mls_provider();
        let mut signed_entries = Vec::new();
        for entry in plaintext_commit_log_entries {
            let serialized_commit_log_entry = entry.encode_to_vec();
            let signature = provider.crypto().sign(
                SignatureScheme::ED25519,
                &serialized_commit_log_entry,
                private_key.as_slice(),
            )?;
            signed_entries.push(PublishCommitLogRequest {
                group_id: conversation.id.clone(),
                serialized_commit_log_entry,
                signature: Some(RecoverableEd25519Signature {
                    bytes: signature,
                    public_key: xmtp_cryptography::signature::to_public_key(&private_key)?.to_vec(),
                }),
            });
        }
        Ok(signed_entries)
    }

    // Returns a map of conversation_id to the number of entries saved
    async fn save_remote_commit_log(&mut self) -> Result<HashMap<Vec<u8>, usize>, CommitLogError> {
        let conn = &self.context.db();
        // This should be all groups we are in, and all dms are in except sync groups
        let conversation_ids_for_remote_log_download =
            conn.get_conversation_ids_for_remote_log_download()?;

        // Step 1 is to collect a list of remote log cursors for all conversations and convert them into query log requests
        let remote_log_cursors =
            conn.get_remote_log_cursors(conversation_ids_for_remote_log_download.as_slice())?;
        // For now we will rely on next iteration of the worker to download the next batch of commit log entries
        // if there is more than MAX_PAGE_SIZE entries to download per group
        let query_log_requests: Vec<QueryCommitLogRequest> = remote_log_cursors
            .iter()
            .map(|(conversation_id, cursor)| QueryCommitLogRequest {
                group_id: conversation_id.clone(),
                paging_info: Some(PagingInfo {
                    direction: SortDirection::Ascending as i32,
                    id_cursor: *cursor as u64,
                    limit: remote_commit_log::MAX_PAGE_SIZE,
                }),
            })
            .collect();

        // Step 2 execute the api call to query remote commit log entries
        let api = self.context.api();
        let query_commit_log_responses = api.query_commit_log(query_log_requests).await?;

        // Step 3 save the remote commit log entries to the local saved remote commit log
        let mut save_remote_commit_log_results = HashMap::new();
        for response in query_commit_log_responses {
            let group_id = response.group_id.clone();
            let num_entries =
                self.save_remote_commit_log_entries_and_update_cursors(conn, response)?;
            save_remote_commit_log_results.insert(group_id, num_entries);
        }

        Ok(save_remote_commit_log_results)
    }

    fn save_remote_commit_log_entries_and_update_cursors(
        &self,
        conn: &impl DbQuery,
        commit_log_response: QueryCommitLogResponse,
    ) -> Result<usize, CommitLogError> {
        let group_id = commit_log_response.group_id;
        let mut num_entries_saved = 0;
        // From the stored remote commit log, fetch the following info:
        // 1. The latest applied epoch authenticator
        // 2. The latest applied epoch number
        // 3. The latest stored sequence id
        let mut validation_info = conn.get_remote_log_validation_info(&group_id)?;
        for entry in &commit_log_response.commit_log_entries {
            let commit_log_entry: &CommitLogEntry = entry;
            let log_entry = match PlaintextCommitLogEntry::decode(
                commit_log_entry.serialized_commit_log_entry.as_slice(),
            ) {
                Ok(entry) => entry,
                Err(error) => {
                    tracing::warn!(
                        ?group_id,
                        ?error,
                        "failed to decode commit-log entry, skipping"
                    );
                    continue;
                }
            };
            if self.should_skip_remote_commit_log_entry(&validation_info, &log_entry) {
                continue;
            }

            // Save Validation info for next iteration
            // Since we didnt skip, we know the commit sequence id is greater than the latest stored
            // and that the applied epoch authenticator and epoch number match the latest applied entry
            validation_info = RemoteLogValidationInfo {
                requested_group_id: group_id.clone(),
                latest_stored_commit_sequence_id: log_entry.commit_sequence_id,
                latest_applied_epoch_authenticator: log_entry.applied_epoch_authenticator.clone(),
                latest_applied_epoch_number: log_entry.applied_epoch_number,
            };

            num_entries_saved += 1;
            NewRemoteCommitLog {
                log_sequence_id: commit_log_entry.sequence_id as i64,
                group_id: log_entry.group_id,
                commit_sequence_id: log_entry.commit_sequence_id as i64,
                commit_result: CommitResult::from(
                    ProtoCommitResult::try_from(log_entry.commit_result)
                        .unwrap_or(ProtoCommitResult::Unspecified),
                ),
                applied_epoch_number: log_entry.applied_epoch_number as i64,
                applied_epoch_authenticator: log_entry.applied_epoch_authenticator,
            }
            .store(conn)?;
        }
        if let Some(last_entry) = commit_log_response.commit_log_entries.last() {
            conn.update_cursor(
                &group_id,
                xmtp_db::refresh_state::EntityKind::CommitLogDownload,
                last_entry.sequence_id as i64,
            )?;
        }

        Ok(num_entries_saved)
    }

    fn should_skip_remote_commit_log_entry(
        &self,
        validation_info: &RemoteLogValidationInfo,
        entry: &PlaintextCommitLogEntry,
    ) -> bool {
        let is_applied = entry.commit_result == ProtoCommitResult::Applied as i32;
        // Should skip if:
        // 1. The entry signature is invalid - TODO(cam)
        // 2. The group_id of the entry does not match the requested group_id.
        // 3. The commit_sequence_id of the entry is <= 0.
        // 4. The commit_sequence_id of the entry is not greater than the most recently stored entry, if one exists.
        // 5. The last_epoch_authenticator does not match the epoch_authenticator of the most recently stored entry with a CommitResult of COMMIT_RESULT_APPLIED, if one exists.
        // 6. The entry has a CommitResult of COMMIT_RESULT_APPLIED, but the epoch number is not exactly 1 greater than the most recently stored entry with a result of COMMIT_RESULT_APPLIED, if one exists.
        // 7. The entry CommitResult is not COMMIT_RESULT_APPLIED, and the epoch authenticator or epoch number does not match the most recently applied values
        entry.group_id != validation_info.requested_group_id
            || entry.commit_sequence_id == 0
            || entry.commit_sequence_id <= validation_info.latest_stored_commit_sequence_id
            || (is_applied
                && !validation_info
                    .latest_applied_epoch_authenticator
                    .is_empty()
                && entry.last_epoch_authenticator
                    != validation_info.latest_applied_epoch_authenticator)
            || (is_applied
                && entry.applied_epoch_number != validation_info.latest_applied_epoch_number + 1)
            || (!is_applied
                && (entry.applied_epoch_authenticator
                    != validation_info.latest_applied_epoch_authenticator
                    || entry.applied_epoch_number != validation_info.latest_applied_epoch_number))
    }

    // Returns a map of conversation_id to boolean with true if forked, false otherwise
    pub async fn check_forked_state(&mut self) -> Result<HashMap<Vec<u8>, bool>, CommitLogError> {
        let conn = &self.context.db();
        let conversation_ids_for_forked_state_check =
            conn.get_conversation_ids_for_remote_log_download()?;

        let mut forked_state_check_results = HashMap::new();

        for conversation_id in conversation_ids_for_forked_state_check {
            let is_forked = self.check_conversation_fork_state(conn, &conversation_id)?;
            forked_state_check_results.insert(conversation_id, is_forked);
        }

        Ok(forked_state_check_results)
    }

    fn check_conversation_fork_state(
        &self,
        conn: &impl DbQuery,
        conversation_id: &[u8],
    ) -> Result<bool, CommitLogError> {
        // Get cursors for this conversation
        let fork_check_local_cursor = conn.get_last_cursor_for_id(
            conversation_id,
            xmtp_db::refresh_state::EntityKind::CommitLogForkCheckLocal,
        )?;
        let fork_check_remote_cursor = conn.get_last_cursor_for_id(
            conversation_id,
            xmtp_db::refresh_state::EntityKind::CommitLogForkCheckRemote,
        )?;

        // Get local and remote commit logs
        let local_logs = conn.get_local_commit_log_after_cursor(
            conversation_id,
            fork_check_local_cursor,
            LocalCommitLogOrder::DescendingByRowid,
        )?;
        let remote_logs =
            conn.get_remote_commit_log_after_cursor(conversation_id, fork_check_remote_cursor)?;

        // Check each local log against remote logs for matching commit_sequence_id
        for local_log in &local_logs {
            if let Some(matching_remote_log) =
                self.find_matching_remote_log(&remote_logs, local_log.commit_sequence_id)
            {
                // Found a matching commit_sequence_id - check if forked
                let is_forked = local_log.applied_epoch_authenticator
                    != matching_remote_log.applied_epoch_authenticator;

                if is_forked {
                    tracing::warn!(
                        "Detected forked state for conversation_id: {:?}\n\
                            Local log: {:?}\n\
                            Remote log: {:?}",
                        conversation_id,
                        local_log,
                        matching_remote_log
                    );
                }

                // Update cursors regardless of fork status (we found a match)
                conn.update_cursor(
                    conversation_id,
                    xmtp_db::refresh_state::EntityKind::CommitLogForkCheckLocal,
                    local_log.rowid as i64,
                )?;
                conn.update_cursor(
                    conversation_id,
                    xmtp_db::refresh_state::EntityKind::CommitLogForkCheckRemote,
                    matching_remote_log.rowid as i64,
                )?;

                // Return the result
                return Ok(is_forked);
            }
        }

        // No matching commit_sequence_id found for any local log = no fork detected
        Ok(false)
    }

    fn find_matching_remote_log<'a>(
        &self,
        remote_logs: &'a [xmtp_db::remote_commit_log::RemoteCommitLog],
        commit_sequence_id: i64,
    ) -> Option<&'a xmtp_db::remote_commit_log::RemoteCommitLog> {
        remote_logs
            .iter()
            .find(|remote_log| remote_log.commit_sequence_id == commit_sequence_id)
    }

    /// Test-only version that runs without infinite loop
    #[cfg(test)]
    pub async fn run_test(
        &mut self,
        commit_log_test_function: CommitLogTestFunction,
        iterations: Option<usize>,
    ) -> Result<Vec<TestResult>, CommitLogError> {
        let mut test_results = Vec::new();
        match iterations {
            Some(n) => {
                // Run exactly n times
                for _ in 0..n {
                    let test_result = self.test_helper(&commit_log_test_function).await?;
                    test_results.push(test_result);
                }
            }
            None => {
                let test_result = self.test_helper(&commit_log_test_function).await?;
                test_results.push(test_result);
            }
        }
        Ok(test_results)
    }

    #[cfg(test)]
    async fn test_helper(
        &mut self,
        commit_log_test_function: &CommitLogTestFunction,
    ) -> Result<TestResult, CommitLogError> {
        let mut test_result = TestResult {
            save_remote_commit_log_results: None,
            publish_commit_log_results: None,
            is_forked: None,
        };
        match commit_log_test_function {
            CommitLogTestFunction::PublishCommitLogsToRemote => {
                let publish_commit_log_results = self.publish_commit_logs_to_remote().await?;
                test_result.publish_commit_log_results = Some(publish_commit_log_results);
            }
            CommitLogTestFunction::SaveRemoteCommitLog => {
                let save_remote_commit_log_results = self.save_remote_commit_log().await?;
                test_result.save_remote_commit_log_results = Some(save_remote_commit_log_results);
            }
            CommitLogTestFunction::CheckForkedState => {
                let is_forked = self.check_forked_state().await?;
                test_result.is_forked = Some(is_forked);
            }
            CommitLogTestFunction::All => {
                let publish_commit_log_results = self.publish_commit_logs_to_remote().await?;
                test_result.publish_commit_log_results = Some(publish_commit_log_results);
                let save_remote_commit_log_results = self.save_remote_commit_log().await?;
                test_result.save_remote_commit_log_results = Some(save_remote_commit_log_results);
                let is_forked = self.check_forked_state().await?;
                test_result.is_forked = Some(is_forked);
            }
        }
        Ok(test_result)
    }

    #[cfg(test)]
    pub(crate) fn should_skip_remote_commit_log_entry_test(
        &self,
        validation_info: &RemoteLogValidationInfo,
        entry: &PlaintextCommitLogEntry,
    ) -> bool {
        self.should_skip_remote_commit_log_entry(validation_info, entry)
    }
}<|MERGE_RESOLUTION|>--- conflicted
+++ resolved
@@ -8,22 +8,14 @@
 use xmtp_api::ApiError;
 use xmtp_db::{
     DbQuery, StorageError, Store,
-<<<<<<< HEAD
+    group::StoredGroupCommitLogPublicKey,
     local_commit_log::LocalCommitLogOrder,
-=======
-    group::StoredGroupCommitLogPublicKey,
->>>>>>> 6f87434d
     prelude::*,
     remote_commit_log::{self, CommitResult, NewRemoteCommitLog, RemoteLogValidationInfo},
 };
-<<<<<<< HEAD
+use xmtp_proto::mls_v1::PublishCommitLogRequest;
+use xmtp_proto::xmtp::identity::associations::RecoverableEd25519Signature;
 use xmtp_proto::xmtp::mls::message_contents::{CommitLogEntry, CommitResult as ProtoCommitResult};
-=======
-use xmtp_proto::xmtp::identity::associations::RecoverableEd25519Signature;
-use xmtp_proto::{
-    mls_v1::PublishCommitLogRequest, xmtp::mls::message_contents::CommitResult as ProtoCommitResult,
-};
->>>>>>> 6f87434d
 use xmtp_proto::{
     mls_v1::{PagingInfo, QueryCommitLogRequest, QueryCommitLogResponse},
     xmtp::{message_api::v1::SortDirection, mls::message_contents::PlaintextCommitLogEntry},
@@ -254,21 +246,14 @@
             // Local commit log entries are returned sorted in ascending order of `rowid`
             // All local commit log will have rowid > 0 since sqlite rowid starts at 1 https://www.sqlite.org/autoinc.html
             let (plaintext_commit_log_entries, rowids): (Vec<PlaintextCommitLogEntry>, Vec<i32>) =
-<<<<<<< HEAD
                 conn.get_local_commit_log_after_cursor(
-                    conversation_id,
+                    &conversation.id,
                     published_commit_log_cursor,
                     LocalCommitLogOrder::AscendingByRowid,
                 )?
                 .iter()
                 .map(|log| (PlaintextCommitLogEntry::from(log), log.rowid))
                 .unzip();
-=======
-                conn.get_group_logs_for_publishing(&conversation.id, published_commit_log_cursor)?
-                    .iter()
-                    .map(|log| (PlaintextCommitLogEntry::from(log), log.rowid))
-                    .unzip();
->>>>>>> 6f87434d
 
             // Step 3: Compile the conversation cursor info and all the commit log entries for this conversation
             if let Some(max_rowid) = rowids.into_iter().last() {
