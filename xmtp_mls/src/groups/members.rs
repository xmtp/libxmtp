--- conflicted
+++ resolved
@@ -6,11 +6,7 @@
 
 use super::{GroupError, MlsGroup};
 
-<<<<<<< HEAD
 use crate::{identity::Identity, xmtp_openmls_provider::XmtpOpenMlsProvider};
-=======
-use crate::identity::v3::Identity;
->>>>>>> 8aec721b
 
 #[derive(Debug, Clone)]
 pub struct GroupMember {
@@ -78,30 +74,18 @@
         // let bola_a = ClientBuilder::new_test_client(&bola_wallet).await;
         // let bola_b = ClientBuilder::new_test_client(&bola_wallet).await;
 
-<<<<<<< HEAD
         // let group = amal.create_group(None).unwrap();
-        // // Add both of Bola's installations to the group
+        // Add both of Bola's installations to the group
         // group
-        //     .add_members_by_installation_id(vec![
-        //         bola_a.installation_public_key(),
-        //         bola_b.installation_public_key(),
-        //     ])
+        //     .add_members_by_installation_id(
+        //         vec![
+        //             bola_a.installation_public_key(),
+        //             bola_b.installation_public_key(),
+        //         ],
+        //         &amal,
+        //     )
         //     .await
         //     .unwrap();
-=======
-        let group = amal.create_group(None).unwrap();
-        // Add both of Bola's installations to the group
-        group
-            .add_members_by_installation_id(
-                vec![
-                    bola_a.installation_public_key(),
-                    bola_b.installation_public_key(),
-                ],
-                &amal,
-            )
-            .await
-            .unwrap();
->>>>>>> 8aec721b
 
         // let members = group.members().unwrap();
         // // The three installations should count as two members
