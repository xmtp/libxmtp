--- conflicted
+++ resolved
@@ -23,17 +23,7 @@
     pub conversation_type: ConversationType,
     // TODO: Remove this once transition is completed
     pub creator_account_address: String,
-<<<<<<< HEAD
-}
-
-impl GroupMetadata {
-    pub fn new(conversation_type: ConversationType, creator_account_address: String) -> Self {
-        Self {
-            conversation_type,
-            creator_account_address,
-=======
     pub creator_inbox_id: String,
-    pub policies: PolicySet,
 }
 
 impl GroupMetadata {
@@ -42,14 +32,11 @@
         // TODO: Remove this once transition is completed
         creator_account_address: String,
         creator_inbox_id: String,
-        policies: PolicySet,
     ) -> Self {
         Self {
             conversation_type,
             creator_account_address,
             creator_inbox_id,
-            policies,
->>>>>>> 3c93e220
         }
     }
 
@@ -57,11 +44,7 @@
         Ok(Self::new(
             proto.conversation_type.try_into()?,
             proto.creator_account_address.clone(),
-<<<<<<< HEAD
-=======
             proto.creator_inbox_id.clone(),
-            PolicySet::from_proto(policies)?,
->>>>>>> 3c93e220
         ))
     }
 
@@ -69,11 +52,7 @@
         let conversation_type: ConversationTypeProto = self.conversation_type.clone().into();
         Ok(GroupMetadataProto {
             conversation_type: conversation_type as i32,
-<<<<<<< HEAD
-            creator_inbox_id: self.creator_account_address.clone(),
-=======
             creator_inbox_id: self.creator_inbox_id.clone(),
->>>>>>> 3c93e220
             creator_account_address: self.creator_account_address.clone(),
         })
     }
@@ -146,42 +125,4 @@
         .ok_or(GroupMetadataError::MissingExtension)?;
 
     extension.metadata().try_into()
-<<<<<<< HEAD
-=======
-}
-
-#[cfg(test)]
-mod tests {
-    use crate::groups::group_permissions::{
-        policy_everyone_is_admin, policy_group_creator_is_admin,
-    };
-
-    use super::*;
-    #[test]
-    fn test_preconfigured_policy() {
-        let account_address = "account_address";
-        let group_metadata = GroupMetadata::new(
-            ConversationType::Group,
-            account_address.to_string(),
-            "inbox_id".to_string(),
-            policy_everyone_is_admin(),
-        );
-        assert_eq!(
-            group_metadata.preconfigured_policy().unwrap(),
-            PreconfiguredPolicies::EveryoneIsAdmin
-        );
-
-        let group_metadata_creator_admin = GroupMetadata::new(
-            ConversationType::Group,
-            account_address.to_string(),
-            "inbox_id".to_string(),
-            policy_group_creator_is_admin(),
-        );
-
-        assert_eq!(
-            group_metadata_creator_admin.preconfigured_policy().unwrap(),
-            PreconfiguredPolicies::GroupCreatorIsAdmin
-        );
-    }
->>>>>>> 3c93e220
 }