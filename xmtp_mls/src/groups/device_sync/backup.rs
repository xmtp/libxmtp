pub use importer::BackupImporter;
use thiserror::Error;
use xmtp_common::time::now_ns;
use xmtp_proto::xmtp::device_sync::{BackupElementSelection, BackupMetadataSave, BackupOptions};

// Increment on breaking changes
const BACKUP_VERSION: u16 = 0;

mod export_stream;
pub mod exporter;
pub mod importer;

#[derive(Debug, Error)]
pub enum BackupError {
    #[error("Missing metadata")]
    MissingMetadata,
}

#[derive(Default)]
pub struct BackupMetadata {
    pub backup_version: u16,
    pub elements: Vec<BackupElementSelection>,
    pub exported_at_ns: i64,
    pub start_ns: Option<i64>,
    pub end_ns: Option<i64>,
}

impl BackupMetadata {
    fn from_metadata_save(save: BackupMetadataSave, backup_version: u16) -> Self {
        Self {
            elements: save.elements().collect(),
            end_ns: save.end_ns,
            start_ns: save.start_ns,
            exported_at_ns: save.exported_at_ns,
            backup_version,
        }
    }
}

pub(crate) trait OptionsToSave {
    fn from_options(options: BackupOptions) -> BackupMetadataSave;
}
impl OptionsToSave for BackupMetadataSave {
    fn from_options(options: BackupOptions) -> BackupMetadataSave {
        Self {
            end_ns: options.end_ns,
            start_ns: options.start_ns,
            elements: options.elements,
            exported_at_ns: now_ns(),
        }
    }
}

#[cfg(test)]
mod tests {
    use super::*;
    use crate::utils::Tester;
    use crate::{
        builder::ClientBuilder, groups::GroupMetadataOptions, utils::test::wait_for_min_intents,
    };
    use diesel::prelude::*;
    use exporter::BackupExporter;
    use futures::io::Cursor;
    use importer::BackupImporter;
    use std::{path::Path, sync::Arc};
    use xmtp_cryptography::utils::generate_local_wallet;
    use xmtp_db::group_message::MsgQueryArgs;

    use xmtp_db::{
        consent_record::StoredConsentRecord,
        group::StoredGroup,
        group_message::StoredGroupMessage,
        schema::{consent_records, group_messages, groups},
    };

    #[xmtp_common::test]
    async fn test_buffer_export_import() {
        use futures::io::BufReader;
        use futures_util::AsyncReadExt;

        let alix = Tester::new().await;
        let bo = Tester::new().await;

        let alix_group = alix
            .create_group(None, GroupMetadataOptions::default())
            .unwrap();
        alix_group
            .add_members_by_inbox_id(&[bo.inbox_id()])
            .await
            .unwrap();
        alix_group.send_message(b"hello there").await.unwrap();

        let opts = BackupOptions {
            start_ns: None,
            end_ns: None,
            elements: vec![
                BackupElementSelection::Messages as i32,
                BackupElementSelection::Consent as i32,
            ],
        };

        let key = vec![7; 32];

        let file = {
            let mut file = Vec::new();
            let mut exporter = BackupExporter::new(opts, &alix.provider, &key);
            exporter.read_to_end(&mut file).await.unwrap();
            file
        };

        let alix2_wallet = generate_local_wallet();
        let alix2 = ClientBuilder::new_test_client(&alix2_wallet).await;
        let alix2_provider = Arc::new(alix2.mls_provider().unwrap());

        // No messages
        let messages: Vec<StoredGroupMessage> = alix2_provider
            .conn_ref()
            .raw_query_read(|conn| group_messages::table.load(conn))
            .unwrap();
        assert_eq!(messages.len(), 0);

        let reader = BufReader::new(Cursor::new(file));
        let reader = Box::pin(reader);
        let mut importer = BackupImporter::load(reader, &key).await.unwrap();
        importer.run(&alix2).await.unwrap();

        // One message.
        let messages: Vec<StoredGroupMessage> = alix2_provider
            .conn_ref()
            .raw_query_read(|conn| group_messages::table.load(conn))
            .unwrap();
        assert_eq!(messages.len(), 1);
    }

    #[xmtp_common::test(unwrap_try = "true")]
    #[cfg(not(target_arch = "wasm32"))]
    async fn test_file_backup() {
        use diesel::QueryDsl;
        use xmtp_db::group::{ConversationType, GroupQueryArgs};

        let alix = Tester::new().await;
        let bo = Tester::new().await;

        let alix_group = alix.create_group(None, GroupMetadataOptions::default())?;

        // wait for user preference update
        wait_for_min_intents(alix.provider.conn_ref(), 1).await;

        alix_group.add_members_by_inbox_id(&[bo.inbox_id()]).await?;
        alix_group.update_group_name("My group".to_string()).await?;

        bo.sync_welcomes(&bo.provider).await?;
        let bo_group = bo.group(&alix_group.group_id)?;

        // wait for add member intent/commit
        wait_for_min_intents(alix.provider.conn_ref(), 2).await;

        alix_group.send_message(b"hello there").await?;

        // wait for send message intent/commit publish
        // Wait for Consent state update
        wait_for_min_intents(alix.provider.conn_ref(), 4).await;

        let mut consent_records: Vec<StoredConsentRecord> = alix
            .provider
            .conn_ref()
            .raw_query_read(|conn| consent_records::table.load(conn))?;
        assert_eq!(consent_records.len(), 1);
        let old_consent_record = consent_records.pop()?;

        let mut groups: Vec<StoredGroup> = alix
            .provider
            .conn_ref()
            .raw_query_read(|conn| groups::table.load(conn))?;
        assert_eq!(groups.len(), 2);
        let old_group = groups.pop()?;

        let old_messages: Vec<StoredGroupMessage> = alix
            .provider
            .conn_ref()
            .raw_query_read(|conn| group_messages::table.load(conn))?;
        assert_eq!(old_messages.len(), 4);

        let opts = BackupOptions {
            start_ns: None,
            end_ns: None,
            elements: vec![
                BackupElementSelection::Messages.into(),
                BackupElementSelection::Consent.into(),
            ],
        };

        let key = xmtp_common::rand_vec::<32>();
        let mut exporter = BackupExporter::new(opts, &alix.provider, &key);
        let path = Path::new("archive.xmtp");
        let _ = tokio::fs::remove_file(path).await;
        exporter.write_to_file(path).await?;

        let alix2 = Tester::new().await;
        alix2.wait_for_sync_worker_init().await;

        // No consent before
        let consent_records: Vec<StoredConsentRecord> = alix2
            .provider
            .conn_ref()
            .raw_query_read(|conn| consent_records::table.load(conn))?;
        assert_eq!(consent_records.len(), 0);

        let mut importer = BackupImporter::from_file(path, &key).await?;
        importer.run(&*alix2).await?;

        // Consent is there after the import
        let consent_records: Vec<StoredConsentRecord> = alix2
            .provider
            .conn_ref()
            .raw_query_read(|conn| consent_records::table.load(conn))?;
        assert_eq!(consent_records.len(), 1);
        // It's the same consent record.
        assert_eq!(consent_records[0], old_consent_record);

<<<<<<< HEAD
        let groups: Vec<StoredGroup> = alix2.provider.conn_ref().raw_query_read(|conn| {
            groups::table
                .filter(groups::conversation_type.ne(ConversationType::Sync))
                .load(conn)
        })?;
        assert_eq!(groups.len(), 1);
=======
        let groups: Vec<StoredGroup> = alix2_provider
            .conn_ref()
            .raw_query_read(|conn| groups::table.load(conn))
            .unwrap();
        assert_eq!(groups.len(), 2);
>>>>>>> 77f287cb
        // It's the same group
        assert_eq!(groups[1].id, old_group.id);

        let messages: Vec<StoredGroupMessage> =
            alix2.provider.conn_ref().raw_query_read(|conn| {
                group_messages::table
                    .filter(group_messages::group_id.eq(&groups[0].id))
                    .load(conn)
            })?;
        // Only the application messages should sync
        assert_eq!(messages.len(), 1);
        for msg in messages {
            let old_msg = old_messages.iter().find(|m| msg.id == m.id)?;
            assert_eq!(old_msg.authority_id, msg.authority_id);
            assert_eq!(old_msg.decrypted_message_bytes, msg.decrypted_message_bytes);
            assert_eq!(old_msg.sent_at_ns, msg.sent_at_ns);
            assert_eq!(old_msg.sender_installation_id, msg.sender_installation_id);
            assert_eq!(old_msg.sender_inbox_id, msg.sender_inbox_id);
            assert_eq!(old_msg.group_id, msg.group_id);
        }

        let alix2_group = alix2.group(&old_group.id)?;
        // Loading all the groups works fine
        let _groups = alix2.find_groups(GroupQueryArgs::default())?;
        // Can fetch the group name no problem
        alix2_group.group_name(&alix2.provider)?;
        assert!(!alix2_group.is_active(&alix2.provider)?);

        // Add the new inbox to the groups
        alix_group
            .add_members_by_inbox_id(&[alix2.inbox_id()])
            .await?;
        alix2.sync_welcomes(&alix2.provider).await?;

        // The group restores to being fully functional
        let alix2_group = alix2.group(&old_group.id)?;
        assert!(alix2_group.is_active(&alix2.provider)?);

        // The old messages should be stitched in
        let msgs = alix2_group.find_messages(&MsgQueryArgs::default())?;
        let old_msg_exists = msgs
            .iter()
            .any(|msg| msg.decrypted_message_bytes == b"hello there");
        assert!(old_msg_exists);

        // Bo should see the new message from alix2
        alix2_group.send_message(b"this should send").await?;
        bo_group.sync().await?;
        let msgs = bo_group.find_messages(&MsgQueryArgs::default())?;
        let new_msg_exists = msgs
            .iter()
            .any(|msg| msg.decrypted_message_bytes == b"this should send");
        assert!(new_msg_exists);

        // cleanup
        let _ = tokio::fs::remove_file(path).await;
    }
}<|MERGE_RESOLUTION|>--- conflicted
+++ resolved
@@ -54,7 +54,7 @@
 #[cfg(test)]
 mod tests {
     use super::*;
-    use crate::utils::Tester;
+    use crate::utils::{LocalTester, Tester};
     use crate::{
         builder::ClientBuilder, groups::GroupMetadataOptions, utils::test::wait_for_min_intents,
     };
@@ -218,20 +218,12 @@
         // It's the same consent record.
         assert_eq!(consent_records[0], old_consent_record);
 
-<<<<<<< HEAD
         let groups: Vec<StoredGroup> = alix2.provider.conn_ref().raw_query_read(|conn| {
             groups::table
                 .filter(groups::conversation_type.ne(ConversationType::Sync))
                 .load(conn)
         })?;
         assert_eq!(groups.len(), 1);
-=======
-        let groups: Vec<StoredGroup> = alix2_provider
-            .conn_ref()
-            .raw_query_read(|conn| groups::table.load(conn))
-            .unwrap();
-        assert_eq!(groups.len(), 2);
->>>>>>> 77f287cb
         // It's the same group
         assert_eq!(groups[1].id, old_group.id);
 
