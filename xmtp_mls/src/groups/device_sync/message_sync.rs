use super::*;
use crate::storage::group::GroupQueryArgs;
use crate::storage::group_message::MsgQueryArgs;
use crate::XmtpApi;
use crate::{storage::group::StoredGroup, Client};
use xmtp_id::scw_verifier::SmartContractSignatureVerifier;

impl<ApiClient, V> Client<ApiClient, V>
where
    ApiClient: XmtpApi,
    V: SmartContractSignatureVerifier,
{
    pub(super) fn syncable_groups(
        &self,
        conn: &DbConnection,
    ) -> Result<Vec<Syncable>, DeviceSyncError> {
        let groups = conn
            .find_groups(GroupQueryArgs::default())?
            .into_iter()
            .map(Syncable::Group)
            .collect();

        Ok(groups)
    }

    pub(super) fn syncable_messages(
        &self,
        conn: &DbConnection,
    ) -> Result<Vec<Syncable>, DeviceSyncError> {
        let groups =
            conn.find_groups(GroupQueryArgs::default().conversation_type(ConversationType::Group))?;

        let mut all_messages = vec![];
        for StoredGroup { id, .. } in groups.into_iter() {
            let messages = conn.get_group_messages(&id, &MsgQueryArgs::default())?;
            for msg in messages {
                all_messages.push(Syncable::GroupMessage(msg));
            }
        }

        Ok(all_messages)
    }
}

#[cfg(test)]
pub(crate) mod tests {
    #[cfg(target_arch = "wasm32")]
    wasm_bindgen_test::wasm_bindgen_test_configure!(run_in_dedicated_worker);
    use wasm_bindgen_test::wasm_bindgen_test;

    use super::*;

    use crate::{
        builder::ClientBuilder,
        groups::GroupMetadataOptions,
        utils::test::{wait_for_min_intents, HISTORY_SYNC_URL},
    };
    use xmtp_common::{assert_ok, wait_for_some};
    use xmtp_cryptography::utils::generate_local_wallet;
    use xmtp_id::InboxOwner;

    #[wasm_bindgen_test(unsupported = tokio::test(flavor = "multi_thread", worker_threads = 1))]
    #[cfg_attr(target_family = "wasm", ignore)]
    async fn test_message_history_sync() {
        let wallet = generate_local_wallet();
        let amal_a = ClientBuilder::new_test_client_with_history(&wallet, HISTORY_SYNC_URL).await;

        let amal_a_provider = amal_a.mls_provider().unwrap();
        let amal_a_conn = amal_a_provider.conn_ref();

        // Create an alix client.
        let alix_wallet = generate_local_wallet();
        let alix = ClientBuilder::new_test_client(&alix_wallet).await;

        // Have amal_a create a group and add alix to that group, then send a message.
        let group = amal_a
            .create_group(None, GroupMetadataOptions::default())
            .unwrap();
        group
            .add_members_by_inbox_id(&[alix.inbox_id()])
            .await
            .unwrap();
        group.send_message(&[1, 2, 3]).await.unwrap();

        // Ensure that groups and messages now exists.
        let syncable_groups = amal_a.syncable_groups(amal_a_conn).unwrap();
        assert_eq!(syncable_groups.len(), 1);
        let syncable_messages = amal_a.syncable_messages(amal_a_conn).unwrap();
        assert_eq!(syncable_messages.len(), 2); // welcome message, and message that was just sent

        // Create a second installation for amal.
        let amal_b = ClientBuilder::new_test_client_with_history(&wallet, HISTORY_SYNC_URL).await;
        let amal_b_provider = amal_b.mls_provider().unwrap();
        let amal_b_conn = amal_b_provider.conn_ref();

        let groups_b = amal_b.syncable_groups(amal_b_conn).unwrap();
        assert_eq!(groups_b.len(), 0);

        // make sure amal's worker has time to sync
        // 3 Intents:
        //  1.) UpdateGroupMembership Intent for new sync group
        //  2.) Device Sync Request
        //  3.) MessageHistory Sync Request
        wait_for_min_intents(amal_b_conn, 3).await;
        tracing::info!("Waiting for intents published");

        let old_group_id = amal_a.get_sync_group(amal_a_conn).unwrap().group_id;
        // Check for new welcomes to new groups in the first installation (should be welcomed to a new sync group from amal_b).
        amal_a
            .sync_welcomes(&amal_a_provider)
            .await
            .expect("sync_welcomes");
        let new_group_id = amal_a.get_sync_group(amal_a_conn).unwrap().group_id;
        // group id should have changed to the new sync group created by the second installation
        assert_ne!(old_group_id, new_group_id);

        // Have the second installation request for a consent sync.
        amal_b
            .send_sync_request(&amal_b_provider, DeviceSyncKind::MessageHistory)
            .await
            .unwrap();

        // Have amal_a receive the message (and auto-process)
        let amal_a_sync_group = amal_a.get_sync_group(amal_a_conn).unwrap();
        assert_ok!(amal_a_sync_group.sync_with_conn(&amal_a_provider).await);

        xmtp_common::wait_for_some(|| async {
            amal_b
                .get_latest_sync_reply(&amal_b_provider, DeviceSyncKind::MessageHistory)
                .await
                .unwrap()
        })
        .await
        .unwrap();

        xmtp_common::wait_for_eq(
            || {
                let groups_a = amal_a.syncable_groups(amal_a_conn).unwrap().len();
                let groups_b = amal_b.syncable_groups(amal_b_conn).unwrap().len();
                let messages_a = amal_a.syncable_messages(amal_a_conn).unwrap().len();
                let messages_b = amal_b.syncable_messages(amal_b_conn).unwrap().len();
                futures::future::ready(groups_a != groups_b || messages_a != messages_b)
            },
            true,
        )
        .await
        .unwrap();
    }

    #[wasm_bindgen_test(unsupported = tokio::test(flavor = "multi_thread", worker_threads = 1))]
    async fn test_sync_continues_during_db_disconnect() {
        let wallet = generate_local_wallet();
        let mut amal_a =
            ClientBuilder::new_test_client_with_history(&wallet, HISTORY_SYNC_URL).await;

        let amal_a_provider = amal_a.mls_provider().unwrap();
        let amal_a_conn = amal_a_provider.conn_ref();

        // make sure amal's worker has time to sync
        // 3 Intents:
        //  1.) UpdateGroupMembership Intent for new sync group
        //  2.) Device Sync Request
        //  3.) MessageHistory Sync Request
        wait_for_min_intents(amal_a_conn, 3).await;
        tracing::info!("Waiting for intents published");
        let old_group_id = amal_a.get_sync_group(amal_a_conn).unwrap().group_id;

        // let old_group_id = amal_a.get_sync_group(amal_a_conn).unwrap().group_id;
        tracing::info!("Disconnecting");
        amal_a.release_db_connection().unwrap();

        // Create a second installation for amal.
        let amal_b = ClientBuilder::new_test_client_with_history(&wallet, HISTORY_SYNC_URL).await;
        let amal_b_provider = amal_b.mls_provider().unwrap();
        let amal_b_conn = amal_b_provider.conn_ref();

        let groups_b = amal_b.syncable_groups(amal_b_conn).unwrap();
        assert_eq!(groups_b.len(), 0);

        // make sure amal's worker has time to sync
        // 3 Intents:
        //  1.) UpdateGroupMembership Intent for new sync group
        //  2.) Device Sync Request
        //  3.) MessageHistory Sync Request
        wait_for_min_intents(amal_b_conn, 3).await;
        tracing::info!("Waiting for intents published");

        // Have the second installation request for a consent sync.
        amal_b
            .send_sync_request(&amal_b_provider, DeviceSyncKind::MessageHistory)
            .await
            .unwrap();

        amal_a.reconnect_db().unwrap();

        // make sure amal's worker has time to sync
        // 2 Intents:
        //  1.) Device Sync Request
        //  2.) MessageHistory Sync Request
        wait_for_min_intents(amal_a_conn, 2).await;
        tracing::info!("Waiting for intents published");

        // Check for new welcomes to new groups in the first installation (should be welcomed to a new sync group from amal_b).
        amal_a
            .sync_welcomes(&amal_a_provider)
            .await
            .expect("sync_welcomes");
        let new_group_id = amal_a.get_sync_group(amal_a_conn).unwrap().group_id;
        // group id should have changed to the new sync group created by the second installation
        assert_ne!(old_group_id, new_group_id);
    }

<<<<<<< HEAD
    #[tokio::test(flavor = "multi_thread", worker_threads = 1)]
    async fn disconnect_does_not_effect_init() {
        let wallet = generate_local_wallet();
        let mut amal_a =
            ClientBuilder::new_test_client_with_history(&wallet, HISTORY_SYNC_URL).await;

        let amal_a_provider = amal_a.mls_provider().unwrap();
        let amal_a_conn = amal_a_provider.conn_ref();

        //release db conn right after creating client, not giving the worker time to do initial
        //sync
        amal_a.release_db_connection().unwrap();

        let sync_group = amal_a.get_sync_group(amal_a_conn);
        crate::assert_err!(sync_group, GroupError::GroupNotFound);

        amal_a.reconnect_db().unwrap();

        // make sure amal's worker has time to sync
        // 3 Intents:
        //  1.) Sync Group Creation
        //  2.) Device Sync Request
        //  3.) MessageHistory Sync Request
        wait_for_min_intents(amal_a_conn, 3).await;
        tracing::info!("Waiting for intents published");
        let sync_group = amal_a.get_sync_group(amal_a_conn);
        assert!(sync_group.is_ok());
    }

    #[tokio::test(flavor = "multi_thread", worker_threads = 1)]
=======
    #[wasm_bindgen_test(unsupported = tokio::test(flavor = "multi_thread", worker_threads = 1))]
>>>>>>> 600a8e27
    async fn test_prepare_groups_to_sync() {
        let wallet = generate_local_wallet();
        let amal_a = ClientBuilder::new_test_client(&wallet).await;
        let _group_a = amal_a
            .create_group(None, GroupMetadataOptions::default())
            .expect("create group");
        let _group_b = amal_a
            .create_group(None, GroupMetadataOptions::default())
            .expect("create group");

        let result = amal_a
            .syncable_groups(&amal_a.store().conn().unwrap())
            .unwrap();
        assert_eq!(result.len(), 2);
    }

    #[wasm_bindgen_test(unsupported = tokio::test(flavor = "multi_thread", worker_threads = 1))]
    async fn test_externals_cant_join_sync_group() {
        let wallet = generate_local_wallet();
        let amal = ClientBuilder::new_test_client_with_history(&wallet, HISTORY_SYNC_URL).await;
        amal.sync_welcomes(&amal.mls_provider().unwrap())
            .await
            .expect("sync welcomes");

        let bo_wallet = generate_local_wallet();
        let bo_client =
            ClientBuilder::new_test_client_with_history(&bo_wallet, HISTORY_SYNC_URL).await;

        bo_client
            .sync_welcomes(&bo_client.mls_provider().unwrap())
            .await
            .expect("sync welcomes");

        let amal_sync_group =
            wait_for_some(|| async { amal.store().conn().unwrap().latest_sync_group().unwrap() })
                .await;

        assert!(amal_sync_group.is_some());

        let amal_sync_group = amal_sync_group.unwrap();

        // try to join amal's sync group
        let sync_group_id = amal_sync_group.id.clone();
        let created_at_ns = amal_sync_group.created_at_ns;

        let external_client_group =
            MlsGroup::new(bo_client.clone(), sync_group_id.clone(), created_at_ns);
        let result = external_client_group
            .add_members(&[bo_wallet.get_address()])
            .await;
        assert!(result.is_err());
    }

    #[wasm_bindgen_test(unsupported = test)]
    fn test_new_pin() {
        let pin = new_pin();
        assert!(pin.chars().all(|c| c.is_numeric()));
        assert_eq!(pin.len(), 4);
    }

    #[wasm_bindgen_test(unsupported = test)]
    fn test_new_request_id() {
        let request_id = new_request_id();
        assert_eq!(request_id.len(), ENC_KEY_SIZE);
    }

    #[wasm_bindgen_test(unsupported = test)]
    fn test_new_key() {
        let sig_key = DeviceSyncKeyType::new_aes_256_gcm_key();
        let enc_key = DeviceSyncKeyType::new_aes_256_gcm_key();
        assert_eq!(sig_key.len(), ENC_KEY_SIZE);
        assert_eq!(enc_key.len(), ENC_KEY_SIZE);
        // ensure keys are different (seed isn't reused)
        assert_ne!(sig_key, enc_key);
    }

    #[wasm_bindgen_test(unsupported = test)]
    fn test_generate_nonce() {
        let nonce_1 = generate_nonce();
        let nonce_2 = generate_nonce();
        assert_eq!(nonce_1.len(), NONCE_SIZE);
        // ensure nonces are different (seed isn't reused)
        assert_ne!(nonce_1, nonce_2);
    }
}<|MERGE_RESOLUTION|>--- conflicted
+++ resolved
@@ -55,7 +55,7 @@
         groups::GroupMetadataOptions,
         utils::test::{wait_for_min_intents, HISTORY_SYNC_URL},
     };
-    use xmtp_common::{assert_ok, wait_for_some};
+    use xmtp_common::{assert_err, assert_ok, wait_for_some};
     use xmtp_cryptography::utils::generate_local_wallet;
     use xmtp_id::InboxOwner;
 
@@ -210,7 +210,6 @@
         assert_ne!(old_group_id, new_group_id);
     }
 
-<<<<<<< HEAD
     #[tokio::test(flavor = "multi_thread", worker_threads = 1)]
     async fn disconnect_does_not_effect_init() {
         let wallet = generate_local_wallet();
@@ -225,7 +224,7 @@
         amal_a.release_db_connection().unwrap();
 
         let sync_group = amal_a.get_sync_group(amal_a_conn);
-        crate::assert_err!(sync_group, GroupError::GroupNotFound);
+        assert_err!(sync_group, GroupError::GroupNotFound);
 
         amal_a.reconnect_db().unwrap();
 
@@ -240,10 +239,7 @@
         assert!(sync_group.is_ok());
     }
 
-    #[tokio::test(flavor = "multi_thread", worker_threads = 1)]
-=======
     #[wasm_bindgen_test(unsupported = tokio::test(flavor = "multi_thread", worker_threads = 1))]
->>>>>>> 600a8e27
     async fn test_prepare_groups_to_sync() {
         let wallet = generate_local_wallet();
         let amal_a = ClientBuilder::new_test_client(&wallet).await;
