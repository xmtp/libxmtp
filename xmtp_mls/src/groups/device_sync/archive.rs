--- conflicted
+++ resolved
@@ -91,14 +91,12 @@
                 .map(|m| m.attributes)
                 .unwrap_or_default();
 
-<<<<<<< HEAD
             // Save the timestamp. We'll need to come back around and re-insert this
             // because triggers will set this field to now_ns in the database which
             // is sub-par UX.
             import_context
                 .group_timestamps
                 .insert(save.id.clone(), save.last_message_ns);
-=======
             let message_disappearing_settings =
                 match (save.message_disappear_from_ns, save.message_disappear_in_ns) {
                     (Some(from_ns), Some(in_ns)) => {
@@ -106,7 +104,6 @@
                     }
                     _ => None,
                 };
->>>>>>> e68a557a
 
             match conversation_type {
                 ConversationType::Dm => {
