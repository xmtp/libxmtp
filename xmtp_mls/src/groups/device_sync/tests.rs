--- conflicted
+++ resolved
@@ -1,8 +1,5 @@
 use super::*;
-use crate::{
-    tester,
-    utils::{LocalTesterBuilder, Tester},
-};
+use crate::{tester, utils::LocalTesterBuilder};
 use xmtp_db::{
     consent_record::ConsentState,
     group::{ConversationType, StoredGroup},
@@ -11,27 +8,19 @@
 
 #[xmtp_common::test(unwrap_try = "true")]
 async fn basic_sync() {
-<<<<<<< HEAD
     tester!(alix1, sync_server, sync_worker, stream);
-=======
-    tester!(alix1, with_sync_server, with_sync_worker);
->>>>>>> 93ed6117
     tester!(bo);
 
     // Talk with bo
     let (dm, dm_msg) = alix1.test_talk_in_dm_with(&bo).await?;
 
     // Create a second client for alix
-    tester!(alix2, from = alix1);
+    tester!(alix2, from: alix1);
 
     // Have alix1 receive new sync group, and auto-send a sync payload
-<<<<<<< HEAD
     alix1.sync_welcomes(&alix1.provider).await?;
-=======
     alix1.test_has_same_sync_group_as(&alix2).await?;
-
     alix1.worker().wait(SyncMetric::PayloadSent, 1).await?;
->>>>>>> 93ed6117
 
     // Have alix2 receive payload and process it
     alix2.worker().wait(SyncMetric::PayloadProcessed, 1).await?;
@@ -48,34 +37,9 @@
 async fn only_one_payload_sent() {
     use std::time::Duration;
 
-<<<<<<< HEAD
     tester!(alix1, sync_worker, sync_server, stream);
     tester!(alix2, from: alix1);
-
-    alix1.test_has_same_sync_group_as(&alix2).await?;
-    tester!(bo);
-
-    let dm = alix1
-        .find_or_create_dm_by_inbox_id(bo.inbox_id(), DMMetadataOptions::default())
-        .await?;
-    dm.send_message(b"Hello there.").await?;
-
-    // Have alix2 fetch the DM
-    alix2.sync_welcomes(&alix2.provider).await?;
-
-    // Wait for alix to send a payload to alix2
-    alix1.sync_welcomes(&alix1.provider).await?;
-    alix1.worker().wait(SyncMetric::PayloadSent, 1).await?;
-    alix1.worker().clear_metric(SyncMetric::PayloadSent);
-
     tester!(alix3, from: alix1);
-    alix1.worker().reset_metrics();
-    alix2.worker().reset_metrics();
-=======
-    tester!(alix1, with_sync_worker, with_sync_server);
-    tester!(alix2, from = alix1);
-    tester!(alix3, from = alix1);
->>>>>>> 93ed6117
 
     // They should all have the same sync group
     alix1.test_has_same_sync_group_as(&alix3).await?;
