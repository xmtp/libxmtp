--- conflicted
+++ resolved
@@ -1,28 +1,14 @@
 use super::*;
-<<<<<<< HEAD
-use crate::{
-    groups::{group_metadata::GroupMetadata, group_mutable_metadata::GroupMutableMetadata},
-    storage::{
-        group::{ConversationType, GroupMembershipState, StoredGroup},
-        schema::groups,
-        StorageError,
-    },
-};
-use diesel::prelude::*;
-use openmls::group::{GroupId, MlsGroup as OpenMlsGroup};
+use crate::groups::{group_metadata::GroupMetadata, group_mutable_metadata::GroupMutableMetadata};
+use openmls::group::{GroupId, MlsGroup};
 use openmls_traits::OpenMlsProvider;
-use xmtp_id::associations::DeserializationError;
+use xmtp_db::group::{GroupQueryArgs, StoredGroup};
 use xmtp_proto::xmtp::device_sync::{
     backup_element::Element,
     group_backup::{
-        ConversationTypeSave, GroupMembershipStateSave, GroupSave, ImmutableMetadataSave,
-        MutableMetadataSave,
+        ConversationTypeSave, GroupMembershipStateSave, ImmutableMetadataSave, MutableMetadataSave,
     },
 };
-=======
-use xmtp_db::group::GroupQueryArgs;
-use xmtp_proto::xmtp::device_sync::backup_element::Element;
->>>>>>> ab2cb3d2
 
 impl BackupRecordProvider for GroupSave {
     const BATCH_SIZE: i64 = 100;
@@ -35,34 +21,25 @@
         let mut args = GroupQueryArgs::default();
 
         if let Some(start_ns) = streamer.start_ns {
-            args = args.created_after_ns(start_ns);
+            args.created_after_ns = Some(start_ns);
         }
         if let Some(end_ns) = streamer.end_ns {
-            args = args.created_before_ns(end_ns);
+            args.created_before_ns = Some(end_ns);
         }
-<<<<<<< HEAD
 
-        query = query.limit(Self::BATCH_SIZE).offset(streamer.cursor);
-=======
-        args = args.limit(Self::BATCH_SIZE);
->>>>>>> ab2cb3d2
+        args.limit = Some(Self::BATCH_SIZE);
 
         let batch = streamer
             .provider
             .conn_ref()
-<<<<<<< HEAD
-            .raw_query_read(|conn| query.load::<StoredGroup>(conn))?;
-=======
-            .find_groups_by_id_paged(args, streamer.offset)
-            .expect("Failed to load group records");
->>>>>>> ab2cb3d2
+            .find_groups_by_id_paged(args, streamer.cursor)?;
 
         let storage = streamer.provider.storage();
         let records = batch
             .into_iter()
             .filter_map(|record| {
                 let mls_group =
-                    OpenMlsGroup::load(storage, &GroupId::from_slice(&record.id)).ok()??;
+                    MlsGroup::load(storage, &GroupId::from_slice(&record.id)).ok()??;
                 let immutable = mls_group.extensions().immutable_metadata()?;
 
                 let immutable_metadata = GroupMetadata::try_from(immutable.metadata()).ok()?;
@@ -79,61 +56,6 @@
             .collect();
 
         Ok(records)
-    }
-<<<<<<< HEAD
-}
-
-impl TryFrom<GroupSave> for StoredGroup {
-    type Error = DeserializationError;
-    fn try_from(value: GroupSave) -> Result<Self, Self::Error> {
-        let membership_state = value.membership_state().try_into()?;
-        let conversation_type = value.conversation_type().try_into()?;
-
-        Ok(Self {
-            id: value.id,
-            created_at_ns: value.created_at_ns,
-            membership_state,
-            installations_last_checked: value.installations_last_checked,
-            added_by_inbox_id: value.added_by_inbox_id,
-            welcome_id: value.welcome_id,
-            rotated_at_ns: value.rotated_at_ns,
-            conversation_type,
-            dm_id: value.dm_id,
-            last_message_ns: value.last_message_ns,
-            message_disappear_from_ns: value.message_disappear_from_ns,
-            message_disappear_in_ns: value.message_disappear_in_ns,
-            paused_for_version: value.paused_for_version,
-        })
-    }
-}
-
-impl TryFrom<GroupMembershipStateSave> for GroupMembershipState {
-    type Error = DeserializationError;
-    fn try_from(value: GroupMembershipStateSave) -> Result<Self, Self::Error> {
-        let membership_state = match value {
-            GroupMembershipStateSave::Allowed => Self::Allowed,
-            GroupMembershipStateSave::Pending => Self::Pending,
-            GroupMembershipStateSave::Rejected => Self::Rejected,
-            GroupMembershipStateSave::Unspecified => {
-                return Err(DeserializationError::Unspecified("group_membership_state"))
-            }
-        };
-        Ok(membership_state)
-    }
-}
-
-impl TryFrom<ConversationTypeSave> for ConversationType {
-    type Error = DeserializationError;
-    fn try_from(value: ConversationTypeSave) -> Result<Self, Self::Error> {
-        let conversation_type = match value {
-            ConversationTypeSave::Dm => Self::Dm,
-            ConversationTypeSave::Group => Self::Group,
-            ConversationTypeSave::Sync => Self::Sync,
-            ConversationTypeSave::Unspecified => {
-                return Err(DeserializationError::Unspecified("conversation_type"))
-            }
-        };
-        Ok(conversation_type)
     }
 }
 
@@ -177,25 +99,4 @@
             }),
         }
     }
-}
-
-impl From<GroupMembershipState> for GroupMembershipStateSave {
-    fn from(value: GroupMembershipState) -> Self {
-        match value {
-            GroupMembershipState::Allowed => Self::Allowed,
-            GroupMembershipState::Pending => Self::Pending,
-            GroupMembershipState::Rejected => Self::Rejected,
-        }
-    }
-}
-impl From<ConversationType> for ConversationTypeSave {
-    fn from(value: ConversationType) -> Self {
-        match value {
-            ConversationType::Dm => Self::Dm,
-            ConversationType::Group => Self::Group,
-            ConversationType::Sync => Self::Sync,
-        }
-    }
-=======
->>>>>>> ab2cb3d2
 }