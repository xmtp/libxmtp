--- conflicted
+++ resolved
@@ -1,16 +1,8 @@
 use super::*;
-<<<<<<< HEAD
-use crate::Client;
-=======
 use crate::{groups::scoped_client::ScopedGroupClient, Client};
+use serde::{Deserialize, Serialize};
+use xmtp_db::user_preferences::HmacKey;
 use xmtp_db::{consent_record::StoredConsentRecord, user_preferences::StoredUserPreferences};
-
->>>>>>> 77f287cb
-use serde::{Deserialize, Serialize};
-use xmtp_db::{
-    consent_record::StoredConsentRecord,
-    user_preferences::{HmacKey, StoredUserPreferences},
-};
 use xmtp_proto::{
     api_client::trait_impls::XmtpApi,
     xmtp::mls::message_contents::UserPreferenceUpdate as UserPreferenceUpdateProto,
@@ -78,14 +70,11 @@
         let provider = client.mls_provider()?;
         let sync_group = client.get_sync_group(&provider)?;
 
-<<<<<<< HEAD
-=======
         tracing::info!(
             "Outgoing preference update {updates:?} sync group: {:?}",
             sync_group.group_id
         );
 
->>>>>>> 77f287cb
         let contents = updates
             .iter()
             .map(bincode::serialize)
@@ -98,9 +87,6 @@
                 idempotency_key: now.to_string(),
             })),
         })?;
-<<<<<<< HEAD
-        sync_group.publish_intents(&provider).await?;
-=======
 
         // sync_group.publish_intents(&provider).await?;
         sync_group
@@ -118,7 +104,6 @@
                 }
             });
         }
->>>>>>> 77f287cb
 
         updates.iter().for_each(|u| match u {
             Self::ConsentUpdate(_) => handle.increment_metric(SyncMetric::V1ConsentSent),
@@ -216,11 +201,7 @@
 
 #[cfg(test)]
 mod tests {
-<<<<<<< HEAD
-    use super::*;
-    use crate::{groups::scoped_client::ScopedGroupClient, utils::Tester};
-    use xmtp_db::consent_record::{ConsentState, ConsentType};
-=======
+
     use crate::{
         groups::{
             device_sync::{handle::SyncMetric, preference_sync::UserPreferenceUpdate},
@@ -233,7 +214,6 @@
         consent_record::{ConsentState, ConsentType, StoredConsentRecord},
         user_preferences::StoredUserPreferences,
     };
->>>>>>> 77f287cb
 
     #[derive(Serialize, Deserialize, Clone)]
     #[repr(i32)]
@@ -261,46 +241,17 @@
     #[xmtp_common::test(unwrap_try = "true")]
     async fn test_hmac_sync() {
         let amal_a = Tester::new().await;
-<<<<<<< HEAD
-        amal_a.wait_for_sync_worker_init().await;
-        let amal_b = amal_a.clone().await;
-        amal_b.wait_for_sync_worker_init().await;
+        let amal_b = amal_a.builder.build().await;
 
         amal_a.sync_welcomes(&amal_a.provider).await?;
-        amal_a.worker.wait(SyncMetric::HmacSent, 1).await?;
+        amal_a.worker().wait(SyncMetric::HmacSent, 1).await?;
 
         // Wait for a to process the new hmac key
         amal_b.get_sync_group(&amal_b.provider)?.sync().await?;
-        amal_b.worker.wait(SyncMetric::HmacReceived, 1).await?;
+        amal_b.worker().wait(SyncMetric::HmacReceived, 1).await?;
 
         let pref_a = StoredUserPreferences::load(amal_a.provider.conn_ref())?;
         let pref_b = StoredUserPreferences::load(amal_b.provider.conn_ref())?;
-=======
-        let amal_b = amal_a.builder.build().await;
-
-        // wait for the new sync group
-        amal_a.worker().wait_for_init().await.unwrap();
-        amal_b.worker().wait_for_init().await.unwrap();
-
-        amal_a.sync_welcomes(&amal_a.provider).await.unwrap();
-
-        let sync_group_a = amal_a.get_sync_group(&amal_a.provider).unwrap();
-        let sync_group_b = amal_b.get_sync_group(&amal_b.provider).unwrap();
-        assert_eq!(sync_group_a.group_id, sync_group_b.group_id);
-
-        sync_group_a.sync_with_conn(&amal_a.provider).await.unwrap();
-        sync_group_b.sync_with_conn(&amal_a.provider).await.unwrap();
-
-        // Wait for a to process the new hmac key
-        amal_a
-            .worker()
-            .wait(SyncMetric::V1HmacReceived, 1)
-            .await
-            .unwrap();
-
-        let pref_a = StoredUserPreferences::load(amal_a.provider.conn_ref()).unwrap();
-        let pref_b = StoredUserPreferences::load(amal_b.provider.conn_ref()).unwrap();
->>>>>>> 77f287cb
 
         assert_eq!(pref_a.hmac_key, pref_b.hmac_key);
 
@@ -309,12 +260,7 @@
             .await?;
 
         amal_a.sync_device_sync(&amal_a.provider).await?;
-
-<<<<<<< HEAD
         let new_pref_a = StoredUserPreferences::load(amal_a.provider.conn_ref())?;
-=======
-        let new_pref_a = StoredUserPreferences::load(amal_a.provider.conn_ref()).unwrap();
->>>>>>> 77f287cb
         assert_ne!(pref_a.hmac_key, new_pref_a.hmac_key);
     }
 }