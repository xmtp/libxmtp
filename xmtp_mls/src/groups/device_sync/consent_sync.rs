--- conflicted
+++ resolved
@@ -29,21 +29,15 @@
     const HISTORY_SERVER_HOST: &str = "localhost";
     const HISTORY_SERVER_PORT: u16 = 5558;
 
+    use super::*;
+    use crate::{
+        builder::ClientBuilder,
+        groups::scoped_client::ScopedGroupClient,
+        storage::consent_record::{ConsentState, ConsentType},
+    };
     use xmtp_common::{
         assert_ok,
         time::{Duration, Instant},
-    };
-
-    use super::*;
-    use crate::{
-<<<<<<< HEAD
-        api::test_utils::wait_for_some,
-        assert_ok,
-=======
->>>>>>> 600a8e27
-        builder::ClientBuilder,
-        groups::scoped_client::ScopedGroupClient,
-        storage::consent_record::{ConsentState, ConsentType},
     };
     use xmtp_cryptography::utils::generate_local_wallet;
     use xmtp_id::InboxOwner;
@@ -57,11 +51,7 @@
         let amal_a = ClientBuilder::new_test_client_with_history(&wallet, &history_sync_url).await;
         let amal_a_provider = amal_a.mls_provider().unwrap();
         let amal_a_conn = amal_a_provider.conn_ref();
-<<<<<<< HEAD
         let amal_a_worker = amal_a.sync_worker_handle().unwrap();
-=======
-        wait_for_min_intents(amal_a_conn, 3).await;
->>>>>>> 600a8e27
 
         // create an alix installation and consent with alix
         let alix_wallet = generate_local_wallet();
@@ -102,7 +92,6 @@
         let consent_a = amal_a.syncable_consent_records(amal_a_conn).unwrap().len();
 
         // Have amal_a receive the message (and auto-process)
-<<<<<<< HEAD
 
         amal_a_worker
             .block_for_num_events(1, async {
@@ -112,33 +101,13 @@
             .await
             .unwrap();
 
-        wait_for_some(|| async {
-=======
-        let amal_a_sync_group = amal_a.get_sync_group(amal_a_conn).unwrap();
-        assert_ok!(amal_a_sync_group.sync_with_conn(&amal_a_provider).await);
         xmtp_common::wait_for_some(|| async {
->>>>>>> 600a8e27
             amal_b
                 .get_latest_sync_reply(&amal_b_provider, DeviceSyncKind::Consent)
                 .await
                 .unwrap()
         })
-<<<<<<< HEAD
         .await;
-
-        // Wait up to 3 seconds for sync to process (typically is almost instant)
-        let mut consent_b = 0;
-        let start = Instant::now();
-        while consent_b != consent_a {
-            consent_b = amal_b.syncable_consent_records(amal_b_conn).unwrap().len();
-
-            if start.elapsed() > Duration::from_secs(3) {
-                panic!("Consent sync did not work. Consent: {consent_b}/{consent_a}");
-            }
-        }
-=======
-        .await
-        .unwrap();
 
         // Wait up to 20 seconds for sync to process (typically is almost instant)
         xmtp_common::wait_for_eq(
@@ -150,7 +119,6 @@
         )
         .await
         .unwrap();
->>>>>>> 600a8e27
 
         // Test consent streaming
         let amal_b_sync_group = amal_b.get_sync_group(amal_b_conn).unwrap();
