//! XMTP Welcome Processing
//! Processes a new welcome from the network

use crate::groups::mls_ext::CommitLogStorer;
use crate::groups::mls_sync::DeferredEvents;
use crate::groups::{MetadataPermissionsError, mls_sync};
use crate::{
    context::XmtpSharedContext,
    groups::{
        GroupError, MlsGroup, ValidateGroupMembership, mls_ext::DecryptedWelcome,
        validate_dm_group, validated_commit::LibXMTPVersion,
    },
    intents::ProcessIntentError,
    subscriptions::SyncWorkerEvent,
    track,
};
use derive_builder::Builder;
use openmls::group::MlsGroup as OpenMlsGroup;
use prost::Message;
use xmtp_common::RetryableError;
use xmtp_common::time::now_ns;
use xmtp_content_types::ContentCodec;
use xmtp_content_types::group_updated::GroupUpdatedCodec;
use xmtp_db::{
    NotFound, StorageError, XmtpOpenMlsProvider, XmtpOpenMlsProviderRef,
    consent_record::{ConsentState, StoredConsentRecord},
    group::{ConversationType, GroupMembershipState, StoredGroup},
    group_message::{DeliveryStatus, GroupMessageKind, StoredGroupMessage},
    prelude::*,
    refresh_state::EntityKind,
};
use xmtp_mls_common::{
    group_metadata::extract_group_metadata, group_mutable_metadata::extract_group_mutable_metadata,
};
use xmtp_proto::xmtp::mls::{
    api::v1::welcome_message,
    message_contents::{ContentTypeId, GroupUpdated, group_updated::Inbox},
};

#[derive(Builder)]
#[builder(
    pattern = "owned",
    setter(strip_option),
    build_fn(error = "GroupError", private)
)]
pub struct XmtpWelcome<'a, C, V> {
    context: C,
    welcome: &'a welcome_message::V1,
    cursor_increment: bool,
    validator: V,
    /// Worker events collected throughout the welcome process
    #[builder(default = "Some(mls_sync::DeferredEvents::default())")]
    events: Option<mls_sync::DeferredEvents>,
}

impl<'a, C, V> XmtpWelcome<'a, C, V> {
    pub fn builder() -> XmtpWelcomeBuilder<'a, C, V> {
        Default::default()
    }
}

/// result of a commit
/// we consider a commit succesful if it either:
/// - Fails forever (can not be retried)
/// - returns a valid MLS Group
enum CommitResult<C> {
    /// Failed on a non-retryable error
    FailedForever(GroupError),
    /// Returns a valid MLS Group
    Ok(MlsGroup<C>),
}

impl<C> CommitResult<C> {
    fn into_result(self) -> Result<MlsGroup<C>, GroupError> {
        match self {
            Self::FailedForever(err) => Err(err),
            Self::Ok(group) => Ok(group),
        }
    }
}

impl<'a, C, V> XmtpWelcomeBuilder<'a, C, V>
where
    C: XmtpSharedContext,
    V: ValidateGroupMembership,
{
    pub async fn process(self) -> Result<MlsGroup<C>, GroupError> {
        let mut this = self.build()?;
        let db = this.context.db();
        if let Some(group) = this.check_if_processed(&db)? {
            return Ok(group);
        }

        match this.validate_membership(&db).await {
            Err(e) if !e.is_retryable() && this.cursor_increment => {
                tracing::info!(
                    "detected non-retryable error {e}, incrementing welcome cursor [{}]",
                    this.welcome.id
                );
                this.update_cursor(&db)?;
                return Err(e);
            }
            Err(e) => {
                return Err(e);
            }
            _ => (),
        }
        // we only use take once
        let mut events = this
            .events
            .take()
            .expect("builder is built with events as Some");
        let commit_result = this.commit_or_fail_forever(&mut events)?;
        commit_result.into_result()
    }
}

impl<'a, C, V> XmtpWelcome<'a, C, V>
where
    C: XmtpSharedContext,
    V: ValidateGroupMembership,
{
    /// Get the last cursor in the database for welcomes
    fn last_cursor(&self, db: &impl DbQuery) -> Result<i64, StorageError> {
        db.get_last_cursor_for_id(self.context.installation_id(), EntityKind::Welcome)
    }

    /// Update the cursor in the database
    /// returns true if the cursor was updated, otherwise false.
    fn update_cursor(&self, db: &impl DbQuery) -> Result<bool, StorageError> {
        db.update_cursor(
            self.context.installation_id(),
            EntityKind::Welcome,
            self.welcome.id as i64,
        )
    }

    /// Increment cursor only if the error is not retryable
    /// Check if the welcome has already been processed
    /// if the cursor of this welcome is less than the one we have in our local database,
    /// we can safely return the local cached group as if we had processed it.
    fn check_if_processed(&self, db: &impl DbQuery) -> Result<Option<MlsGroup<C>>, GroupError> {
        let context = &self.context;

        // Check if this welcome was already processed. Return the existing group if so.
        if self.last_cursor(db)? >= self.welcome.id as i64 {
            let group = db
                .find_group_by_welcome_id(self.welcome.id as i64)?
                // The welcome previously errored out, e.g. HPKE error, so it's not in the DB
                .ok_or(GroupError::NotFound(NotFound::GroupByWelcome(
                    self.welcome.id as i64,
                )))?;

            let group = MlsGroup::<_>::new(
                context.clone(),
                group.id,
                group.dm_id,
                group.conversation_type,
                group.created_at_ns,
            );

            tracing::warn!("Skipping old welcome {}", self.welcome.id);
            return Ok(Some(group));
        };
        Ok(None)
    }

    /// Process the welcome without affecting persistent state.
    /// Return error if validation fails or if welcome was already processed.
    async fn validate_membership(&self, db: &impl DbQuery) -> Result<(), GroupError> {
        let Self { welcome, .. } = self;
        let mut decrypt_result: Result<DecryptedWelcome, GroupError> =
            Err(GroupError::UninitializedResult);
        let transaction_result = self.context.mls_storage().transaction(|conn| {
            let mls_storage = conn.key_store();
            decrypt_result = DecryptedWelcome::from_encrypted_bytes(
                &XmtpOpenMlsProvider::new(mls_storage),
                &welcome.hpke_public_key,
                &welcome.data,
                welcome.wrapper_algorithm.into(),
            );
            Err(StorageError::IntentionalRollback)
        });

        let Err(StorageError::IntentionalRollback) = transaction_result else {
            return Err(transaction_result?);
        };

        let DecryptedWelcome { staged_welcome, .. } = decrypt_result?;
        // Ensure that the list of members in the group's MLS tree matches the list of inboxes specified
        // in the `GroupMembership` extension.
        self.validator
            .check_initial_membership(&staged_welcome)
            .await?;
        let group_id = staged_welcome.public_group().group_id();
        // try to load the group this welcome represents
        // defensive to avoid race conditions & duplicates
        if db.find_group(group_id.as_slice())?.is_some() {
            // Fetch the original MLS group, rather than the one from the welcome
            let result = MlsGroup::new_cached(self.context.clone(), group_id.as_slice());
            if result.is_err() {
                tracing::error!(
                    "Error fetching group while validating welcome: {:?}",
                    result.err()
                );
            } else {
                let (group, _) = result.expect("No error");
                // Check the group epoch as well, because we may not have synced the latest is_active state
                // TODO(rich): Design a better way to detect if incoming welcomes are valid
                if group.is_active()?
                    && staged_welcome
                        .public_group()
                        .group_context()
                        .epoch()
                        .as_u64()
                        <= group.epoch().await?
                {
                    tracing::error!(
                        "Skipping welcome {} because we are already in group {}",
                        welcome.id,
                        hex::encode(group_id.as_slice())
                    );
                    return Err(ProcessIntentError::WelcomeAlreadyProcessed(welcome.id).into());
                }
            }
        }
        Ok(())
    }

    /// Commit the welcome to the local db and memory.
    /// Verifies the welcome processed succesfully. If it fails on a non-retryable error,
    /// increments the cursor. Otherwise state must remain as if no transaction occurred.
    /// Returns an error if group failed to commit.
    /// Once transaction succeeds, sends device sync messages
    fn commit_or_fail_forever(
        &self,
        events: &mut DeferredEvents,
    ) -> Result<CommitResult<C>, GroupError> {
        let commit_result = self.context.mls_storage().transaction(|conn| {
            let storage = conn.key_store();
            // Savepoint transaction
            let result = storage.savepoint(|conn| self.commit(conn, events));
            let db = storage.db();
            // if we got an error
            // and the error is not retryable
            // and cursor increment is enabled
            // update the cursor
            match result {
                Err(err) if !err.is_retryable() && self.cursor_increment => {
                    tracing::warn!("welcome with cursor_id={} failed with a non-retryable error because of {err}, incrementing cursor", self.welcome.id);
                    self.update_cursor(&db)?;
                    // return ok to commit the transaction
                    Ok(CommitResult::FailedForever(err))
                },
                // roll everything back to retry
                Err(e) => Err(e),
                Ok(group) => Ok(CommitResult::Ok(group)),
            }
        })?;
        events.send_all(&self.context);
        Ok(commit_result)
    }

    /// The welcome was validated and we haven't processed yet.
    /// Can be commited
    /// Requires a transaction
    fn commit(
        &self,
        tx: &mut impl TransactionalKeyStore,
        events: &mut DeferredEvents,
    ) -> Result<MlsGroup<C>, GroupError> {
        let Self {
            welcome,
            cursor_increment,
            context,
            ..
        } = self;

        let storage = tx.key_store();
        let db = storage.db();
        let provider = XmtpOpenMlsProviderRef::new(&storage);
        let decrypted_welcome = DecryptedWelcome::from_encrypted_bytes(
            &provider,
            &welcome.hpke_public_key,
            &welcome.data,
            welcome.wrapper_algorithm.into(),
        )?;
        let DecryptedWelcome {
            staged_welcome,
            added_by_inbox_id,
            added_by_installation_id,
        } = decrypted_welcome;

        tracing::debug!("calling update cursor for welcome {}", welcome.id);
        let requires_processing = {
            let current_cursor = self.last_cursor(&db)?;
            welcome.id > current_cursor as u64
        };
        if !requires_processing {
            tracing::error!("Skipping already processed welcome {}", welcome.id);
            return Err(ProcessIntentError::WelcomeAlreadyProcessed(welcome.id).into());
        }
        if *cursor_increment {
            // TODO: We update the cursor if this welcome decrypts successfully, but if previous welcomes
            // failed due to retriable errors, this will permanently skip them.
            db.update_cursor(
                context.installation_id(),
                EntityKind::Welcome,
                welcome.id as i64,
            )?;
        }

        let mls_group = OpenMlsGroup::from_welcome_logged(
            &provider,
            staged_welcome,
            &added_by_inbox_id,
            &added_by_installation_id,
        )?;
        let group_id = mls_group.group_id().to_vec();
        let metadata =
            extract_group_metadata(&mls_group).map_err(MetadataPermissionsError::from)?;
        let dm_members = metadata.dm_members;
        let conversation_type = metadata.conversation_type;
        let mutable_metadata = extract_group_mutable_metadata(&mls_group).ok();
        let disappearing_settings = mutable_metadata.as_ref().and_then(|metadata| {
            MlsGroup::<C>::conversation_message_disappearing_settings_from_extensions(metadata).ok()
        });

        let paused_for_version: Option<String> = mutable_metadata.as_ref().and_then(|metadata| {
            let min_version = MlsGroup::<C>::min_protocol_version_from_extensions(metadata);
            if let Some(min_version) = min_version {
                let current_version_str = context.version_info().pkg_version();
                let current_version =
                    LibXMTPVersion::parse(current_version_str).ok()?;
                let required_min_version = LibXMTPVersion::parse(&min_version.clone()).ok()?;
                if required_min_version > current_version {
                    tracing::warn!(
                        "Saving group from welcome as paused since version requirements are not met. \
                        Group ID: {}, \
                        Required version: {}, \
                        Current version: {}",
                        hex::encode(group_id.clone()),
                        min_version,
                        current_version_str
                    );
                    Some(min_version)
                } else {
                    None
                }
            } else {
                None
            }
        });

        let mut group = StoredGroup::builder();
        group
            .id(group_id)
            .created_at_ns(now_ns())
            .added_by_inbox_id(&added_by_inbox_id)
            .welcome_id(welcome.id as i64)
            .conversation_type(conversation_type)
            .dm_id(dm_members.map(String::from))
            .message_disappear_from_ns(disappearing_settings.as_ref().map(|m| m.from_ns))
            .message_disappear_in_ns(disappearing_settings.as_ref().map(|m| m.in_ns))
            .should_publish_commit_log(MlsGroup::<C>::check_should_publish_commit_log(
                context.inbox_id().to_string(),
                mutable_metadata,
            ));

        let to_store = match conversation_type {
            ConversationType::Group => group
                .membership_state(GroupMembershipState::Pending)
                .paused_for_version(paused_for_version)
                .build()?,
            ConversationType::Dm => {
                validate_dm_group(context, &mls_group, &added_by_inbox_id)?;
                group
                    .membership_state(GroupMembershipState::Pending)
                    .last_message_ns(welcome.created_ns as i64)
                    .build()?
            }
            ConversationType::Sync => {
                // Let the DeviceSync worker know about the presence of a new
                // sync group that came in from a welcome.3
                let group_id = mls_group.group_id().to_vec();
                events.add_worker_event(SyncWorkerEvent::NewSyncGroupFromWelcome(group_id));

                group
                    .membership_state(GroupMembershipState::Allowed)
                    .build()?
            }
        };

        tracing::warn!("storing group with welcome id {}", welcome.id);
        // Insert or replace the group in the database.
        // Replacement can happen in the case that the user has been removed from and subsequently re-added to the group.
        let stored_group = db.insert_or_replace_group(to_store)?;

        StoredConsentRecord::stitch_dm_consent(&db, &stored_group)?;
        track!(
            "Group Welcome",
            {
                "conversation_type": stored_group.conversation_type,
                "added_by_inbox_id": &stored_group.added_by_inbox_id
            },
            group: &stored_group.id
        );

        // Create a GroupUpdated payload
        let current_inbox_id = context.inbox_id().to_string();
        let added_payload = GroupUpdated {
            initiated_by_inbox_id: added_by_inbox_id.clone(),
            added_inboxes: vec![Inbox {
                inbox_id: current_inbox_id.clone(),
            }],
            removed_inboxes: vec![],
            metadata_field_changes: vec![],
        };

        let encoded_added_payload = GroupUpdatedCodec::encode(added_payload)?;
        let mut encoded_added_payload_bytes = Vec::new();
        encoded_added_payload
            .encode(&mut encoded_added_payload_bytes)
            .map_err(GroupError::EncodeError)?;

        let added_message_id = crate::utils::id::calculate_message_id(
            &stored_group.id,
            encoded_added_payload_bytes.as_slice(),
            &format!("{}_welcome_added", welcome.created_ns),
        );

        let added_content_type = match encoded_added_payload.r#type {
            Some(ct) => ct,
            None => {
                tracing::warn!(
                    "Missing content type in encoded added payload, using default values"
                );
                ContentTypeId {
                    authority_id: "unknown".to_string(),
                    type_id: "unknown".to_string(),
                    version_major: 0,
                    version_minor: 0,
                }
            }
        };

        let added_msg = StoredGroupMessage {
            id: added_message_id,
            group_id: stored_group.id.clone(),
            decrypted_message_bytes: encoded_added_payload_bytes,
            sent_at_ns: welcome.created_ns as i64,
            kind: GroupMessageKind::MembershipChange,
            sender_installation_id: welcome.installation_key.clone(),
            sender_inbox_id: added_by_inbox_id,
            delivery_status: DeliveryStatus::Published,
            content_type: added_content_type.type_id.into(),
            version_major: added_content_type.version_major as i32,
            version_minor: added_content_type.version_minor as i32,
            authority_id: added_content_type.authority_id,
            reference_id: None,
            sequence_id: Some(welcome.id as i64),
            originator_id: None,
            expire_at_ns: None,
        };

        added_msg.store_or_ignore(&db)?;

        tracing::info!(
            "[{}]: Created GroupUpdated message for welcome",
            current_inbox_id
        );

        let group = MlsGroup::new(
            context.clone(),
            stored_group.id,
            stored_group.dm_id,
            stored_group.conversation_type,
            stored_group.created_at_ns,
        );

        // If this group is created by us - auto-consent to it.
        if context.inbox_id() == metadata.creator_inbox_id {
            group.quietly_update_consent_state(ConsentState::Allowed, &db)?;
        }

        Ok(group)
    }
}

#[cfg(test)]
mod tests {
    use crate::{
        groups::test::NoopValidator,
        test::mock::{NewMockContext, context},
    };

    use super::*;
<<<<<<< HEAD
    use rstest::*;
=======
>>>>>>> 6766872c

    fn generate_welcome() -> welcome_message::V1 {
        welcome_message::V1 {
            id: 0,
            created_ns: 0,
            installation_key: vec![0],
            data: vec![0],
            hpke_public_key: vec![],
            wrapper_algorithm: 0,
            welcome_metadata: vec![0],
        }
    }

<<<<<<< HEAD
    #[rstest]
    #[xmtp_common::test]
    fn welcome_builds_with_default_events(context: NewMockContext) {
=======
    // Is async so that the async timeout from rstest is used in wasm (does not spawn thread)
    #[rstest::rstest]
    #[xmtp_common::test]
    async fn welcome_builds_with_default_events(context: NewMockContext) {
>>>>>>> 6766872c
        let w = generate_welcome();
        let builder = XmtpWelcome::builder()
            .context(context)
            .welcome(&w)
            .cursor_increment(true)
            .validator(NoopValidator)
            .build();
        assert!(builder.unwrap().events.is_some());
    }
}<|MERGE_RESOLUTION|>--- conflicted
+++ resolved
@@ -495,10 +495,6 @@
     };
 
     use super::*;
-<<<<<<< HEAD
-    use rstest::*;
-=======
->>>>>>> 6766872c
 
     fn generate_welcome() -> welcome_message::V1 {
         welcome_message::V1 {
@@ -512,16 +508,10 @@
         }
     }
 
-<<<<<<< HEAD
-    #[rstest]
-    #[xmtp_common::test]
-    fn welcome_builds_with_default_events(context: NewMockContext) {
-=======
     // Is async so that the async timeout from rstest is used in wasm (does not spawn thread)
     #[rstest::rstest]
     #[xmtp_common::test]
     async fn welcome_builds_with_default_events(context: NewMockContext) {
->>>>>>> 6766872c
         let w = generate_welcome();
         let builder = XmtpWelcome::builder()
             .context(context)
