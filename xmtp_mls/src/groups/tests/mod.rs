mod test_commit_log_fork_detection;
mod test_commit_log_local;
mod test_commit_log_remote;
mod test_consent;
mod test_dm;
mod test_key_updates;
#[cfg(not(target_arch = "wasm32"))]
mod test_network;
mod test_welcomes;

use crate::groups::GroupLeaveValidationError;
use prost::Message;
use xmtp_db::refresh_state::EntityKind;
use xmtp_proto::xmtp::mls::message_contents::PlaintextEnvelope;

#[cfg(target_arch = "wasm32")]
wasm_bindgen_test::wasm_bindgen_test_configure!(run_in_dedicated_worker);

use super::group_permissions::PolicySet;
use crate::context::XmtpSharedContext;
use crate::groups::intents::QueueIntent;
use crate::groups::{DmValidationError, MetadataPermissionsError, UpdatePendingRemoveListType};
use crate::groups::{
    MAX_GROUP_DESCRIPTION_LENGTH, MAX_GROUP_IMAGE_URL_LENGTH, MAX_GROUP_NAME_LENGTH,
};
use crate::tester;
use crate::utils::fixtures::{alix, bola, caro};
use crate::utils::{ClientTester, TestMlsGroup, Tester, VersionInfo};
use crate::{
    builder::ClientBuilder,
    groups::{
        DeliveryStatus, GroupError, GroupMetadataOptions, PreconfiguredPolicies,
        UpdateAdminListType, build_dm_protected_metadata_extension,
        build_mutable_metadata_extension_default, build_protected_metadata_extension,
        intents::{PermissionPolicyOption, PermissionUpdateType},
        members::{GroupMember, PermissionLevel},
        mls_sync::GroupMessageProcessingError,
        validate_dm_group,
    },
    utils::test::FullXmtpClient,
};
use diesel::connection::SimpleConnection;
use diesel::{ExpressionMethods, QueryDsl, RunQueryDsl};
use futures::future::join_all;
use rstest::*;
use std::sync::Arc;
use wasm_bindgen_test::wasm_bindgen_test;
use xmtp_common::RetryableError;
use xmtp_common::StreamHandle as _;
use xmtp_common::time::now_ns;
use xmtp_common::{assert_err, assert_ok};
use xmtp_content_types::{ContentCodec, group_updated::GroupUpdatedCodec};
use xmtp_cryptography::utils::generate_local_wallet;
use xmtp_db::group::{GroupMembershipState, StoredGroup};
use xmtp_db::schema::groups;
use xmtp_db::{
    XmtpOpenMlsProviderRef,
    consent_record::ConsentState,
    group::{ConversationType, GroupQueryArgs},
    group_intent::IntentState,
    group_message::{GroupMessageKind, MsgQueryArgs, StoredGroupMessage},
    prelude::*,
};
use xmtp_id::associations::Identifier;
use xmtp_id::associations::test_utils::WalletTestExt;
use xmtp_mls_common::group_metadata::GroupMetadata;
use xmtp_mls_common::group_mutable_metadata::{MessageDisappearingSettings, MetadataField};
use xmtp_proto::xmtp::mls::api::v1::group_message::{V1 as GroupMessageV1, Version};
use xmtp_proto::xmtp::mls::message_contents::EncodedContent;

async fn receive_group_invite(client: &FullXmtpClient) -> TestMlsGroup {
    client.sync_welcomes().await.unwrap();
    let mut groups = client.find_groups(GroupQueryArgs::default()).unwrap();

    groups.remove(0)
}

async fn get_latest_message(group: &TestMlsGroup) -> StoredGroupMessage {
    group.sync().await.unwrap();
    let mut messages = group.find_messages(&MsgQueryArgs::default()).unwrap();
    messages.pop().unwrap()
}

// Adds a member to the group without the usual validations on group membership
// Used for testing adversarial scenarios
#[cfg(not(target_arch = "wasm32"))]
async fn force_add_member(
    sender_client: &FullXmtpClient,
    new_member_client: &FullXmtpClient,
    sender_group: &TestMlsGroup,
    sender_mls_group: &mut openmls::prelude::MlsGroup,
    sender_provider: &impl xmtp_db::MlsProviderExt,
) {
    use crate::groups::mls_ext::WrapperAlgorithm;
    use xmtp_configuration::CREATE_PQ_KEY_PACKAGE_EXTENSION;

    use super::intents::{Installation, SendWelcomesAction};
    use openmls::prelude::tls_codec::Serialize;
    let new_member_provider = new_member_client.context.mls_provider();

    let key_package_result = new_member_client
        .identity()
        .new_key_package(&new_member_provider, CREATE_PQ_KEY_PACKAGE_EXTENSION)
        .unwrap();
    let hpke_init_key = key_package_result
        .key_package
        .hpke_init_key()
        .as_slice()
        .to_vec();
    let (commit, welcome, _) = sender_mls_group
        .add_members(
            sender_provider,
            &sender_client.identity().installation_keys,
            &[key_package_result.key_package],
        )
        .unwrap();
    let serialized_commit = commit.tls_serialize_detached().unwrap();
    let serialized_welcome = welcome.tls_serialize_detached().unwrap();
    let send_welcomes_action = SendWelcomesAction::new(
        vec![Installation {
            installation_key: new_member_client.installation_public_key().into(),
            hpke_public_key: hpke_init_key,
            welcome_wrapper_algorithm: WrapperAlgorithm::Curve25519,
        }],
        serialized_welcome,
    );
    let messages = sender_group
        .prepare_group_messages(vec![(serialized_commit.as_slice(), false)])
        .unwrap();
    sender_client
        .context
        .api()
        .send_group_messages(messages)
        .await
        .unwrap();
    sender_group
        .send_welcomes(send_welcomes_action, None)
        .await
        .unwrap();
}

#[xmtp_common::test(unwrap_try = true)]
async fn test_send_message() {
    tester!(alix);
    let group = alix.create_group(None, None)?;
    group.send_message(b"hello").await?;
    let messages = alix
        .context
        .api()
        .query_group_messages(group.group_id.clone(), None)
        .await?;

    group.sync().await?;
    let decrypted_messages = group.find_messages(&MsgQueryArgs::default())?;

    tracing::info!("The messages: {decrypted_messages:?}");

    // KP update and the msg itself
    assert_eq!(messages.len(), 2);
}

#[xmtp_common::test(unwrap_try = true)]
async fn test_receive_self_message() {
    tester!(alix);
    let group = alix.create_group(None, None).expect("create group");
    let msg = b"hello";

    group.send_message(msg).await.expect("send message");

    group.receive().await?;
    // Check for messages
    let messages = group.find_messages(&MsgQueryArgs::default())?;
    assert_eq!(messages.len(), 1);
    assert_eq!(messages.first().unwrap().decrypted_message_bytes, msg);
}

#[xmtp_common::test(unwrap_try = true)]
async fn test_receive_message_from_other() {
    let alix = ClientBuilder::new_test_client(&generate_local_wallet()).await;
    let bo = ClientBuilder::new_test_client(&generate_local_wallet()).await;
    let alix_group = alix.create_group(None, None).expect("create group");
    alix_group
        .add_members_by_inbox_id(&[bo.inbox_id()])
        .await
        .unwrap();
    let alix_message = b"hello from alix";
    alix_group
        .send_message(alix_message)
        .await
        .expect("send message");

    let bo_group = receive_group_invite(&bo).await;
    let message = get_latest_message(&bo_group).await;
    assert_eq!(message.decrypted_message_bytes, alix_message);

    let bo_message = b"hello from bo";
    bo_group
        .send_message(bo_message)
        .await
        .expect("send message");

    let message = get_latest_message(&alix_group).await;
    assert_eq!(message.decrypted_message_bytes, bo_message);
}

// Test members function from non group creator
#[xmtp_common::test]
async fn test_members_func_from_non_creator() {
    let amal = ClientBuilder::new_test_client(&generate_local_wallet()).await;
    let bola = ClientBuilder::new_test_client(&generate_local_wallet()).await;

    let amal_group = amal.create_group(None, None).unwrap();
    amal_group
        .add_members_by_inbox_id(&[bola.inbox_id()])
        .await
        .unwrap();

    // Get bola's version of the same group
    let bola_groups = bola.sync_welcomes().await.unwrap();
    let bola_group = bola_groups.first().unwrap();

    // Call sync for both
    amal_group.sync().await.unwrap();
    bola_group.sync().await.unwrap();

    // Verify bola can see the group name
    let bola_group_name = bola_group.group_name().unwrap();
    assert_eq!(bola_group_name, "");

    // Check if both clients can see the members correctly
    let amal_members: Vec<GroupMember> = amal_group.members().await.unwrap();
    let bola_members: Vec<GroupMember> = bola_group.members().await.unwrap();

    assert_eq!(amal_members.len(), 2);
    assert_eq!(bola_members.len(), 2);

    for member in &amal_members {
        if member.inbox_id == amal.inbox_id() {
            assert_eq!(
                member.permission_level,
                PermissionLevel::SuperAdmin,
                "Amal should be a super admin"
            );
        } else if member.inbox_id == bola.inbox_id() {
            assert_eq!(
                member.permission_level,
                PermissionLevel::Member,
                "Bola should be a member"
            );
        }
    }
}

// Amal and Bola will both try and add Charlie from the same epoch.
// The group should resolve to a consistent state
#[xmtp_common::test]
async fn test_add_member_conflict() {
    let amal = ClientBuilder::new_test_client(&generate_local_wallet()).await;
    let bola = ClientBuilder::new_test_client(&generate_local_wallet()).await;
    let charlie = ClientBuilder::new_test_client(&generate_local_wallet()).await;

    let amal_group = amal.create_group(None, None).unwrap();
    // Add bola
    amal_group
        .add_members_by_inbox_id(&[bola.inbox_id()])
        .await
        .unwrap();

    // Get bola's version of the same group
    let bola_groups = bola.sync_welcomes().await.unwrap();
    let bola_group = bola_groups.first().unwrap();
    bola_group.sync().await.unwrap();

    tracing::info!("Adding charlie from amal");
    // Have amal and bola both invite charlie.
    amal_group
        .add_members_by_inbox_id(&[charlie.inbox_id()])
        .await
        .expect("failed to add charlie");
    tracing::info!("Adding charlie from bola");
    bola_group
        .add_members_by_inbox_id(&[charlie.inbox_id()])
        .await
        .expect("bola's add should succeed in a no-op");

    let summary = amal_group.receive().await.unwrap();
    assert!(summary.is_errored());

    // Check Amal's MLS group state.
    let amal_db = amal.context.db();
    let amal_members_len = amal_group
        .load_mls_group_with_lock(amal.context.mls_storage(), |mls_group| {
            Ok(mls_group.members().count())
        })
        .unwrap();

    assert_eq!(amal_members_len, 3);

    // Check Bola's MLS group state.
    let bola_db = bola.context.db();
    let bola_members_len = bola_group
        .load_mls_group_with_lock(amal.context.mls_storage(), |mls_group| {
            Ok(mls_group.members().count())
        })
        .unwrap();

    assert_eq!(bola_members_len, 3);

    let amal_uncommitted_intents = amal_db
        .find_group_intents(
            amal_group.group_id.clone(),
            Some(vec![
                IntentState::ToPublish,
                IntentState::Published,
                IntentState::Error,
            ]),
            None,
        )
        .unwrap();
    assert_eq!(amal_uncommitted_intents.len(), 0);

    let bola_failed_intents = bola_db
        .find_group_intents(
            bola_group.group_id.clone(),
            Some(vec![IntentState::Error]),
            None,
        )
        .unwrap();
    // Bola's attempted add should be deleted, since it will have been a no-op on the second try
    assert_eq!(bola_failed_intents.len(), 0);

    // Make sure sending and receiving both worked
    amal_group
        .send_message("hello from amal".as_bytes())
        .await
        .unwrap();
    bola_group
        .send_message("hello from bola".as_bytes())
        .await
        .unwrap();

    let bola_messages = bola_group.find_messages(&MsgQueryArgs::default()).unwrap();
    let matching_message = bola_messages
        .iter()
        .find(|m| m.decrypted_message_bytes == "hello from amal".as_bytes());
    tracing::info!("found message: {:?}", bola_messages);
    assert!(matching_message.is_some());
}

#[cfg_attr(not(target_arch = "wasm32"), test)]
#[cfg(not(target_arch = "wasm32"))]
fn test_create_from_welcome_validation() {
    use crate::groups::{build_group_membership_extension, group_membership::GroupMembership};
    use xmtp_common::assert_logged;
    xmtp_common::traced_test!(async {
        tracing::info!("TEST");
        let alix = ClientBuilder::new_test_client(&generate_local_wallet()).await;
        let bo = ClientBuilder::new_test_client(&generate_local_wallet()).await;

        let alix_group = alix.create_group(None, None).unwrap();
        let provider = alix.context.mls_provider();
        // Doctor the group membership
        let mut mls_group = alix_group
            .load_mls_group_with_lock(alix.context.mls_storage(), |mut mls_group| {
                let mut existing_extensions = mls_group.extensions().clone();
                let mut group_membership = GroupMembership::new();
                group_membership.add("deadbeef".to_string(), 1);
                existing_extensions
                    .add_or_replace(build_group_membership_extension(&group_membership));

                mls_group
                    .update_group_context_extensions(
                        &provider,
                        existing_extensions.clone(),
                        &alix.identity().installation_keys,
                    )
                    .unwrap();
                mls_group.merge_pending_commit(&provider).unwrap();

                Ok(mls_group) // Return the updated group if necessary
            })
            .unwrap();

        // Now add bo to the group
        force_add_member(&alix, &bo, &alix_group, &mut mls_group, &provider).await;

        // Bo should not be able to actually read this group
        bo.sync_welcomes().await.unwrap();
        let groups = bo.find_groups(GroupQueryArgs::default()).unwrap();
        assert_eq!(groups.len(), 0);
        assert_logged!("failed to create group from welcome", 1);
    });
}

#[xmtp_common::test]
async fn test_dm_stitching() {
    let alix = Tester::new().await;
    let bo = Tester::new().await;

    let bo_dm = bo
        .find_or_create_dm_by_inbox_id(alix.inbox_id().to_string(), None)
        .await
        .unwrap();
    let alix_dm = alix
        .find_or_create_dm_by_inbox_id(bo.inbox_id().to_string(), None)
        .await
        .unwrap();

    bo_dm.send_message(b"Hello there").await.unwrap();
    alix_dm
        .send_message(b"No, let's use this dm")
        .await
        .unwrap();

    alix.sync_all_welcomes_and_groups(None).await.unwrap();

    // The dm shows up
    let alix_groups = alix
        .context
        .db()
        .raw_query_read(|conn| {
            groups::table
                .order(groups::created_at_ns.desc())
                .load::<StoredGroup>(conn)
        })
        .unwrap();
    assert_eq!(alix_groups.len(), 2);
    // They should have the same ID
    assert_eq!(alix_groups[0].dm_id, alix_groups[1].dm_id);

    // The dm is filtered out up
    let mut alix_filtered_groups = alix
        .context
        .db()
        .find_groups(GroupQueryArgs::default())
        .unwrap();
    assert_eq!(alix_filtered_groups.len(), 1);

    let dm_group = alix_filtered_groups.pop().unwrap();

    let now = now_ns();
    let ten_seconds = 10_000_000_000;
    assert!(
        ((now - ten_seconds)..(now + ten_seconds)).contains(&dm_group.last_message_ns.unwrap()),
        "last_message_ns {} was not within one second of current time {}",
        dm_group.last_message_ns.unwrap(),
        now
    );

    let dm_group = alix.group(&dm_group.id).unwrap();
    let alix_msgs = dm_group
        .find_messages(&MsgQueryArgs {
            kind: Some(GroupMessageKind::Application),
            ..Default::default()
        })
        .unwrap();

    assert_eq!(alix_msgs.len(), 2);

    let msg = String::from_utf8_lossy(&alix_msgs[0].decrypted_message_bytes);
    assert_eq!(msg, "Hello there");

    let msg = String::from_utf8_lossy(&alix_msgs[1].decrypted_message_bytes);
    assert_eq!(msg, "No, let's use this dm");
}

#[xmtp_common::test]
async fn test_add_inbox() {
    let client = ClientBuilder::new_test_client(&generate_local_wallet()).await;
    let client_2 = ClientBuilder::new_test_client(&generate_local_wallet()).await;
    let group = client.create_group(None, None).expect("create group");

    group
        .add_members_by_inbox_id(&[client_2.inbox_id()])
        .await
        .unwrap();

    let group_id = group.group_id;

    let messages = client
        .context
        .api()
        .query_group_messages(group_id, None)
        .await
        .unwrap();

    assert_eq!(messages.len(), 1);
}

#[cfg(not(target_arch = "wasm32"))]
#[tokio::test(flavor = "current_thread")]
async fn test_create_group_with_member_two_installations_one_malformed_keypackage() {
    use xmtp_id::associations::test_utils::WalletTestExt;

    use crate::utils::test_mocks_helpers::set_test_mode_upload_malformed_keypackage;
    // 1) Prepare clients
    let alix = ClientBuilder::new_test_client(&generate_local_wallet()).await;
    let bola_wallet = generate_local_wallet();

    // bola has two installations
    let bola_1 = ClientBuilder::new_test_client(&bola_wallet).await;
    let bola_2 = ClientBuilder::new_test_client(&bola_wallet).await;

    // 2) Mark the second installation as malformed
    set_test_mode_upload_malformed_keypackage(
        true,
        Some(vec![bola_2.context.installation_id().to_vec()]),
    );

    // 3) Create the group, inviting bola (which internally includes bola_1 and bola_2)
    let group = alix
        .create_group_with_members(&[bola_wallet.identifier()], None, None)
        .await
        .unwrap();

    // 4) Sync from Alix's side
    group.sync().await.unwrap();
    xmtp_common::time::sleep(std::time::Duration::from_secs(2)).await;

    // 5) Bola_1 syncs welcomes and checks for groups
    bola_1.sync_welcomes().await.unwrap();
    bola_2.sync_welcomes().await.unwrap();
    xmtp_common::time::sleep(std::time::Duration::from_secs(2)).await;

    let bola_1_groups = bola_1.find_groups(GroupQueryArgs::default()).unwrap();
    let bola_2_groups = bola_2.find_groups(GroupQueryArgs::default()).unwrap();

    assert_eq!(bola_1_groups.len(), 1, "Bola_1 should see exactly 1 group");
    assert_eq!(bola_2_groups.len(), 0, "Bola_2 should see no groups!");

    let bola_1_group = bola_1_groups.first().unwrap();
    bola_1_group.sync().await.unwrap();

    // 6) Verify group membership from both sides
    //    Here we expect 2 *members* (Alix + Bola), though internally Bola might have 2 installations.
    assert_eq!(
        group.members().await.unwrap().len(),
        2,
        "Group should have 2 members"
    );
    assert_eq!(
        bola_1_group.members().await.unwrap().len(),
        2,
        "Bola_1 should also see 2 members in the group"
    );

    // 7) Send a message from Alix and confirm Bola_1 receives it
    let message = b"Hello";
    group.send_message(message).await.unwrap();
    bola_1_group.send_message(message).await.unwrap();

    // Sync both sides again
    group.sync().await.unwrap();
    bola_1_group.sync().await.unwrap();

    // Query messages from Bola_1's perspective
    let messages_bola_1 = bola_1
        .context
        .api()
        .query_group_messages(group.clone().group_id.clone(), None)
        .await
        .unwrap();

    // The last message should be our "Hello from Alix"
    assert_eq!(messages_bola_1.len(), 3);

    // Query messages from Alix's perspective
    let messages_alix = alix
        .context
        .api()
        .query_group_messages(group.clone().group_id, None)
        .await
        .unwrap();

    // The last message should be our "Hello from Alix"
    assert_eq!(messages_alix.len(), 3);
    assert_eq!(
        message.to_vec(),
        get_latest_message(&group).await.decrypted_message_bytes
    );
    assert_eq!(
        message.to_vec(),
        get_latest_message(bola_1_group)
            .await
            .decrypted_message_bytes
    );
}
#[cfg(not(target_arch = "wasm32"))]
#[tokio::test(flavor = "current_thread")]
async fn test_create_group_with_member_all_malformed_installations() {
    use xmtp_id::associations::test_utils::WalletTestExt;

    use crate::utils::test_mocks_helpers::set_test_mode_upload_malformed_keypackage;
    // 1) Prepare clients
    let alix = ClientBuilder::new_test_client(&generate_local_wallet()).await;

    // bola has two installations
    let bola_wallet = generate_local_wallet();
    let bola_1 = ClientBuilder::new_test_client(&bola_wallet).await;
    let bola_2 = ClientBuilder::new_test_client(&bola_wallet).await;

    // 2) Mark both installations as malformed
    set_test_mode_upload_malformed_keypackage(
        true,
        Some(vec![
            bola_1.context.installation_id().to_vec(),
            bola_2.context.installation_id().to_vec(),
        ]),
    );

    // 3) Attempt to create the group, which should fail
    let result = alix
        .create_group_with_members(&[bola_wallet.identifier()], None, None)
        .await;
    // 4) Ensure group creation failed
    assert!(
        result.is_err(),
        "Group creation should fail when all installations have bad key packages"
    );

    // 5) Ensure Bola does not have any groups on either installation
    bola_1.sync_welcomes().await.unwrap();
    bola_2.sync_welcomes().await.unwrap();

    let bola_1_groups = bola_1.find_groups(GroupQueryArgs::default()).unwrap();
    let bola_2_groups = bola_2.find_groups(GroupQueryArgs::default()).unwrap();

    assert_eq!(
        bola_1_groups.len(),
        0,
        "Bola_1 should have no groups after failed creation"
    );
    assert_eq!(
        bola_2_groups.len(),
        0,
        "Bola_2 should have no groups after failed creation"
    );
}

#[cfg(not(target_arch = "wasm32"))]
#[tokio::test(flavor = "current_thread")]
async fn test_dm_creation_with_user_two_installations_one_malformed() {
    use crate::utils::test_mocks_helpers::set_test_mode_upload_malformed_keypackage;
    // 1) Prepare clients
    let amal = ClientBuilder::new_test_client(&generate_local_wallet()).await;
    let bola_wallet = generate_local_wallet();

    // Bola has two installations
    let bola_1 = ClientBuilder::new_test_client(&bola_wallet).await;
    let bola_2 = ClientBuilder::new_test_client(&bola_wallet).await;

    // 2) Mark bola_2's installation as malformed
    assert_ne!(
        bola_1.context.installation_id(),
        bola_2.context.installation_id()
    );
    set_test_mode_upload_malformed_keypackage(
        true,
        Some(vec![bola_2.context.installation_id().to_vec()]),
    );

    // 3) Amal creates a DM group targeting Bola
    let amal_dm = amal
        .find_or_create_dm_by_inbox_id(bola_1.inbox_id().to_string(), None)
        .await
        .unwrap();

    // 4) Ensure the DM is created with only 2 members (Amal + one valid Bola installation)
    // amal_dm.sync().await.unwrap();
    let members = amal_dm.members().await.unwrap();
    assert_eq!(
        members.len(),
        2,
        "DM should contain only Amal and one valid Bola installation"
    );

    // 5) Bola_1 syncs and confirms it has the DM
    bola_1.sync_welcomes().await.unwrap();
    // xmtp_common::time::sleep(std::time::Duration::from_secs(4)).await;

    let bola_groups = bola_1.find_groups(GroupQueryArgs::default()).unwrap();

    assert_eq!(bola_groups.len(), 1, "Bola_1 should see the DM group");

    let bola_1_dm: &TestMlsGroup = bola_groups.first().unwrap();
    bola_1_dm.sync().await.unwrap();

    // 6) Ensure Bola_2 does NOT have the group
    bola_2.sync_welcomes().await.unwrap();
    let bola_2_groups = bola_2.find_groups(GroupQueryArgs::default()).unwrap();
    assert_eq!(
        bola_2_groups.len(),
        0,
        "Bola_2 should not have the DM group due to malformed key package"
    );

    // 7) Send a message from Amal to Bola_1
    let message_text = b"Hello from Amal";
    amal_dm.send_message(message_text).await.unwrap();

    // 8) Sync both sides and check message delivery
    amal_dm.sync().await.unwrap();
    bola_1_dm.sync().await.unwrap();

    // Verify Bola_1 received the message
    let messages_bola_1 = bola_1_dm.find_messages(&MsgQueryArgs::default()).unwrap();
    assert_eq!(
        messages_bola_1.len(),
        2,
        "Bola_1 should have received Amal's message"
    );

    let last_message = messages_bola_1.last().unwrap();
    assert_eq!(
        last_message.decrypted_message_bytes, message_text,
        "Bola_1 should receive the correct message"
    );

    // 9) Bola_1 replies, and Amal confirms receipt
    let reply_text = b"Hey Amal!";
    bola_1_dm.send_message(reply_text).await.unwrap();

    amal_dm.sync().await.unwrap();
    let messages_amal = amal_dm.find_messages(&MsgQueryArgs::default()).unwrap();
    assert_eq!(messages_amal.len(), 3, "Amal should receive Bola_1's reply");

    let last_message_amal = messages_amal.last().unwrap();
    assert_eq!(
        last_message_amal.decrypted_message_bytes, reply_text,
        "Amal should receive the correct reply from Bola_1"
    );

    // 10) Ensure only valid installations are considered for the DM
    assert_eq!(
        amal_dm.members().await.unwrap().len(),
        2,
        "Only Amal and Bola_1 should be in the DM"
    );
}

#[cfg(not(target_arch = "wasm32"))]
#[tokio::test(flavor = "current_thread")]
async fn test_dm_creation_with_user_all_malformed_installations() {
    use xmtp_id::associations::test_utils::WalletTestExt;

    use crate::utils::test_mocks_helpers::set_test_mode_upload_malformed_keypackage;
    // 1) Prepare clients
    let amal = ClientBuilder::new_test_client(&generate_local_wallet()).await;
    let bola_wallet = generate_local_wallet();

    // Bola has two installations
    let bola_1 = ClientBuilder::new_test_client(&bola_wallet).await;
    let bola_2 = ClientBuilder::new_test_client(&bola_wallet).await;

    // 2) Mark all of Bola's installations as malformed
    set_test_mode_upload_malformed_keypackage(
        true,
        Some(vec![
            bola_1.context.installation_id().to_vec(),
            bola_2.context.installation_id().to_vec(),
        ]),
    );

    // 3) Attempt to create the DM group, which should fail

    let result = amal.find_or_create_dm(bola_wallet.identifier(), None).await;

    // 4) Ensure DM creation fails with the correct error
    assert!(result.is_err());

    // 5) Ensure Bola_1 does not have any groups
    bola_1.sync_welcomes().await.unwrap();
    let bola_1_groups = bola_1.find_groups(GroupQueryArgs::default()).unwrap();
    assert_eq!(
        bola_1_groups.len(),
        0,
        "Bola_1 should have no DM group due to malformed key package"
    );

    // 6) Ensure Bola_2 does not have any groups
    bola_2.sync_welcomes().await.unwrap();
    let bola_2_groups = bola_2.find_groups(GroupQueryArgs::default()).unwrap();
    assert_eq!(
        bola_2_groups.len(),
        0,
        "Bola_2 should have no DM group due to malformed key package"
    );
}

#[cfg(not(target_arch = "wasm32"))]
#[tokio::test(flavor = "current_thread")]
async fn test_add_inbox_with_bad_installation_to_group() {
    use crate::utils::test_mocks_helpers::set_test_mode_upload_malformed_keypackage;
    use xmtp_id::associations::test_utils::WalletTestExt;

    let alix = ClientBuilder::new_test_client(&generate_local_wallet()).await;
    let bo_wallet = generate_local_wallet();
    let caro_wallet = generate_local_wallet();
    let bo_1 = ClientBuilder::new_test_client(&bo_wallet).await;
    let bo_2 = ClientBuilder::new_test_client(&bo_wallet).await;
    let caro = ClientBuilder::new_test_client(&caro_wallet).await;

    set_test_mode_upload_malformed_keypackage(
        true,
        Some(vec![bo_1.context.installation_id().to_vec()]),
    );

    let group = alix
        .create_group_with_members(&[caro_wallet.identifier()], None, None)
        .await
        .unwrap();

    let _ = group.add_members(&[bo_wallet.identifier()]).await;

    bo_2.sync_welcomes().await.unwrap();
    caro.sync_welcomes().await.unwrap();

    let bo_2_groups = bo_2.find_groups(GroupQueryArgs::default()).unwrap();
    assert_eq!(bo_2_groups.len(), 1);
    let caro_groups = caro.find_groups(GroupQueryArgs::default()).unwrap();
    assert_eq!(caro_groups.len(), 1);
    let alix_groups = alix.find_groups(GroupQueryArgs::default()).unwrap();
    assert_eq!(alix_groups.len(), 1);
}

#[cfg(not(target_arch = "wasm32"))]
#[tokio::test(flavor = "current_thread")]
async fn test_add_inbox_with_good_installation_to_group_with_bad_installation() {
    use crate::utils::test_mocks_helpers::set_test_mode_upload_malformed_keypackage;
    use xmtp_id::associations::test_utils::WalletTestExt;

    let bo_wallet = generate_local_wallet();
    let caro_wallet = generate_local_wallet();
    let alix = ClientBuilder::new_test_client(&generate_local_wallet()).await;
    let bo_1 = ClientBuilder::new_test_client(&bo_wallet).await;
    let bo_2 = ClientBuilder::new_test_client(&bo_wallet).await;
    let caro = ClientBuilder::new_test_client(&caro_wallet).await;

    set_test_mode_upload_malformed_keypackage(
        true,
        Some(vec![bo_1.context.installation_id().to_vec()]),
    );

    let group = alix
        .create_group_with_members(&[bo_wallet.identifier()], None, None)
        .await
        .unwrap();

    let _ = group.add_members(&[caro_wallet.identifier()]).await;

    caro.sync_welcomes().await.unwrap();
    bo_2.sync_welcomes().await.unwrap();
    let caro_groups = caro.find_groups(GroupQueryArgs::default()).unwrap();
    assert_eq!(caro_groups.len(), 1);
    let bo_groups = bo_2.find_groups(GroupQueryArgs::default()).unwrap();
    assert_eq!(bo_groups.len(), 1);
    let alix_groups = alix.find_groups(GroupQueryArgs::default()).unwrap();
    assert_eq!(alix_groups.len(), 1);
}

#[cfg(not(target_arch = "wasm32"))]
#[tokio::test(flavor = "current_thread")]
async fn test_remove_inbox_with_good_installation_from_group_with_bad_installation() {
    use crate::utils::test_mocks_helpers::set_test_mode_upload_malformed_keypackage;
    use xmtp_id::associations::test_utils::WalletTestExt;

    let alix_wallet = generate_local_wallet();
    let bo_wallet = generate_local_wallet();
    let caro_wallet = generate_local_wallet();
    let alix_1 = ClientBuilder::new_test_client(&alix_wallet).await;
    let alix_2 = ClientBuilder::new_test_client(&alix_wallet).await;
    let bo = ClientBuilder::new_test_client(&bo_wallet).await;
    let caro = ClientBuilder::new_test_client(&caro_wallet).await;

    set_test_mode_upload_malformed_keypackage(
        true,
        Some(vec![alix_2.context.installation_id().to_vec()]),
    );

    let group = alix_1
        .create_group_with_members(
            &[bo_wallet.identifier(), caro_wallet.identifier()],
            None,
            None,
        )
        .await
        .unwrap();

    assert_eq!(group.members().await.unwrap().len(), 3);
    let _ = group.remove_members(&[caro_wallet.identifier()]).await;

    caro.sync_welcomes().await.unwrap();
    bo.sync_welcomes().await.unwrap();
    group.sync().await.unwrap();

    let caro_groups = caro.find_groups(GroupQueryArgs::default()).unwrap();
    let caro_group = caro_groups.first().unwrap();
    caro_group.sync().await.unwrap();
    assert!(!caro_group.is_active().unwrap());
    let bo_groups = bo.find_groups(GroupQueryArgs::default()).unwrap();
    let bo_group = bo_groups.first().unwrap();
    bo_group.sync().await.unwrap();
    assert_eq!(bo_group.members().await.unwrap().len(), 2);
    assert_eq!(group.members().await.unwrap().len(), 2);
}

#[cfg(not(target_arch = "wasm32"))]
#[tokio::test(flavor = "current_thread")]
async fn test_remove_inbox_with_bad_installation_from_group() {
    use crate::utils::test_mocks_helpers::set_test_mode_upload_malformed_keypackage;
    use xmtp_id::associations::test_utils::WalletTestExt;

    let alix_wallet = generate_local_wallet();
    let bo_wallet = generate_local_wallet();
    let caro_wallet = generate_local_wallet();
    let alix = ClientBuilder::new_test_client(&alix_wallet).await;
    let bo_1 = ClientBuilder::new_test_client(&bo_wallet).await;
    let bo_2 = ClientBuilder::new_test_client(&bo_wallet).await;
    let caro = ClientBuilder::new_test_client(&caro_wallet).await;

    set_test_mode_upload_malformed_keypackage(
        true,
        Some(vec![bo_1.context.installation_id().to_vec()]),
    );

    let group = alix
        .create_group_with_members(
            &[bo_wallet.identifier(), caro_wallet.identifier()],
            None,
            None,
        )
        .await
        .unwrap();

    group.sync().await.unwrap();

    let message_from_alix = b"Hello from Alix";
    group.send_message(message_from_alix).await.unwrap();

    bo_2.sync_welcomes().await.unwrap();
    caro.sync_welcomes().await.unwrap();
    group.sync().await.unwrap();

    let bo_groups = bo_2.find_groups(GroupQueryArgs::default()).unwrap();
    let bo_group = bo_groups.first().unwrap();
    bo_group.sync().await.unwrap();
    let bo_msgs = bo_group.find_messages(&MsgQueryArgs::default()).unwrap();
    assert_eq!(bo_msgs.len(), 2);
    assert_eq!(bo_msgs[1].decrypted_message_bytes, message_from_alix);

    let caro_groups = caro.find_groups(GroupQueryArgs::default()).unwrap();
    let caro_group = caro_groups.first().unwrap();
    caro_group.sync().await.unwrap();
    let caro_msgs = caro_group.find_messages(&MsgQueryArgs::default()).unwrap();
    assert_eq!(caro_msgs.len(), 2);
    assert_eq!(caro_msgs[1].decrypted_message_bytes, message_from_alix);

    // Bo replies before removal
    let bo_reply = b"Hey Alix!";
    bo_group.send_message(bo_reply).await.unwrap();

    group.sync().await.unwrap();
    let group_msgs = group.find_messages(&MsgQueryArgs::default()).unwrap();
    assert_eq!(group_msgs.len(), 3);
    assert_eq!(group_msgs.last().unwrap().decrypted_message_bytes, bo_reply);

    // Remove Bo
    group
        .remove_members(&[bo_wallet.identifier()])
        .await
        .unwrap();

    bo_2.sync_welcomes().await.unwrap();
    caro.sync_welcomes().await.unwrap();
    group.sync().await.unwrap();

    // Bo should no longer be active
    bo_group.sync().await.unwrap();
    assert!(!bo_group.is_active().unwrap());

    let post_removal_msg = b"Caro, just us now!";
    group.send_message(post_removal_msg).await.unwrap();
    let caro_post_removal_msg = b"Nice!";
    caro_group
        .send_message(caro_post_removal_msg)
        .await
        .unwrap();

    caro_group.sync().await.unwrap();
    let caro_msgs = caro_group.find_messages(&MsgQueryArgs::default()).unwrap();
    assert_eq!(caro_msgs.len(), 6);
    assert_eq!(
        caro_msgs.last().unwrap().decrypted_message_bytes,
        caro_post_removal_msg
    );
    group.sync().await.unwrap();
    let alix_msgs = group.find_messages(&MsgQueryArgs::default()).unwrap();
    assert_eq!(alix_msgs.len(), 6);
    assert_eq!(
        alix_msgs.last().unwrap().decrypted_message_bytes,
        caro_post_removal_msg
    );

    let bo_msgs = bo_group.find_messages(&MsgQueryArgs::default()).unwrap();
    assert_eq!(
        bo_msgs.len(),
        4,
        "Bo should not receive messages after being removed"
    );

    assert_eq!(caro_group.members().await.unwrap().len(), 2);
    assert_eq!(group.members().await.unwrap().len(), 2);
}

#[xmtp_common::test]
async fn test_add_invalid_member() {
    let client = ClientBuilder::new_test_client(&generate_local_wallet()).await;
    let group = client.create_group(None, None).expect("create group");

    let result = group.add_members_by_inbox_id(&["1234".to_string()]).await;

    assert!(result.is_err());
}

#[xmtp_common::test]
async fn test_add_unregistered_member() {
    let amal = ClientBuilder::new_test_client(&generate_local_wallet()).await;
    let unconnected_ident = Identifier::rand_ethereum();
    let group = amal.create_group(None, None).unwrap();
    let result = group.add_members(&[unconnected_ident]).await;

    assert!(result.is_err());
}

#[xmtp_common::test]
async fn test_remove_inbox() {
    let client_1 = ClientBuilder::new_test_client(&generate_local_wallet()).await;
    // Add another client onto the network
    let client_2 = ClientBuilder::new_test_client(&generate_local_wallet()).await;

    let group = client_1.create_group(None, None).expect("create group");
    group
        .add_members_by_inbox_id(&[client_2.inbox_id()])
        .await
        .expect("group create failure");

    let messages_with_add = group.find_messages(&MsgQueryArgs::default()).unwrap();
    assert_eq!(messages_with_add.len(), 1);

    // Try and add another member without merging the pending commit
    group
        .remove_members_by_inbox_id(&[client_2.inbox_id()])
        .await
        .expect("group remove members failure");

    let messages_with_remove = group.find_messages(&MsgQueryArgs::default()).unwrap();
    assert_eq!(messages_with_remove.len(), 2);

    // We are expecting 1 message on the group topic, not 2, because the second one should have
    // failed
    let group_id = group.group_id;
    let messages = client_1
        .context
        .api()
        .query_group_messages(group_id, None)
        .await
        .expect("read topic");

    assert_eq!(messages.len(), 2);
}

#[xmtp_common::test]
async fn test_self_remove_dm_must_fail() {
    let amal = ClientBuilder::new_test_client(&generate_local_wallet()).await;
    let bola = ClientBuilder::new_test_client(&generate_local_wallet()).await;

    // Amal creates a dm group targeting bola
    let amal_dm = amal
        .find_or_create_dm_by_inbox_id(bola.inbox_id().to_string(), None)
        .await
        .unwrap();
    amal_dm.sync().await.unwrap();
    let members = amal_dm.members().await.unwrap();
    assert_eq!(members.len(), 2);

    // Bola can message amal
    let _ = bola.sync_welcomes().await;
    let bola_groups = bola.find_groups(GroupQueryArgs::default()).unwrap();

    let bola_dm = bola_groups.first().unwrap();
    bola_dm.send_message(b"test one").await.unwrap();

    // Amal sync and reads message
    amal_dm.sync().await.unwrap();
    let messages = amal_dm.find_messages(&MsgQueryArgs::default()).unwrap();
    assert_eq!(messages.len(), 2);
    let message = messages.last().unwrap();
    assert_eq!(message.decrypted_message_bytes, b"test one");

    // Amal can not remove bola
    let result = amal_dm.remove_members_by_inbox_id(&[bola.inbox_id()]).await;
    assert!(result.is_err());
    amal_dm.sync().await.unwrap();
    let members = amal_dm.members().await.unwrap();
    assert_eq!(members.len(), 2);

    // Neither Amal nor Bola is an admin or super admin
    amal_dm.sync().await.unwrap();
    bola_dm.sync().await.unwrap();
    let is_amal_admin = amal_dm.is_admin(amal.inbox_id().to_string()).unwrap();
    let is_bola_admin = amal_dm.is_admin(bola.inbox_id().to_string()).unwrap();
    let is_amal_super_admin = amal_dm.is_super_admin(amal.inbox_id().to_string()).unwrap();
    let is_bola_super_admin = amal_dm.is_super_admin(bola.inbox_id().to_string()).unwrap();
    assert!(!is_amal_admin);
    assert!(!is_bola_admin);
    assert!(!is_amal_super_admin);
    assert!(!is_bola_super_admin);

    // Neither Amal nor Bola can leave the DM
    assert_err!(
        amal_dm.leave_group().await,
        GroupError::LeaveCantProcessed(GroupLeaveValidationError::DmLeaveForbidden)
    );
    assert_err!(
        bola_dm.leave_group().await,
        GroupError::LeaveCantProcessed(GroupLeaveValidationError::DmLeaveForbidden)
    );

    bola_dm.send_message(b"test one").await.unwrap();

    // Amal sync and reads message
    amal_dm.sync().await.unwrap();
    let messages = amal_dm.find_messages(&MsgQueryArgs::default()).unwrap();
    assert_eq!(messages.len(), 3);
    let message = messages.last().unwrap();
    assert_eq!(message.decrypted_message_bytes, b"test one");
}
#[xmtp_common::test(flavor = "current_thread")]
async fn test_self_remove_group_fail_with_one_member() {
    let amal = ClientBuilder::new_test_client(&generate_local_wallet()).await;

    // Create a group and verify it has the default group name
    let amal_group = amal.create_group(None, None).unwrap();
    amal_group.sync().await.unwrap();

    let group_mutable_metadata = amal_group.mutable_metadata().unwrap();
    assert!(group_mutable_metadata.pending_remove_list.is_empty());

    let result = amal_group.leave_group().await;
    assert_err!(
        result,
        GroupError::LeaveCantProcessed(GroupLeaveValidationError::SingleMemberLeaveRejected)
    );
}

#[xmtp_common::test(flavor = "current_thread")]
async fn test_non_member_cannot_leave_group() {
    let amal = ClientBuilder::new_test_client(&generate_local_wallet()).await;
    let bola = ClientBuilder::new_test_client(&generate_local_wallet()).await;

    // Create a group and verify it has the default group name
    let amal_group = amal.create_group(None, None).unwrap();
    amal_group
        .add_members_by_inbox_id(&[bola.inbox_id()])
        .await
        .unwrap();

    amal_group.sync().await.unwrap();
    bola.sync_welcomes().await.unwrap();

    assert_eq!(amal_group.members().await.unwrap().len(), 2);
    // Verify the pending-remove list is empty on Amal's group
    assert!(
        amal_group
            .mutable_metadata()
            .unwrap()
            .pending_remove_list
            .is_empty()
    );
    let bola_groups = bola.find_groups(GroupQueryArgs::default()).unwrap();
    assert_eq!(bola_groups.len(), 1);
    let bola_group = bola_groups.first().unwrap();
    assert_eq!(bola_group.members().await.unwrap().len(), 2);

    bola_group.sync().await.unwrap();

    // Verify the pending-remove list is empty on Bola_i1's group
    assert!(
        bola_group
            .mutable_metadata()
            .unwrap()
            .pending_remove_list
            .is_empty()
    );

    amal_group
        .remove_members_by_inbox_id(&[bola.inbox_id()])
        .await
        .unwrap();
    bola_group.sync().await.unwrap();
    let bola_not_member_leave_result = bola_group.leave_group().await;
    assert_err!(
        bola_not_member_leave_result,
        GroupError::LeaveCantProcessed(GroupLeaveValidationError::NotAGroupMember)
    );
}

#[xmtp_common::test(flavor = "current_thread")]
async fn test_self_removal() {
    let amal_wallet = generate_local_wallet();
    let bola_wallet = generate_local_wallet();
    let amal = ClientBuilder::new_test_client(&amal_wallet).await;
    let bola_i1 = ClientBuilder::new_test_client(&bola_wallet).await;
    let bola_i2 = ClientBuilder::new_test_client(&bola_wallet).await;

    let amal_group = amal.create_group(None, None).unwrap();
    amal_group
        .add_members_by_inbox_id(&[bola_i1.inbox_id()])
        .await
        .unwrap();

    amal_group.sync().await.unwrap();
    bola_i1.sync_welcomes().await.unwrap();

    assert_eq!(amal_group.members().await.unwrap().len(), 2);
    // Verify the pending-remove list is empty on Amal's group
    assert!(
        amal_group
            .mutable_metadata()
            .unwrap()
            .pending_remove_list
            .is_empty()
    );

    let bola_i1_groups = bola_i1.find_groups(GroupQueryArgs::default()).unwrap();
    assert_eq!(bola_i1_groups.len(), 1);
    let bola_i1_group = bola_i1_groups.first().unwrap();
    assert_eq!(bola_i1_group.members().await.unwrap().len(), 2);

    bola_i1_group.sync().await.unwrap();

    // Verify the pending-remove list is empty on Bola_i1's group
    assert!(
        bola_i1_group
            .mutable_metadata()
            .unwrap()
            .pending_remove_list
            .is_empty()
    );

    // Verify Amal's as the super admin/admin can't leave the group and their inboxId is not added to the pendingRemoveList
    amal_group
        .leave_group()
        .await
        .expect_err("Amal should not be able to leave the group");
    let amal_group_pending_remove_list = amal_group.mutable_metadata().unwrap().pending_remove_list;

    // Amal's inboxId shouldn't be in the pending-remove list
    assert!(!amal_group_pending_remove_list.contains(&amal.inbox_id().to_string()));

    // The pending-remove list should only contain one item
    assert_eq!(amal_group_pending_remove_list.len(), 0);

    // Bola_i1 should be able to leave the group
    bola_i1_group.sync().await.unwrap();
    bola_i1_group.leave_group().await.unwrap();
    let bola_group_pending_remove_list = bola_i1_group
        .mutable_metadata()
        .unwrap()
        .pending_remove_list;

    // Bola's inboxId should be in the pending-remove list on Bola's group
    assert!(bola_group_pending_remove_list.contains(&bola_i1.inbox_id().to_string()));

    // Bola's state for the group should be set to PendingRemove
    let bola_i1_group_from_db = bola_i1.db().find_group(&bola_i1_group.group_id).unwrap();
    assert_eq!(
        bola_i1_group_from_db.unwrap().membership_state,
        GroupMembershipState::PendingRemove
    );

    // Amal's state for the group should not change
    amal_group.sync().await.unwrap();
    let amal_group_member_state = amal
        .db()
        .find_group(&amal_group.group_id)
        .unwrap()
        .unwrap()
        .membership_state;
    assert_eq!(amal_group_member_state, GroupMembershipState::Allowed);

    //check Bola's other installations
    bola_i2.sync_welcomes().await.unwrap();
    let bola_i2_groups = bola_i2.find_groups(GroupQueryArgs::default()).unwrap();
    assert_eq!(bola_i2_groups.len(), 1);
    let bola_i2_group = bola_i2_groups.first().unwrap();
    assert_eq!(bola_i2_group.members().await.unwrap().len(), 2);
    bola_i2_group.sync().await.unwrap();
    let bola_i2_group_pending_remove_list = bola_i2_group
        .mutable_metadata()
        .unwrap()
        .pending_remove_list;
    // Bola's inboxId should be in the pending-remove list
    assert!(bola_i2_group_pending_remove_list.contains(&bola_i1.inbox_id().to_string()));
    // The pending-remove list should only contain one item
    assert_eq!(bola_i2_group_pending_remove_list.len(), 1);
    let bola_i2_group_state_in_db = bola_i2.db().find_group(&bola_i2_group.group_id).unwrap();

    // group's state should be set to PendingRemove on Bola's other installation
    assert_eq!(
        bola_i2_group_state_in_db.unwrap().membership_state,
        GroupMembershipState::PendingRemove
    );
<<<<<<< HEAD
    xmtp_common::time::sleep(std::time::Duration::from_secs(10)).await;
    bola_i1_group.sync().await;
    bola_i2_group.sync().await;
    assert!(!bola_i1_group.is_active().unwrap());
    assert!(!bola_i2_group.is_active().unwrap());
    amal_group.sync().await;
    assert_eq!(amal_group.members().await.unwrap().len(), 1);
}

#[xmtp_common::test(flavor = "current_thread")]
async fn test_self_removal_simple() {
    let amal = ClientBuilder::new_test_client(&generate_local_wallet()).await;
    let bola = ClientBuilder::new_test_client(&generate_local_wallet()).await;
    let amal_group = amal.create_group(None, None).unwrap();
    amal_group
        .add_members_by_inbox_id(&[bola.inbox_id()])
        .await
        .unwrap();

    bola.sync_welcomes().await.unwrap();
    let bola_groups = bola.find_groups(GroupQueryArgs::default()).unwrap();
    let bola_group = bola_groups.first().unwrap();
    assert_eq!(bola_group.members().await.unwrap().len(), 2);

    bola_group.leave_group().await.unwrap();
    bola_group.sync().await.unwrap();
    amal_group.sync().await;
    xmtp_common::time::sleep(std::time::Duration::from_secs(10)).await;
    bola.sync_all_welcomes_and_groups(None).await.unwrap();
    amal_group.sync().await;
    bola_group.sync().await;
    xmtp_common::time::sleep(std::time::Duration::from_secs(2)).await;

    assert!(!bola_group.is_active().unwrap());

    assert_eq!(amal_group.members().await.unwrap().len(), 1);
}
#[xmtp_common::test(flavor = "current_thread")]
async fn test_self_removal_handled_on_other_installations() {
=======

    // Bola introduces another installation, after processing the welcome the group state should be set to PendingRemove
    let bola_i3 = ClientBuilder::new_test_client(&bola_wallet).await;
    xmtp_common::time::sleep(std::time::Duration::from_secs(5)).await;
    bola_i1_group.send_message(b"test one").await.unwrap();
    // xmtp_common::time::sleep(std::time::Duration::from_secs(5)).await;
    bola_i3.sync_welcomes().await.unwrap();
    let bola_i3_groups = bola_i3.find_groups(GroupQueryArgs::default()).unwrap();
    assert_eq!(bola_i3_groups.len(), 1);
    let bola_i3_group = bola_i3_groups.first().unwrap();
    assert_eq!(bola_i3_group.members().await.unwrap().len(), 2);
    bola_i3_group.sync().await.unwrap();
    let bola_i3_group_pending_remove_list = bola_i3_group
        .mutable_metadata()
        .unwrap()
        .pending_remove_list;
    // Bola's inboxId should be in the pending-remove list
    assert!(bola_i3_group_pending_remove_list.contains(&bola_i1.inbox_id().to_string()));
    // The pending-remove list should only contain one item
    assert_eq!(bola_i3_group_pending_remove_list.len(), 1);
    let bola_i3_group_state_in_db = bola_i3.db().find_group(&bola_i1_group.group_id).unwrap();

    // group's state should be set to PendingRemove on Bola's other installation
    assert_eq!(
        bola_i3_group_state_in_db.unwrap().membership_state,
        GroupMembershipState::PendingRemove
    );

    // Amal introduces another installation, after processing the welcome the group state should not be affected
    let amal_i2 = ClientBuilder::new_test_client(&amal_wallet).await;
    xmtp_common::time::sleep(std::time::Duration::from_secs(5)).await;
    amal_group.send_message(b"test one").await.unwrap();
    amal_i2.sync_welcomes().await.unwrap();
    let amal_i2_groups = amal_i2.find_groups(GroupQueryArgs::default()).unwrap();
    assert_eq!(amal_i2_groups.len(), 1);
    let amal_i2_group = amal_i2_groups.first().unwrap();
    assert_eq!(amal_i2_group.members().await.unwrap().len(), 2);
    amal_i2_group.sync().await.unwrap();
    let amal_i2_group_pending_remove_list = amal_i2_group
        .mutable_metadata()
        .unwrap()
        .pending_remove_list;
    // Amal's inboxId should be in the pending-remove list
    assert!(!amal_i2_group_pending_remove_list.contains(&amal_i2.inbox_id().to_string()));
    // The pending-remove list should only contain one item
    assert_eq!(amal_i2_group_pending_remove_list.len(), 1);
    let amal_i2_group_state_in_db = amal_i2.db().find_group(&amal_i2_group.group_id).unwrap();

    // group's state should be set to PendingRemove on Bola's other installation
    assert_ne!(
        amal_i2_group_state_in_db.unwrap().membership_state,
        GroupMembershipState::PendingRemove
    );
}

#[xmtp_common::test(flavor = "current_thread")]
async fn test_self_removal_single_installations() {
>>>>>>> c2150bef
    let amal_wallet = generate_local_wallet();
    let bola_wallet = generate_local_wallet();
    let amal = ClientBuilder::new_test_client(&amal_wallet).await;
    let bola = ClientBuilder::new_test_client(&bola_wallet).await;

    let amal_group = amal.create_group(None, None).unwrap();
    amal_group
        .add_members_by_inbox_id(&[bola.inbox_id()])
        .await
        .unwrap();

    amal_group.sync().await.unwrap();
    bola.sync_welcomes().await.unwrap();

    assert_eq!(amal_group.members().await.unwrap().len(), 2);
    // Verify the pending-remove list is empty on Amal's group
    assert!(
        amal_group
            .mutable_metadata()
            .unwrap()
            .pending_remove_list
            .is_empty()
    );

    let bola_groups = bola.find_groups(GroupQueryArgs::default()).unwrap();
    assert_eq!(bola_groups.len(), 1);
    let bola_group = bola_groups.first().unwrap();
    assert_eq!(bola_group.members().await.unwrap().len(), 2);

    bola_group.sync().await.unwrap();

    // Verify the pending-remove list is empty on Bola's group
    assert!(
        bola_group
            .mutable_metadata()
            .unwrap()
            .pending_remove_list
            .is_empty()
    );

    // Verify Amal as the super admin/admin can't leave the group and their inboxId is not added to the pendingRemoveList
    amal_group
        .leave_group()
        .await
        .expect_err("Amal should not be able to leave the group");
    let amal_group_pending_remove_list = amal_group.mutable_metadata().unwrap().pending_remove_list;

    // Amal's inboxId shouldn't be in the pending-remove list
    assert!(!amal_group_pending_remove_list.contains(&amal.inbox_id().to_string()));
    // The pending-remove list should be empty
    assert_eq!(amal_group_pending_remove_list.len(), 0);

    // Bola should be able to leave the group
    bola_group.sync().await.unwrap();
    bola_group.leave_group().await.unwrap();
    let bola_group_pending_remove_list = bola_group.mutable_metadata().unwrap().pending_remove_list;

    // Bola's inboxId should be in the pending-remove list on Bola's group
    assert!(bola_group_pending_remove_list.contains(&bola.inbox_id().to_string()));

    // Bola's state for the group should be set to PendingRemove
    let bola_group_from_db = bola.db().find_group(&bola_group.group_id).unwrap();
    assert_eq!(
        bola_group_from_db.unwrap().membership_state,
        GroupMembershipState::PendingRemove
    );

    // Amal's state for the group should not change
    amal_group.sync().await.unwrap();
    let amal_group_member_state = amal
        .db()
        .find_group(&amal_group.group_id)
        .unwrap()
        .unwrap()
        .membership_state;

    assert_eq!(amal_group_member_state, GroupMembershipState::Allowed);
}

#[xmtp_common::test(flavor = "current_thread")]
async fn test_self_removal_with_multiple_initial_installations() {
    let amal_wallet = generate_local_wallet();
    let bola_wallet = generate_local_wallet();
    let amal = ClientBuilder::new_test_client(&amal_wallet).await;
    let bola_i1 = ClientBuilder::new_test_client(&bola_wallet).await;
    let bola_i2 = ClientBuilder::new_test_client(&bola_wallet).await;

    let amal_group = amal.create_group(None, None).unwrap();
    amal_group
        .add_members_by_inbox_id(&[bola_i1.inbox_id()])
        .await
        .unwrap();

    amal_group.sync().await.unwrap();
    bola_i1.sync_welcomes().await.unwrap();
    bola_i2.sync_welcomes().await.unwrap();

    assert_eq!(amal_group.members().await.unwrap().len(), 2);

    let bola_i1_groups = bola_i1.find_groups(GroupQueryArgs::default()).unwrap();
    assert_eq!(bola_i1_groups.len(), 1);
    let bola_i1_group = bola_i1_groups.first().unwrap();

    let bola_i2_groups = bola_i2.find_groups(GroupQueryArgs::default()).unwrap();
    assert_eq!(bola_i2_groups.len(), 1);
    let bola_i2_group = bola_i2_groups.first().unwrap();

    bola_i1_group.sync().await.unwrap();
    bola_i2_group.sync().await.unwrap();

    // Bola_i1 leaves the group
    bola_i1_group.leave_group().await.unwrap();
    let bola_i1_group_pending_remove_list = bola_i1_group
        .mutable_metadata()
        .unwrap()
        .pending_remove_list;

    // Bola's inboxId should be in the pending-remove list on Bola_i1's group
    assert!(bola_i1_group_pending_remove_list.contains(&bola_i1.inbox_id().to_string()));

    // Bola_i1's state for the group should be set to PendingRemove
    let bola_i1_group_from_db = bola_i1.db().find_group(&bola_i1_group.group_id).unwrap();
    assert_eq!(
        bola_i1_group_from_db.unwrap().membership_state,
        GroupMembershipState::PendingRemove
    );

    // Check Bola's other installation (i2)
    bola_i2_group.sync().await.unwrap();
    let bola_i2_group_pending_remove_list = bola_i2_group
        .mutable_metadata()
        .unwrap()
        .pending_remove_list;

    // Bola's inboxId should be in the pending-remove list on i2 as well
    assert!(bola_i2_group_pending_remove_list.contains(&bola_i1.inbox_id().to_string()));
    // The pending-remove list should only contain one item
    assert_eq!(bola_i2_group_pending_remove_list.len(), 1);

    let bola_i2_group_state_in_db = bola_i2.db().find_group(&bola_i2_group.group_id).unwrap();
    // Group's state should be set to PendingRemove on Bola's other installation
    assert_eq!(
        bola_i2_group_state_in_db.unwrap().membership_state,
        GroupMembershipState::PendingRemove
    );
}

#[xmtp_common::test(flavor = "current_thread")]
async fn test_self_removal_with_late_installation() {
    let amal_wallet = generate_local_wallet();
    let bola_wallet = generate_local_wallet();
    let amal = ClientBuilder::new_test_client(&amal_wallet).await;
    let bola_i1 = ClientBuilder::new_test_client(&bola_wallet).await;

    let amal_group = amal.create_group(None, None).unwrap();
    amal_group
        .add_members_by_inbox_id(&[bola_i1.inbox_id()])
        .await
        .unwrap();

    amal_group.sync().await.unwrap();
    bola_i1.sync_welcomes().await.unwrap();

    let bola_i1_groups = bola_i1.find_groups(GroupQueryArgs::default()).unwrap();
    assert_eq!(bola_i1_groups.len(), 1);
    let bola_i1_group = bola_i1_groups.first().unwrap();

    bola_i1_group.sync().await.unwrap();

    // Bola_i1 leaves the group
    bola_i1_group.leave_group().await.unwrap();
    let bola_i1_group_pending_remove_list = bola_i1_group
        .mutable_metadata()
        .unwrap()
        .pending_remove_list;

    // Bola's inboxId should be in the pending-remove list on Bola_i1's group
    assert!(bola_i1_group_pending_remove_list.contains(&bola_i1.inbox_id().to_string()));

    // Bola_i1's state for the group should be set to PendingRemove
    let bola_i1_group_from_db = bola_i1.db().find_group(&bola_i1_group.group_id).unwrap();
    assert_eq!(
        bola_i1_group_from_db.unwrap().membership_state,
        GroupMembershipState::PendingRemove
    );

    // Introduce another installation for Bola after the self-removal
    let bola_i3 = ClientBuilder::new_test_client(&bola_wallet).await;
    xmtp_common::time::sleep(std::time::Duration::from_secs(5)).await;
    bola_i1_group.send_message(b"test one").await.unwrap();
    xmtp_common::time::sleep(std::time::Duration::from_secs(5)).await;

    // New installation processes the welcome
    bola_i3.sync_welcomes().await.unwrap();
    let bola_i3_groups = bola_i3.find_groups(GroupQueryArgs::default()).unwrap();
    assert_eq!(bola_i3_groups.len(), 1);
    let bola_i3_group = bola_i3_groups.first().unwrap();
    assert_eq!(bola_i3_group.members().await.unwrap().len(), 2);

    bola_i3_group.sync().await.unwrap();
    let bola_i3_group_pending_remove_list = bola_i3_group
        .mutable_metadata()
        .unwrap()
        .pending_remove_list;

    // Bola's inboxId should be in the pending-remove list on the new installation
    assert!(bola_i3_group_pending_remove_list.contains(&bola_i1.inbox_id().to_string()));
    // The pending-remove list should only contain one item
    assert_eq!(bola_i3_group_pending_remove_list.len(), 1);

    let bola_i3_group_state_in_db = bola_i3.db().find_group(&bola_i1_group.group_id).unwrap();
    // Group's state should be set to PendingRemove on the new installation
    assert_eq!(
        bola_i3_group_state_in_db.unwrap().membership_state,
        GroupMembershipState::PendingRemove
    );
}

#[xmtp_common::test]
async fn test_key_update() {
    tester!(client);
    tester!(bola_client);

    let group = client.create_group(None, None).expect("create group");
    group
        .add_members_by_inbox_id(&[bola_client.inbox_id()])
        .await
        .unwrap();

    group.key_update().await.unwrap();

    let messages = client
        .context
        .api()
        .query_group_messages(group.group_id.clone(), None)
        .await
        .unwrap();
    assert_eq!(messages.len(), 2);

    let pending_commit_is_none = group
        .load_mls_group_with_lock(client.context.mls_storage(), |mls_group| {
            Ok(mls_group.pending_commit().is_none())
        })
        .unwrap();

    assert!(pending_commit_is_none);

    group.send_message(b"hello").await.expect("send message");

    bola_client.sync_welcomes().await.unwrap();
    let bola_groups = bola_client.find_groups(GroupQueryArgs::default()).unwrap();
    let bola_group = bola_groups.first().unwrap();
    bola_group.sync().await.unwrap();
    let bola_messages = bola_group.find_messages(&MsgQueryArgs::default()).unwrap();
    assert_eq!(bola_messages.len(), 2);
}

#[xmtp_common::test]
async fn test_post_commit() {
    let client = ClientBuilder::new_test_client(&generate_local_wallet()).await;
    let client_2 = ClientBuilder::new_test_client(&generate_local_wallet()).await;
    let group = client.create_group(None, None).expect("create group");

    group
        .add_members_by_inbox_id(&[client_2.inbox_id()])
        .await
        .unwrap();

    // Check if the welcome was actually sent
    let welcome_messages = client
        .context
        .api()
        .query_welcome_messages(client_2.installation_public_key(), None)
        .await
        .unwrap();

    assert_eq!(welcome_messages.len(), 1);
}

#[xmtp_common::test]
async fn test_remove_by_account_address() {
    let amal = ClientBuilder::new_test_client(&generate_local_wallet()).await;
    let bola_wallet = &generate_local_wallet();
    let bola = ClientBuilder::new_test_client(bola_wallet).await;
    let charlie_wallet = &generate_local_wallet();
    let _charlie = ClientBuilder::new_test_client(charlie_wallet).await;

    let group = amal.create_group(None, None).unwrap();
    group
        .add_members(&[bola_wallet.identifier(), charlie_wallet.identifier()])
        .await
        .unwrap();
    tracing::info!("created the group with 2 additional members");
    assert_eq!(group.members().await.unwrap().len(), 3);
    let messages = group.find_messages(&MsgQueryArgs::default()).unwrap();
    assert_eq!(messages.len(), 1);
    assert_eq!(messages[0].kind, GroupMessageKind::MembershipChange);
    let encoded_content =
        EncodedContent::decode(messages[0].decrypted_message_bytes.as_slice()).unwrap();
    let group_update = GroupUpdatedCodec::decode(encoded_content).unwrap();
    assert_eq!(group_update.added_inboxes.len(), 2);
    assert_eq!(group_update.removed_inboxes.len(), 0);

    group
        .remove_members(&[bola_wallet.identifier()])
        .await
        .unwrap();
    assert_eq!(group.members().await.unwrap().len(), 2);
    tracing::info!("removed bola");
    let messages = group.find_messages(&MsgQueryArgs::default()).unwrap();
    assert_eq!(messages.len(), 2);
    assert_eq!(messages[1].kind, GroupMessageKind::MembershipChange);
    let encoded_content =
        EncodedContent::decode(messages[1].decrypted_message_bytes.as_slice()).unwrap();
    let group_update = GroupUpdatedCodec::decode(encoded_content).unwrap();
    assert_eq!(group_update.added_inboxes.len(), 0);
    assert_eq!(group_update.removed_inboxes.len(), 1);

    let bola_group = receive_group_invite(&bola).await;
    bola_group.sync().await.unwrap();
    assert!(!bola_group.is_active().unwrap())
}

#[xmtp_common::test]
async fn test_removed_members_cannot_send_message_to_others() {
    let amal = ClientBuilder::new_test_client(&generate_local_wallet()).await;
    let bola_wallet = &generate_local_wallet();
    let bola = ClientBuilder::new_test_client(bola_wallet).await;
    let charlie_wallet = &generate_local_wallet();
    let charlie = ClientBuilder::new_test_client(charlie_wallet).await;

    let amal_group = amal.create_group(None, None).unwrap();
    amal_group
        .add_members(&[bola_wallet.identifier(), charlie_wallet.identifier()])
        .await
        .unwrap();
    assert_eq!(amal_group.members().await.unwrap().len(), 3);

    amal_group
        .remove_members(&[bola_wallet.identifier()])
        .await
        .unwrap();
    assert_eq!(amal_group.members().await.unwrap().len(), 2);
    assert!(
        amal_group
            .members()
            .await
            .unwrap()
            .iter()
            .all(|m| m.inbox_id != bola.inbox_id())
    );
    assert!(
        amal_group
            .members()
            .await
            .unwrap()
            .iter()
            .any(|m| m.inbox_id == charlie.inbox_id())
    );

    amal_group.sync().await.expect("sync failed");

    let message_text = b"hello";

    let bola_group = TestMlsGroup::new(
        bola.context.clone(),
        amal_group.group_id.clone(),
        amal_group.dm_id.clone(),
        amal_group.conversation_type,
        amal_group.created_at_ns,
    );
    bola_group
        .send_message(message_text)
        .await
        .expect_err("expected send_message to fail");

    amal_group.sync().await.expect("sync failed");
    amal_group.sync().await.expect("sync failed");

    let amal_messages = amal_group
        .find_messages(&MsgQueryArgs {
            kind: Some(GroupMessageKind::Application),
            ..Default::default()
        })
        .unwrap()
        .into_iter()
        .collect::<Vec<StoredGroupMessage>>();

    assert!(amal_messages.is_empty());
}

#[xmtp_common::test]
async fn test_add_missing_installations() {
    // Setup for test
    let amal_wallet = generate_local_wallet();
    let amal = ClientBuilder::new_test_client(&amal_wallet).await;
    let bola = ClientBuilder::new_test_client(&generate_local_wallet()).await;

    let group = amal.create_group(None, None).unwrap();
    group
        .add_members_by_inbox_id(&[bola.inbox_id()])
        .await
        .unwrap();

    assert_eq!(group.members().await.unwrap().len(), 2);
    // Finished with setup

    // add a second installation for amal using the same wallet
    let _amal_2nd = ClientBuilder::new_test_client(&amal_wallet).await;

    // test if adding the new installation(s) worked
    let new_installations_were_added = group.add_missing_installations().await;
    assert!(new_installations_were_added.is_ok());

    group.sync().await.unwrap();
    let num_members = group
        .load_mls_group_with_lock(amal.context.mls_storage(), |mls_group| {
            Ok(mls_group.members().collect::<Vec<_>>().len())
        })
        .unwrap();

    assert_eq!(num_members, 3);
}

#[xmtp_common::test(flavor = "multi_thread")]
async fn test_self_resolve_epoch_mismatch() {
    let amal = ClientBuilder::new_test_client(&generate_local_wallet()).await;
    let bola = ClientBuilder::new_test_client(&generate_local_wallet()).await;
    let charlie = ClientBuilder::new_test_client(&generate_local_wallet()).await;
    let dave_wallet = generate_local_wallet();
    let dave = ClientBuilder::new_test_client(&dave_wallet).await;
    let amal_group = amal.create_group(None, None).unwrap();
    // Add bola to the group
    amal_group
        .add_members_by_inbox_id(&[bola.inbox_id()])
        .await
        .unwrap();

    let bola_group = receive_group_invite(&bola).await;
    bola_group.sync().await.unwrap();
    // Both Amal and Bola are up to date on the group state. Now each of them want to add someone else
    amal_group
        .add_members_by_inbox_id(&[charlie.inbox_id()])
        .await
        .unwrap();

    bola_group
        .add_members_by_inbox_id(&[dave.inbox_id()])
        .await
        .unwrap();

    // Send a message to the group, now that everyone is invited
    amal_group.sync().await.unwrap();
    amal_group.send_message(b"hello").await.unwrap();

    let charlie_group = receive_group_invite(&charlie).await;
    let dave_group = receive_group_invite(&dave).await;

    let (amal_latest_message, bola_latest_message, charlie_latest_message, dave_latest_message) = tokio::join!(
        get_latest_message(&amal_group),
        get_latest_message(&bola_group),
        get_latest_message(&charlie_group),
        get_latest_message(&dave_group)
    );

    let expected_latest_message = b"hello".to_vec();
    assert!(expected_latest_message.eq(&amal_latest_message.decrypted_message_bytes));
    assert!(expected_latest_message.eq(&bola_latest_message.decrypted_message_bytes));
    assert!(expected_latest_message.eq(&charlie_latest_message.decrypted_message_bytes));
    assert!(expected_latest_message.eq(&dave_latest_message.decrypted_message_bytes));
}

#[xmtp_common::test]
async fn test_group_permissions() {
    let amal = ClientBuilder::new_test_client(&generate_local_wallet()).await;
    let bola = ClientBuilder::new_test_client(&generate_local_wallet()).await;
    let charlie = ClientBuilder::new_test_client(&generate_local_wallet()).await;

    let amal_group = amal
        .create_group(
            Some(PreconfiguredPolicies::AdminsOnly.to_policy_set()),
            None,
        )
        .unwrap();
    // Add bola to the group
    amal_group
        .add_members_by_inbox_id(&[bola.inbox_id()])
        .await
        .unwrap();

    let bola_group = receive_group_invite(&bola).await;
    bola_group.sync().await.unwrap();
    assert!(
        bola_group
            .add_members_by_inbox_id(&[charlie.inbox_id()])
            .await
            .is_err(),
    );
}

#[xmtp_common::test]
async fn test_group_options() {
    let expected_group_message_disappearing_settings = MessageDisappearingSettings::new(100, 200);

    let amal = ClientBuilder::new_test_client(&generate_local_wallet()).await;

    let amal_group = amal
        .create_group(
            None,
            Some(GroupMetadataOptions {
                name: Some("Group Name".to_string()),
                image_url_square: Some("url".to_string()),
                description: Some("group description".to_string()),
                message_disappearing_settings: Some(expected_group_message_disappearing_settings),
            }),
        )
        .unwrap();

    let binding = amal_group.mutable_metadata().expect("msg");
    let amal_group_name: &String = binding
        .attributes
        .get(&MetadataField::GroupName.to_string())
        .unwrap();
    let amal_group_image_url: &String = binding
        .attributes
        .get(&MetadataField::GroupImageUrlSquare.to_string())
        .unwrap();
    let amal_group_description: &String = binding
        .attributes
        .get(&MetadataField::Description.to_string())
        .unwrap();
    let amal_group_message_disappear_from_ns = binding
        .attributes
        .get(&MetadataField::MessageDisappearFromNS.to_string())
        .unwrap();
    let amal_group_message_disappear_in_ns = binding
        .attributes
        .get(&MetadataField::MessageDisappearInNS.to_string())
        .unwrap();
    assert_eq!(amal_group_name, "Group Name");
    assert_eq!(amal_group_image_url, "url");
    assert_eq!(amal_group_description, "group description");
    assert_eq!(
        amal_group_message_disappear_from_ns.clone(),
        expected_group_message_disappearing_settings
            .from_ns
            .to_string()
    );
    assert_eq!(
        amal_group_message_disappear_in_ns.clone(),
        expected_group_message_disappearing_settings
            .in_ns
            .to_string()
    );
}

#[xmtp_common::test]
#[ignore]
async fn test_max_limit_add() {
    let amal = ClientBuilder::new_test_client(&generate_local_wallet()).await;
    let amal_group = amal
        .create_group(
            Some(PreconfiguredPolicies::AdminsOnly.to_policy_set()),
            None,
        )
        .unwrap();
    let mut clients = Vec::new();
    for _ in 0..249 {
        let wallet = generate_local_wallet();
        ClientBuilder::new_test_client(&wallet).await;
        clients.push(wallet.identifier());
    }
    amal_group.add_members(&clients).await.unwrap();
    let bola_wallet = generate_local_wallet();
    ClientBuilder::new_test_client(&bola_wallet).await;
    assert!(
        amal_group
            .add_members_by_inbox_id(&[bola_wallet.get_inbox_id(0)])
            .await
            .is_err(),
    );
}

#[xmtp_common::test]
async fn test_group_mutable_data() {
    let amal = ClientBuilder::new_test_client(&generate_local_wallet()).await;
    let bola = ClientBuilder::new_test_client(&generate_local_wallet()).await;

    // Create a group and verify it has the default group name
    let policy_set = Some(PreconfiguredPolicies::AdminsOnly.to_policy_set());
    let amal_group = amal.create_group(policy_set, None).unwrap();
    amal_group.sync().await.unwrap();

    let group_mutable_metadata = amal_group.mutable_metadata().unwrap();
    assert!(group_mutable_metadata.attributes.len().eq(&4));
    assert!(
        group_mutable_metadata
            .attributes
            .get(&MetadataField::GroupName.to_string())
            .unwrap()
            .is_empty()
    );

    // Add bola to the group
    amal_group
        .add_members_by_inbox_id(&[bola.inbox_id()])
        .await
        .unwrap();
    bola.sync_welcomes().await.unwrap();

    let bola_groups = bola.find_groups(GroupQueryArgs::default()).unwrap();
    assert_eq!(bola_groups.len(), 1);
    let bola_group = bola_groups.first().unwrap();
    bola_group.sync().await.unwrap();
    let group_mutable_metadata = bola_group.mutable_metadata().unwrap();
    assert!(
        group_mutable_metadata
            .attributes
            .get(&MetadataField::GroupName.to_string())
            .unwrap()
            .is_empty()
    );

    // Update group name
    amal_group
        .update_group_name("New Group Name 1".to_string())
        .await
        .unwrap();

    amal_group.send_message("hello".as_bytes()).await.unwrap();

    // Verify amal group sees update
    amal_group.sync().await.unwrap();
    let binding = amal_group.mutable_metadata().expect("msg");
    let amal_group_name: &String = binding
        .attributes
        .get(&MetadataField::GroupName.to_string())
        .unwrap();
    assert_eq!(amal_group_name, "New Group Name 1");

    // Verify bola group sees update
    bola_group.sync().await.unwrap();
    let binding = bola_group.mutable_metadata().expect("msg");
    let bola_group_name: &String = binding
        .attributes
        .get(&MetadataField::GroupName.to_string())
        .unwrap();
    assert_eq!(bola_group_name, "New Group Name 1");

    // Verify that bola can not update the group name since they are not the creator
    bola_group
        .update_group_name("New Group Name 2".to_string())
        .await
        .expect_err("expected err");

    // Verify bola group does not see an update
    bola_group.sync().await.unwrap();
    let binding = bola_group.mutable_metadata().expect("msg");
    let bola_group_name: &String = binding
        .attributes
        .get(&MetadataField::GroupName.to_string())
        .unwrap();
    assert_eq!(bola_group_name, "New Group Name 1");
}

#[xmtp_common::test]
async fn test_update_policies_empty_group() {
    let amal = ClientBuilder::new_test_client(&generate_local_wallet()).await;
    let bola_wallet = generate_local_wallet();
    let _bola = ClientBuilder::new_test_client(&bola_wallet).await;

    // Create a group with amal and bola
    let policy_set = Some(PreconfiguredPolicies::AdminsOnly.to_policy_set());
    let amal_group = amal
        .create_group_with_members(&[bola_wallet.identifier()], policy_set, None)
        .await
        .unwrap();

    // Verify we can update the group name without syncing first
    amal_group
        .update_group_name("New Group Name 1".to_string())
        .await
        .unwrap();

    // Verify the name is updated
    amal_group.sync().await.unwrap();
    let group_mutable_metadata = amal_group.mutable_metadata().unwrap();
    let group_name_1 = group_mutable_metadata
        .attributes
        .get(&MetadataField::GroupName.to_string())
        .unwrap();
    assert_eq!(group_name_1, "New Group Name 1");

    // Create a group with just amal
    let policy_set_2 = Some(PreconfiguredPolicies::AdminsOnly.to_policy_set());
    let amal_group_2 = amal.create_group(policy_set_2, None).unwrap();

    // Verify empty group fails to update metadata before syncing
    amal_group_2
        .update_group_name("New Group Name 2".to_string())
        .await
        .expect_err("Should fail to update group name before first sync");

    // Sync the group
    amal_group_2.sync().await.unwrap();

    //Verify we can now update the group name
    amal_group_2
        .update_group_name("New Group Name 2".to_string())
        .await
        .unwrap();

    // Verify the name is updated
    amal_group_2.sync().await.unwrap();
    let group_mutable_metadata = amal_group_2.mutable_metadata().unwrap();
    let group_name_2 = group_mutable_metadata
        .attributes
        .get(&MetadataField::GroupName.to_string())
        .unwrap();
    assert_eq!(group_name_2, "New Group Name 2");
}

#[xmtp_common::test]
async fn test_update_group_image_url_square() {
    let amal = ClientBuilder::new_test_client(&generate_local_wallet()).await;

    // Create a group and verify it has the default group name
    let policy_set = Some(PreconfiguredPolicies::AdminsOnly.to_policy_set());
    let amal_group = amal.create_group(policy_set, None).unwrap();
    amal_group.sync().await.unwrap();

    let group_mutable_metadata = amal_group.mutable_metadata().unwrap();
    assert!(
        group_mutable_metadata
            .attributes
            .get(&MetadataField::GroupImageUrlSquare.to_string())
            .unwrap()
            .is_empty()
    );

    // Update group name
    amal_group
        .update_group_image_url_square("a url".to_string())
        .await
        .unwrap();

    // Verify amal group sees update
    amal_group.sync().await.unwrap();
    let binding = amal_group.mutable_metadata().expect("msg");
    let amal_group_image_url: &String = binding
        .attributes
        .get(&MetadataField::GroupImageUrlSquare.to_string())
        .unwrap();
    assert_eq!(amal_group_image_url, "a url");
}

#[xmtp_common::test(flavor = "current_thread")]
async fn test_update_group_message_expiration_settings() {
    let amal = ClientBuilder::new_test_client(&generate_local_wallet()).await;

    // Create a group and verify it has the default group name
    let policy_set = Some(PreconfiguredPolicies::AdminsOnly.to_policy_set());
    let amal_group = amal.create_group(policy_set, None).unwrap();
    amal_group.sync().await.unwrap();

    let group_mutable_metadata = amal_group.mutable_metadata().unwrap();
    assert_eq!(
        group_mutable_metadata
            .attributes
            .get(&MetadataField::MessageDisappearInNS.to_string()),
        None
    );
    assert_eq!(
        group_mutable_metadata
            .attributes
            .get(&MetadataField::MessageDisappearFromNS.to_string()),
        None
    );

    // Update group name
    let expected_group_message_expiration_settings = MessageDisappearingSettings::new(100, 200);

    amal_group
        .update_conversation_message_disappearing_settings(
            expected_group_message_expiration_settings,
        )
        .await
        .unwrap();

    // Verify amal group sees update
    amal_group.sync().await.unwrap();
    let binding = amal_group.mutable_metadata().expect("msg");
    let amal_message_expiration_from_ms: &String = binding
        .attributes
        .get(&MetadataField::MessageDisappearFromNS.to_string())
        .unwrap();
    let amal_message_disappear_in_ns: &String = binding
        .attributes
        .get(&MetadataField::MessageDisappearInNS.to_string())
        .unwrap();
    assert_eq!(
        amal_message_expiration_from_ms.clone(),
        expected_group_message_expiration_settings
            .from_ns
            .to_string()
    );
    assert_eq!(
        amal_message_disappear_in_ns.clone(),
        expected_group_message_expiration_settings.in_ns.to_string()
    );
}

#[xmtp_common::test(flavor = "current_thread")]
async fn test_group_mutable_data_group_permissions() {
    let amal = ClientBuilder::new_test_client(&generate_local_wallet()).await;
    let bola_wallet = generate_local_wallet();
    let bola = ClientBuilder::new_test_client(&bola_wallet).await;

    // Create a group and verify it has the default group name
    let policy_set = Some(PreconfiguredPolicies::Default.to_policy_set());
    let amal_group = amal.create_group(policy_set, None).unwrap();
    amal_group.sync().await.unwrap();

    let group_mutable_metadata = amal_group.mutable_metadata().unwrap();
    assert!(
        group_mutable_metadata
            .attributes
            .get(&MetadataField::GroupName.to_string())
            .unwrap()
            .is_empty()
    );

    // Add bola to the group
    amal_group
        .add_members(&[bola_wallet.identifier()])
        .await
        .unwrap();
    bola.sync_welcomes().await.unwrap();
    let bola_groups = bola.find_groups(GroupQueryArgs::default()).unwrap();
    assert_eq!(bola_groups.len(), 1);
    let bola_group = bola_groups.first().unwrap();
    bola_group.sync().await.unwrap();
    let group_mutable_metadata = bola_group.mutable_metadata().unwrap();
    assert!(
        group_mutable_metadata
            .attributes
            .get(&MetadataField::GroupName.to_string())
            .unwrap()
            .is_empty()
    );

    // Update group name
    amal_group
        .update_group_name("New Group Name 1".to_string())
        .await
        .unwrap();

    // Verify amal group sees update
    amal_group.sync().await.unwrap();
    let binding = amal_group.mutable_metadata().unwrap();
    let amal_group_name: &String = binding
        .attributes
        .get(&MetadataField::GroupName.to_string())
        .unwrap();
    assert_eq!(amal_group_name, "New Group Name 1");

    // Verify bola group sees update
    bola_group.sync().await.unwrap();
    let binding = bola_group.mutable_metadata().expect("msg");
    let bola_group_name: &String = binding
        .attributes
        .get(&MetadataField::GroupName.to_string())
        .unwrap();
    assert_eq!(bola_group_name, "New Group Name 1");

    // Verify that bola CAN update the group name since everyone is admin for this group
    bola_group
        .update_group_name("New Group Name 2".to_string())
        .await
        .expect("non creator failed to udpate group name");

    // Verify amal group sees an update
    amal_group.sync().await.unwrap();
    let binding = amal_group.mutable_metadata().expect("msg");
    let amal_group_name: &String = binding
        .attributes
        .get(&MetadataField::GroupName.to_string())
        .unwrap();
    assert_eq!(amal_group_name, "New Group Name 2");
}

#[xmtp_common::test]
async fn test_group_pending_remove_list_update() {
    let amal = ClientBuilder::new_test_client(&generate_local_wallet()).await;
    let bola_wallet = generate_local_wallet();
    let caro_wallet = generate_local_wallet();
    let bola = ClientBuilder::new_test_client(&bola_wallet).await;
    let caro = ClientBuilder::new_test_client(&caro_wallet).await;

    let amal_group = amal.create_group(None, None).unwrap();
    amal_group.sync().await.unwrap();

    // Add bola to the group
    amal_group
        .add_members(&[bola_wallet.identifier(), caro_wallet.identifier()])
        .await
        .unwrap();
    bola.sync_welcomes().await.unwrap();
    let bola_groups = bola.find_groups(GroupQueryArgs::default()).unwrap();
    assert_eq!(bola_groups.len(), 1);
    let bola_group = bola_groups.first().unwrap();
    bola_group.sync().await.unwrap();

    // Verify Amal is the only admin and super admin
    let admin_list = amal_group.admin_list().unwrap();
    let super_admin_list = amal_group.super_admin_list().unwrap();
    assert_eq!(admin_list.len(), 0);
    assert_eq!(super_admin_list.len(), 1);
    assert!(super_admin_list.contains(&amal.inbox_id().to_string()));

    // Verify that bola can't add caro inboxId, only Caro can do that
    bola.sync_welcomes().await.unwrap();
    let bola_groups = bola.find_groups(GroupQueryArgs::default()).unwrap();
    assert_eq!(bola_groups.len(), 1);
    let bola_group: &TestMlsGroup = bola_groups.first().unwrap();
    bola_group.sync().await.unwrap();
    bola_group
        .update_pending_remove_list(
            UpdatePendingRemoveListType::Add,
            amal.inbox_id().to_string(),
        )
        .await
        .expect_err("expected err");

    // Verify that Amal can't add others inboxIds to the pending remove list; even they're admin
    amal_group
        .update_pending_remove_list(
            UpdatePendingRemoveListType::Add,
            bola.inbox_id().to_string(),
        )
        .await
        .expect_err("expected err");

    caro.sync_welcomes().await.unwrap();
    let caro_groups = caro.find_groups(GroupQueryArgs::default()).unwrap();
    assert_eq!(caro_groups.len(), 1);
    let caro_group: &TestMlsGroup = caro_groups.first().unwrap();
    caro_group.sync().await.unwrap();

    // Bola adds their inboxId to the pending remove list
    bola_group
        .update_pending_remove_list(
            UpdatePendingRemoveListType::Add,
            bola.inbox_id().to_string(),
        )
        .await
        .unwrap();
    // Amal removes Bola from the group
    amal_group
        .remove_members(&[bola_wallet.identifier()])
        .await
        .unwrap();

    // Verify that caro can't update the pending remove list since it's not an admin
    caro_group
        .update_pending_remove_list(
            UpdatePendingRemoveListType::Remove,
            bola.inbox_id().to_string(),
        )
        .await
        .expect_err("expected err");

    // Since Amal removed Bola, now they can remove Bola from the pending remove list
    let _ = amal_group
        .update_pending_remove_list(
            UpdatePendingRemoveListType::Remove,
            bola.inbox_id().to_string(),
        )
        .await;
}

#[xmtp_common::test]
async fn test_group_admin_list_update() {
    let amal = ClientBuilder::new_test_client(&generate_local_wallet()).await;
    let bola_wallet = generate_local_wallet();
    let bola = ClientBuilder::new_test_client(&bola_wallet).await;
    let caro = ClientBuilder::new_test_client(&generate_local_wallet()).await;
    let charlie = ClientBuilder::new_test_client(&generate_local_wallet()).await;

    let policy_set = Some(PreconfiguredPolicies::AdminsOnly.to_policy_set());
    let amal_group = amal.create_group(policy_set, None).unwrap();
    amal_group.sync().await.unwrap();

    // Add bola to the group
    amal_group
        .add_members(&[bola_wallet.identifier()])
        .await
        .unwrap();
    bola.sync_welcomes().await.unwrap();
    let bola_groups = bola.find_groups(GroupQueryArgs::default()).unwrap();
    assert_eq!(bola_groups.len(), 1);
    let bola_group = bola_groups.first().unwrap();
    bola_group.sync().await.unwrap();

    // Verify Amal is the only admin and super admin
    let admin_list = amal_group.admin_list().unwrap();
    let super_admin_list = amal_group.super_admin_list().unwrap();
    assert_eq!(admin_list.len(), 0);
    assert_eq!(super_admin_list.len(), 1);
    assert!(super_admin_list.contains(&amal.inbox_id().to_string()));

    // Verify that bola can not add caro because they are not an admin
    bola.sync_welcomes().await.unwrap();
    let bola_groups = bola.find_groups(GroupQueryArgs::default()).unwrap();
    assert_eq!(bola_groups.len(), 1);
    let bola_group: &TestMlsGroup = bola_groups.first().unwrap();
    bola_group.sync().await.unwrap();
    bola_group
        .add_members_by_inbox_id(&[caro.inbox_id()])
        .await
        .expect_err("expected err");

    // Add bola as an admin
    amal_group
        .update_admin_list(UpdateAdminListType::Add, bola.inbox_id().to_string())
        .await
        .unwrap();
    amal_group.sync().await.unwrap();
    bola_group.sync().await.unwrap();
    assert_eq!(bola_group.admin_list().unwrap().len(), 1);
    assert!(
        bola_group
            .admin_list()
            .unwrap()
            .contains(&bola.inbox_id().to_string())
    );

    // Verify that bola can now add caro because they are an admin
    bola_group
        .add_members_by_inbox_id(&[caro.inbox_id()])
        .await
        .unwrap();

    bola_group.sync().await.unwrap();

    // Verify that bola can not remove amal as a super admin, because
    // Remove admin is super admin only permissions
    bola_group
        .update_admin_list(
            UpdateAdminListType::RemoveSuper,
            amal.inbox_id().to_string(),
        )
        .await
        .expect_err("expected err");

    // Now amal removes bola as an admin
    amal_group
        .update_admin_list(UpdateAdminListType::Remove, bola.inbox_id().to_string())
        .await
        .unwrap();
    amal_group.sync().await.unwrap();
    bola_group.sync().await.unwrap();
    assert_eq!(bola_group.admin_list().unwrap().len(), 0);
    assert!(
        !bola_group
            .admin_list()
            .unwrap()
            .contains(&bola.inbox_id().to_string())
    );

    // Verify that bola can not add charlie because they are not an admin
    bola.sync_welcomes().await.unwrap();
    let bola_groups = bola.find_groups(GroupQueryArgs::default()).unwrap();
    assert_eq!(bola_groups.len(), 1);
    let bola_group: &TestMlsGroup = bola_groups.first().unwrap();
    bola_group.sync().await.unwrap();
    bola_group
        .add_members_by_inbox_id(&[charlie.inbox_id()])
        .await
        .expect_err("expected err");
}

#[xmtp_common::test]
async fn test_group_super_admin_list_update() {
    let bola_wallet = generate_local_wallet();
    let amal = ClientBuilder::new_test_client(&generate_local_wallet()).await;
    let bola = ClientBuilder::new_test_client(&bola_wallet).await;
    let caro = ClientBuilder::new_test_client(&generate_local_wallet()).await;

    let policy_set = Some(PreconfiguredPolicies::AdminsOnly.to_policy_set());
    let amal_group = amal.create_group(policy_set, None).unwrap();
    amal_group.sync().await.unwrap();

    // Add bola to the group
    amal_group
        .add_members_by_inbox_id(&[bola.inbox_id()])
        .await
        .unwrap();
    bola.sync_welcomes().await.unwrap();
    let bola_groups = bola.find_groups(GroupQueryArgs::default()).unwrap();
    assert_eq!(bola_groups.len(), 1);
    let bola_group = bola_groups.first().unwrap();
    bola_group.sync().await.unwrap();

    // Verify Amal is the only super admin
    let admin_list = amal_group.admin_list().unwrap();
    let super_admin_list = amal_group.super_admin_list().unwrap();
    assert_eq!(admin_list.len(), 0);
    assert_eq!(super_admin_list.len(), 1);
    assert!(super_admin_list.contains(&amal.inbox_id().to_string()));

    // Verify that bola can not add caro as an admin because they are not a super admin
    bola.sync_welcomes().await.unwrap();
    let bola_groups = bola.find_groups(GroupQueryArgs::default()).unwrap();

    assert_eq!(bola_groups.len(), 1);
    let bola_group: &TestMlsGroup = bola_groups.first().unwrap();
    bola_group.sync().await.unwrap();
    bola_group
        .update_admin_list(UpdateAdminListType::Add, caro.inbox_id().to_string())
        .await
        .expect_err("expected err");

    // Add bola as a super admin
    amal_group
        .update_admin_list(UpdateAdminListType::AddSuper, bola.inbox_id().to_string())
        .await
        .unwrap();
    amal_group.sync().await.unwrap();
    bola_group.sync().await.unwrap();
    assert_eq!(bola_group.super_admin_list().unwrap().len(), 2);
    assert!(
        bola_group
            .super_admin_list()
            .unwrap()
            .contains(&bola.inbox_id().to_string())
    );

    // Verify that bola can now add caro as an admin
    bola_group
        .update_admin_list(UpdateAdminListType::Add, caro.inbox_id().to_string())
        .await
        .unwrap();
    bola_group.sync().await.unwrap();
    assert_eq!(bola_group.admin_list().unwrap().len(), 1);
    assert!(
        bola_group
            .admin_list()
            .unwrap()
            .contains(&caro.inbox_id().to_string())
    );

    // Verify that no one can remove a super admin from a group
    amal_group
        .remove_members(&[bola_wallet.identifier()])
        .await
        .expect_err("expected err");

    // Verify that bola can now remove themself as a super admin
    bola_group
        .update_admin_list(
            UpdateAdminListType::RemoveSuper,
            bola.inbox_id().to_string(),
        )
        .await
        .unwrap();
    bola_group.sync().await.unwrap();
    assert_eq!(bola_group.super_admin_list().unwrap().len(), 1);
    assert!(
        !bola_group
            .super_admin_list()
            .unwrap()
            .contains(&bola.inbox_id().to_string())
    );

    // Verify that amal can NOT remove themself as a super admin because they are the only remaining
    amal_group
        .update_admin_list(
            UpdateAdminListType::RemoveSuper,
            amal.inbox_id().to_string(),
        )
        .await
        .expect_err("expected err");
}

#[xmtp_common::test]
async fn test_group_members_permission_level_update() {
    let amal = ClientBuilder::new_test_client(&generate_local_wallet()).await;
    let bola = ClientBuilder::new_test_client(&generate_local_wallet()).await;
    let caro = ClientBuilder::new_test_client(&generate_local_wallet()).await;

    let policy_set = Some(PreconfiguredPolicies::AdminsOnly.to_policy_set());
    let amal_group = amal.create_group(policy_set, None).unwrap();
    amal_group.sync().await.unwrap();

    // Add Bola and Caro to the group
    amal_group
        .add_members_by_inbox_id(&[bola.inbox_id(), caro.inbox_id()])
        .await
        .unwrap();
    amal_group.sync().await.unwrap();

    // Initial checks for group members
    let initial_members = amal_group.members().await.unwrap();
    let mut count_member = 0;
    let mut count_admin = 0;
    let mut count_super_admin = 0;

    for member in &initial_members {
        match member.permission_level {
            PermissionLevel::Member => count_member += 1,
            PermissionLevel::Admin => count_admin += 1,
            PermissionLevel::SuperAdmin => count_super_admin += 1,
        }
    }

    assert_eq!(
        count_super_admin, 1,
        "Only Amal should be super admin initially"
    );
    assert_eq!(count_admin, 0, "no members are admin only");
    assert_eq!(count_member, 2, "two members have no admin status");

    // Add Bola as an admin
    amal_group
        .update_admin_list(UpdateAdminListType::Add, bola.inbox_id().to_string())
        .await
        .unwrap();
    amal_group.sync().await.unwrap();

    // Check after adding Bola as an admin
    let members = amal_group.members().await.unwrap();
    let mut count_member = 0;
    let mut count_admin = 0;
    let mut count_super_admin = 0;

    for member in &members {
        match member.permission_level {
            PermissionLevel::Member => count_member += 1,
            PermissionLevel::Admin => count_admin += 1,
            PermissionLevel::SuperAdmin => count_super_admin += 1,
        }
    }

    assert_eq!(
        count_super_admin, 1,
        "Only Amal should be super admin initially"
    );
    assert_eq!(count_admin, 1, "bola is admin");
    assert_eq!(count_member, 1, "caro has no admin status");

    // Add Caro as a super admin
    amal_group
        .update_admin_list(UpdateAdminListType::AddSuper, caro.inbox_id().to_string())
        .await
        .unwrap();
    amal_group.sync().await.unwrap();

    // Check after adding Caro as a super admin
    let members = amal_group.members().await.unwrap();
    let mut count_member = 0;
    let mut count_admin = 0;
    let mut count_super_admin = 0;

    for member in &members {
        match member.permission_level {
            PermissionLevel::Member => count_member += 1,
            PermissionLevel::Admin => count_admin += 1,
            PermissionLevel::SuperAdmin => count_super_admin += 1,
        }
    }

    assert_eq!(
        count_super_admin, 2,
        "Amal and Caro should be super admin initially"
    );
    assert_eq!(count_admin, 1, "bola is admin");
    assert_eq!(count_member, 0, "no members have no admin status");
}

#[xmtp_common::test]
async fn test_staged_welcome() {
    // Create Clients
    let amal = ClientBuilder::new_test_client(&generate_local_wallet()).await;
    let bola = ClientBuilder::new_test_client(&generate_local_wallet()).await;

    // Amal creates a group
    let amal_group = amal.create_group(None, None).unwrap();

    // Amal adds Bola to the group
    amal_group
        .add_members_by_inbox_id(&[bola.inbox_id()])
        .await
        .unwrap();

    // Bola syncs groups - this will decrypt the Welcome, identify who added Bola
    // and then store that value on the group and insert into the database
    let bola_groups = bola.sync_welcomes().await.unwrap();

    // Bola gets the group id. This will be needed to fetch the group from
    // the database.
    let bola_group = bola_groups.first().unwrap();
    let bola_group_id = bola_group.group_id.clone();

    // Bola fetches group from the database
    let bola_fetched_group = bola.group(&bola_group_id).unwrap();

    // Check Bola's group for the added_by_inbox_id of the inviter
    let added_by_inbox = bola_fetched_group.added_by_inbox_id().unwrap();

    // Verify the welcome host_credential is equal to Amal's
    assert_eq!(
        amal.inbox_id(),
        added_by_inbox,
        "The Inviter and added_by_address do not match!"
    );
}

#[xmtp_common::test]
async fn test_can_read_group_creator_inbox_id() {
    let amal = ClientBuilder::new_test_client(&generate_local_wallet()).await;
    let policy_set = Some(PreconfiguredPolicies::Default.to_policy_set());
    let amal_group = amal.create_group(policy_set, None).unwrap();
    amal_group.sync().await.unwrap();

    let mutable_metadata = amal_group.mutable_metadata().unwrap();
    assert_eq!(mutable_metadata.super_admin_list.len(), 1);
    assert_eq!(mutable_metadata.super_admin_list[0], amal.inbox_id());

    let protected_metadata: GroupMetadata = amal_group.metadata().await.unwrap();
    assert_eq!(
        protected_metadata.conversation_type,
        ConversationType::Group
    );

    assert_eq!(protected_metadata.creator_inbox_id, amal.inbox_id());
}

#[xmtp_common::test]
async fn test_can_update_gce_after_failed_commit() {
    // Step 1: Amal creates a group
    let amal = ClientBuilder::new_test_client(&generate_local_wallet()).await;
    let policy_set = Some(PreconfiguredPolicies::Default.to_policy_set());
    let amal_group = amal.create_group(policy_set, None).unwrap();
    amal_group.sync().await.unwrap();

    // Step 2:  Amal adds Bola to the group
    let bola = ClientBuilder::new_test_client(&generate_local_wallet()).await;
    amal_group
        .add_members_by_inbox_id(&[bola.inbox_id()])
        .await
        .unwrap();

    // Step 3: Verify that Bola can update the group name, and amal sees the update
    bola.sync_welcomes().await.unwrap();
    let bola_groups = bola.find_groups(GroupQueryArgs::default()).unwrap();
    let bola_group: &TestMlsGroup = bola_groups.first().unwrap();
    bola_group.sync().await.unwrap();
    bola_group
        .update_group_name("Name Update 1".to_string())
        .await
        .unwrap();
    amal_group.sync().await.unwrap();
    let name = amal_group.group_name().unwrap();
    assert_eq!(name, "Name Update 1");

    // Step 4:  Bola attempts an action that they do not have permissions for like add admin, fails as expected
    let result = bola_group
        .update_admin_list(UpdateAdminListType::Add, bola.inbox_id().to_string())
        .await;
    if let Err(e) = &result {
        eprintln!("Error updating admin list: {:?}", e);
    }
    // Step 5: Now have Bola attempt to update the group name again
    bola_group
        .update_group_name("Name Update 2".to_string())
        .await
        .unwrap();

    // Step 6: Verify that both clients can sync without error and that the group name has been updated
    amal_group.sync().await.unwrap();
    bola_group.sync().await.unwrap();
    let binding = amal_group.mutable_metadata().expect("msg");
    let amal_group_name: &String = binding
        .attributes
        .get(&MetadataField::GroupName.to_string())
        .unwrap();
    assert_eq!(amal_group_name, "Name Update 2");
    let binding = bola_group.mutable_metadata().expect("msg");
    let bola_group_name: &String = binding
        .attributes
        .get(&MetadataField::GroupName.to_string())
        .unwrap();
    assert_eq!(bola_group_name, "Name Update 2");
}

#[xmtp_common::test]
async fn test_can_update_permissions_after_group_creation() {
    let amal = ClientBuilder::new_test_client(&generate_local_wallet()).await;
    let policy_set = Some(PreconfiguredPolicies::AdminsOnly.to_policy_set());
    let amal_group: &TestMlsGroup = &amal.create_group(policy_set, None).unwrap();

    // Step 2:  Amal adds Bola to the group
    let bola = ClientBuilder::new_test_client(&generate_local_wallet()).await;
    amal_group
        .add_members_by_inbox_id(&[bola.inbox_id()])
        .await
        .unwrap();

    // Step 3: Bola attemps to add Caro, but fails because group is admin only
    let caro = ClientBuilder::new_test_client(&generate_local_wallet()).await;
    bola.sync_welcomes().await.unwrap();
    let bola_groups = bola.find_groups(GroupQueryArgs::default()).unwrap();

    let bola_group: &TestMlsGroup = bola_groups.first().unwrap();
    bola_group.sync().await.unwrap();
    let result = bola_group.add_members_by_inbox_id(&[caro.inbox_id()]).await;
    if let Err(e) = &result {
        eprintln!("Error adding member: {:?}", e);
    } else {
        panic!("Expected error adding member");
    }

    // Step 4: Bola attempts to update permissions but fails because they are not a super admin
    let result = bola_group
        .update_permission_policy(
            PermissionUpdateType::AddMember,
            PermissionPolicyOption::Allow,
            None,
        )
        .await;
    if let Err(e) = &result {
        eprintln!("Error updating permissions: {:?}", e);
    } else {
        panic!("Expected error updating permissions");
    }

    // Step 5: Amal updates group permissions so that all members can add
    amal_group
        .update_permission_policy(
            PermissionUpdateType::AddMember,
            PermissionPolicyOption::Allow,
            None,
        )
        .await
        .unwrap();

    // Step 6: Bola can now add Caro to the group
    bola_group
        .add_members_by_inbox_id(&[caro.inbox_id()])
        .await
        .unwrap();
    bola_group.sync().await.unwrap();
    let members = bola_group.members().await.unwrap();
    assert_eq!(members.len(), 3);
}

#[xmtp_common::test]
async fn test_optimistic_send() {
    let amal = Arc::new(ClientBuilder::new_test_client(&generate_local_wallet()).await);
    let bola_wallet = generate_local_wallet();
    let bola = Arc::new(ClientBuilder::new_test_client(&bola_wallet).await);
    let amal_group = amal.create_group(None, None).unwrap();
    amal_group.sync().await.unwrap();
    // Add bola to the group
    amal_group
        .add_members(&[bola_wallet.identifier()])
        .await
        .unwrap();
    let bola_group = receive_group_invite(&bola).await;

    let ids = vec![
        amal_group.send_message_optimistic(b"test one").unwrap(),
        amal_group.send_message_optimistic(b"test two").unwrap(),
        amal_group.send_message_optimistic(b"test three").unwrap(),
        amal_group.send_message_optimistic(b"test four").unwrap(),
    ];

    let messages = amal_group
        .find_messages(&MsgQueryArgs {
            kind: Some(GroupMessageKind::Application),
            ..Default::default()
        })
        .unwrap()
        .into_iter()
        .collect::<Vec<StoredGroupMessage>>();

    let text = messages
        .iter()
        .cloned()
        .map(|m| String::from_utf8_lossy(&m.decrypted_message_bytes).to_string())
        .collect::<Vec<String>>();
    assert_eq!(
        ids,
        messages
            .iter()
            .cloned()
            .map(|m| m.id)
            .collect::<Vec<Vec<u8>>>()
    );
    assert_eq!(
        text,
        vec![
            "test one".to_string(),
            "test two".to_string(),
            "test three".to_string(),
            "test four".to_string(),
        ]
    );

    let delivery = messages
        .iter()
        .cloned()
        .map(|m| m.delivery_status)
        .collect::<Vec<DeliveryStatus>>();
    assert_eq!(
        delivery,
        vec![
            DeliveryStatus::Unpublished,
            DeliveryStatus::Unpublished,
            DeliveryStatus::Unpublished,
            DeliveryStatus::Unpublished,
        ]
    );

    amal_group.publish_messages().await.unwrap();
    bola_group.sync().await.unwrap();

    let messages = bola_group.find_messages(&MsgQueryArgs::default()).unwrap();
    let delivery = messages
        .iter()
        .cloned()
        .map(|m| m.delivery_status)
        .collect::<Vec<DeliveryStatus>>();
    assert_eq!(
        delivery,
        vec![
            DeliveryStatus::Published,
            DeliveryStatus::Published,
            DeliveryStatus::Published,
            DeliveryStatus::Published,
            DeliveryStatus::Published,
        ]
    );
}

#[xmtp_common::test]
async fn test_dm_creation() {
    let amal = ClientBuilder::new_test_client(&generate_local_wallet()).await;
    let bola = ClientBuilder::new_test_client(&generate_local_wallet()).await;
    let caro = ClientBuilder::new_test_client(&generate_local_wallet()).await;

    // Amal creates a dm group targetting bola
    let amal_dm = amal
        .find_or_create_dm_by_inbox_id(bola.inbox_id().to_string(), None)
        .await
        .unwrap();

    // Amal can not add caro to the dm group
    let result = amal_dm.add_members_by_inbox_id(&[caro.inbox_id()]).await;
    assert!(result.is_err());

    // Bola is already a member
    let result = amal_dm
        .add_members_by_inbox_id(&[bola.inbox_id(), caro.inbox_id()])
        .await;
    assert!(result.is_err());
    amal_dm.sync().await.unwrap();
    let members = amal_dm.members().await.unwrap();
    assert_eq!(members.len(), 2);

    // Bola can message amal
    let _ = bola.sync_welcomes().await;
    let bola_groups = bola.find_groups(GroupQueryArgs::default()).unwrap();

    let bola_dm: &TestMlsGroup = bola_groups.first().unwrap();
    bola_dm.send_message(b"test one").await.unwrap();

    // Amal sync and reads message
    amal_dm.sync().await.unwrap();
    let messages = amal_dm.find_messages(&MsgQueryArgs::default()).unwrap();
    assert_eq!(messages.len(), 2);
    let message = messages.last().unwrap();
    assert_eq!(message.decrypted_message_bytes, b"test one");

    // Amal can not remove bola
    let result = amal_dm.remove_members_by_inbox_id(&[bola.inbox_id()]).await;
    assert!(result.is_err());
    amal_dm.sync().await.unwrap();
    let members = amal_dm.members().await.unwrap();
    assert_eq!(members.len(), 2);

    // Neither Amal nor Bola is an admin or super admin
    amal_dm.sync().await.unwrap();
    bola_dm.sync().await.unwrap();
    let is_amal_admin = amal_dm.is_admin(amal.inbox_id().to_string()).unwrap();
    let is_bola_admin = amal_dm.is_admin(bola.inbox_id().to_string()).unwrap();
    let is_amal_super_admin = amal_dm.is_super_admin(amal.inbox_id().to_string()).unwrap();
    let is_bola_super_admin = amal_dm.is_super_admin(bola.inbox_id().to_string()).unwrap();
    assert!(!is_amal_admin);
    assert!(!is_bola_admin);
    assert!(!is_amal_super_admin);
    assert!(!is_bola_super_admin);
}

#[xmtp_common::test]
async fn process_messages_abort_on_retryable_error() {
    let alix = ClientBuilder::new_test_client(&generate_local_wallet()).await;
    let bo = ClientBuilder::new_test_client(&generate_local_wallet()).await;

    let alix_group = alix.create_group(None, None).unwrap();

    alix_group
        .add_members_by_inbox_id(&[bo.inbox_id()])
        .await
        .unwrap();

    // Create two commits
    alix_group
        .update_group_name("foo".to_string())
        .await
        .unwrap();
    alix_group
        .update_group_name("bar".to_string())
        .await
        .unwrap();

    let bo_group = receive_group_invite(&bo).await;
    // Get the group messages before we lock the DB, simulating an error that happens
    // in the middle of a sync instead of the beginning
    let bo_messages = bo
        .mls_store()
        .query_group_messages(&bo_group.group_id, &bo.context.db())
        .await
        .unwrap();

    let db = bo.context.store().db();
    db.raw_query_write(|c| {
        c.batch_execute("BEGIN EXCLUSIVE").unwrap();
        Ok::<_, diesel::result::Error>(())
    })
    .unwrap();

    let process_result = bo_group.process_messages(bo_messages).await;
    assert!(process_result.is_errored());
    assert_eq!(process_result.errored.len(), 1);
    assert!(process_result.errored.iter().any(|(_, err)| {
        err.to_string()
            .contains("cannot start a transaction within a transaction")
    }));
}

#[xmtp_common::test]
async fn skip_already_processed_messages() {
    tester!(alix);
    tester!(bo);

    let alix_group = alix.create_group(None, None).unwrap();

    alix_group
        .add_members_by_inbox_id(&[bo.inbox_id()])
        .await
        .unwrap();

    let alix_message = vec![1];
    alix_group.send_message(&alix_message).await.unwrap();
    bo.sync_welcomes().await.unwrap();
    let bo_groups = bo.find_groups(GroupQueryArgs::default()).unwrap();
    let bo_group = bo_groups.first().unwrap();

    let mut bo_messages_from_api = bo
        .mls_store()
        .query_group_messages(&bo_group.group_id, &bo.context.db())
        .await
        .unwrap();

    // override the messages to contain already processed messaged
    for msg in &mut bo_messages_from_api {
        if let Some(Version::V1(ref mut v1)) = msg.version {
            v1.id = 0;
        }
    }
    let process_result = bo_group.process_messages(bo_messages_from_api).await;

    assert_eq!(process_result.new_messages.len(), 1);
    // We no longer error when the message is previously processed
    assert_eq!(process_result.errored.len(), 0);
}

#[xmtp_common::test]
async fn skip_already_processed_intents() {
    let alix = ClientBuilder::new_test_client_vanilla(&generate_local_wallet()).await;

    let bo_wallet = generate_local_wallet();
    let bo_client = ClientBuilder::new_test_client_vanilla(&bo_wallet).await;

    let alix_group = alix.create_group(None, None).unwrap();

    alix_group
        .add_members_by_inbox_id(&[bo_client.inbox_id()])
        .await
        .unwrap();

    bo_client.sync_welcomes().await.unwrap();
    let bo_groups = bo_client.find_groups(GroupQueryArgs::default()).unwrap();
    let bo_group = bo_groups.first().unwrap();
    bo_group.send_message(&[2]).await.unwrap();
    let intent = bo_client
        .context
        .db()
        .find_group_intents(
            bo_group.clone().group_id,
            Some(vec![IntentState::Processed]),
            None,
        )
        .unwrap();
    assert_eq!(intent.len(), 2); //key_update and send_message

    let process_result = bo_group.sync_until_intent_resolved(intent[1].id).await;
    assert_ok!(process_result);
}

#[xmtp_common::test(flavor = "multi_thread")]
async fn test_parallel_syncs() {
    let wallet = generate_local_wallet();
    let alix1 = Arc::new(ClientBuilder::new_test_client(&wallet).await);
    alix1
        .device_sync_client()
        .wait_for_sync_worker_init()
        .await
        .unwrap();

    let alix1_group = alix1.create_group(None, None).unwrap();

    let alix2 = ClientBuilder::new_test_client(&wallet).await;

    let sync_tasks: Vec<_> = (0..10)
        .map(|_| {
            let group_clone = alix1_group.clone();
            // Each of these syncs is going to trigger the client to invite alix2 to the group
            // because of the race
            xmtp_common::spawn(None, async move { group_clone.sync().await }).join()
        })
        .collect();

    let results = join_all(sync_tasks).await;

    // Check if any of the syncs failed
    for result in results.into_iter() {
        assert!(result.is_ok(), "Sync error {:?}", result.err());
    }

    // Make sure that only one welcome was sent
    let alix2_welcomes = alix1
        .context
        .api()
        .query_welcome_messages(alix2.installation_public_key(), None)
        .await
        .unwrap();
    assert_eq!(alix2_welcomes.len(), 1);

    // Make sure that only one group message was sent
    let group_messages = alix1
        .context
        .api()
        .query_group_messages(alix1_group.group_id.clone(), None)
        .await
        .unwrap();
    assert_eq!(group_messages.len(), 1);

    let alix2_group = receive_group_invite(&alix2).await;

    // Send a message from alix1
    alix1_group
        .send_message("hi from alix1".as_bytes())
        .await
        .unwrap();
    // Send a message from alix2
    alix2_group
        .send_message("hi from alix2".as_bytes())
        .await
        .unwrap();

    // Sync both clients
    alix1_group.sync().await.unwrap();
    alix2_group.sync().await.unwrap();

    let alix1_messages = alix1_group.find_messages(&MsgQueryArgs::default()).unwrap();
    let alix2_messages = alix2_group.find_messages(&MsgQueryArgs::default()).unwrap();
    assert_eq!(alix1_messages.len(), alix2_messages.len() - 1);

    assert!(
        alix1_messages
            .iter()
            .any(|m| m.decrypted_message_bytes == "hi from alix2".as_bytes())
    );
    assert!(
        alix2_messages
            .iter()
            .any(|m| m.decrypted_message_bytes == "hi from alix1".as_bytes())
    );
}

// Create a membership update intent, but don't sync it yet
async fn create_membership_update_no_sync(group: &TestMlsGroup) {
    let intent_data = group.get_membership_update_intent(&[], &[]).await.unwrap();

    // If there is nothing to do, stop here
    if intent_data.is_empty() {
        return;
    }

    QueueIntent::update_group_membership()
        .data(intent_data)
        .queue(group)
        .unwrap();
}

/**
 * This test case simulates situations where adding missing
 * installations gets interrupted before the sync part happens
 *
 * We need to be safe even in situations where there are multiple
 * intents that do the same thing, leading to conflicts
 */
#[rstest::rstest]
#[xmtp_common::test(flavor = "multi_thread")]
#[cfg_attr(target_arch = "wasm32", ignore)]
async fn add_missing_installs_reentrancy() {
    let wallet = generate_local_wallet();
    let alix1 = ClientBuilder::new_test_client(&wallet).await;
    let alix1_group = alix1.create_group(None, None).unwrap();

    let alix2 = ClientBuilder::new_test_client(&wallet).await;

    // We are going to run add_missing_installations TWICE
    // which will create two intents to add the installations
    create_membership_update_no_sync(&alix1_group).await;
    create_membership_update_no_sync(&alix1_group).await;

    // Now I am going to run publish intents multiple times
    alix1_group
        .publish_intents()
        .await
        .expect("Expect publish to be OK");
    alix1_group
        .publish_intents()
        .await
        .expect("Expected publish to be OK");

    // Now I am going to sync twice
    alix1_group.sync_with_conn().await.unwrap();
    alix1_group.sync_with_conn().await.unwrap();

    // Make sure that only one welcome was sent
    let alix2_welcomes = alix1
        .context
        .api()
        .query_welcome_messages(alix2.installation_public_key(), None)
        .await
        .unwrap();
    assert_eq!(alix2_welcomes.len(), 1);

    // We expect two group messages to have been sent,
    // but only the first is valid
    let group_messages = alix1
        .context
        .api()
        .query_group_messages(alix1_group.group_id.clone(), None)
        .await
        .unwrap();
    assert_eq!(group_messages.len(), 2);

    let alix2_group = receive_group_invite(&alix2).await;

    // Send a message from alix1
    alix1_group
        .send_message("hi from alix1".as_bytes())
        .await
        .unwrap();
    // Send a message from alix2
    alix2_group
        .send_message("hi from alix2".as_bytes())
        .await
        .unwrap();

    // Sync both clients
    alix1_group.sync().await.unwrap();
    alix2_group.sync().await.unwrap();

    let alix1_messages = alix1_group.find_messages(&MsgQueryArgs::default()).unwrap();
    let alix2_messages = alix2_group.find_messages(&MsgQueryArgs::default()).unwrap();
    assert_eq!(alix1_messages.len(), alix2_messages.len() - 1);

    assert!(
        alix1_messages
            .iter()
            .any(|m| m.decrypted_message_bytes == "hi from alix2".as_bytes())
    );
    assert!(
        alix2_messages
            .iter()
            .any(|m| m.decrypted_message_bytes == "hi from alix1".as_bytes())
    );
}

#[xmtp_common::test(flavor = "multi_thread")]
async fn respect_allow_epoch_increment() {
    let wallet = generate_local_wallet();
    let client = ClientBuilder::new_test_client(&wallet).await;

    let group = client.create_group(None, None).unwrap();

    let _client_2 = ClientBuilder::new_test_client(&wallet).await;

    // Sync the group to get the message adding client_2 published to the network
    group.sync().await.unwrap();

    // Retrieve the envelope for the commit from the network
    let messages = client
        .context
        .api()
        .query_group_messages(group.group_id.clone(), None)
        .await
        .unwrap();

    let first_envelope = messages.first().unwrap();

    let Some(xmtp_proto::xmtp::mls::api::v1::group_message::Version::V1(first_message)) =
        first_envelope.clone().version
    else {
        panic!("wrong message format")
    };
    let process_result = group.process_message(&first_message, false).await;

    assert_err!(
        process_result,
        GroupMessageProcessingError::EpochIncrementNotAllowed
    );
}

#[rstest]
#[xmtp_common::test]
#[awt]
async fn test_get_and_set_consent(
    #[future] alix: ClientTester,
    #[future] bola: ClientTester,
    #[future] caro: ClientTester,
) {
    let alix_group = alix.create_group(None, None).unwrap();

    // group consent state should be allowed if user created it
    assert_eq!(alix_group.consent_state().unwrap(), ConsentState::Allowed);

    alix_group
        .update_consent_state(ConsentState::Denied)
        .unwrap();
    assert_eq!(alix_group.consent_state().unwrap(), ConsentState::Denied);

    alix_group
        .add_members_by_inbox_id(&[bola.inbox_id()])
        .await
        .unwrap();

    bola.sync_welcomes().await.unwrap();
    let bola_groups = bola.find_groups(GroupQueryArgs::default()).unwrap();
    let bola_group = bola_groups.first().unwrap();
    // group consent state should default to unknown for users who did not create the group
    assert_eq!(bola_group.consent_state().unwrap(), ConsentState::Unknown);

    bola_group
        .send_message("hi from bola".as_bytes())
        .await
        .unwrap();

    // group consent state should be allowed if user sends a message to the group
    assert_eq!(bola_group.consent_state().unwrap(), ConsentState::Allowed);

    alix_group
        .add_members_by_inbox_id(&[caro.inbox_id()])
        .await
        .unwrap();

    caro.sync_welcomes().await.unwrap();
    let caro_groups = caro.find_groups(GroupQueryArgs::default()).unwrap();
    let caro_group = caro_groups.first().unwrap();

    caro_group
        .send_message_optimistic("hi from caro".as_bytes())
        .unwrap();

    caro_group.publish_messages().await.unwrap();

    // group consent state should be allowed if user publishes a message to the group
    assert_eq!(caro_group.consent_state().unwrap(), ConsentState::Allowed);
}

#[xmtp_common::test]
// TODO(rich): Generalize the test once fixed - test messages that are 0, 1, 2, 3, 4, 5 epochs behind
async fn test_max_past_epochs() {
    // Create group with two members
    let bo_wallet = generate_local_wallet();
    let alix = ClientBuilder::new_test_client_vanilla(&generate_local_wallet()).await;
    let bo = ClientBuilder::new_test_client_vanilla(&bo_wallet).await;
    let alix_group = alix
        .create_group_with_members(&[bo_wallet.identifier()], None, None)
        .await
        .unwrap();

    bo.sync_welcomes().await.unwrap();
    let bo_groups = bo.find_groups(GroupQueryArgs::default()).unwrap();
    let bo_group = bo_groups.first().unwrap();

    // Both members see the same amount of messages to start
    alix_group.send_message("alix 1".as_bytes()).await.unwrap();
    bo_group.send_message("bo 1".as_bytes()).await.unwrap();
    alix_group.sync().await.unwrap();
    bo_group.sync().await.unwrap();

    let alix_messages = alix_group
        .find_messages(&MsgQueryArgs {
            kind: Some(GroupMessageKind::Application),
            ..Default::default()
        })
        .unwrap();
    let bo_messages = bo_group
        .find_messages(&MsgQueryArgs {
            kind: Some(GroupMessageKind::Application),
            ..Default::default()
        })
        .unwrap();

    assert_eq!(alix_messages.len(), 2);
    assert_eq!(bo_messages.len(), 2);

    // Alix moves the group forward by 1 epoch
    alix_group
        .update_group_name("new name".to_string())
        .await
        .unwrap();

    // Bo sends a message while 1 epoch behind
    bo_group.send_message("bo 2".as_bytes()).await.unwrap();

    // If max_past_epochs is working, Alix should be able to decrypt Bo's message
    alix_group.sync().await.unwrap();
    bo_group.sync().await.unwrap();

    let alix_messages = alix_group
        .find_messages(&MsgQueryArgs {
            kind: Some(GroupMessageKind::Application),
            ..Default::default()
        })
        .unwrap();
    let bo_messages = bo_group
        .find_messages(&MsgQueryArgs {
            kind: Some(GroupMessageKind::Application),
            ..Default::default()
        })
        .unwrap();
    assert_eq!(bo_messages.len(), 3);
    assert_eq!(alix_messages.len(), 3); // Fails here, 2 != 3
}

#[wasm_bindgen_test(unsupported = tokio::test)]
async fn test_validate_dm_group() {
    let client = ClientBuilder::new_test_client(&generate_local_wallet()).await;
    let added_by_inbox = "added_by_inbox_id";
    let creator_inbox_id = client.context.identity.inbox_id();
    let dm_target_inbox_id = added_by_inbox.to_string();

    // Test case 1: Valid DM group
    let valid_dm_group = TestMlsGroup::create_test_dm_group(
        client.context.clone(),
        dm_target_inbox_id.clone(),
        None,
        None,
        None,
        None,
        None,
    )
    .unwrap();
    assert!(
        valid_dm_group
            .load_mls_group_with_lock(client.context.mls_storage(), |mls_group| {
                validate_dm_group(&client.context, &mls_group, added_by_inbox).map_err(Into::into)
            })
            .is_ok()
    );

    // Test case 2: Invalid conversation type
    let invalid_protected_metadata =
        build_protected_metadata_extension(creator_inbox_id, ConversationType::Group).unwrap();
    let invalid_type_group = TestMlsGroup::create_test_dm_group(
        client.context.clone(),
        dm_target_inbox_id.clone(),
        Some(invalid_protected_metadata),
        None,
        None,
        None,
        None,
    )
    .unwrap();
    let err =
        invalid_type_group.load_mls_group_with_lock(client.context.mls_storage(), |mls_group| {
            validate_dm_group(&client.context, &mls_group, added_by_inbox).map_err(Into::into)
        });
    assert!(matches!(
        err,
        Err(GroupError::MetadataPermissionsError(
            MetadataPermissionsError::DmValidation(DmValidationError::InvalidConversationType)
        ))
    ));
    // Test case 3: Missing DmMembers
    // This case is not easily testable with the current structure, as DmMembers are set in the protected metadata

    // Test case 4: Mismatched DM members
    let mismatched_dm_members =
        build_dm_protected_metadata_extension(creator_inbox_id, "wrong_inbox_id".to_string())
            .unwrap();
    let mismatched_dm_members_group = TestMlsGroup::create_test_dm_group(
        client.context.clone(),
        dm_target_inbox_id.clone(),
        Some(mismatched_dm_members),
        None,
        None,
        None,
        None,
    )
    .unwrap();
    let err = mismatched_dm_members_group.load_mls_group_with_lock(
        client.context.mls_storage(),
        |mls_group| {
            validate_dm_group(&client.context, &mls_group, added_by_inbox).map_err(Into::into)
        },
    );
    assert!(matches!(
        err,
        Err(GroupError::MetadataPermissionsError(
            MetadataPermissionsError::DmValidation(DmValidationError::ExpectedInboxesDoNotMatch)
        ))
    ));

    // Test case 5: Non-empty admin list
    let non_empty_admin_list =
        build_mutable_metadata_extension_default(creator_inbox_id, GroupMetadataOptions::default())
            .unwrap();
    let non_empty_admin_list_group = TestMlsGroup::create_test_dm_group(
        client.context.clone(),
        dm_target_inbox_id.clone(),
        None,
        Some(non_empty_admin_list),
        None,
        None,
        None,
    )
    .unwrap();
    assert!(matches!(
        non_empty_admin_list_group.load_mls_group_with_lock(
            client.context.mls_storage(),
            |mls_group| {
                validate_dm_group(&client.context, &mls_group, added_by_inbox).map_err(Into::into)
            }
        ),
        Err(GroupError::MetadataPermissionsError(
            MetadataPermissionsError::DmValidation(
                DmValidationError::MustHaveEmptyAdminAndSuperAdmin
            )
        ))
    ));

    // Test case 6: Non-empty super admin list
    // Similar to test case 5, but with super_admin_list

    // Test case 7: Invalid permissions
    let invalid_permissions = PolicySet::default();
    let invalid_permissions_group = TestMlsGroup::create_test_dm_group(
        client.context.clone(),
        dm_target_inbox_id.clone(),
        None,
        None,
        None,
        Some(invalid_permissions),
        None,
    )
    .unwrap();
    assert!(matches!(
        invalid_permissions_group.load_mls_group_with_lock(
            client.context.mls_storage(),
            |mls_group| {
                validate_dm_group(&client.context, &mls_group, added_by_inbox).map_err(Into::into)
            }
        ),
        Err(GroupError::MetadataPermissionsError(
            MetadataPermissionsError::DmValidation(DmValidationError::InvalidPermissions)
        ))
    ));
}

#[xmtp_common::test]
async fn test_respects_character_limits_for_group_metadata() {
    let amal = ClientBuilder::new_test_client(&generate_local_wallet()).await;

    let policy_set = Some(PreconfiguredPolicies::AdminsOnly.to_policy_set());
    let amal_group = amal.create_group(policy_set, None).unwrap();
    amal_group.sync().await.unwrap();

    let overlong_name = "a".repeat(MAX_GROUP_NAME_LENGTH + 1);
    let overlong_description = "b".repeat(MAX_GROUP_DESCRIPTION_LENGTH + 1);
    let overlong_image_url =
        "http://example.com/".to_string() + &"c".repeat(MAX_GROUP_IMAGE_URL_LENGTH);

    // Verify that updating the name with an excessive length fails
    let result = amal_group.update_group_name(overlong_name).await;
    assert!(
        matches!(result, Err(GroupError::TooManyCharacters { length }) if length == MAX_GROUP_NAME_LENGTH)
    );

    // Verify that updating the description with an excessive length fails
    let result = amal_group
        .update_group_description(overlong_description)
        .await;
    assert!(
        matches!(result, Err(GroupError::TooManyCharacters { length }) if length == MAX_GROUP_DESCRIPTION_LENGTH)
    );

    // Verify that updating the image URL with an excessive length fails
    let result = amal_group
        .update_group_image_url_square(overlong_image_url)
        .await;
    assert!(
        matches!(result, Err(GroupError::TooManyCharacters { length }) if length == MAX_GROUP_IMAGE_URL_LENGTH)
    );

    // Verify updates with valid lengths are successful
    let valid_name = "Valid Group Name".to_string();
    let valid_description = "Valid group description within limit.".to_string();
    let valid_image_url = "http://example.com/image.png".to_string();

    amal_group
        .update_group_name(valid_name.clone())
        .await
        .unwrap();
    amal_group
        .update_group_description(valid_description.clone())
        .await
        .unwrap();
    amal_group
        .update_group_image_url_square(valid_image_url.clone())
        .await
        .unwrap();

    // Sync and verify stored values
    amal_group.sync().await.unwrap();

    let metadata = amal_group.mutable_metadata().unwrap();

    assert_eq!(
        metadata
            .attributes
            .get(&MetadataField::GroupName.to_string())
            .unwrap(),
        &valid_name
    );
    assert_eq!(
        metadata
            .attributes
            .get(&MetadataField::Description.to_string())
            .unwrap(),
        &valid_description
    );
    assert_eq!(
        metadata
            .attributes
            .get(&MetadataField::GroupImageUrlSquare.to_string())
            .unwrap(),
        &valid_image_url
    );
}

fn increment_patch_version(version: &str) -> Option<String> {
    // Split version into numeric part and suffix (if any)
    let (version_part, suffix) = match version.split_once('-') {
        Some((v, s)) => (v, Some(s)),
        None => (version, None),
    };

    // Split numeric version string into components
    let mut parts: Vec<&str> = version_part.split('.').collect();

    // Ensure we have exactly 3 parts (major.minor.patch)
    if parts.len() != 3 {
        return None;
    }

    // Parse the patch number and increment it
    let patch = parts[2].parse::<u32>().ok()?;
    let new_patch = patch + 1;

    // Replace the patch number with the incremented value
    let binding = new_patch.to_string();
    parts[2] = &binding;

    // Join the parts back together with dots and add suffix if it existed
    let new_version = parts.join(".");
    match suffix {
        Some(s) => Some(format!("{}-{}", new_version, s)),
        None => Some(new_version),
    }
}

#[xmtp_common::test]
fn test_increment_patch_version() {
    assert_eq!(increment_patch_version("1.2.3"), Some("1.2.4".to_string()));
    assert_eq!(increment_patch_version("0.0.9"), Some("0.0.10".to_string()));
    assert_eq!(increment_patch_version("1.0.0"), Some("1.0.1".to_string()));
    assert_eq!(
        increment_patch_version("1.0.0-alpha"),
        Some("1.0.1-alpha".to_string())
    );

    // Invalid inputs should return None
    assert_eq!(increment_patch_version("1.2"), None);
    assert_eq!(increment_patch_version("1.2.3.4"), None);
    assert_eq!(increment_patch_version("invalid"), None);
}

#[xmtp_common::test]
async fn test_can_set_min_supported_protocol_version_for_commit() {
    let mut amal_version = VersionInfo::default();
    amal_version.test_update_version(
        increment_patch_version(amal_version.pkg_version())
            .unwrap()
            .as_str(),
    );
    tester!(amal, version: amal_version.clone());
    tester!(bo);

    // ensure the version is as expected
    assert!(bo.context.version_info() != &amal_version);
    // Step 2: Amal creates a group and adds bo as a member
    let amal_group = amal.create_group(None, None).unwrap();
    amal_group
        .add_members_by_inbox_id(&[bo.context.identity.inbox_id()])
        .await
        .unwrap();

    // Step 3: Amal updates the group name and sends a message to the group
    amal_group
        .update_group_name("new name".to_string())
        .await
        .unwrap();
    amal_group
        .send_message("Hello, world!".as_bytes())
        .await
        .unwrap();

    // Step 4: Verify that bo can read the message even though they are on different client versions
    bo.sync_welcomes().await.unwrap();
    let binding = bo.find_groups(GroupQueryArgs::default()).unwrap();
    let bo_group = binding.first().unwrap();
    bo_group.sync().await.unwrap();
    let messages = bo_group.find_messages(&MsgQueryArgs::default()).unwrap();
    assert_eq!(messages.len(), 3);

    let message_text = String::from_utf8_lossy(&messages[2].decrypted_message_bytes);
    assert_eq!(message_text, "Hello, world!");

    // Step 5: Amal updates the group version to match their client version
    amal_group
        .update_group_min_version_to_match_self()
        .await
        .unwrap();
    amal_group.sync().await.unwrap();
    amal_group
        .send_message("new version only!".as_bytes())
        .await
        .unwrap();

    // Step 6: Bo should now be unable to sync messages for the group
    let _ = bo_group.sync().await;
    let messages = bo_group.find_messages(&MsgQueryArgs::default()).unwrap();
    assert_eq!(messages.len(), 3);

    // Step 7: Bo updates their client, and see if we can then download latest messages
    let mut bo_version = bo.version_info().clone();
    bo_version.test_update_version(
        increment_patch_version(bo_version.pkg_version())
            .unwrap()
            .as_str(),
    );
    let bo = ClientBuilder::from_client(bo.client)
        .version(bo_version.clone())
        .build()
        .await
        .unwrap();

    assert_eq!(bo.context.version_info(), amal.context.version_info());

    // Refresh Bo's group context
    let binding = bo.find_groups(GroupQueryArgs::default()).unwrap();
    let bo_group = binding.first().unwrap();

    bo_group.sync().await.unwrap();
    let _ = bo_group.sync().await;
    let messages = bo_group.find_messages(&MsgQueryArgs::default()).unwrap();
    assert_eq!(messages.len(), 5);
}

#[xmtp_common::test]
async fn test_client_on_old_version_pauses_after_joining_min_version_group() {
    let mut amal_version = VersionInfo::default();
    amal_version.test_update_version(
        increment_patch_version(amal_version.pkg_version())
            .unwrap()
            .as_str(),
    );

    // Step 1: Create three clients, amal and bo are one version ahead of caro
    let amal =
        ClientBuilder::new_test_client_with_version(&generate_local_wallet(), amal_version).await;

    let mut bo_version = VersionInfo::default();
    bo_version.test_update_version(
        increment_patch_version(bo_version.pkg_version())
            .unwrap()
            .as_str(),
    );
    let bo =
        ClientBuilder::new_test_client_with_version(&generate_local_wallet(), bo_version).await;

    let caro = ClientBuilder::new_test_client(&generate_local_wallet()).await;

    assert!(caro.version_info().pkg_version() != amal.version_info().pkg_version());
    assert!(bo.version_info().pkg_version() == amal.version_info().pkg_version());

    // Step 2: Amal creates a group and adds bo as a member
    let amal_group = amal.create_group(None, None).unwrap();
    amal_group
        .add_members_by_inbox_id(&[bo.context.identity.inbox_id()])
        .await
        .unwrap();

    // Step 3: Amal sends a message to the group
    amal_group
        .send_message("Hello, world!".as_bytes())
        .await
        .unwrap();

    // Step 4: Verify that bo can read the message
    bo.sync_welcomes().await.unwrap();
    let binding = bo.find_groups(GroupQueryArgs::default()).unwrap();
    let bo_group = binding.first().unwrap();
    bo_group.sync().await.unwrap();
    let messages = bo_group.find_messages(&MsgQueryArgs::default()).unwrap();
    assert_eq!(messages.len(), 2);

    let message_text = String::from_utf8_lossy(&messages[1].decrypted_message_bytes);
    assert_eq!(message_text, "Hello, world!");

    // Step 5: Amal updates the group to have a min version of current version + 1
    amal_group
        .update_group_min_version_to_match_self()
        .await
        .unwrap();
    amal_group.sync().await.unwrap();
    amal_group
        .send_message("new version only!".as_bytes())
        .await
        .unwrap();

    // Step 6: Bo should still be able to sync messages for the group
    let _ = bo_group.sync().await;
    let messages = bo_group.find_messages(&MsgQueryArgs::default()).unwrap();
    assert_eq!(messages.len(), 4);

    // Step 7: Amal adds caro as a member
    amal_group
        .add_members_by_inbox_id(&[caro.context.identity.inbox_id()])
        .await
        .unwrap();

    // Caro received the invite for the group
    caro.sync_welcomes().await.unwrap();
    let binding = caro.find_groups(GroupQueryArgs::default()).unwrap();
    let caro_group = binding.first().unwrap();
    assert!(caro_group.group_id == amal_group.group_id);

    // Caro group is paused immediately after joining
    let is_paused = caro_group.paused_for_version().unwrap().is_some();
    assert!(is_paused);
    let result = caro_group.send_message("Hello from Caro".as_bytes()).await;
    assert!(matches!(result, Err(GroupError::GroupPausedUntilUpdate(_))));

    // Caro updates their client to the same version as amal and syncs to unpause the group
    let mut caro_version = caro.version_info().clone();
    caro_version.test_update_version(
        increment_patch_version(caro_version.pkg_version())
            .unwrap()
            .as_str(),
    );

    let caro = ClientBuilder::from_client(caro)
        .version(caro_version)
        .build()
        .await
        .unwrap();
    let binding = caro.find_groups(GroupQueryArgs::default()).unwrap();
    let caro_group = binding.first().unwrap();
    assert!(caro_group.group_id == amal_group.group_id);
    caro_group.sync().await.unwrap();

    // Caro should now be able to send a message
    caro_group
        .send_message("Hello from Caro".as_bytes())
        .await
        .unwrap();
    amal_group.sync().await.unwrap();
    let messages = amal_group.find_messages(&MsgQueryArgs::default()).unwrap();
    assert_eq!(
        messages[messages.len() - 1].decrypted_message_bytes,
        "Hello from Caro".as_bytes()
    );
}

#[xmtp_common::test]
async fn test_only_super_admins_can_set_min_supported_protocol_version() {
    let amal = ClientBuilder::new_test_client(&generate_local_wallet()).await;
    let bo = ClientBuilder::new_test_client(&generate_local_wallet()).await;

    let amal_group = amal.create_group(None, None).unwrap();
    amal_group
        .add_members_by_inbox_id(&[bo.context.identity.inbox_id()])
        .await
        .unwrap();
    amal_group
        .update_admin_list(
            UpdateAdminListType::Add,
            bo.context.identity.inbox_id().to_string(),
        )
        .await
        .unwrap();
    amal_group.sync().await.unwrap();

    let is_bo_admin = amal_group
        .is_admin(bo.context.identity.inbox_id().to_string())
        .unwrap();
    assert!(is_bo_admin);

    let is_bo_super_admin = amal_group
        .is_super_admin(bo.context.identity.inbox_id().to_string())
        .unwrap();
    assert!(!is_bo_super_admin);

    bo.sync_welcomes().await.unwrap();
    let binding = bo.find_groups(GroupQueryArgs::default()).unwrap();
    let bo_group = binding.first().unwrap();
    bo_group.sync().await.unwrap();

    let metadata = bo_group.mutable_metadata().unwrap();
    let min_version = metadata
        .attributes
        .get(&MetadataField::MinimumSupportedProtocolVersion.to_string());
    assert_eq!(min_version, None);

    let result = bo_group.update_group_min_version_to_match_self().await;
    assert!(result.is_err());
    bo_group.sync().await.unwrap();

    let metadata = bo_group.mutable_metadata().unwrap();
    let min_version = metadata
        .attributes
        .get(&MetadataField::MinimumSupportedProtocolVersion.to_string());
    assert_eq!(min_version, None);

    amal_group.sync().await.unwrap();
    let result = amal_group.update_group_min_version_to_match_self().await;
    assert!(result.is_ok());
    bo_group.sync().await.unwrap();

    let metadata = bo_group.mutable_metadata().unwrap();
    let min_version = metadata
        .attributes
        .get(&MetadataField::MinimumSupportedProtocolVersion.to_string());
    assert_eq!(min_version.unwrap(), amal.version_info().pkg_version());
}

#[xmtp_common::test]
async fn test_send_message_while_paused_after_welcome_returns_expected_error() {
    let mut amal_version = VersionInfo::default();
    amal_version.test_update_version(
        increment_patch_version(amal_version.pkg_version())
            .unwrap()
            .as_str(),
    );
    // Create two clients with different versions
    let amal =
        ClientBuilder::new_test_client_with_version(&generate_local_wallet(), amal_version).await;

    let bo = ClientBuilder::new_test_client(&generate_local_wallet()).await;

    // Amal creates a group and adds bo
    let amal_group = amal.create_group(None, None).unwrap();
    amal_group
        .add_members_by_inbox_id(&[bo.context.identity.inbox_id()])
        .await
        .unwrap();

    // Amal sets minimum version requirement
    amal_group
        .update_group_min_version_to_match_self()
        .await
        .unwrap();
    amal_group.sync().await.unwrap();

    // Bo joins group and attempts to send message
    bo.sync_welcomes().await.unwrap();
    let binding = bo.find_groups(GroupQueryArgs::default()).unwrap();
    let bo_group = binding.first().unwrap();

    // If bo tries to send a message before syncing the group, we get a SyncFailedToWait error
    let result = bo_group.send_message("Hello from Bo".as_bytes()).await;
    assert!(
        matches!(result, Err(GroupError::SyncFailedToWait(_))),
        "Expected SyncFailedToWait error, got {:?}",
        result
    );

    bo_group.sync().await.unwrap();

    // After syncing if we attempt to send message - should fail with GroupPausedUntilUpdate error
    let result = bo_group.send_message("Hello from Bo".as_bytes()).await;
    if let Err(GroupError::GroupPausedUntilUpdate(version)) = result {
        assert_eq!(version, amal.version_info().pkg_version());
    } else {
        panic!("Expected GroupPausedUntilUpdate error, got {:?}", result);
    }
}

#[xmtp_common::test]
async fn test_send_message_after_min_version_update_gets_expected_error() {
    let mut amal_version = VersionInfo::default();
    amal_version.test_update_version(
        increment_patch_version(amal_version.pkg_version())
            .unwrap()
            .as_str(),
    );

    // Create two clients with different versions
    let amal =
        ClientBuilder::new_test_client_with_version(&generate_local_wallet(), amal_version.clone())
            .await;
    assert!(amal.context.version_info() != &VersionInfo::default());
    let bo = ClientBuilder::new_test_client(&generate_local_wallet()).await;

    // Amal creates a group and adds bo
    let amal_group = amal.create_group(None, None).unwrap();
    amal_group
        .add_members_by_inbox_id(&[bo.context.identity.inbox_id()])
        .await
        .unwrap();

    // Bo joins group and successfully sends initial message
    bo.sync_welcomes().await.unwrap();
    let binding = bo.find_groups(GroupQueryArgs::default()).unwrap();
    let bo_group = binding.first().unwrap();
    bo_group.sync().await.unwrap();

    bo_group
        .send_message("Hello from Bo".as_bytes())
        .await
        .unwrap();

    // Amal sets new minimum version requirement
    amal_group
        .update_group_min_version_to_match_self()
        .await
        .unwrap();
    amal_group.sync().await.unwrap();

    // Bo's attempt to send message before syncing should now fail with SyncFailedToWait error
    let result = bo_group
        .send_message("Second message from Bo".as_bytes())
        .await;
    assert!(
        matches!(result, Err(GroupError::SyncFailedToWait(_))),
        "Expected SyncFailedToWait error, got {:?}",
        result
    );

    // Bo syncs to get the version update
    bo_group.sync().await.unwrap();

    // After syncing if we attempt to send message - should fail with GroupPausedUntilUpdate error
    let result = bo_group.send_message("Hello from Bo".as_bytes()).await;
    if let Err(GroupError::GroupPausedUntilUpdate(version)) = result {
        assert_eq!(version, amal.version_info().pkg_version());
    } else {
        panic!("Expected GroupPausedUntilUpdate error, got {:?}", result);
    }

    // Verify Bo can send again after updating their version
    let mut bo_version = bo.version_info().clone();
    bo_version.test_update_version(
        increment_patch_version(bo_version.pkg_version())
            .unwrap()
            .as_str(),
    );
    let bo = ClientBuilder::from_client(bo)
        .version(bo_version)
        .build()
        .await
        .unwrap();

    // Need to get fresh group reference after version update
    let binding = bo.find_groups(GroupQueryArgs::default()).unwrap();
    let bo_group = binding.first().unwrap();
    bo_group.sync().await.unwrap();

    // Should now succeed
    let result = bo_group
        .send_message("Message after update".as_bytes())
        .await;
    assert!(result.is_ok());
}

#[cfg(not(target_arch = "wasm32"))]
#[tokio::test(flavor = "multi_thread")]
async fn test_can_make_inbox_with_a_bad_key_package_an_admin() {
    use crate::utils::test_mocks_helpers::set_test_mode_upload_malformed_keypackage;

    // 1) Prepare clients
    let amal = ClientBuilder::new_test_client(&generate_local_wallet()).await;
    let charlie = ClientBuilder::new_test_client(&generate_local_wallet()).await;

    // Create a wallet for the user with a bad key package
    let bola_wallet = generate_local_wallet();
    let bola = ClientBuilder::new_test_client(&bola_wallet).await;
    // Mark bola's installation as having a malformed key package
    set_test_mode_upload_malformed_keypackage(
        true,
        Some(vec![bola.context.installation_id().to_vec()]),
    );

    // 2) Create a group with amal as the only member
    let amal_group = amal
        .create_group(
            Some(PreconfiguredPolicies::AdminsOnly.to_policy_set()),
            None,
        )
        .unwrap();
    amal_group.sync().await.unwrap();

    // 3) Add charlie to the group (normal member)
    let result = amal_group
        .add_members_by_inbox_id(&[charlie.inbox_id()])
        .await;
    assert!(result.is_ok());

    // 4) Initially fail to add bola since they only have one bad key package
    let result = amal_group.add_members_by_inbox_id(&[bola.inbox_id()]).await;
    assert!(result.is_err());

    // 5) Add a second installation for bola and try and re-add them
    let bola_2 = ClientBuilder::new_test_client(&bola_wallet).await;
    let result = amal_group.add_members_by_inbox_id(&[bola.inbox_id()]).await;
    assert!(result.is_ok());

    // 6) Test that bola can not perform an admin only action
    bola_2.sync_welcomes().await.unwrap();
    let binding = bola_2.find_groups(GroupQueryArgs::default()).unwrap();
    let bola_group = binding.first().unwrap();
    bola_group.sync().await.unwrap();
    let result = bola_group
        .update_group_name("Bola's Group".to_string())
        .await;
    assert!(result.is_err());

    // 7) Test adding bola as an admin
    let result = amal_group
        .update_admin_list(UpdateAdminListType::Add, bola.inbox_id().to_string())
        .await;
    assert!(result.is_ok());

    // 8) Verify bola can perform an admin only action
    bola_group.sync().await.unwrap();
    let result = bola_group
        .update_group_name("Bola's Group".to_string())
        .await;
    assert!(result.is_ok());

    // 9) Verify we can remove bola as an admin
    let result = amal_group
        .update_admin_list(UpdateAdminListType::Remove, bola.inbox_id().to_string())
        .await;
    assert!(result.is_ok());

    // 10) Verify bola is not an admin
    let admins = amal_group.admin_list().unwrap();
    assert!(!admins.contains(&bola.inbox_id().to_string()));

    // 11) verify bola can't perform an admin only action
    bola_group.sync().await.unwrap();
    let result = bola_group
        .update_group_name("Bola's Group Forever".to_string())
        .await;
    assert!(result.is_err());
}

#[cfg(not(target_arch = "wasm32"))]
#[tokio::test(flavor = "multi_thread")]
async fn test_when_processing_message_return_future_wrong_epoch_group_marked_probably_forked() {
    use crate::utils::test_mocks_helpers::set_test_mode_future_wrong_epoch;

    let client_a = ClientBuilder::new_test_client(&generate_local_wallet()).await;
    let client_b = ClientBuilder::new_test_client(&generate_local_wallet()).await;

    let group_a = client_a.create_group(None, None).unwrap();
    group_a
        .add_members_by_inbox_id(&[client_b.inbox_id()])
        .await
        .unwrap();

    client_b.sync_welcomes().await.unwrap();

    let binding = client_b.find_groups(GroupQueryArgs::default()).unwrap();
    let group_b = binding.first().unwrap();

    group_a.send_message(&[1]).await.unwrap();
    set_test_mode_future_wrong_epoch(true);
    group_b.sync().await.unwrap();
    set_test_mode_future_wrong_epoch(false);
    let group_debug_info = group_b.debug_info().await.unwrap();
    assert!(group_debug_info.maybe_forked);
    assert!(!group_debug_info.fork_details.is_empty());
    client_b
        .context
        .db()
        .clear_fork_flag_for_group(&group_b.group_id)
        .unwrap();
    let group_debug_info = group_b.debug_info().await.unwrap();
    assert!(!group_debug_info.maybe_forked);
    assert!(group_debug_info.fork_details.is_empty());
}

#[xmtp_common::test(flavor = "multi_thread")]
async fn can_stream_out_of_order_without_forking() {
    let wallet_a = generate_local_wallet();
    let wallet_b = generate_local_wallet();
    let wallet_c = generate_local_wallet();
    let client_a1 = ClientBuilder::new_test_client(&wallet_a).await;
    let client_b = ClientBuilder::new_test_client(&wallet_b).await;
    let client_c = ClientBuilder::new_test_client(&wallet_c).await;

    // Create a group
    let group_a = client_a1.create_group(None, None).unwrap();

    // Add client_b and client_c to the group
    group_a
        .add_members_by_inbox_id(&[client_b.inbox_id(), client_c.inbox_id()])
        .await
        .unwrap();

    // Sync the group
    client_b.sync_welcomes().await.unwrap();
    let binding = client_b.find_groups(GroupQueryArgs::default()).unwrap();
    let group_b = binding.first().unwrap();

    client_c.sync_welcomes().await.unwrap();
    let binding = client_c.find_groups(GroupQueryArgs::default()).unwrap();
    let group_c = binding.first().unwrap();

    // Each client sends a message and syncs (ensures any key update commits are sent)
    group_a
        .send_message_optimistic("Message a1".as_bytes())
        .unwrap();
    group_a.publish_intents().await.unwrap();

    group_a.sync().await.unwrap();
    group_b.sync().await.unwrap();
    group_c.sync().await.unwrap();

    group_b
        .send_message_optimistic("Message b1".as_bytes())
        .unwrap();
    group_b.publish_intents().await.unwrap();

    group_a.sync().await.unwrap();
    group_b.sync().await.unwrap();
    group_c.sync().await.unwrap();

    group_c
        .send_message_optimistic("Message c1".as_bytes())
        .unwrap();
    group_c.publish_intents().await.unwrap();

    // Sync the groups
    group_a.sync().await.unwrap();
    group_b.sync().await.unwrap();
    group_c.sync().await.unwrap();

    // After client a adds b and c, and they each sent a message, all groups are in the same epoch
    assert_eq!(group_a.epoch().await.unwrap(), 3);
    assert_eq!(group_b.epoch().await.unwrap(), 3);
    assert_eq!(group_c.epoch().await.unwrap(), 3);

    // Client b updates the group name, (incrementing the epoch from 3 to 4), and syncs
    group_b
        .update_group_name("Group B".to_string())
        .await
        .unwrap();
    group_b.sync().await.unwrap();

    // Client c sends two text messages before incrementing the epoch
    group_c
        .send_message_optimistic("Message c2".as_bytes())
        .unwrap();
    group_c.publish_intents().await.unwrap();
    group_b.sync().await.unwrap();

    // Retrieve all messages from group B, verify they contain the two messages from client c even though they were sent from the wrong epoch
    let messages = client_b
        .context
        .api()
        .query_group_messages(group_b.group_id.clone(), None)
        .await
        .unwrap();
    assert_eq!(messages.len(), 8);

    // Get reference to last message
    let last_message = messages.last().unwrap();

    // Simulating group_a streaming out of order by processing the last_message first
    let v1_last_message = match &last_message.version {
        Some(xmtp_proto::xmtp::mls::api::v1::group_message::Version::V1(v1)) => v1,
        _ => panic!("Expected V1 message"),
    };

    // This is the key line, because we pass in false for incrementing epoch/cursor (simulating streaming)
    // This processing will not longer update the cursor, so we will not be forked
    let increment_epoch = false;
    let result = group_a
        .process_message(v1_last_message, increment_epoch)
        .await;
    assert!(result.is_ok());

    // Now syncing a will update group_a group name since the cursor has NOT moved on past it
    group_a.sync().await.unwrap();
    group_b.sync().await.unwrap();
    group_c.sync().await.unwrap();

    assert_eq!(group_b.epoch().await.unwrap(), 4);
    assert_eq!(group_c.epoch().await.unwrap(), 4);
    // We pass on the last line because a's cursor has not moved past any commits, even though it processed
    // messages out of order
    assert_eq!(group_a.epoch().await.unwrap(), 4);
}

#[xmtp_common::test(flavor = "multi_thread")]
async fn non_retryable_error_increments_cursor() {
    let alice = ClientBuilder::new_test_client_vanilla(&generate_local_wallet()).await;

    // Create a group
    let group = alice.create_group(None, None).unwrap();
    group.add_members_by_inbox_id::<String>(&[]).await.unwrap();

    let storage = alice.context.mls_storage();

    // create a fake message with an invalid body
    // an envelope with an empty content is a non-retryable error.
    // since we are also trying to decrypt our own message, this is also non-retryable.
    let invalid_payload_message = PlaintextEnvelope { content: None };
    let invalid_message_bytes = invalid_payload_message.encode_to_vec();
    let message = group
        .load_mls_group_with_lock(storage, |mut mls_group| {
            let m = mls_group
                .create_message(
                    &XmtpOpenMlsProviderRef::new(storage),
                    &alice.context.identity().installation_keys,
                    invalid_message_bytes.as_slice(),
                )
                .unwrap();
            Ok(m)
        })
        .unwrap();

    // what the new cursor should be
    // set cursor to the max u64 value -1_000 to ensure its higher than the cursor in the backend
    // TODO: using u64::MAX here causes an implicit overflow for the i64 comparison (i think),
    // making us actually return the message as already processed, since it loops back to 0,
    // thereby less than group cursor. Thats why we take i64 max before casting to u64, rather than
    // u64::MAX.
    let new_cursor = i64::MAX - 1_000;

    let message = GroupMessageV1 {
        id: new_cursor as u64,
        created_ns: xmtp_common::time::now_ns() as u64,
        group_id: group.group_id.to_vec(),
        data: message.to_bytes().unwrap(),
        sender_hmac: vec![],
        should_push: false,
    };

    let res = group.process_message(&message, true).await;
    assert!(res.is_err());
    assert!(!res.unwrap_err().is_retryable());
    let last_cursor = alice
        .context
        .db()
        .get_last_cursor_for_id(&group.group_id, EntityKind::Group)
        .unwrap();

    assert_eq!(new_cursor, last_cursor);
}<|MERGE_RESOLUTION|>--- conflicted
+++ resolved
@@ -1311,47 +1311,6 @@
         bola_i2_group_state_in_db.unwrap().membership_state,
         GroupMembershipState::PendingRemove
     );
-<<<<<<< HEAD
-    xmtp_common::time::sleep(std::time::Duration::from_secs(10)).await;
-    bola_i1_group.sync().await;
-    bola_i2_group.sync().await;
-    assert!(!bola_i1_group.is_active().unwrap());
-    assert!(!bola_i2_group.is_active().unwrap());
-    amal_group.sync().await;
-    assert_eq!(amal_group.members().await.unwrap().len(), 1);
-}
-
-#[xmtp_common::test(flavor = "current_thread")]
-async fn test_self_removal_simple() {
-    let amal = ClientBuilder::new_test_client(&generate_local_wallet()).await;
-    let bola = ClientBuilder::new_test_client(&generate_local_wallet()).await;
-    let amal_group = amal.create_group(None, None).unwrap();
-    amal_group
-        .add_members_by_inbox_id(&[bola.inbox_id()])
-        .await
-        .unwrap();
-
-    bola.sync_welcomes().await.unwrap();
-    let bola_groups = bola.find_groups(GroupQueryArgs::default()).unwrap();
-    let bola_group = bola_groups.first().unwrap();
-    assert_eq!(bola_group.members().await.unwrap().len(), 2);
-
-    bola_group.leave_group().await.unwrap();
-    bola_group.sync().await.unwrap();
-    amal_group.sync().await;
-    xmtp_common::time::sleep(std::time::Duration::from_secs(10)).await;
-    bola.sync_all_welcomes_and_groups(None).await.unwrap();
-    amal_group.sync().await;
-    bola_group.sync().await;
-    xmtp_common::time::sleep(std::time::Duration::from_secs(2)).await;
-
-    assert!(!bola_group.is_active().unwrap());
-
-    assert_eq!(amal_group.members().await.unwrap().len(), 1);
-}
-#[xmtp_common::test(flavor = "current_thread")]
-async fn test_self_removal_handled_on_other_installations() {
-=======
 
     // Bola introduces another installation, after processing the welcome the group state should be set to PendingRemove
     let bola_i3 = ClientBuilder::new_test_client(&bola_wallet).await;
@@ -1405,11 +1364,44 @@
         amal_i2_group_state_in_db.unwrap().membership_state,
         GroupMembershipState::PendingRemove
     );
-}
-
+    bola_i1_group.sync().await;
+    bola_i2_group.sync().await;
+    assert!(!bola_i1_group.is_active().unwrap());
+    assert!(!bola_i2_group.is_active().unwrap());
+    amal_group.sync().await;
+    assert_eq!(amal_group.members().await.unwrap().len(), 1);
+}
+
+#[xmtp_common::test(flavor = "current_thread")]
+async fn test_self_removal_simple() {
+    let amal = ClientBuilder::new_test_client(&generate_local_wallet()).await;
+    let bola = ClientBuilder::new_test_client(&generate_local_wallet()).await;
+    let amal_group = amal.create_group(None, None).unwrap();
+    amal_group
+        .add_members_by_inbox_id(&[bola.inbox_id()])
+        .await
+        .unwrap();
+
+    bola.sync_welcomes().await.unwrap();
+    let bola_groups = bola.find_groups(GroupQueryArgs::default()).unwrap();
+    let bola_group = bola_groups.first().unwrap();
+    assert_eq!(bola_group.members().await.unwrap().len(), 2);
+
+    bola_group.leave_group().await.unwrap();
+    bola_group.sync().await.unwrap();
+    amal_group.sync().await;
+    xmtp_common::time::sleep(std::time::Duration::from_secs(10)).await;
+    bola.sync_all_welcomes_and_groups(None).await.unwrap();
+    amal_group.sync().await;
+    bola_group.sync().await;
+    xmtp_common::time::sleep(std::time::Duration::from_secs(2)).await;
+
+    assert!(!bola_group.is_active().unwrap());
+
+    assert_eq!(amal_group.members().await.unwrap().len(), 1);
+}
 #[xmtp_common::test(flavor = "current_thread")]
 async fn test_self_removal_single_installations() {
->>>>>>> c2150bef
     let amal_wallet = generate_local_wallet();
     let bola_wallet = generate_local_wallet();
     let amal = ClientBuilder::new_test_client(&amal_wallet).await;
