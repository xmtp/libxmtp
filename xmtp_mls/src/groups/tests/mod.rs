mod test_commit_log_fork_detection;
mod test_commit_log_local;
mod test_commit_log_remote;
mod test_consent;
mod test_dm;
mod test_key_updates;
#[cfg(not(target_arch = "wasm32"))]
mod test_network;

use crate::groups::GroupLeaveValidationError;
use prost::Message;
use xmtp_db::refresh_state::EntityKind;
use xmtp_proto::xmtp::mls::message_contents::PlaintextEnvelope;

#[cfg(target_arch = "wasm32")]
wasm_bindgen_test::wasm_bindgen_test_configure!(run_in_dedicated_worker);

use super::group_permissions::PolicySet;
use crate::context::XmtpSharedContext;
use crate::groups::intents::QueueIntent;
use crate::groups::{DmValidationError, MetadataPermissionsError, UpdatePendingRemoveListType};
use crate::groups::{
    MAX_GROUP_DESCRIPTION_LENGTH, MAX_GROUP_IMAGE_URL_LENGTH, MAX_GROUP_NAME_LENGTH,
};
use crate::tester;
use crate::utils::fixtures::{alix, bola, caro};
use crate::utils::{ClientTester, TestMlsGroup, Tester, VersionInfo};
use crate::{
    builder::ClientBuilder,
    groups::{
        DeliveryStatus, GroupError, GroupMetadataOptions, PreconfiguredPolicies,
        UpdateAdminListType, build_dm_protected_metadata_extension,
        build_mutable_metadata_extension_default, build_protected_metadata_extension,
        intents::{PermissionPolicyOption, PermissionUpdateType},
        members::{GroupMember, PermissionLevel},
        mls_sync::GroupMessageProcessingError,
        validate_dm_group,
    },
    utils::test::FullXmtpClient,
};
use diesel::connection::SimpleConnection;
use diesel::{ExpressionMethods, QueryDsl, RunQueryDsl};
use futures::future::join_all;
use rstest::*;
use std::sync::Arc;
use wasm_bindgen_test::wasm_bindgen_test;
use xmtp_common::RetryableError;
use xmtp_common::StreamHandle as _;
use xmtp_common::time::now_ns;
use xmtp_common::{assert_err, assert_ok};
use xmtp_content_types::{ContentCodec, group_updated::GroupUpdatedCodec};
use xmtp_cryptography::utils::generate_local_wallet;
use xmtp_db::group::{GroupMembershipState, StoredGroup};
use xmtp_db::schema::groups;
use xmtp_db::{
    XmtpOpenMlsProviderRef,
    consent_record::ConsentState,
    group::{ConversationType, GroupQueryArgs},
    group_intent::IntentState,
    group_message::{GroupMessageKind, MsgQueryArgs, StoredGroupMessage},
    prelude::*,
};
use xmtp_id::associations::Identifier;
use xmtp_id::associations::test_utils::WalletTestExt;
use xmtp_mls_common::group_metadata::GroupMetadata;
use xmtp_mls_common::group_mutable_metadata::{MessageDisappearingSettings, MetadataField};
use xmtp_proto::xmtp::mls::api::v1::group_message::{V1 as GroupMessageV1, Version};
use xmtp_proto::xmtp::mls::message_contents::EncodedContent;

async fn receive_group_invite(client: &FullXmtpClient) -> TestMlsGroup {
    client.sync_welcomes().await.unwrap();
    let mut groups = client.find_groups(GroupQueryArgs::default()).unwrap();

    groups.remove(0)
}

async fn get_latest_message(group: &TestMlsGroup) -> StoredGroupMessage {
    group.sync().await.unwrap();
    let mut messages = group.find_messages(&MsgQueryArgs::default()).unwrap();
    messages.pop().unwrap()
}

// Adds a member to the group without the usual validations on group membership
// Used for testing adversarial scenarios
#[cfg(not(target_arch = "wasm32"))]
async fn force_add_member(
    sender_client: &FullXmtpClient,
    new_member_client: &FullXmtpClient,
    sender_group: &TestMlsGroup,
    sender_mls_group: &mut openmls::prelude::MlsGroup,
    sender_provider: &impl xmtp_db::MlsProviderExt,
) {
    use crate::groups::mls_ext::WrapperAlgorithm;
    use xmtp_configuration::CREATE_PQ_KEY_PACKAGE_EXTENSION;

    use super::intents::{Installation, SendWelcomesAction};
    use openmls::prelude::tls_codec::Serialize;
    let new_member_provider = new_member_client.context.mls_provider();

    let key_package_result = new_member_client
        .identity()
        .new_key_package(&new_member_provider, CREATE_PQ_KEY_PACKAGE_EXTENSION)
        .unwrap();
    let hpke_init_key = key_package_result
        .key_package
        .hpke_init_key()
        .as_slice()
        .to_vec();
    let (commit, welcome, _) = sender_mls_group
        .add_members(
            sender_provider,
            &sender_client.identity().installation_keys,
            &[key_package_result.key_package],
        )
        .unwrap();
    let serialized_commit = commit.tls_serialize_detached().unwrap();
    let serialized_welcome = welcome.tls_serialize_detached().unwrap();
    let send_welcomes_action = SendWelcomesAction::new(
        vec![Installation {
            installation_key: new_member_client.installation_public_key().into(),
            hpke_public_key: hpke_init_key,
            welcome_wrapper_algorithm: WrapperAlgorithm::Curve25519,
        }],
        serialized_welcome,
    );
    let messages = sender_group
        .prepare_group_messages(vec![(serialized_commit.as_slice(), false)])
        .unwrap();
    sender_client
        .context
        .api()
        .send_group_messages(messages)
        .await
        .unwrap();
    sender_group
        .send_welcomes(send_welcomes_action)
        .await
        .unwrap();
}

#[xmtp_common::test(unwrap_try = true)]
async fn test_send_message() {
    tester!(alix);
    let group = alix.create_group(None, None)?;
    group.send_message(b"hello").await?;
    let messages = alix
        .context
        .api()
        .query_group_messages(group.group_id.clone(), None)
        .await?;

    group.sync().await?;
    let decrypted_messages = group.find_messages(&MsgQueryArgs::default())?;

    tracing::info!("The messages: {decrypted_messages:?}");

    // KP update and the msg itself
    assert_eq!(messages.len(), 2);
}

#[xmtp_common::test]
async fn test_receive_self_message() {
    let wallet = generate_local_wallet();
    let client = ClientBuilder::new_test_client(&wallet).await;
    let group = client.create_group(None, None).expect("create group");
    let msg = b"hello";
    group.send_message(msg).await.expect("send message");

    group.receive().await.unwrap();
    // Check for messages
    let messages = group.find_messages(&MsgQueryArgs::default()).unwrap();
    assert_eq!(messages.len(), 1);
    assert_eq!(messages.first().unwrap().decrypted_message_bytes, msg);
}

#[xmtp_common::test]
async fn test_receive_message_from_other() {
    let alix = ClientBuilder::new_test_client(&generate_local_wallet()).await;
    let bo = ClientBuilder::new_test_client(&generate_local_wallet()).await;
    let alix_group = alix.create_group(None, None).expect("create group");
    alix_group
        .add_members_by_inbox_id(&[bo.inbox_id()])
        .await
        .unwrap();
    let alix_message = b"hello from alix";
    alix_group
        .send_message(alix_message)
        .await
        .expect("send message");

    let bo_group = receive_group_invite(&bo).await;
    let message = get_latest_message(&bo_group).await;
    assert_eq!(message.decrypted_message_bytes, alix_message);

    let bo_message = b"hello from bo";
    bo_group
        .send_message(bo_message)
        .await
        .expect("send message");

    let message = get_latest_message(&alix_group).await;
    assert_eq!(message.decrypted_message_bytes, bo_message);
}

// Test members function from non group creator
#[xmtp_common::test]
async fn test_members_func_from_non_creator() {
    let amal = ClientBuilder::new_test_client(&generate_local_wallet()).await;
    let bola = ClientBuilder::new_test_client(&generate_local_wallet()).await;

    let amal_group = amal.create_group(None, None).unwrap();
    amal_group
        .add_members_by_inbox_id(&[bola.inbox_id()])
        .await
        .unwrap();

    // Get bola's version of the same group
    let bola_groups = bola.sync_welcomes().await.unwrap();
    let bola_group = bola_groups.first().unwrap();

    // Call sync for both
    amal_group.sync().await.unwrap();
    bola_group.sync().await.unwrap();

    // Verify bola can see the group name
    let bola_group_name = bola_group.group_name().unwrap();
    assert_eq!(bola_group_name, "");

    // Check if both clients can see the members correctly
    let amal_members: Vec<GroupMember> = amal_group.members().await.unwrap();
    let bola_members: Vec<GroupMember> = bola_group.members().await.unwrap();

    assert_eq!(amal_members.len(), 2);
    assert_eq!(bola_members.len(), 2);

    for member in &amal_members {
        if member.inbox_id == amal.inbox_id() {
            assert_eq!(
                member.permission_level,
                PermissionLevel::SuperAdmin,
                "Amal should be a super admin"
            );
        } else if member.inbox_id == bola.inbox_id() {
            assert_eq!(
                member.permission_level,
                PermissionLevel::Member,
                "Bola should be a member"
            );
        }
    }
}

// Amal and Bola will both try and add Charlie from the same epoch.
// The group should resolve to a consistent state
#[xmtp_common::test]
async fn test_add_member_conflict() {
    let amal = ClientBuilder::new_test_client(&generate_local_wallet()).await;
    let bola = ClientBuilder::new_test_client(&generate_local_wallet()).await;
    let charlie = ClientBuilder::new_test_client(&generate_local_wallet()).await;

    let amal_group = amal.create_group(None, None).unwrap();
    // Add bola
    amal_group
        .add_members_by_inbox_id(&[bola.inbox_id()])
        .await
        .unwrap();

    // Get bola's version of the same group
    let bola_groups = bola.sync_welcomes().await.unwrap();
    let bola_group = bola_groups.first().unwrap();
    bola_group.sync().await.unwrap();

    tracing::info!("Adding charlie from amal");
    // Have amal and bola both invite charlie.
    amal_group
        .add_members_by_inbox_id(&[charlie.inbox_id()])
        .await
        .expect("failed to add charlie");
    tracing::info!("Adding charlie from bola");
    bola_group
        .add_members_by_inbox_id(&[charlie.inbox_id()])
        .await
        .expect("bola's add should succeed in a no-op");

    let summary = amal_group.receive().await.unwrap();
    assert!(summary.is_errored());

    // Check Amal's MLS group state.
    let amal_db = amal.context.db();
    let amal_members_len = amal_group
        .load_mls_group_with_lock(amal.context.mls_storage(), |mls_group| {
            Ok(mls_group.members().count())
        })
        .unwrap();

    assert_eq!(amal_members_len, 3);

    // Check Bola's MLS group state.
    let bola_db = bola.context.db();
    let bola_members_len = bola_group
        .load_mls_group_with_lock(amal.context.mls_storage(), |mls_group| {
            Ok(mls_group.members().count())
        })
        .unwrap();

    assert_eq!(bola_members_len, 3);

    let amal_uncommitted_intents = amal_db
        .find_group_intents(
            amal_group.group_id.clone(),
            Some(vec![
                IntentState::ToPublish,
                IntentState::Published,
                IntentState::Error,
            ]),
            None,
        )
        .unwrap();
    assert_eq!(amal_uncommitted_intents.len(), 0);

    let bola_failed_intents = bola_db
        .find_group_intents(
            bola_group.group_id.clone(),
            Some(vec![IntentState::Error]),
            None,
        )
        .unwrap();
    // Bola's attempted add should be deleted, since it will have been a no-op on the second try
    assert_eq!(bola_failed_intents.len(), 0);

    // Make sure sending and receiving both worked
    amal_group
        .send_message("hello from amal".as_bytes())
        .await
        .unwrap();
    bola_group
        .send_message("hello from bola".as_bytes())
        .await
        .unwrap();

    let bola_messages = bola_group.find_messages(&MsgQueryArgs::default()).unwrap();
    let matching_message = bola_messages
        .iter()
        .find(|m| m.decrypted_message_bytes == "hello from amal".as_bytes());
    tracing::info!("found message: {:?}", bola_messages);
    assert!(matching_message.is_some());
}

#[cfg_attr(not(target_arch = "wasm32"), test)]
#[cfg(not(target_arch = "wasm32"))]
fn test_create_from_welcome_validation() {
    use crate::groups::{build_group_membership_extension, group_membership::GroupMembership};
    use xmtp_common::assert_logged;
    xmtp_common::traced_test!(async {
        tracing::info!("TEST");
        let alix = ClientBuilder::new_test_client(&generate_local_wallet()).await;
        let bo = ClientBuilder::new_test_client(&generate_local_wallet()).await;

        let alix_group = alix.create_group(None, None).unwrap();
        let provider = alix.context.mls_provider();
        // Doctor the group membership
        let mut mls_group = alix_group
            .load_mls_group_with_lock(alix.context.mls_storage(), |mut mls_group| {
                let mut existing_extensions = mls_group.extensions().clone();
                let mut group_membership = GroupMembership::new();
                group_membership.add("deadbeef".to_string(), 1);
                existing_extensions
                    .add_or_replace(build_group_membership_extension(&group_membership));

                mls_group
                    .update_group_context_extensions(
                        &provider,
                        existing_extensions.clone(),
                        &alix.identity().installation_keys,
                    )
                    .unwrap();
                mls_group.merge_pending_commit(&provider).unwrap();

                Ok(mls_group) // Return the updated group if necessary
            })
            .unwrap();

        // Now add bo to the group
        force_add_member(&alix, &bo, &alix_group, &mut mls_group, &provider).await;

        // Bo should not be able to actually read this group
        bo.sync_welcomes().await.unwrap();
        let groups = bo.find_groups(GroupQueryArgs::default()).unwrap();
        assert_eq!(groups.len(), 0);
        assert_logged!("failed to create group from welcome", 1);
    });
}

#[xmtp_common::test]
async fn test_dm_stitching() {
    let alix = Tester::new().await;
    let bo = Tester::new().await;

    let bo_dm = bo
        .find_or_create_dm_by_inbox_id(alix.inbox_id().to_string(), None)
        .await
        .unwrap();
    let alix_dm = alix
        .find_or_create_dm_by_inbox_id(bo.inbox_id().to_string(), None)
        .await
        .unwrap();

    bo_dm.send_message(b"Hello there").await.unwrap();
    alix_dm
        .send_message(b"No, let's use this dm")
        .await
        .unwrap();

    alix.sync_all_welcomes_and_groups(None).await.unwrap();

    // The dm shows up
    let alix_groups = alix
        .context
        .db()
        .raw_query_read(|conn| {
            groups::table
                .order(groups::created_at_ns.desc())
                .load::<StoredGroup>(conn)
        })
        .unwrap();
    assert_eq!(alix_groups.len(), 2);
    // They should have the same ID
    assert_eq!(alix_groups[0].dm_id, alix_groups[1].dm_id);

    // The dm is filtered out up
    let mut alix_filtered_groups = alix
        .context
        .db()
        .find_groups(GroupQueryArgs::default())
        .unwrap();
    assert_eq!(alix_filtered_groups.len(), 1);

    let dm_group = alix_filtered_groups.pop().unwrap();

    let now = now_ns();
    let ten_seconds = 10_000_000_000;
    assert!(
        ((now - ten_seconds)..(now + ten_seconds)).contains(&dm_group.last_message_ns.unwrap()),
        "last_message_ns {} was not within one second of current time {}",
        dm_group.last_message_ns.unwrap(),
        now
    );

    let dm_group = alix.group(&dm_group.id).unwrap();
    let alix_msgs = dm_group
        .find_messages(&MsgQueryArgs {
            kind: Some(GroupMessageKind::Application),
            ..Default::default()
        })
        .unwrap();

    assert_eq!(alix_msgs.len(), 2);

    let msg = String::from_utf8_lossy(&alix_msgs[0].decrypted_message_bytes);
    assert_eq!(msg, "Hello there");

    let msg = String::from_utf8_lossy(&alix_msgs[1].decrypted_message_bytes);
    assert_eq!(msg, "No, let's use this dm");
}

#[xmtp_common::test]
async fn test_add_inbox() {
    let client = ClientBuilder::new_test_client(&generate_local_wallet()).await;
    let client_2 = ClientBuilder::new_test_client(&generate_local_wallet()).await;
    let group = client.create_group(None, None).expect("create group");

    group
        .add_members_by_inbox_id(&[client_2.inbox_id()])
        .await
        .unwrap();

    let group_id = group.group_id;

    let messages = client
        .context
        .api()
        .query_group_messages(group_id, None)
        .await
        .unwrap();

    assert_eq!(messages.len(), 1);
}

#[cfg(not(target_arch = "wasm32"))]
#[tokio::test(flavor = "current_thread")]
async fn test_create_group_with_member_two_installations_one_malformed_keypackage() {
    use xmtp_id::associations::test_utils::WalletTestExt;

    use crate::utils::test_mocks_helpers::set_test_mode_upload_malformed_keypackage;
    // 1) Prepare clients
    let alix = ClientBuilder::new_test_client(&generate_local_wallet()).await;
    let bola_wallet = generate_local_wallet();

    // bola has two installations
    let bola_1 = ClientBuilder::new_test_client(&bola_wallet).await;
    let bola_2 = ClientBuilder::new_test_client(&bola_wallet).await;

    // 2) Mark the second installation as malformed
    set_test_mode_upload_malformed_keypackage(
        true,
        Some(vec![bola_2.context.installation_id().to_vec()]),
    );

    // 3) Create the group, inviting bola (which internally includes bola_1 and bola_2)
    let group = alix
        .create_group_with_members(&[bola_wallet.identifier()], None, None)
        .await
        .unwrap();

    // 4) Sync from Alix's side
    group.sync().await.unwrap();
    xmtp_common::time::sleep(std::time::Duration::from_secs(2)).await;

    // 5) Bola_1 syncs welcomes and checks for groups
    bola_1.sync_welcomes().await.unwrap();
    bola_2.sync_welcomes().await.unwrap();
    xmtp_common::time::sleep(std::time::Duration::from_secs(2)).await;

    let bola_1_groups = bola_1.find_groups(GroupQueryArgs::default()).unwrap();
    let bola_2_groups = bola_2.find_groups(GroupQueryArgs::default()).unwrap();

    assert_eq!(bola_1_groups.len(), 1, "Bola_1 should see exactly 1 group");
    assert_eq!(bola_2_groups.len(), 0, "Bola_2 should see no groups!");

    let bola_1_group = bola_1_groups.first().unwrap();
    bola_1_group.sync().await.unwrap();

    // 6) Verify group membership from both sides
    //    Here we expect 2 *members* (Alix + Bola), though internally Bola might have 2 installations.
    assert_eq!(
        group.members().await.unwrap().len(),
        2,
        "Group should have 2 members"
    );
    assert_eq!(
        bola_1_group.members().await.unwrap().len(),
        2,
        "Bola_1 should also see 2 members in the group"
    );

    // 7) Send a message from Alix and confirm Bola_1 receives it
    let message = b"Hello";
    group.send_message(message).await.unwrap();
    bola_1_group.send_message(message).await.unwrap();

    // Sync both sides again
    group.sync().await.unwrap();
    bola_1_group.sync().await.unwrap();

    // Query messages from Bola_1's perspective
    let messages_bola_1 = bola_1
        .context
        .api()
        .query_group_messages(group.clone().group_id.clone(), None)
        .await
        .unwrap();

    // The last message should be our "Hello from Alix"
    assert_eq!(messages_bola_1.len(), 3);

    // Query messages from Alix's perspective
    let messages_alix = alix
        .context
        .api()
        .query_group_messages(group.clone().group_id, None)
        .await
        .unwrap();

    // The last message should be our "Hello from Alix"
    assert_eq!(messages_alix.len(), 3);
    assert_eq!(
        message.to_vec(),
        get_latest_message(&group).await.decrypted_message_bytes
    );
    assert_eq!(
        message.to_vec(),
        get_latest_message(bola_1_group)
            .await
            .decrypted_message_bytes
    );
}
#[cfg(not(target_arch = "wasm32"))]
#[tokio::test(flavor = "current_thread")]
async fn test_create_group_with_member_all_malformed_installations() {
    use xmtp_id::associations::test_utils::WalletTestExt;

    use crate::utils::test_mocks_helpers::set_test_mode_upload_malformed_keypackage;
    // 1) Prepare clients
    let alix = ClientBuilder::new_test_client(&generate_local_wallet()).await;

    // bola has two installations
    let bola_wallet = generate_local_wallet();
    let bola_1 = ClientBuilder::new_test_client(&bola_wallet).await;
    let bola_2 = ClientBuilder::new_test_client(&bola_wallet).await;

    // 2) Mark both installations as malformed
    set_test_mode_upload_malformed_keypackage(
        true,
        Some(vec![
            bola_1.context.installation_id().to_vec(),
            bola_2.context.installation_id().to_vec(),
        ]),
    );

    // 3) Attempt to create the group, which should fail
    let result = alix
        .create_group_with_members(&[bola_wallet.identifier()], None, None)
        .await;
    // 4) Ensure group creation failed
    assert!(
        result.is_err(),
        "Group creation should fail when all installations have bad key packages"
    );

    // 5) Ensure Bola does not have any groups on either installation
    bola_1.sync_welcomes().await.unwrap();
    bola_2.sync_welcomes().await.unwrap();

    let bola_1_groups = bola_1.find_groups(GroupQueryArgs::default()).unwrap();
    let bola_2_groups = bola_2.find_groups(GroupQueryArgs::default()).unwrap();

    assert_eq!(
        bola_1_groups.len(),
        0,
        "Bola_1 should have no groups after failed creation"
    );
    assert_eq!(
        bola_2_groups.len(),
        0,
        "Bola_2 should have no groups after failed creation"
    );
}

#[cfg(not(target_arch = "wasm32"))]
#[tokio::test(flavor = "current_thread")]
async fn test_dm_creation_with_user_two_installations_one_malformed() {
    use crate::utils::test_mocks_helpers::set_test_mode_upload_malformed_keypackage;
    // 1) Prepare clients
    let amal = ClientBuilder::new_test_client(&generate_local_wallet()).await;
    let bola_wallet = generate_local_wallet();

    // Bola has two installations
    let bola_1 = ClientBuilder::new_test_client(&bola_wallet).await;
    let bola_2 = ClientBuilder::new_test_client(&bola_wallet).await;

    // 2) Mark bola_2's installation as malformed
    assert_ne!(
        bola_1.context.installation_id(),
        bola_2.context.installation_id()
    );
    set_test_mode_upload_malformed_keypackage(
        true,
        Some(vec![bola_2.context.installation_id().to_vec()]),
    );

    // 3) Amal creates a DM group targeting Bola
    let amal_dm = amal
        .find_or_create_dm_by_inbox_id(bola_1.inbox_id().to_string(), None)
        .await
        .unwrap();

    // 4) Ensure the DM is created with only 2 members (Amal + one valid Bola installation)
    // amal_dm.sync().await.unwrap();
    let members = amal_dm.members().await.unwrap();
    assert_eq!(
        members.len(),
        2,
        "DM should contain only Amal and one valid Bola installation"
    );

    // 5) Bola_1 syncs and confirms it has the DM
    bola_1.sync_welcomes().await.unwrap();
    // xmtp_common::time::sleep(std::time::Duration::from_secs(4)).await;

    let bola_groups = bola_1.find_groups(GroupQueryArgs::default()).unwrap();

    assert_eq!(bola_groups.len(), 1, "Bola_1 should see the DM group");

    let bola_1_dm: &TestMlsGroup = bola_groups.first().unwrap();
    bola_1_dm.sync().await.unwrap();

    // 6) Ensure Bola_2 does NOT have the group
    bola_2.sync_welcomes().await.unwrap();
    let bola_2_groups = bola_2.find_groups(GroupQueryArgs::default()).unwrap();
    assert_eq!(
        bola_2_groups.len(),
        0,
        "Bola_2 should not have the DM group due to malformed key package"
    );

    // 7) Send a message from Amal to Bola_1
    let message_text = b"Hello from Amal";
    amal_dm.send_message(message_text).await.unwrap();

    // 8) Sync both sides and check message delivery
    amal_dm.sync().await.unwrap();
    bola_1_dm.sync().await.unwrap();

    // Verify Bola_1 received the message
    let messages_bola_1 = bola_1_dm.find_messages(&MsgQueryArgs::default()).unwrap();
    assert_eq!(
        messages_bola_1.len(),
        2,
        "Bola_1 should have received Amal's message"
    );

    let last_message = messages_bola_1.last().unwrap();
    assert_eq!(
        last_message.decrypted_message_bytes, message_text,
        "Bola_1 should receive the correct message"
    );

    // 9) Bola_1 replies, and Amal confirms receipt
    let reply_text = b"Hey Amal!";
    bola_1_dm.send_message(reply_text).await.unwrap();

    amal_dm.sync().await.unwrap();
    let messages_amal = amal_dm.find_messages(&MsgQueryArgs::default()).unwrap();
    assert_eq!(messages_amal.len(), 3, "Amal should receive Bola_1's reply");

    let last_message_amal = messages_amal.last().unwrap();
    assert_eq!(
        last_message_amal.decrypted_message_bytes, reply_text,
        "Amal should receive the correct reply from Bola_1"
    );

    // 10) Ensure only valid installations are considered for the DM
    assert_eq!(
        amal_dm.members().await.unwrap().len(),
        2,
        "Only Amal and Bola_1 should be in the DM"
    );
}

#[cfg(not(target_arch = "wasm32"))]
#[tokio::test(flavor = "current_thread")]
async fn test_dm_creation_with_user_all_malformed_installations() {
    use xmtp_id::associations::test_utils::WalletTestExt;

    use crate::utils::test_mocks_helpers::set_test_mode_upload_malformed_keypackage;
    // 1) Prepare clients
    let amal = ClientBuilder::new_test_client(&generate_local_wallet()).await;
    let bola_wallet = generate_local_wallet();

    // Bola has two installations
    let bola_1 = ClientBuilder::new_test_client(&bola_wallet).await;
    let bola_2 = ClientBuilder::new_test_client(&bola_wallet).await;

    // 2) Mark all of Bola's installations as malformed
    set_test_mode_upload_malformed_keypackage(
        true,
        Some(vec![
            bola_1.context.installation_id().to_vec(),
            bola_2.context.installation_id().to_vec(),
        ]),
    );

    // 3) Attempt to create the DM group, which should fail

    let result = amal.find_or_create_dm(bola_wallet.identifier(), None).await;

    // 4) Ensure DM creation fails with the correct error
    assert!(result.is_err());

    // 5) Ensure Bola_1 does not have any groups
    bola_1.sync_welcomes().await.unwrap();
    let bola_1_groups = bola_1.find_groups(GroupQueryArgs::default()).unwrap();
    assert_eq!(
        bola_1_groups.len(),
        0,
        "Bola_1 should have no DM group due to malformed key package"
    );

    // 6) Ensure Bola_2 does not have any groups
    bola_2.sync_welcomes().await.unwrap();
    let bola_2_groups = bola_2.find_groups(GroupQueryArgs::default()).unwrap();
    assert_eq!(
        bola_2_groups.len(),
        0,
        "Bola_2 should have no DM group due to malformed key package"
    );
}

#[cfg(not(target_arch = "wasm32"))]
#[tokio::test(flavor = "current_thread")]
async fn test_add_inbox_with_bad_installation_to_group() {
    use crate::utils::test_mocks_helpers::set_test_mode_upload_malformed_keypackage;
    use xmtp_id::associations::test_utils::WalletTestExt;

    let alix = ClientBuilder::new_test_client(&generate_local_wallet()).await;
    let bo_wallet = generate_local_wallet();
    let caro_wallet = generate_local_wallet();
    let bo_1 = ClientBuilder::new_test_client(&bo_wallet).await;
    let bo_2 = ClientBuilder::new_test_client(&bo_wallet).await;
    let caro = ClientBuilder::new_test_client(&caro_wallet).await;

    set_test_mode_upload_malformed_keypackage(
        true,
        Some(vec![bo_1.context.installation_id().to_vec()]),
    );

    let group = alix
        .create_group_with_members(&[caro_wallet.identifier()], None, None)
        .await
        .unwrap();

    let _ = group.add_members(&[bo_wallet.identifier()]).await;

    bo_2.sync_welcomes().await.unwrap();
    caro.sync_welcomes().await.unwrap();

    let bo_2_groups = bo_2.find_groups(GroupQueryArgs::default()).unwrap();
    assert_eq!(bo_2_groups.len(), 1);
    let caro_groups = caro.find_groups(GroupQueryArgs::default()).unwrap();
    assert_eq!(caro_groups.len(), 1);
    let alix_groups = alix.find_groups(GroupQueryArgs::default()).unwrap();
    assert_eq!(alix_groups.len(), 1);
}

#[cfg(not(target_arch = "wasm32"))]
#[tokio::test(flavor = "current_thread")]
async fn test_add_inbox_with_good_installation_to_group_with_bad_installation() {
    use crate::utils::test_mocks_helpers::set_test_mode_upload_malformed_keypackage;
    use xmtp_id::associations::test_utils::WalletTestExt;

    let bo_wallet = generate_local_wallet();
    let caro_wallet = generate_local_wallet();
    let alix = ClientBuilder::new_test_client(&generate_local_wallet()).await;
    let bo_1 = ClientBuilder::new_test_client(&bo_wallet).await;
    let bo_2 = ClientBuilder::new_test_client(&bo_wallet).await;
    let caro = ClientBuilder::new_test_client(&caro_wallet).await;

    set_test_mode_upload_malformed_keypackage(
        true,
        Some(vec![bo_1.context.installation_id().to_vec()]),
    );

    let group = alix
        .create_group_with_members(&[bo_wallet.identifier()], None, None)
        .await
        .unwrap();

    let _ = group.add_members(&[caro_wallet.identifier()]).await;

    caro.sync_welcomes().await.unwrap();
    bo_2.sync_welcomes().await.unwrap();
    let caro_groups = caro.find_groups(GroupQueryArgs::default()).unwrap();
    assert_eq!(caro_groups.len(), 1);
    let bo_groups = bo_2.find_groups(GroupQueryArgs::default()).unwrap();
    assert_eq!(bo_groups.len(), 1);
    let alix_groups = alix.find_groups(GroupQueryArgs::default()).unwrap();
    assert_eq!(alix_groups.len(), 1);
}

#[cfg(not(target_arch = "wasm32"))]
#[tokio::test(flavor = "current_thread")]
async fn test_remove_inbox_with_good_installation_from_group_with_bad_installation() {
    use crate::utils::test_mocks_helpers::set_test_mode_upload_malformed_keypackage;
    use xmtp_id::associations::test_utils::WalletTestExt;

    let alix_wallet = generate_local_wallet();
    let bo_wallet = generate_local_wallet();
    let caro_wallet = generate_local_wallet();
    let alix_1 = ClientBuilder::new_test_client(&alix_wallet).await;
    let alix_2 = ClientBuilder::new_test_client(&alix_wallet).await;
    let bo = ClientBuilder::new_test_client(&bo_wallet).await;
    let caro = ClientBuilder::new_test_client(&caro_wallet).await;

    set_test_mode_upload_malformed_keypackage(
        true,
        Some(vec![alix_2.context.installation_id().to_vec()]),
    );

    let group = alix_1
        .create_group_with_members(
            &[bo_wallet.identifier(), caro_wallet.identifier()],
            None,
            None,
        )
        .await
        .unwrap();

    assert_eq!(group.members().await.unwrap().len(), 3);
    let _ = group.remove_members(&[caro_wallet.identifier()]).await;

    caro.sync_welcomes().await.unwrap();
    bo.sync_welcomes().await.unwrap();
    group.sync().await.unwrap();

    let caro_groups = caro.find_groups(GroupQueryArgs::default()).unwrap();
    let caro_group = caro_groups.first().unwrap();
    caro_group.sync().await.unwrap();
    assert!(!caro_group.is_active().unwrap());
    let bo_groups = bo.find_groups(GroupQueryArgs::default()).unwrap();
    let bo_group = bo_groups.first().unwrap();
    bo_group.sync().await.unwrap();
    assert_eq!(bo_group.members().await.unwrap().len(), 2);
    assert_eq!(group.members().await.unwrap().len(), 2);
}

#[cfg(not(target_arch = "wasm32"))]
#[tokio::test(flavor = "current_thread")]
async fn test_remove_inbox_with_bad_installation_from_group() {
    use crate::utils::test_mocks_helpers::set_test_mode_upload_malformed_keypackage;
    use xmtp_id::associations::test_utils::WalletTestExt;

    let alix_wallet = generate_local_wallet();
    let bo_wallet = generate_local_wallet();
    let caro_wallet = generate_local_wallet();
    let alix = ClientBuilder::new_test_client(&alix_wallet).await;
    let bo_1 = ClientBuilder::new_test_client(&bo_wallet).await;
    let bo_2 = ClientBuilder::new_test_client(&bo_wallet).await;
    let caro = ClientBuilder::new_test_client(&caro_wallet).await;

    set_test_mode_upload_malformed_keypackage(
        true,
        Some(vec![bo_1.context.installation_id().to_vec()]),
    );

    let group = alix
        .create_group_with_members(
            &[bo_wallet.identifier(), caro_wallet.identifier()],
            None,
            None,
        )
        .await
        .unwrap();

    group.sync().await.unwrap();

    let message_from_alix = b"Hello from Alix";
    group.send_message(message_from_alix).await.unwrap();

    bo_2.sync_welcomes().await.unwrap();
    caro.sync_welcomes().await.unwrap();
    group.sync().await.unwrap();

    let bo_groups = bo_2.find_groups(GroupQueryArgs::default()).unwrap();
    let bo_group = bo_groups.first().unwrap();
    bo_group.sync().await.unwrap();
    let bo_msgs = bo_group.find_messages(&MsgQueryArgs::default()).unwrap();
    assert_eq!(bo_msgs.len(), 2);
    assert_eq!(bo_msgs[1].decrypted_message_bytes, message_from_alix);

    let caro_groups = caro.find_groups(GroupQueryArgs::default()).unwrap();
    let caro_group = caro_groups.first().unwrap();
    caro_group.sync().await.unwrap();
    let caro_msgs = caro_group.find_messages(&MsgQueryArgs::default()).unwrap();
    assert_eq!(caro_msgs.len(), 2);
    assert_eq!(caro_msgs[1].decrypted_message_bytes, message_from_alix);

    // Bo replies before removal
    let bo_reply = b"Hey Alix!";
    bo_group.send_message(bo_reply).await.unwrap();

    group.sync().await.unwrap();
    let group_msgs = group.find_messages(&MsgQueryArgs::default()).unwrap();
    assert_eq!(group_msgs.len(), 3);
    assert_eq!(group_msgs.last().unwrap().decrypted_message_bytes, bo_reply);

    // Remove Bo
    group
        .remove_members(&[bo_wallet.identifier()])
        .await
        .unwrap();

    bo_2.sync_welcomes().await.unwrap();
    caro.sync_welcomes().await.unwrap();
    group.sync().await.unwrap();

    // Bo should no longer be active
    bo_group.sync().await.unwrap();
    assert!(!bo_group.is_active().unwrap());

    let post_removal_msg = b"Caro, just us now!";
    group.send_message(post_removal_msg).await.unwrap();
    let caro_post_removal_msg = b"Nice!";
    caro_group
        .send_message(caro_post_removal_msg)
        .await
        .unwrap();

    caro_group.sync().await.unwrap();
    let caro_msgs = caro_group.find_messages(&MsgQueryArgs::default()).unwrap();
    assert_eq!(caro_msgs.len(), 6);
    assert_eq!(
        caro_msgs.last().unwrap().decrypted_message_bytes,
        caro_post_removal_msg
    );
    group.sync().await.unwrap();
    let alix_msgs = group.find_messages(&MsgQueryArgs::default()).unwrap();
    assert_eq!(alix_msgs.len(), 6);
    assert_eq!(
        alix_msgs.last().unwrap().decrypted_message_bytes,
        caro_post_removal_msg
    );

    let bo_msgs = bo_group.find_messages(&MsgQueryArgs::default()).unwrap();
    assert_eq!(
        bo_msgs.len(),
        4,
        "Bo should not receive messages after being removed"
    );

    assert_eq!(caro_group.members().await.unwrap().len(), 2);
    assert_eq!(group.members().await.unwrap().len(), 2);
}

#[xmtp_common::test]
async fn test_add_invalid_member() {
    let client = ClientBuilder::new_test_client(&generate_local_wallet()).await;
    let group = client.create_group(None, None).expect("create group");

    let result = group.add_members_by_inbox_id(&["1234".to_string()]).await;

    assert!(result.is_err());
}

#[xmtp_common::test]
async fn test_add_unregistered_member() {
    let amal = ClientBuilder::new_test_client(&generate_local_wallet()).await;
    let unconnected_ident = Identifier::rand_ethereum();
    let group = amal.create_group(None, None).unwrap();
    let result = group.add_members(&[unconnected_ident]).await;

    assert!(result.is_err());
}

#[xmtp_common::test]
async fn test_remove_inbox() {
    let client_1 = ClientBuilder::new_test_client(&generate_local_wallet()).await;
    // Add another client onto the network
    let client_2 = ClientBuilder::new_test_client(&generate_local_wallet()).await;

    let group = client_1.create_group(None, None).expect("create group");
    group
        .add_members_by_inbox_id(&[client_2.inbox_id()])
        .await
        .expect("group create failure");

    let messages_with_add = group.find_messages(&MsgQueryArgs::default()).unwrap();
    assert_eq!(messages_with_add.len(), 1);

    // Try and add another member without merging the pending commit
    group
        .remove_members_by_inbox_id(&[client_2.inbox_id()])
        .await
        .expect("group remove members failure");

    let messages_with_remove = group.find_messages(&MsgQueryArgs::default()).unwrap();
    assert_eq!(messages_with_remove.len(), 2);

    // We are expecting 1 message on the group topic, not 2, because the second one should have
    // failed
    let group_id = group.group_id;
    let messages = client_1
        .context
        .api()
        .query_group_messages(group_id, None)
        .await
        .expect("read topic");

    assert_eq!(messages.len(), 2);
}

#[xmtp_common::test]
async fn test_self_remove_dm_must_fail() {
    let amal = ClientBuilder::new_test_client(&generate_local_wallet()).await;
    let bola = ClientBuilder::new_test_client(&generate_local_wallet()).await;

    // Amal creates a dm group targeting bola
    let amal_dm = amal
        .find_or_create_dm_by_inbox_id(bola.inbox_id().to_string(), None)
        .await
        .unwrap();
    amal_dm.sync().await.unwrap();
    let members = amal_dm.members().await.unwrap();
    assert_eq!(members.len(), 2);

    // Bola can message amal
    let _ = bola.sync_welcomes().await;
    let bola_groups = bola.find_groups(GroupQueryArgs::default()).unwrap();

    let bola_dm = bola_groups.first().unwrap();
    bola_dm.send_message(b"test one").await.unwrap();

    // Amal sync and reads message
    amal_dm.sync().await.unwrap();
    let messages = amal_dm.find_messages(&MsgQueryArgs::default()).unwrap();
    assert_eq!(messages.len(), 2);
    let message = messages.last().unwrap();
    assert_eq!(message.decrypted_message_bytes, b"test one");

    // Amal can not remove bola
    let result = amal_dm.remove_members_by_inbox_id(&[bola.inbox_id()]).await;
    assert!(result.is_err());
    amal_dm.sync().await.unwrap();
    let members = amal_dm.members().await.unwrap();
    assert_eq!(members.len(), 2);

    // Neither Amal nor Bola is an admin or super admin
    amal_dm.sync().await.unwrap();
    bola_dm.sync().await.unwrap();
    let is_amal_admin = amal_dm.is_admin(amal.inbox_id().to_string()).unwrap();
    let is_bola_admin = amal_dm.is_admin(bola.inbox_id().to_string()).unwrap();
    let is_amal_super_admin = amal_dm.is_super_admin(amal.inbox_id().to_string()).unwrap();
    let is_bola_super_admin = amal_dm.is_super_admin(bola.inbox_id().to_string()).unwrap();
    assert!(!is_amal_admin);
    assert!(!is_bola_admin);
    assert!(!is_amal_super_admin);
    assert!(!is_bola_super_admin);

    // Neither Amal nor Bola can leave the DM
    assert_err!(
        amal_dm.leave_group().await,
        GroupError::LeaveCantProcessed(GroupLeaveValidationError::DmLeaveForbidden)
    );
    assert_err!(
        bola_dm.leave_group().await,
        GroupError::LeaveCantProcessed(GroupLeaveValidationError::DmLeaveForbidden)
    );

    bola_dm.send_message(b"test one").await.unwrap();

    // Amal sync and reads message
    amal_dm.sync().await.unwrap();
    let messages = amal_dm.find_messages(&MsgQueryArgs::default()).unwrap();
    assert_eq!(messages.len(), 3);
    let message = messages.last().unwrap();
    assert_eq!(message.decrypted_message_bytes, b"test one");
}
#[xmtp_common::test(flavor = "current_thread")]
async fn test_self_remove_group_fail_with_one_member() {
    let amal = ClientBuilder::new_test_client(&generate_local_wallet()).await;

    // Create a group and verify it has the default group name
    let amal_group = amal.create_group(None, None).unwrap();
    amal_group.sync().await.unwrap();

    let group_mutable_metadata = amal_group.mutable_metadata().unwrap();
    assert!(group_mutable_metadata.pending_remove_list.is_empty());

    let result = amal_group.leave_group().await;
    assert_err!(
        result,
        GroupError::LeaveCantProcessed(GroupLeaveValidationError::SingleMemberLeaveRejected)
    );
}
#[xmtp_common::test(flavor = "current_thread")]
async fn test_self_removal() {
    let amal_wallet = generate_local_wallet();
<<<<<<< HEAD
=======
    let bola_wallet = generate_local_wallet();
    let amal = ClientBuilder::new_test_client(&amal_wallet).await;
    let bola_i1 = ClientBuilder::new_test_client(&bola_wallet).await;
    let bola_i2 = ClientBuilder::new_test_client(&bola_wallet).await;

    // Create a group and verify it has the default group name
    let amal_group = amal.create_group(None, None).unwrap();
    amal_group
        .add_members_by_inbox_id(&[bola_i1.inbox_id()])
        .await
        .unwrap();

    amal_group.sync().await.unwrap();
    bola_i1.sync_welcomes().await.unwrap();

    assert_eq!(amal_group.members().await.unwrap().len(), 2);
    // Verify the pending-remove list is empty on Amal's group
    assert!(
        amal_group
            .mutable_metadata()
            .unwrap()
            .pending_remove_list
            .is_empty()
    );

    let bola_i1_groups = bola_i1.find_groups(GroupQueryArgs::default()).unwrap();
    assert_eq!(bola_i1_groups.len(), 1);
    let bola_i1_group = bola_i1_groups.first().unwrap();
    assert_eq!(bola_i1_group.members().await.unwrap().len(), 2);

    bola_i1_group.sync().await.unwrap();

    // Verify the pending-remove list is empty on Bola_i1's group
    assert!(
        bola_i1_group
            .mutable_metadata()
            .unwrap()
            .pending_remove_list
            .is_empty()
    );

    // Verify Amal's as the super admin/ admin can't leave the group and their inboxId is not added to the pendingRemoveList
    amal_group.leave_group().await.expect_err("Amal should not be able to leave the group");
    let amal_group_pending_remove_list = amal_group.mutable_metadata().unwrap().pending_remove_list;

    // Amal's inboxId shouldn't be in the pending-remove list
    assert!(!amal_group_pending_remove_list.contains(&amal.inbox_id().to_string()));
    
    // The pending-remove list should only contain one item
    assert_eq!(amal_group_pending_remove_list.len(), 0);
    
    
    // Bola_i1 should be able to leave the group
    bola_i1_group.sync().await.unwrap();
    bola_i1_group.leave_group().await.unwrap();
    let bola_group_pending_remove_list = bola_i1_group.mutable_metadata().unwrap().pending_remove_list;
    
    // Bola's inboxId should be in the pending-remove list on Bola's group
    assert!(bola_group_pending_remove_list.contains(&bola_i1.inbox_id().to_string()));

    // Bola's state for the group should be set to PendingRemove
    let bola_i1_group_from_db = bola_i1.db().find_group(&bola_i1_group.group_id).unwrap();
    assert_eq!(
        bola_i1_group_from_db.unwrap().membership_state,
        GroupMembershipState::PendingRemove
    );
    
    
    // Amal's state for the group should not change
    amal_group.sync().await.unwrap();
    let amal_group_member_state = amal
        .db()
        .find_group(&amal_group.group_id)
        .unwrap()
        .unwrap()
        .membership_state;
    tracing::info!("Amal's group membership state: {:?}", amal_group_member_state);
    assert_eq!(amal_group_member_state, GroupMembershipState::Allowed);
    
    //check Bola's other installations
    bola_i2.sync_welcomes().await.unwrap();
    let bola_i2_groups = bola_i2
        .find_groups(GroupQueryArgs::default())
        .unwrap();
    assert_eq!(bola_i2_groups.len(), 1);
    let bola_i2_group = bola_i2_groups.first().unwrap();
    assert_eq!(bola_i2_group.members().await.unwrap().len(), 2);
    bola_i2_group.sync().await.unwrap();
    let bola_i2_group_pending_remove_list = bola_i2_group
        .mutable_metadata()
        .unwrap()
        .pending_remove_list;
    // Bola's inboxId should be in the pending-remove list
    assert!(bola_i2_group_pending_remove_list.contains(&bola_i1.inbox_id().to_string()));
    // The pending-remove list should only contain one item
    assert_eq!(bola_i2_group_pending_remove_list.len(), 1);
    let bola_i2_group_state_in_db = bola_i2
        .db()
        .find_group(&bola_i2_group.group_id)
        .unwrap();
    
    // todo for later: check that the state is PendingRemove for other installations
    assert_eq!(
        bola_i2_group_state_in_db
            .unwrap()
            .membership_state,
        GroupMembershipState::PendingRemove
    );
    xmtp_common::time::sleep(std::time::Duration::from_secs(10)).await;
}

#[xmtp_common::test(flavor = "current_thread")]
async fn test_self_removal_handled_on_other_installations() {
    let amal_wallet = generate_local_wallet();
>>>>>>> 5eb1f39a
    let amal = ClientBuilder::new_test_client(&amal_wallet).await;
    let amal_second_client = ClientBuilder::new_test_client(&amal_wallet).await;
    let bola = ClientBuilder::new_test_client(&generate_local_wallet()).await;

    // Create a group and verify it has the default group name
    let amal_group = amal.create_group(None, None).unwrap();
    amal_group
        .add_members_by_inbox_id(&[bola.inbox_id()])
        .await
        .unwrap();

    amal_group.sync().await.unwrap();
    bola.sync_welcomes().await.unwrap();

    assert_eq!(amal_group.members().await.unwrap().len(), 2);
    // Verify the pending-remove list is empty on Amal's group
    assert!(
        amal_group
            .mutable_metadata()
            .unwrap()
            .pending_remove_list
            .is_empty()
    );

    let bola_groups = bola.find_groups(GroupQueryArgs::default()).unwrap();
    assert_eq!(bola_groups.len(), 1);
    let bola_group = bola_groups.first().unwrap();
    assert_eq!(bola_group.members().await.unwrap().len(), 2);

    bola_group.sync().await.unwrap();

    // Verify the pending-remove list is empty on Bola's group
    assert!(
        bola_group
            .mutable_metadata()
            .unwrap()
            .pending_remove_list
            .is_empty()
    );

    // Verify Amal's inboxId is added to the PendingRemovalList
    amal_group.leave_group().await.unwrap();
    amal_group.sync().await.unwrap();

    let amal_group_pending_remove_list = amal_group.mutable_metadata().unwrap().pending_remove_list;

    // Amal's inboxId should be in the pending-remove list
    assert!(amal_group_pending_remove_list.contains(&amal.inbox_id().to_string()));

    // The pending-remove list should only contain one item
    assert_eq!(amal_group_pending_remove_list.len(), 1);

    // Amal's state for the group should be set to PendingRemove
    let amal_group_from_db = amal.db().find_group(&amal_group.group_id).unwrap();
    assert_eq!(
        amal_group_from_db.unwrap().membership_state,
        GroupMembershipState::PendingRemove
    );

<<<<<<< HEAD
    bola_group.sync().await.unwrap();
    let bola_group_pending_remove_list = bola_group.mutable_metadata().unwrap().pending_remove_list;

    // Amal's inboxId should be in the pending-remove list on Bola's group
    assert!(bola_group_pending_remove_list.contains(&amal.inbox_id().to_string()));

    // Bola's state for the group should not change
    let bola_group_member_state = bola
        .db()
        .find_group(&amal_group.group_id)
        .unwrap()
        .unwrap()
        .membership_state;
    assert_ne!(bola_group_member_state, GroupMembershipState::PendingRemove);
    assert_ne!(bola_group_member_state, GroupMembershipState::Allowed);

=======
>>>>>>> 5eb1f39a
    //check Amal's other installations
    amal_second_client.sync_welcomes().await.unwrap();
    let amal_second_client_groups = amal_second_client
        .find_groups(GroupQueryArgs::default())
        .unwrap();
    assert_eq!(amal_second_client_groups.len(), 1);
    let amal_second_client_group = amal_second_client_groups.first().unwrap();
    assert_eq!(amal_second_client_group.members().await.unwrap().len(), 2);
    amal_second_client_group.sync().await.unwrap();
    let amal_second_installation_pending_remove_list = amal_second_client_group
        .mutable_metadata()
        .unwrap()
        .pending_remove_list;
    // Amal's inboxId should be in the pending-remove list
    tracing::info!(
        "remove list: {:?}",
        amal_second_installation_pending_remove_list
    );
    assert!(amal_second_installation_pending_remove_list.contains(&amal.inbox_id().to_string()));
    // The pending-remove list should only contain one item
    assert_eq!(amal_second_installation_pending_remove_list.len(), 1);
<<<<<<< HEAD
    let _amal_second_installation_group_state_in_db = amal_second_client
        .db()
        .find_group(&amal_second_client_group.group_id)
        .unwrap();
=======
    let amal_second_installation_group_state_in_db = amal_second_client
        .db()
        .find_group(&amal_second_client_group.group_id)
        .unwrap();
    assert_eq!(
        amal_second_installation_group_state_in_db
            .unwrap()
            .membership_state,
        GroupMembershipState::PendingRemove
    );
    bola_group.sync().await.unwrap();
    xmtp_common::time::sleep(std::time::Duration::from_secs(10)).await;

    // let bola_group_pending_remove_list = bola_group.mutable_metadata().unwrap().pending_remove_list;
    //
    // // Amal's inboxId should be in the pending-remove list on Bola's group
    // assert!(bola_group_pending_remove_list.contains(&amal.inbox_id().to_string()));
    //
    // // Bola's state for the group should not change
    // let bola_group_member_state = bola
    //     .db()
    //     .find_group(&amal_group.group_id)
    //     .unwrap()
    //     .unwrap()
    //     .membership_state;
    // assert_ne!(bola_group_member_state, GroupMembershipState::PendingRemove);
    // assert_ne!(bola_group_member_state, GroupMembershipState::Allowed);
>>>>>>> 5eb1f39a

    //todo for later: check that the state is PendingRemove for other installations
    // assert_eq!(
    //     amal_second_installation_group_state_in_db
    //         .unwrap()
    //         .membership_state,
    //     GroupMembershipState::PendingRemove
    // );
}

#[xmtp_common::test]
async fn test_key_update() {
    tester!(client);
    tester!(bola_client);

    let group = client.create_group(None, None).expect("create group");
    group
        .add_members_by_inbox_id(&[bola_client.inbox_id()])
        .await
        .unwrap();

    group.key_update().await.unwrap();

    let messages = client
        .context
        .api()
        .query_group_messages(group.group_id.clone(), None)
        .await
        .unwrap();
    assert_eq!(messages.len(), 2);

    let pending_commit_is_none = group
        .load_mls_group_with_lock(client.context.mls_storage(), |mls_group| {
            Ok(mls_group.pending_commit().is_none())
        })
        .unwrap();

    assert!(pending_commit_is_none);

    group.send_message(b"hello").await.expect("send message");

    bola_client.sync_welcomes().await.unwrap();
    let bola_groups = bola_client.find_groups(GroupQueryArgs::default()).unwrap();
    let bola_group = bola_groups.first().unwrap();
    bola_group.sync().await.unwrap();
    let bola_messages = bola_group.find_messages(&MsgQueryArgs::default()).unwrap();
    assert_eq!(bola_messages.len(), 2);
}

#[xmtp_common::test]
async fn test_post_commit() {
    let client = ClientBuilder::new_test_client(&generate_local_wallet()).await;
    let client_2 = ClientBuilder::new_test_client(&generate_local_wallet()).await;
    let group = client.create_group(None, None).expect("create group");

    group
        .add_members_by_inbox_id(&[client_2.inbox_id()])
        .await
        .unwrap();

    // Check if the welcome was actually sent
    let welcome_messages = client
        .context
        .api()
        .query_welcome_messages(client_2.installation_public_key(), None)
        .await
        .unwrap();

    assert_eq!(welcome_messages.len(), 1);
}

#[xmtp_common::test]
async fn test_remove_by_account_address() {
    let amal = ClientBuilder::new_test_client(&generate_local_wallet()).await;
    let bola_wallet = &generate_local_wallet();
    let bola = ClientBuilder::new_test_client(bola_wallet).await;
    let charlie_wallet = &generate_local_wallet();
    let _charlie = ClientBuilder::new_test_client(charlie_wallet).await;

    let group = amal.create_group(None, None).unwrap();
    group
        .add_members(&[bola_wallet.identifier(), charlie_wallet.identifier()])
        .await
        .unwrap();
    tracing::info!("created the group with 2 additional members");
    assert_eq!(group.members().await.unwrap().len(), 3);
    let messages = group.find_messages(&MsgQueryArgs::default()).unwrap();
    assert_eq!(messages.len(), 1);
    assert_eq!(messages[0].kind, GroupMessageKind::MembershipChange);
    let encoded_content =
        EncodedContent::decode(messages[0].decrypted_message_bytes.as_slice()).unwrap();
    let group_update = GroupUpdatedCodec::decode(encoded_content).unwrap();
    assert_eq!(group_update.added_inboxes.len(), 2);
    assert_eq!(group_update.removed_inboxes.len(), 0);

    group
        .remove_members(&[bola_wallet.identifier()])
        .await
        .unwrap();
    assert_eq!(group.members().await.unwrap().len(), 2);
    tracing::info!("removed bola");
    let messages = group.find_messages(&MsgQueryArgs::default()).unwrap();
    assert_eq!(messages.len(), 2);
    assert_eq!(messages[1].kind, GroupMessageKind::MembershipChange);
    let encoded_content =
        EncodedContent::decode(messages[1].decrypted_message_bytes.as_slice()).unwrap();
    let group_update = GroupUpdatedCodec::decode(encoded_content).unwrap();
    assert_eq!(group_update.added_inboxes.len(), 0);
    assert_eq!(group_update.removed_inboxes.len(), 1);

    let bola_group = receive_group_invite(&bola).await;
    bola_group.sync().await.unwrap();
    assert!(!bola_group.is_active().unwrap())
}

#[xmtp_common::test]
async fn test_removed_members_cannot_send_message_to_others() {
    let amal = ClientBuilder::new_test_client(&generate_local_wallet()).await;
    let bola_wallet = &generate_local_wallet();
    let bola = ClientBuilder::new_test_client(bola_wallet).await;
    let charlie_wallet = &generate_local_wallet();
    let charlie = ClientBuilder::new_test_client(charlie_wallet).await;

    let amal_group = amal.create_group(None, None).unwrap();
    amal_group
        .add_members(&[bola_wallet.identifier(), charlie_wallet.identifier()])
        .await
        .unwrap();
    assert_eq!(amal_group.members().await.unwrap().len(), 3);

    amal_group
        .remove_members(&[bola_wallet.identifier()])
        .await
        .unwrap();
    assert_eq!(amal_group.members().await.unwrap().len(), 2);
    assert!(
        amal_group
            .members()
            .await
            .unwrap()
            .iter()
            .all(|m| m.inbox_id != bola.inbox_id())
    );
    assert!(
        amal_group
            .members()
            .await
            .unwrap()
            .iter()
            .any(|m| m.inbox_id == charlie.inbox_id())
    );

    amal_group.sync().await.expect("sync failed");

    let message_text = b"hello";

    let bola_group = TestMlsGroup::new(
        bola.context.clone(),
        amal_group.group_id.clone(),
        amal_group.dm_id.clone(),
        amal_group.conversation_type,
        amal_group.created_at_ns,
    );
    bola_group
        .send_message(message_text)
        .await
        .expect_err("expected send_message to fail");

    amal_group.sync().await.expect("sync failed");
    amal_group.sync().await.expect("sync failed");

    let amal_messages = amal_group
        .find_messages(&MsgQueryArgs {
            kind: Some(GroupMessageKind::Application),
            ..Default::default()
        })
        .unwrap()
        .into_iter()
        .collect::<Vec<StoredGroupMessage>>();

    assert!(amal_messages.is_empty());
}

#[xmtp_common::test]
async fn test_add_missing_installations() {
    // Setup for test
    let amal_wallet = generate_local_wallet();
    let amal = ClientBuilder::new_test_client(&amal_wallet).await;
    let bola = ClientBuilder::new_test_client(&generate_local_wallet()).await;

    let group = amal.create_group(None, None).unwrap();
    group
        .add_members_by_inbox_id(&[bola.inbox_id()])
        .await
        .unwrap();

    assert_eq!(group.members().await.unwrap().len(), 2);
    // Finished with setup

    // add a second installation for amal using the same wallet
    let _amal_2nd = ClientBuilder::new_test_client(&amal_wallet).await;

    // test if adding the new installation(s) worked
    let new_installations_were_added = group.add_missing_installations().await;
    assert!(new_installations_were_added.is_ok());

    group.sync().await.unwrap();
    let num_members = group
        .load_mls_group_with_lock(amal.context.mls_storage(), |mls_group| {
            Ok(mls_group.members().collect::<Vec<_>>().len())
        })
        .unwrap();

    assert_eq!(num_members, 3);
}

#[xmtp_common::test(flavor = "multi_thread")]
async fn test_self_resolve_epoch_mismatch() {
    let amal = ClientBuilder::new_test_client(&generate_local_wallet()).await;
    let bola = ClientBuilder::new_test_client(&generate_local_wallet()).await;
    let charlie = ClientBuilder::new_test_client(&generate_local_wallet()).await;
    let dave_wallet = generate_local_wallet();
    let dave = ClientBuilder::new_test_client(&dave_wallet).await;
    let amal_group = amal.create_group(None, None).unwrap();
    // Add bola to the group
    amal_group
        .add_members_by_inbox_id(&[bola.inbox_id()])
        .await
        .unwrap();

    let bola_group = receive_group_invite(&bola).await;
    bola_group.sync().await.unwrap();
    // Both Amal and Bola are up to date on the group state. Now each of them want to add someone else
    amal_group
        .add_members_by_inbox_id(&[charlie.inbox_id()])
        .await
        .unwrap();

    bola_group
        .add_members_by_inbox_id(&[dave.inbox_id()])
        .await
        .unwrap();

    // Send a message to the group, now that everyone is invited
    amal_group.sync().await.unwrap();
    amal_group.send_message(b"hello").await.unwrap();

    let charlie_group = receive_group_invite(&charlie).await;
    let dave_group = receive_group_invite(&dave).await;

    let (amal_latest_message, bola_latest_message, charlie_latest_message, dave_latest_message) = tokio::join!(
        get_latest_message(&amal_group),
        get_latest_message(&bola_group),
        get_latest_message(&charlie_group),
        get_latest_message(&dave_group)
    );

    let expected_latest_message = b"hello".to_vec();
    assert!(expected_latest_message.eq(&amal_latest_message.decrypted_message_bytes));
    assert!(expected_latest_message.eq(&bola_latest_message.decrypted_message_bytes));
    assert!(expected_latest_message.eq(&charlie_latest_message.decrypted_message_bytes));
    assert!(expected_latest_message.eq(&dave_latest_message.decrypted_message_bytes));
}

#[xmtp_common::test]
async fn test_group_permissions() {
    let amal = ClientBuilder::new_test_client(&generate_local_wallet()).await;
    let bola = ClientBuilder::new_test_client(&generate_local_wallet()).await;
    let charlie = ClientBuilder::new_test_client(&generate_local_wallet()).await;

    let amal_group = amal
        .create_group(
            Some(PreconfiguredPolicies::AdminsOnly.to_policy_set()),
            None,
        )
        .unwrap();
    // Add bola to the group
    amal_group
        .add_members_by_inbox_id(&[bola.inbox_id()])
        .await
        .unwrap();

    let bola_group = receive_group_invite(&bola).await;
    bola_group.sync().await.unwrap();
    assert!(
        bola_group
            .add_members_by_inbox_id(&[charlie.inbox_id()])
            .await
            .is_err(),
    );
}

#[xmtp_common::test]
async fn test_group_options() {
    let expected_group_message_disappearing_settings = MessageDisappearingSettings::new(100, 200);

    let amal = ClientBuilder::new_test_client(&generate_local_wallet()).await;

    let amal_group = amal
        .create_group(
            None,
            Some(GroupMetadataOptions {
                name: Some("Group Name".to_string()),
                image_url_square: Some("url".to_string()),
                description: Some("group description".to_string()),
                message_disappearing_settings: Some(expected_group_message_disappearing_settings),
            }),
        )
        .unwrap();

    let binding = amal_group.mutable_metadata().expect("msg");
    let amal_group_name: &String = binding
        .attributes
        .get(&MetadataField::GroupName.to_string())
        .unwrap();
    let amal_group_image_url: &String = binding
        .attributes
        .get(&MetadataField::GroupImageUrlSquare.to_string())
        .unwrap();
    let amal_group_description: &String = binding
        .attributes
        .get(&MetadataField::Description.to_string())
        .unwrap();
    let amal_group_message_disappear_from_ns = binding
        .attributes
        .get(&MetadataField::MessageDisappearFromNS.to_string())
        .unwrap();
    let amal_group_message_disappear_in_ns = binding
        .attributes
        .get(&MetadataField::MessageDisappearInNS.to_string())
        .unwrap();
    assert_eq!(amal_group_name, "Group Name");
    assert_eq!(amal_group_image_url, "url");
    assert_eq!(amal_group_description, "group description");
    assert_eq!(
        amal_group_message_disappear_from_ns.clone(),
        expected_group_message_disappearing_settings
            .from_ns
            .to_string()
    );
    assert_eq!(
        amal_group_message_disappear_in_ns.clone(),
        expected_group_message_disappearing_settings
            .in_ns
            .to_string()
    );
}

#[xmtp_common::test]
#[ignore]
async fn test_max_limit_add() {
    let amal = ClientBuilder::new_test_client(&generate_local_wallet()).await;
    let amal_group = amal
        .create_group(
            Some(PreconfiguredPolicies::AdminsOnly.to_policy_set()),
            None,
        )
        .unwrap();
    let mut clients = Vec::new();
    for _ in 0..249 {
        let wallet = generate_local_wallet();
        ClientBuilder::new_test_client(&wallet).await;
        clients.push(wallet.identifier());
    }
    amal_group.add_members(&clients).await.unwrap();
    let bola_wallet = generate_local_wallet();
    ClientBuilder::new_test_client(&bola_wallet).await;
    assert!(
        amal_group
            .add_members_by_inbox_id(&[bola_wallet.get_inbox_id(0)])
            .await
            .is_err(),
    );
}

#[xmtp_common::test]
async fn test_group_mutable_data() {
    let amal = ClientBuilder::new_test_client(&generate_local_wallet()).await;
    let bola = ClientBuilder::new_test_client(&generate_local_wallet()).await;

    // Create a group and verify it has the default group name
    let policy_set = Some(PreconfiguredPolicies::AdminsOnly.to_policy_set());
    let amal_group = amal.create_group(policy_set, None).unwrap();
    amal_group.sync().await.unwrap();

    let group_mutable_metadata = amal_group.mutable_metadata().unwrap();
    assert!(group_mutable_metadata.attributes.len().eq(&4));
    assert!(
        group_mutable_metadata
            .attributes
            .get(&MetadataField::GroupName.to_string())
            .unwrap()
            .is_empty()
    );

    // Add bola to the group
    amal_group
        .add_members_by_inbox_id(&[bola.inbox_id()])
        .await
        .unwrap();
    bola.sync_welcomes().await.unwrap();

    let bola_groups = bola.find_groups(GroupQueryArgs::default()).unwrap();
    assert_eq!(bola_groups.len(), 1);
    let bola_group = bola_groups.first().unwrap();
    bola_group.sync().await.unwrap();
    let group_mutable_metadata = bola_group.mutable_metadata().unwrap();
    assert!(
        group_mutable_metadata
            .attributes
            .get(&MetadataField::GroupName.to_string())
            .unwrap()
            .is_empty()
    );

    // Update group name
    amal_group
        .update_group_name("New Group Name 1".to_string())
        .await
        .unwrap();

    amal_group.send_message("hello".as_bytes()).await.unwrap();

    // Verify amal group sees update
    amal_group.sync().await.unwrap();
    let binding = amal_group.mutable_metadata().expect("msg");
    let amal_group_name: &String = binding
        .attributes
        .get(&MetadataField::GroupName.to_string())
        .unwrap();
    assert_eq!(amal_group_name, "New Group Name 1");

    // Verify bola group sees update
    bola_group.sync().await.unwrap();
    let binding = bola_group.mutable_metadata().expect("msg");
    let bola_group_name: &String = binding
        .attributes
        .get(&MetadataField::GroupName.to_string())
        .unwrap();
    assert_eq!(bola_group_name, "New Group Name 1");

    // Verify that bola can not update the group name since they are not the creator
    bola_group
        .update_group_name("New Group Name 2".to_string())
        .await
        .expect_err("expected err");

    // Verify bola group does not see an update
    bola_group.sync().await.unwrap();
    let binding = bola_group.mutable_metadata().expect("msg");
    let bola_group_name: &String = binding
        .attributes
        .get(&MetadataField::GroupName.to_string())
        .unwrap();
    assert_eq!(bola_group_name, "New Group Name 1");
}

#[xmtp_common::test]
async fn test_update_policies_empty_group() {
    let amal = ClientBuilder::new_test_client(&generate_local_wallet()).await;
    let bola_wallet = generate_local_wallet();
    let _bola = ClientBuilder::new_test_client(&bola_wallet).await;

    // Create a group with amal and bola
    let policy_set = Some(PreconfiguredPolicies::AdminsOnly.to_policy_set());
    let amal_group = amal
        .create_group_with_members(&[bola_wallet.identifier()], policy_set, None)
        .await
        .unwrap();

    // Verify we can update the group name without syncing first
    amal_group
        .update_group_name("New Group Name 1".to_string())
        .await
        .unwrap();

    // Verify the name is updated
    amal_group.sync().await.unwrap();
    let group_mutable_metadata = amal_group.mutable_metadata().unwrap();
    let group_name_1 = group_mutable_metadata
        .attributes
        .get(&MetadataField::GroupName.to_string())
        .unwrap();
    assert_eq!(group_name_1, "New Group Name 1");

    // Create a group with just amal
    let policy_set_2 = Some(PreconfiguredPolicies::AdminsOnly.to_policy_set());
    let amal_group_2 = amal.create_group(policy_set_2, None).unwrap();

    // Verify empty group fails to update metadata before syncing
    amal_group_2
        .update_group_name("New Group Name 2".to_string())
        .await
        .expect_err("Should fail to update group name before first sync");

    // Sync the group
    amal_group_2.sync().await.unwrap();

    //Verify we can now update the group name
    amal_group_2
        .update_group_name("New Group Name 2".to_string())
        .await
        .unwrap();

    // Verify the name is updated
    amal_group_2.sync().await.unwrap();
    let group_mutable_metadata = amal_group_2.mutable_metadata().unwrap();
    let group_name_2 = group_mutable_metadata
        .attributes
        .get(&MetadataField::GroupName.to_string())
        .unwrap();
    assert_eq!(group_name_2, "New Group Name 2");
}

#[xmtp_common::test]
async fn test_update_group_image_url_square() {
    let amal = ClientBuilder::new_test_client(&generate_local_wallet()).await;

    // Create a group and verify it has the default group name
    let policy_set = Some(PreconfiguredPolicies::AdminsOnly.to_policy_set());
    let amal_group = amal.create_group(policy_set, None).unwrap();
    amal_group.sync().await.unwrap();

    let group_mutable_metadata = amal_group.mutable_metadata().unwrap();
    assert!(
        group_mutable_metadata
            .attributes
            .get(&MetadataField::GroupImageUrlSquare.to_string())
            .unwrap()
            .is_empty()
    );

    // Update group name
    amal_group
        .update_group_image_url_square("a url".to_string())
        .await
        .unwrap();

    // Verify amal group sees update
    amal_group.sync().await.unwrap();
    let binding = amal_group.mutable_metadata().expect("msg");
    let amal_group_image_url: &String = binding
        .attributes
        .get(&MetadataField::GroupImageUrlSquare.to_string())
        .unwrap();
    assert_eq!(amal_group_image_url, "a url");
}

#[xmtp_common::test(flavor = "current_thread")]
async fn test_update_group_message_expiration_settings() {
    let amal = ClientBuilder::new_test_client(&generate_local_wallet()).await;

    // Create a group and verify it has the default group name
    let policy_set = Some(PreconfiguredPolicies::AdminsOnly.to_policy_set());
    let amal_group = amal.create_group(policy_set, None).unwrap();
    amal_group.sync().await.unwrap();

    let group_mutable_metadata = amal_group.mutable_metadata().unwrap();
    assert_eq!(
        group_mutable_metadata
            .attributes
            .get(&MetadataField::MessageDisappearInNS.to_string()),
        None
    );
    assert_eq!(
        group_mutable_metadata
            .attributes
            .get(&MetadataField::MessageDisappearFromNS.to_string()),
        None
    );

    // Update group name
    let expected_group_message_expiration_settings = MessageDisappearingSettings::new(100, 200);

    amal_group
        .update_conversation_message_disappearing_settings(
            expected_group_message_expiration_settings,
        )
        .await
        .unwrap();

    // Verify amal group sees update
    amal_group.sync().await.unwrap();
    let binding = amal_group.mutable_metadata().expect("msg");
    let amal_message_expiration_from_ms: &String = binding
        .attributes
        .get(&MetadataField::MessageDisappearFromNS.to_string())
        .unwrap();
    let amal_message_disappear_in_ns: &String = binding
        .attributes
        .get(&MetadataField::MessageDisappearInNS.to_string())
        .unwrap();
    assert_eq!(
        amal_message_expiration_from_ms.clone(),
        expected_group_message_expiration_settings
            .from_ns
            .to_string()
    );
    assert_eq!(
        amal_message_disappear_in_ns.clone(),
        expected_group_message_expiration_settings.in_ns.to_string()
    );
}

#[xmtp_common::test(flavor = "current_thread")]
async fn test_group_mutable_data_group_permissions() {
    let amal = ClientBuilder::new_test_client(&generate_local_wallet()).await;
    let bola_wallet = generate_local_wallet();
    let bola = ClientBuilder::new_test_client(&bola_wallet).await;

    // Create a group and verify it has the default group name
    let policy_set = Some(PreconfiguredPolicies::Default.to_policy_set());
    let amal_group = amal.create_group(policy_set, None).unwrap();
    amal_group.sync().await.unwrap();

    let group_mutable_metadata = amal_group.mutable_metadata().unwrap();
    assert!(
        group_mutable_metadata
            .attributes
            .get(&MetadataField::GroupName.to_string())
            .unwrap()
            .is_empty()
    );

    // Add bola to the group
    amal_group
        .add_members(&[bola_wallet.identifier()])
        .await
        .unwrap();
    bola.sync_welcomes().await.unwrap();
    let bola_groups = bola.find_groups(GroupQueryArgs::default()).unwrap();
    assert_eq!(bola_groups.len(), 1);
    let bola_group = bola_groups.first().unwrap();
    bola_group.sync().await.unwrap();
    let group_mutable_metadata = bola_group.mutable_metadata().unwrap();
    assert!(
        group_mutable_metadata
            .attributes
            .get(&MetadataField::GroupName.to_string())
            .unwrap()
            .is_empty()
    );

    // Update group name
    amal_group
        .update_group_name("New Group Name 1".to_string())
        .await
        .unwrap();

    // Verify amal group sees update
    amal_group.sync().await.unwrap();
    let binding = amal_group.mutable_metadata().unwrap();
    let amal_group_name: &String = binding
        .attributes
        .get(&MetadataField::GroupName.to_string())
        .unwrap();
    assert_eq!(amal_group_name, "New Group Name 1");

    // Verify bola group sees update
    bola_group.sync().await.unwrap();
    let binding = bola_group.mutable_metadata().expect("msg");
    let bola_group_name: &String = binding
        .attributes
        .get(&MetadataField::GroupName.to_string())
        .unwrap();
    assert_eq!(bola_group_name, "New Group Name 1");

    // Verify that bola CAN update the group name since everyone is admin for this group
    bola_group
        .update_group_name("New Group Name 2".to_string())
        .await
        .expect("non creator failed to udpate group name");

    // Verify amal group sees an update
    amal_group.sync().await.unwrap();
    let binding = amal_group.mutable_metadata().expect("msg");
    let amal_group_name: &String = binding
        .attributes
        .get(&MetadataField::GroupName.to_string())
        .unwrap();
    assert_eq!(amal_group_name, "New Group Name 2");
}

#[xmtp_common::test]
async fn test_group_pending_remove_list_update() {
    let amal = ClientBuilder::new_test_client(&generate_local_wallet()).await;
    let bola_wallet = generate_local_wallet();
    let caro_wallet = generate_local_wallet();
    let bola = ClientBuilder::new_test_client(&bola_wallet).await;
    let caro = ClientBuilder::new_test_client(&caro_wallet).await;

    let amal_group = amal.create_group(None, None).unwrap();
    amal_group.sync().await.unwrap();

    // Add bola to the group
    amal_group
        .add_members(&[bola_wallet.identifier(), caro_wallet.identifier()])
        .await
        .unwrap();
    bola.sync_welcomes().await.unwrap();
    let bola_groups = bola.find_groups(GroupQueryArgs::default()).unwrap();
    assert_eq!(bola_groups.len(), 1);
    let bola_group = bola_groups.first().unwrap();
    bola_group.sync().await.unwrap();

    // Verify Amal is the only admin and super admin
    let admin_list = amal_group.admin_list().unwrap();
    let super_admin_list = amal_group.super_admin_list().unwrap();
    assert_eq!(admin_list.len(), 0);
    assert_eq!(super_admin_list.len(), 1);
    assert!(super_admin_list.contains(&amal.inbox_id().to_string()));

    // Verify that bola can't add caro inboxId, only Caro can do that
    bola.sync_welcomes().await.unwrap();
    let bola_groups = bola.find_groups(GroupQueryArgs::default()).unwrap();
    assert_eq!(bola_groups.len(), 1);
    let bola_group: &TestMlsGroup = bola_groups.first().unwrap();
    bola_group.sync().await.unwrap();
    bola_group
        .update_pending_remove_list(
            UpdatePendingRemoveListType::Add,
            amal.inbox_id().to_string(),
        )
        .await
        .expect_err("expected err");

    // Verify that Amal can't add others inboxIds to the pending remove list; even they're admin
    amal_group
        .update_pending_remove_list(
            UpdatePendingRemoveListType::Add,
            bola.inbox_id().to_string(),
        )
        .await
        .expect_err("expected err");

    caro.sync_welcomes().await.unwrap();
    let caro_groups = caro.find_groups(GroupQueryArgs::default()).unwrap();
    assert_eq!(caro_groups.len(), 1);
    let caro_group: &TestMlsGroup = caro_groups.first().unwrap();
    caro_group.sync().await.unwrap();

    // Bola adds their inboxId to the pending remove list
    bola_group
        .update_pending_remove_list(
            UpdatePendingRemoveListType::Add,
            bola.inbox_id().to_string(),
        )
        .await
        .unwrap();
    // Amal removes Bola from the group
    amal_group
        .remove_members(&[bola_wallet.identifier()])
        .await
        .unwrap();

    // Verify that caro can't update the pending remove list since it's not an admin
    caro_group
        .update_pending_remove_list(
            UpdatePendingRemoveListType::Remove,
            bola.inbox_id().to_string(),
        )
        .await
        .expect_err("expected err");

    // Since Amal removed Bola, now they can remove Bola from the pending remove list
    let _ = amal_group
        .update_pending_remove_list(
            UpdatePendingRemoveListType::Remove,
            bola.inbox_id().to_string(),
        )
        .await;
}

#[xmtp_common::test]
async fn test_group_admin_list_update() {
    let amal = ClientBuilder::new_test_client(&generate_local_wallet()).await;
    let bola_wallet = generate_local_wallet();
    let bola = ClientBuilder::new_test_client(&bola_wallet).await;
    let caro = ClientBuilder::new_test_client(&generate_local_wallet()).await;
    let charlie = ClientBuilder::new_test_client(&generate_local_wallet()).await;

    let policy_set = Some(PreconfiguredPolicies::AdminsOnly.to_policy_set());
    let amal_group = amal.create_group(policy_set, None).unwrap();
    amal_group.sync().await.unwrap();

    // Add bola to the group
    amal_group
        .add_members(&[bola_wallet.identifier()])
        .await
        .unwrap();
    bola.sync_welcomes().await.unwrap();
    let bola_groups = bola.find_groups(GroupQueryArgs::default()).unwrap();
    assert_eq!(bola_groups.len(), 1);
    let bola_group = bola_groups.first().unwrap();
    bola_group.sync().await.unwrap();

    // Verify Amal is the only admin and super admin
    let admin_list = amal_group.admin_list().unwrap();
    let super_admin_list = amal_group.super_admin_list().unwrap();
    assert_eq!(admin_list.len(), 0);
    assert_eq!(super_admin_list.len(), 1);
    assert!(super_admin_list.contains(&amal.inbox_id().to_string()));

    // Verify that bola can not add caro because they are not an admin
    bola.sync_welcomes().await.unwrap();
    let bola_groups = bola.find_groups(GroupQueryArgs::default()).unwrap();
    assert_eq!(bola_groups.len(), 1);
    let bola_group: &TestMlsGroup = bola_groups.first().unwrap();
    bola_group.sync().await.unwrap();
    bola_group
        .add_members_by_inbox_id(&[caro.inbox_id()])
        .await
        .expect_err("expected err");

    // Add bola as an admin
    amal_group
        .update_admin_list(UpdateAdminListType::Add, bola.inbox_id().to_string())
        .await
        .unwrap();
    amal_group.sync().await.unwrap();
    bola_group.sync().await.unwrap();
    assert_eq!(bola_group.admin_list().unwrap().len(), 1);
    assert!(
        bola_group
            .admin_list()
            .unwrap()
            .contains(&bola.inbox_id().to_string())
    );

    // Verify that bola can now add caro because they are an admin
    bola_group
        .add_members_by_inbox_id(&[caro.inbox_id()])
        .await
        .unwrap();

    bola_group.sync().await.unwrap();

    // Verify that bola can not remove amal as a super admin, because
    // Remove admin is super admin only permissions
    bola_group
        .update_admin_list(
            UpdateAdminListType::RemoveSuper,
            amal.inbox_id().to_string(),
        )
        .await
        .expect_err("expected err");

    // Now amal removes bola as an admin
    amal_group
        .update_admin_list(UpdateAdminListType::Remove, bola.inbox_id().to_string())
        .await
        .unwrap();
    amal_group.sync().await.unwrap();
    bola_group.sync().await.unwrap();
    assert_eq!(bola_group.admin_list().unwrap().len(), 0);
    assert!(
        !bola_group
            .admin_list()
            .unwrap()
            .contains(&bola.inbox_id().to_string())
    );

    // Verify that bola can not add charlie because they are not an admin
    bola.sync_welcomes().await.unwrap();
    let bola_groups = bola.find_groups(GroupQueryArgs::default()).unwrap();
    assert_eq!(bola_groups.len(), 1);
    let bola_group: &TestMlsGroup = bola_groups.first().unwrap();
    bola_group.sync().await.unwrap();
    bola_group
        .add_members_by_inbox_id(&[charlie.inbox_id()])
        .await
        .expect_err("expected err");
}

#[xmtp_common::test]
async fn test_group_super_admin_list_update() {
    let bola_wallet = generate_local_wallet();
    let amal = ClientBuilder::new_test_client(&generate_local_wallet()).await;
    let bola = ClientBuilder::new_test_client(&bola_wallet).await;
    let caro = ClientBuilder::new_test_client(&generate_local_wallet()).await;

    let policy_set = Some(PreconfiguredPolicies::AdminsOnly.to_policy_set());
    let amal_group = amal.create_group(policy_set, None).unwrap();
    amal_group.sync().await.unwrap();

    // Add bola to the group
    amal_group
        .add_members_by_inbox_id(&[bola.inbox_id()])
        .await
        .unwrap();
    bola.sync_welcomes().await.unwrap();
    let bola_groups = bola.find_groups(GroupQueryArgs::default()).unwrap();
    assert_eq!(bola_groups.len(), 1);
    let bola_group = bola_groups.first().unwrap();
    bola_group.sync().await.unwrap();

    // Verify Amal is the only super admin
    let admin_list = amal_group.admin_list().unwrap();
    let super_admin_list = amal_group.super_admin_list().unwrap();
    assert_eq!(admin_list.len(), 0);
    assert_eq!(super_admin_list.len(), 1);
    assert!(super_admin_list.contains(&amal.inbox_id().to_string()));

    // Verify that bola can not add caro as an admin because they are not a super admin
    bola.sync_welcomes().await.unwrap();
    let bola_groups = bola.find_groups(GroupQueryArgs::default()).unwrap();

    assert_eq!(bola_groups.len(), 1);
    let bola_group: &TestMlsGroup = bola_groups.first().unwrap();
    bola_group.sync().await.unwrap();
    bola_group
        .update_admin_list(UpdateAdminListType::Add, caro.inbox_id().to_string())
        .await
        .expect_err("expected err");

    // Add bola as a super admin
    amal_group
        .update_admin_list(UpdateAdminListType::AddSuper, bola.inbox_id().to_string())
        .await
        .unwrap();
    amal_group.sync().await.unwrap();
    bola_group.sync().await.unwrap();
    assert_eq!(bola_group.super_admin_list().unwrap().len(), 2);
    assert!(
        bola_group
            .super_admin_list()
            .unwrap()
            .contains(&bola.inbox_id().to_string())
    );

    // Verify that bola can now add caro as an admin
    bola_group
        .update_admin_list(UpdateAdminListType::Add, caro.inbox_id().to_string())
        .await
        .unwrap();
    bola_group.sync().await.unwrap();
    assert_eq!(bola_group.admin_list().unwrap().len(), 1);
    assert!(
        bola_group
            .admin_list()
            .unwrap()
            .contains(&caro.inbox_id().to_string())
    );

    // Verify that no one can remove a super admin from a group
    amal_group
        .remove_members(&[bola_wallet.identifier()])
        .await
        .expect_err("expected err");

    // Verify that bola can now remove themself as a super admin
    bola_group
        .update_admin_list(
            UpdateAdminListType::RemoveSuper,
            bola.inbox_id().to_string(),
        )
        .await
        .unwrap();
    bola_group.sync().await.unwrap();
    assert_eq!(bola_group.super_admin_list().unwrap().len(), 1);
    assert!(
        !bola_group
            .super_admin_list()
            .unwrap()
            .contains(&bola.inbox_id().to_string())
    );

    // Verify that amal can NOT remove themself as a super admin because they are the only remaining
    amal_group
        .update_admin_list(
            UpdateAdminListType::RemoveSuper,
            amal.inbox_id().to_string(),
        )
        .await
        .expect_err("expected err");
}

#[xmtp_common::test]
async fn test_group_members_permission_level_update() {
    let amal = ClientBuilder::new_test_client(&generate_local_wallet()).await;
    let bola = ClientBuilder::new_test_client(&generate_local_wallet()).await;
    let caro = ClientBuilder::new_test_client(&generate_local_wallet()).await;

    let policy_set = Some(PreconfiguredPolicies::AdminsOnly.to_policy_set());
    let amal_group = amal.create_group(policy_set, None).unwrap();
    amal_group.sync().await.unwrap();

    // Add Bola and Caro to the group
    amal_group
        .add_members_by_inbox_id(&[bola.inbox_id(), caro.inbox_id()])
        .await
        .unwrap();
    amal_group.sync().await.unwrap();

    // Initial checks for group members
    let initial_members = amal_group.members().await.unwrap();
    let mut count_member = 0;
    let mut count_admin = 0;
    let mut count_super_admin = 0;

    for member in &initial_members {
        match member.permission_level {
            PermissionLevel::Member => count_member += 1,
            PermissionLevel::Admin => count_admin += 1,
            PermissionLevel::SuperAdmin => count_super_admin += 1,
        }
    }

    assert_eq!(
        count_super_admin, 1,
        "Only Amal should be super admin initially"
    );
    assert_eq!(count_admin, 0, "no members are admin only");
    assert_eq!(count_member, 2, "two members have no admin status");

    // Add Bola as an admin
    amal_group
        .update_admin_list(UpdateAdminListType::Add, bola.inbox_id().to_string())
        .await
        .unwrap();
    amal_group.sync().await.unwrap();

    // Check after adding Bola as an admin
    let members = amal_group.members().await.unwrap();
    let mut count_member = 0;
    let mut count_admin = 0;
    let mut count_super_admin = 0;

    for member in &members {
        match member.permission_level {
            PermissionLevel::Member => count_member += 1,
            PermissionLevel::Admin => count_admin += 1,
            PermissionLevel::SuperAdmin => count_super_admin += 1,
        }
    }

    assert_eq!(
        count_super_admin, 1,
        "Only Amal should be super admin initially"
    );
    assert_eq!(count_admin, 1, "bola is admin");
    assert_eq!(count_member, 1, "caro has no admin status");

    // Add Caro as a super admin
    amal_group
        .update_admin_list(UpdateAdminListType::AddSuper, caro.inbox_id().to_string())
        .await
        .unwrap();
    amal_group.sync().await.unwrap();

    // Check after adding Caro as a super admin
    let members = amal_group.members().await.unwrap();
    let mut count_member = 0;
    let mut count_admin = 0;
    let mut count_super_admin = 0;

    for member in &members {
        match member.permission_level {
            PermissionLevel::Member => count_member += 1,
            PermissionLevel::Admin => count_admin += 1,
            PermissionLevel::SuperAdmin => count_super_admin += 1,
        }
    }

    assert_eq!(
        count_super_admin, 2,
        "Amal and Caro should be super admin initially"
    );
    assert_eq!(count_admin, 1, "bola is admin");
    assert_eq!(count_member, 0, "no members have no admin status");
}

#[xmtp_common::test]
async fn test_staged_welcome() {
    // Create Clients
    let amal = ClientBuilder::new_test_client(&generate_local_wallet()).await;
    let bola = ClientBuilder::new_test_client(&generate_local_wallet()).await;

    // Amal creates a group
    let amal_group = amal.create_group(None, None).unwrap();

    // Amal adds Bola to the group
    amal_group
        .add_members_by_inbox_id(&[bola.inbox_id()])
        .await
        .unwrap();

    // Bola syncs groups - this will decrypt the Welcome, identify who added Bola
    // and then store that value on the group and insert into the database
    let bola_groups = bola.sync_welcomes().await.unwrap();

    // Bola gets the group id. This will be needed to fetch the group from
    // the database.
    let bola_group = bola_groups.first().unwrap();
    let bola_group_id = bola_group.group_id.clone();

    // Bola fetches group from the database
    let bola_fetched_group = bola.group(&bola_group_id).unwrap();

    // Check Bola's group for the added_by_inbox_id of the inviter
    let added_by_inbox = bola_fetched_group.added_by_inbox_id().unwrap();

    // Verify the welcome host_credential is equal to Amal's
    assert_eq!(
        amal.inbox_id(),
        added_by_inbox,
        "The Inviter and added_by_address do not match!"
    );
}

#[xmtp_common::test]
async fn test_can_read_group_creator_inbox_id() {
    let amal = ClientBuilder::new_test_client(&generate_local_wallet()).await;
    let policy_set = Some(PreconfiguredPolicies::Default.to_policy_set());
    let amal_group = amal.create_group(policy_set, None).unwrap();
    amal_group.sync().await.unwrap();

    let mutable_metadata = amal_group.mutable_metadata().unwrap();
    assert_eq!(mutable_metadata.super_admin_list.len(), 1);
    assert_eq!(mutable_metadata.super_admin_list[0], amal.inbox_id());

    let protected_metadata: GroupMetadata = amal_group.metadata().await.unwrap();
    assert_eq!(
        protected_metadata.conversation_type,
        ConversationType::Group
    );

    assert_eq!(protected_metadata.creator_inbox_id, amal.inbox_id());
}

#[xmtp_common::test]
async fn test_can_update_gce_after_failed_commit() {
    // Step 1: Amal creates a group
    let amal = ClientBuilder::new_test_client(&generate_local_wallet()).await;
    let policy_set = Some(PreconfiguredPolicies::Default.to_policy_set());
    let amal_group = amal.create_group(policy_set, None).unwrap();
    amal_group.sync().await.unwrap();

    // Step 2:  Amal adds Bola to the group
    let bola = ClientBuilder::new_test_client(&generate_local_wallet()).await;
    amal_group
        .add_members_by_inbox_id(&[bola.inbox_id()])
        .await
        .unwrap();

    // Step 3: Verify that Bola can update the group name, and amal sees the update
    bola.sync_welcomes().await.unwrap();
    let bola_groups = bola.find_groups(GroupQueryArgs::default()).unwrap();
    let bola_group: &TestMlsGroup = bola_groups.first().unwrap();
    bola_group.sync().await.unwrap();
    bola_group
        .update_group_name("Name Update 1".to_string())
        .await
        .unwrap();
    amal_group.sync().await.unwrap();
    let name = amal_group.group_name().unwrap();
    assert_eq!(name, "Name Update 1");

    // Step 4:  Bola attempts an action that they do not have permissions for like add admin, fails as expected
    let result = bola_group
        .update_admin_list(UpdateAdminListType::Add, bola.inbox_id().to_string())
        .await;
    if let Err(e) = &result {
        eprintln!("Error updating admin list: {:?}", e);
    }
    // Step 5: Now have Bola attempt to update the group name again
    bola_group
        .update_group_name("Name Update 2".to_string())
        .await
        .unwrap();

    // Step 6: Verify that both clients can sync without error and that the group name has been updated
    amal_group.sync().await.unwrap();
    bola_group.sync().await.unwrap();
    let binding = amal_group.mutable_metadata().expect("msg");
    let amal_group_name: &String = binding
        .attributes
        .get(&MetadataField::GroupName.to_string())
        .unwrap();
    assert_eq!(amal_group_name, "Name Update 2");
    let binding = bola_group.mutable_metadata().expect("msg");
    let bola_group_name: &String = binding
        .attributes
        .get(&MetadataField::GroupName.to_string())
        .unwrap();
    assert_eq!(bola_group_name, "Name Update 2");
}

#[xmtp_common::test]
async fn test_can_update_permissions_after_group_creation() {
    let amal = ClientBuilder::new_test_client(&generate_local_wallet()).await;
    let policy_set = Some(PreconfiguredPolicies::AdminsOnly.to_policy_set());
    let amal_group: &TestMlsGroup = &amal.create_group(policy_set, None).unwrap();

    // Step 2:  Amal adds Bola to the group
    let bola = ClientBuilder::new_test_client(&generate_local_wallet()).await;
    amal_group
        .add_members_by_inbox_id(&[bola.inbox_id()])
        .await
        .unwrap();

    // Step 3: Bola attemps to add Caro, but fails because group is admin only
    let caro = ClientBuilder::new_test_client(&generate_local_wallet()).await;
    bola.sync_welcomes().await.unwrap();
    let bola_groups = bola.find_groups(GroupQueryArgs::default()).unwrap();

    let bola_group: &TestMlsGroup = bola_groups.first().unwrap();
    bola_group.sync().await.unwrap();
    let result = bola_group.add_members_by_inbox_id(&[caro.inbox_id()]).await;
    if let Err(e) = &result {
        eprintln!("Error adding member: {:?}", e);
    } else {
        panic!("Expected error adding member");
    }

    // Step 4: Bola attempts to update permissions but fails because they are not a super admin
    let result = bola_group
        .update_permission_policy(
            PermissionUpdateType::AddMember,
            PermissionPolicyOption::Allow,
            None,
        )
        .await;
    if let Err(e) = &result {
        eprintln!("Error updating permissions: {:?}", e);
    } else {
        panic!("Expected error updating permissions");
    }

    // Step 5: Amal updates group permissions so that all members can add
    amal_group
        .update_permission_policy(
            PermissionUpdateType::AddMember,
            PermissionPolicyOption::Allow,
            None,
        )
        .await
        .unwrap();

    // Step 6: Bola can now add Caro to the group
    bola_group
        .add_members_by_inbox_id(&[caro.inbox_id()])
        .await
        .unwrap();
    bola_group.sync().await.unwrap();
    let members = bola_group.members().await.unwrap();
    assert_eq!(members.len(), 3);
}

#[xmtp_common::test]
async fn test_optimistic_send() {
    let amal = Arc::new(ClientBuilder::new_test_client(&generate_local_wallet()).await);
    let bola_wallet = generate_local_wallet();
    let bola = Arc::new(ClientBuilder::new_test_client(&bola_wallet).await);
    let amal_group = amal.create_group(None, None).unwrap();
    amal_group.sync().await.unwrap();
    // Add bola to the group
    amal_group
        .add_members(&[bola_wallet.identifier()])
        .await
        .unwrap();
    let bola_group = receive_group_invite(&bola).await;

    let ids = vec![
        amal_group.send_message_optimistic(b"test one").unwrap(),
        amal_group.send_message_optimistic(b"test two").unwrap(),
        amal_group.send_message_optimistic(b"test three").unwrap(),
        amal_group.send_message_optimistic(b"test four").unwrap(),
    ];

    let messages = amal_group
        .find_messages(&MsgQueryArgs {
            kind: Some(GroupMessageKind::Application),
            ..Default::default()
        })
        .unwrap()
        .into_iter()
        .collect::<Vec<StoredGroupMessage>>();

    let text = messages
        .iter()
        .cloned()
        .map(|m| String::from_utf8_lossy(&m.decrypted_message_bytes).to_string())
        .collect::<Vec<String>>();
    assert_eq!(
        ids,
        messages
            .iter()
            .cloned()
            .map(|m| m.id)
            .collect::<Vec<Vec<u8>>>()
    );
    assert_eq!(
        text,
        vec![
            "test one".to_string(),
            "test two".to_string(),
            "test three".to_string(),
            "test four".to_string(),
        ]
    );

    let delivery = messages
        .iter()
        .cloned()
        .map(|m| m.delivery_status)
        .collect::<Vec<DeliveryStatus>>();
    assert_eq!(
        delivery,
        vec![
            DeliveryStatus::Unpublished,
            DeliveryStatus::Unpublished,
            DeliveryStatus::Unpublished,
            DeliveryStatus::Unpublished,
        ]
    );

    amal_group.publish_messages().await.unwrap();
    bola_group.sync().await.unwrap();

    let messages = bola_group.find_messages(&MsgQueryArgs::default()).unwrap();
    let delivery = messages
        .iter()
        .cloned()
        .map(|m| m.delivery_status)
        .collect::<Vec<DeliveryStatus>>();
    assert_eq!(
        delivery,
        vec![
            DeliveryStatus::Published,
            DeliveryStatus::Published,
            DeliveryStatus::Published,
            DeliveryStatus::Published,
            DeliveryStatus::Published,
        ]
    );
}

#[xmtp_common::test]
async fn test_dm_creation() {
    let amal = ClientBuilder::new_test_client(&generate_local_wallet()).await;
    let bola = ClientBuilder::new_test_client(&generate_local_wallet()).await;
    let caro = ClientBuilder::new_test_client(&generate_local_wallet()).await;

    // Amal creates a dm group targetting bola
    let amal_dm = amal
        .find_or_create_dm_by_inbox_id(bola.inbox_id().to_string(), None)
        .await
        .unwrap();

    // Amal can not add caro to the dm group
    let result = amal_dm.add_members_by_inbox_id(&[caro.inbox_id()]).await;
    assert!(result.is_err());

    // Bola is already a member
    let result = amal_dm
        .add_members_by_inbox_id(&[bola.inbox_id(), caro.inbox_id()])
        .await;
    assert!(result.is_err());
    amal_dm.sync().await.unwrap();
    let members = amal_dm.members().await.unwrap();
    assert_eq!(members.len(), 2);

    // Bola can message amal
    let _ = bola.sync_welcomes().await;
    let bola_groups = bola.find_groups(GroupQueryArgs::default()).unwrap();

    let bola_dm: &TestMlsGroup = bola_groups.first().unwrap();
    bola_dm.send_message(b"test one").await.unwrap();

    // Amal sync and reads message
    amal_dm.sync().await.unwrap();
    let messages = amal_dm.find_messages(&MsgQueryArgs::default()).unwrap();
    assert_eq!(messages.len(), 2);
    let message = messages.last().unwrap();
    assert_eq!(message.decrypted_message_bytes, b"test one");

    // Amal can not remove bola
    let result = amal_dm.remove_members_by_inbox_id(&[bola.inbox_id()]).await;
    assert!(result.is_err());
    amal_dm.sync().await.unwrap();
    let members = amal_dm.members().await.unwrap();
    assert_eq!(members.len(), 2);

    // Neither Amal nor Bola is an admin or super admin
    amal_dm.sync().await.unwrap();
    bola_dm.sync().await.unwrap();
    let is_amal_admin = amal_dm.is_admin(amal.inbox_id().to_string()).unwrap();
    let is_bola_admin = amal_dm.is_admin(bola.inbox_id().to_string()).unwrap();
    let is_amal_super_admin = amal_dm.is_super_admin(amal.inbox_id().to_string()).unwrap();
    let is_bola_super_admin = amal_dm.is_super_admin(bola.inbox_id().to_string()).unwrap();
    assert!(!is_amal_admin);
    assert!(!is_bola_admin);
    assert!(!is_amal_super_admin);
    assert!(!is_bola_super_admin);
}

#[xmtp_common::test]
async fn process_messages_abort_on_retryable_error() {
    let alix = ClientBuilder::new_test_client(&generate_local_wallet()).await;
    let bo = ClientBuilder::new_test_client(&generate_local_wallet()).await;

    let alix_group = alix.create_group(None, None).unwrap();

    alix_group
        .add_members_by_inbox_id(&[bo.inbox_id()])
        .await
        .unwrap();

    // Create two commits
    alix_group
        .update_group_name("foo".to_string())
        .await
        .unwrap();
    alix_group
        .update_group_name("bar".to_string())
        .await
        .unwrap();

    let bo_group = receive_group_invite(&bo).await;
    // Get the group messages before we lock the DB, simulating an error that happens
    // in the middle of a sync instead of the beginning
    let bo_messages = bo
        .mls_store()
        .query_group_messages(&bo_group.group_id, &bo.context.db())
        .await
        .unwrap();

    let db = bo.context.store().db();
    db.raw_query_write(|c| {
        c.batch_execute("BEGIN EXCLUSIVE").unwrap();
        Ok::<_, diesel::result::Error>(())
    })
    .unwrap();

    let process_result = bo_group.process_messages(bo_messages).await;
    assert!(process_result.is_errored());
    assert_eq!(process_result.errored.len(), 1);
    assert!(process_result.errored.iter().any(|(_, err)| {
        err.to_string()
            .contains("cannot start a transaction within a transaction")
    }));
}

#[xmtp_common::test]
async fn skip_already_processed_messages() {
    tester!(alix);
    tester!(bo);

    let alix_group = alix.create_group(None, None).unwrap();

    alix_group
        .add_members_by_inbox_id(&[bo.inbox_id()])
        .await
        .unwrap();

    let alix_message = vec![1];
    alix_group.send_message(&alix_message).await.unwrap();
    bo.sync_welcomes().await.unwrap();
    let bo_groups = bo.find_groups(GroupQueryArgs::default()).unwrap();
    let bo_group = bo_groups.first().unwrap();

    let mut bo_messages_from_api = bo
        .mls_store()
        .query_group_messages(&bo_group.group_id, &bo.context.db())
        .await
        .unwrap();

    // override the messages to contain already processed messaged
    for msg in &mut bo_messages_from_api {
        if let Some(Version::V1(ref mut v1)) = msg.version {
            v1.id = 0;
        }
    }
    let mut process_result = bo_group.process_messages(bo_messages_from_api).await;

    assert_eq!(process_result.new_messages.len(), 2);
    // We no longer error when the message is previously processed
    assert_eq!(process_result.errored.len(), 0);

    let new = process_result.new_messages.pop().unwrap();
    assert!(new.previously_processed);
}

#[xmtp_common::test]
async fn skip_already_processed_intents() {
    let alix = ClientBuilder::new_test_client_vanilla(&generate_local_wallet()).await;

    let bo_wallet = generate_local_wallet();
    let bo_client = ClientBuilder::new_test_client_vanilla(&bo_wallet).await;

    let alix_group = alix.create_group(None, None).unwrap();

    alix_group
        .add_members_by_inbox_id(&[bo_client.inbox_id()])
        .await
        .unwrap();

    bo_client.sync_welcomes().await.unwrap();
    let bo_groups = bo_client.find_groups(GroupQueryArgs::default()).unwrap();
    let bo_group = bo_groups.first().unwrap();
    bo_group.send_message(&[2]).await.unwrap();
    let intent = bo_client
        .context
        .db()
        .find_group_intents(
            bo_group.clone().group_id,
            Some(vec![IntentState::Processed]),
            None,
        )
        .unwrap();
    assert_eq!(intent.len(), 2); //key_update and send_message

    let process_result = bo_group.sync_until_intent_resolved(intent[1].id).await;
    assert_ok!(process_result);
}

#[xmtp_common::test(flavor = "multi_thread")]
async fn test_parallel_syncs() {
    let wallet = generate_local_wallet();
    let alix1 = Arc::new(ClientBuilder::new_test_client(&wallet).await);
    alix1
        .device_sync_client()
        .wait_for_sync_worker_init()
        .await
        .unwrap();

    let alix1_group = alix1.create_group(None, None).unwrap();

    let alix2 = ClientBuilder::new_test_client(&wallet).await;

    let sync_tasks: Vec<_> = (0..10)
        .map(|_| {
            let group_clone = alix1_group.clone();
            // Each of these syncs is going to trigger the client to invite alix2 to the group
            // because of the race
            xmtp_common::spawn(None, async move { group_clone.sync().await }).join()
        })
        .collect();

    let results = join_all(sync_tasks).await;

    // Check if any of the syncs failed
    for result in results.into_iter() {
        assert!(result.is_ok(), "Sync error {:?}", result.err());
    }

    // Make sure that only one welcome was sent
    let alix2_welcomes = alix1
        .context
        .api()
        .query_welcome_messages(alix2.installation_public_key(), None)
        .await
        .unwrap();
    assert_eq!(alix2_welcomes.len(), 1);

    // Make sure that only one group message was sent
    let group_messages = alix1
        .context
        .api()
        .query_group_messages(alix1_group.group_id.clone(), None)
        .await
        .unwrap();
    assert_eq!(group_messages.len(), 1);

    let alix2_group = receive_group_invite(&alix2).await;

    // Send a message from alix1
    alix1_group
        .send_message("hi from alix1".as_bytes())
        .await
        .unwrap();
    // Send a message from alix2
    alix2_group
        .send_message("hi from alix2".as_bytes())
        .await
        .unwrap();

    // Sync both clients
    alix1_group.sync().await.unwrap();
    alix2_group.sync().await.unwrap();

    let alix1_messages = alix1_group.find_messages(&MsgQueryArgs::default()).unwrap();
    let alix2_messages = alix2_group.find_messages(&MsgQueryArgs::default()).unwrap();
    assert_eq!(alix1_messages.len(), alix2_messages.len() - 1);

    assert!(
        alix1_messages
            .iter()
            .any(|m| m.decrypted_message_bytes == "hi from alix2".as_bytes())
    );
    assert!(
        alix2_messages
            .iter()
            .any(|m| m.decrypted_message_bytes == "hi from alix1".as_bytes())
    );
}

// Create a membership update intent, but don't sync it yet
async fn create_membership_update_no_sync(group: &TestMlsGroup) {
    let intent_data = group.get_membership_update_intent(&[], &[]).await.unwrap();

    // If there is nothing to do, stop here
    if intent_data.is_empty() {
        return;
    }

    QueueIntent::update_group_membership()
        .data(intent_data)
        .queue(group)
        .unwrap();
}

/**
 * This test case simulates situations where adding missing
 * installations gets interrupted before the sync part happens
 *
 * We need to be safe even in situations where there are multiple
 * intents that do the same thing, leading to conflicts
 */
#[rstest::rstest]
#[xmtp_common::test(flavor = "multi_thread")]
#[cfg_attr(target_arch = "wasm32", ignore)]
async fn add_missing_installs_reentrancy() {
    let wallet = generate_local_wallet();
    let alix1 = ClientBuilder::new_test_client(&wallet).await;
    let alix1_group = alix1.create_group(None, None).unwrap();

    let alix2 = ClientBuilder::new_test_client(&wallet).await;

    // We are going to run add_missing_installations TWICE
    // which will create two intents to add the installations
    create_membership_update_no_sync(&alix1_group).await;
    create_membership_update_no_sync(&alix1_group).await;

    // Now I am going to run publish intents multiple times
    alix1_group
        .publish_intents()
        .await
        .expect("Expect publish to be OK");
    alix1_group
        .publish_intents()
        .await
        .expect("Expected publish to be OK");

    // Now I am going to sync twice
    alix1_group.sync_with_conn().await.unwrap();
    alix1_group.sync_with_conn().await.unwrap();

    // Make sure that only one welcome was sent
    let alix2_welcomes = alix1
        .context
        .api()
        .query_welcome_messages(alix2.installation_public_key(), None)
        .await
        .unwrap();
    assert_eq!(alix2_welcomes.len(), 1);

    // We expect two group messages to have been sent,
    // but only the first is valid
    let group_messages = alix1
        .context
        .api()
        .query_group_messages(alix1_group.group_id.clone(), None)
        .await
        .unwrap();
    assert_eq!(group_messages.len(), 2);

    let alix2_group = receive_group_invite(&alix2).await;

    // Send a message from alix1
    alix1_group
        .send_message("hi from alix1".as_bytes())
        .await
        .unwrap();
    // Send a message from alix2
    alix2_group
        .send_message("hi from alix2".as_bytes())
        .await
        .unwrap();

    // Sync both clients
    alix1_group.sync().await.unwrap();
    alix2_group.sync().await.unwrap();

    let alix1_messages = alix1_group.find_messages(&MsgQueryArgs::default()).unwrap();
    let alix2_messages = alix2_group.find_messages(&MsgQueryArgs::default()).unwrap();
    assert_eq!(alix1_messages.len(), alix2_messages.len() - 1);

    assert!(
        alix1_messages
            .iter()
            .any(|m| m.decrypted_message_bytes == "hi from alix2".as_bytes())
    );
    assert!(
        alix2_messages
            .iter()
            .any(|m| m.decrypted_message_bytes == "hi from alix1".as_bytes())
    );
}

#[xmtp_common::test(flavor = "multi_thread")]
async fn respect_allow_epoch_increment() {
    let wallet = generate_local_wallet();
    let client = ClientBuilder::new_test_client(&wallet).await;

    let group = client.create_group(None, None).unwrap();

    let _client_2 = ClientBuilder::new_test_client(&wallet).await;

    // Sync the group to get the message adding client_2 published to the network
    group.sync().await.unwrap();

    // Retrieve the envelope for the commit from the network
    let messages = client
        .context
        .api()
        .query_group_messages(group.group_id.clone(), None)
        .await
        .unwrap();

    let first_envelope = messages.first().unwrap();

    let Some(xmtp_proto::xmtp::mls::api::v1::group_message::Version::V1(first_message)) =
        first_envelope.clone().version
    else {
        panic!("wrong message format")
    };
    let process_result = group.process_message(&first_message, false).await;

    assert_err!(
        process_result,
        GroupMessageProcessingError::EpochIncrementNotAllowed
    );
}

#[rstest]
#[xmtp_common::test]
#[awt]
async fn test_get_and_set_consent(
    #[future] alix: ClientTester,
    #[future] bola: ClientTester,
    #[future] caro: ClientTester,
) {
    let alix_group = alix.create_group(None, None).unwrap();

    // group consent state should be allowed if user created it
    assert_eq!(alix_group.consent_state().unwrap(), ConsentState::Allowed);

    alix_group
        .update_consent_state(ConsentState::Denied)
        .unwrap();
    assert_eq!(alix_group.consent_state().unwrap(), ConsentState::Denied);

    alix_group
        .add_members_by_inbox_id(&[bola.inbox_id()])
        .await
        .unwrap();

    bola.sync_welcomes().await.unwrap();
    let bola_groups = bola.find_groups(GroupQueryArgs::default()).unwrap();
    let bola_group = bola_groups.first().unwrap();
    // group consent state should default to unknown for users who did not create the group
    assert_eq!(bola_group.consent_state().unwrap(), ConsentState::Unknown);

    bola_group
        .send_message("hi from bola".as_bytes())
        .await
        .unwrap();

    // group consent state should be allowed if user sends a message to the group
    assert_eq!(bola_group.consent_state().unwrap(), ConsentState::Allowed);

    alix_group
        .add_members_by_inbox_id(&[caro.inbox_id()])
        .await
        .unwrap();

    caro.sync_welcomes().await.unwrap();
    let caro_groups = caro.find_groups(GroupQueryArgs::default()).unwrap();
    let caro_group = caro_groups.first().unwrap();

    caro_group
        .send_message_optimistic("hi from caro".as_bytes())
        .unwrap();

    caro_group.publish_messages().await.unwrap();

    // group consent state should be allowed if user publishes a message to the group
    assert_eq!(caro_group.consent_state().unwrap(), ConsentState::Allowed);
}

#[xmtp_common::test]
// TODO(rich): Generalize the test once fixed - test messages that are 0, 1, 2, 3, 4, 5 epochs behind
async fn test_max_past_epochs() {
    // Create group with two members
    let bo_wallet = generate_local_wallet();
    let alix = ClientBuilder::new_test_client_vanilla(&generate_local_wallet()).await;
    let bo = ClientBuilder::new_test_client_vanilla(&bo_wallet).await;
    let alix_group = alix
        .create_group_with_members(&[bo_wallet.identifier()], None, None)
        .await
        .unwrap();

    bo.sync_welcomes().await.unwrap();
    let bo_groups = bo.find_groups(GroupQueryArgs::default()).unwrap();
    let bo_group = bo_groups.first().unwrap();

    // Both members see the same amount of messages to start
    alix_group.send_message("alix 1".as_bytes()).await.unwrap();
    bo_group.send_message("bo 1".as_bytes()).await.unwrap();
    alix_group.sync().await.unwrap();
    bo_group.sync().await.unwrap();

    let alix_messages = alix_group
        .find_messages(&MsgQueryArgs {
            kind: Some(GroupMessageKind::Application),
            ..Default::default()
        })
        .unwrap();
    let bo_messages = bo_group
        .find_messages(&MsgQueryArgs {
            kind: Some(GroupMessageKind::Application),
            ..Default::default()
        })
        .unwrap();

    assert_eq!(alix_messages.len(), 2);
    assert_eq!(bo_messages.len(), 2);

    // Alix moves the group forward by 1 epoch
    alix_group
        .update_group_name("new name".to_string())
        .await
        .unwrap();

    // Bo sends a message while 1 epoch behind
    bo_group.send_message("bo 2".as_bytes()).await.unwrap();

    // If max_past_epochs is working, Alix should be able to decrypt Bo's message
    alix_group.sync().await.unwrap();
    bo_group.sync().await.unwrap();

    let alix_messages = alix_group
        .find_messages(&MsgQueryArgs {
            kind: Some(GroupMessageKind::Application),
            ..Default::default()
        })
        .unwrap();
    let bo_messages = bo_group
        .find_messages(&MsgQueryArgs {
            kind: Some(GroupMessageKind::Application),
            ..Default::default()
        })
        .unwrap();
    assert_eq!(bo_messages.len(), 3);
    assert_eq!(alix_messages.len(), 3); // Fails here, 2 != 3
}

#[wasm_bindgen_test(unsupported = tokio::test)]
async fn test_validate_dm_group() {
    let client = ClientBuilder::new_test_client(&generate_local_wallet()).await;
    let added_by_inbox = "added_by_inbox_id";
    let creator_inbox_id = client.context.identity.inbox_id();
    let dm_target_inbox_id = added_by_inbox.to_string();

    // Test case 1: Valid DM group
    let valid_dm_group = TestMlsGroup::create_test_dm_group(
        client.context.clone(),
        dm_target_inbox_id.clone(),
        None,
        None,
        None,
        None,
        None,
    )
    .unwrap();
    assert!(
        valid_dm_group
            .load_mls_group_with_lock(client.context.mls_storage(), |mls_group| {
                validate_dm_group(&client.context, &mls_group, added_by_inbox).map_err(Into::into)
            })
            .is_ok()
    );

    // Test case 2: Invalid conversation type
    let invalid_protected_metadata =
        build_protected_metadata_extension(creator_inbox_id, ConversationType::Group).unwrap();
    let invalid_type_group = TestMlsGroup::create_test_dm_group(
        client.context.clone(),
        dm_target_inbox_id.clone(),
        Some(invalid_protected_metadata),
        None,
        None,
        None,
        None,
    )
    .unwrap();
    let err =
        invalid_type_group.load_mls_group_with_lock(client.context.mls_storage(), |mls_group| {
            validate_dm_group(&client.context, &mls_group, added_by_inbox).map_err(Into::into)
        });
    assert!(matches!(
        err,
        Err(GroupError::MetadataPermissionsError(
            MetadataPermissionsError::DmValidation(DmValidationError::InvalidConversationType)
        ))
    ));
    // Test case 3: Missing DmMembers
    // This case is not easily testable with the current structure, as DmMembers are set in the protected metadata

    // Test case 4: Mismatched DM members
    let mismatched_dm_members =
        build_dm_protected_metadata_extension(creator_inbox_id, "wrong_inbox_id".to_string())
            .unwrap();
    let mismatched_dm_members_group = TestMlsGroup::create_test_dm_group(
        client.context.clone(),
        dm_target_inbox_id.clone(),
        Some(mismatched_dm_members),
        None,
        None,
        None,
        None,
    )
    .unwrap();
    let err = mismatched_dm_members_group.load_mls_group_with_lock(
        client.context.mls_storage(),
        |mls_group| {
            validate_dm_group(&client.context, &mls_group, added_by_inbox).map_err(Into::into)
        },
    );
    assert!(matches!(
        err,
        Err(GroupError::MetadataPermissionsError(
            MetadataPermissionsError::DmValidation(DmValidationError::ExpectedInboxesDoNotMatch)
        ))
    ));

    // Test case 5: Non-empty admin list
    let non_empty_admin_list =
        build_mutable_metadata_extension_default(creator_inbox_id, GroupMetadataOptions::default())
            .unwrap();
    let non_empty_admin_list_group = TestMlsGroup::create_test_dm_group(
        client.context.clone(),
        dm_target_inbox_id.clone(),
        None,
        Some(non_empty_admin_list),
        None,
        None,
        None,
    )
    .unwrap();
    assert!(matches!(
        non_empty_admin_list_group.load_mls_group_with_lock(
            client.context.mls_storage(),
            |mls_group| {
                validate_dm_group(&client.context, &mls_group, added_by_inbox).map_err(Into::into)
            }
        ),
        Err(GroupError::MetadataPermissionsError(
            MetadataPermissionsError::DmValidation(
                DmValidationError::MustHaveEmptyAdminAndSuperAdmin
            )
        ))
    ));

    // Test case 6: Non-empty super admin list
    // Similar to test case 5, but with super_admin_list

    // Test case 7: Invalid permissions
    let invalid_permissions = PolicySet::default();
    let invalid_permissions_group = TestMlsGroup::create_test_dm_group(
        client.context.clone(),
        dm_target_inbox_id.clone(),
        None,
        None,
        None,
        Some(invalid_permissions),
        None,
    )
    .unwrap();
    assert!(matches!(
        invalid_permissions_group.load_mls_group_with_lock(
            client.context.mls_storage(),
            |mls_group| {
                validate_dm_group(&client.context, &mls_group, added_by_inbox).map_err(Into::into)
            }
        ),
        Err(GroupError::MetadataPermissionsError(
            MetadataPermissionsError::DmValidation(DmValidationError::InvalidPermissions)
        ))
    ));
}

#[xmtp_common::test]
async fn test_respects_character_limits_for_group_metadata() {
    let amal = ClientBuilder::new_test_client(&generate_local_wallet()).await;

    let policy_set = Some(PreconfiguredPolicies::AdminsOnly.to_policy_set());
    let amal_group = amal.create_group(policy_set, None).unwrap();
    amal_group.sync().await.unwrap();

    let overlong_name = "a".repeat(MAX_GROUP_NAME_LENGTH + 1);
    let overlong_description = "b".repeat(MAX_GROUP_DESCRIPTION_LENGTH + 1);
    let overlong_image_url =
        "http://example.com/".to_string() + &"c".repeat(MAX_GROUP_IMAGE_URL_LENGTH);

    // Verify that updating the name with an excessive length fails
    let result = amal_group.update_group_name(overlong_name).await;
    assert!(
        matches!(result, Err(GroupError::TooManyCharacters { length }) if length == MAX_GROUP_NAME_LENGTH)
    );

    // Verify that updating the description with an excessive length fails
    let result = amal_group
        .update_group_description(overlong_description)
        .await;
    assert!(
        matches!(result, Err(GroupError::TooManyCharacters { length }) if length == MAX_GROUP_DESCRIPTION_LENGTH)
    );

    // Verify that updating the image URL with an excessive length fails
    let result = amal_group
        .update_group_image_url_square(overlong_image_url)
        .await;
    assert!(
        matches!(result, Err(GroupError::TooManyCharacters { length }) if length == MAX_GROUP_IMAGE_URL_LENGTH)
    );

    // Verify updates with valid lengths are successful
    let valid_name = "Valid Group Name".to_string();
    let valid_description = "Valid group description within limit.".to_string();
    let valid_image_url = "http://example.com/image.png".to_string();

    amal_group
        .update_group_name(valid_name.clone())
        .await
        .unwrap();
    amal_group
        .update_group_description(valid_description.clone())
        .await
        .unwrap();
    amal_group
        .update_group_image_url_square(valid_image_url.clone())
        .await
        .unwrap();

    // Sync and verify stored values
    amal_group.sync().await.unwrap();

    let metadata = amal_group.mutable_metadata().unwrap();

    assert_eq!(
        metadata
            .attributes
            .get(&MetadataField::GroupName.to_string())
            .unwrap(),
        &valid_name
    );
    assert_eq!(
        metadata
            .attributes
            .get(&MetadataField::Description.to_string())
            .unwrap(),
        &valid_description
    );
    assert_eq!(
        metadata
            .attributes
            .get(&MetadataField::GroupImageUrlSquare.to_string())
            .unwrap(),
        &valid_image_url
    );
}

fn increment_patch_version(version: &str) -> Option<String> {
    // Split version into numeric part and suffix (if any)
    let (version_part, suffix) = match version.split_once('-') {
        Some((v, s)) => (v, Some(s)),
        None => (version, None),
    };

    // Split numeric version string into components
    let mut parts: Vec<&str> = version_part.split('.').collect();

    // Ensure we have exactly 3 parts (major.minor.patch)
    if parts.len() != 3 {
        return None;
    }

    // Parse the patch number and increment it
    let patch = parts[2].parse::<u32>().ok()?;
    let new_patch = patch + 1;

    // Replace the patch number with the incremented value
    let binding = new_patch.to_string();
    parts[2] = &binding;

    // Join the parts back together with dots and add suffix if it existed
    let new_version = parts.join(".");
    match suffix {
        Some(s) => Some(format!("{}-{}", new_version, s)),
        None => Some(new_version),
    }
}

#[xmtp_common::test]
fn test_increment_patch_version() {
    assert_eq!(increment_patch_version("1.2.3"), Some("1.2.4".to_string()));
    assert_eq!(increment_patch_version("0.0.9"), Some("0.0.10".to_string()));
    assert_eq!(increment_patch_version("1.0.0"), Some("1.0.1".to_string()));
    assert_eq!(
        increment_patch_version("1.0.0-alpha"),
        Some("1.0.1-alpha".to_string())
    );

    // Invalid inputs should return None
    assert_eq!(increment_patch_version("1.2"), None);
    assert_eq!(increment_patch_version("1.2.3.4"), None);
    assert_eq!(increment_patch_version("invalid"), None);
}

#[xmtp_common::test]
async fn test_can_set_min_supported_protocol_version_for_commit() {
    let mut amal_version = VersionInfo::default();
    amal_version.test_update_version(
        increment_patch_version(amal_version.pkg_version())
            .unwrap()
            .as_str(),
    );
    tester!(amal, version: amal_version.clone());
    tester!(bo);

    // ensure the version is as expected
    assert!(bo.context.version_info() != &amal_version);
    // Step 2: Amal creates a group and adds bo as a member
    let amal_group = amal.create_group(None, None).unwrap();
    amal_group
        .add_members_by_inbox_id(&[bo.context.identity.inbox_id()])
        .await
        .unwrap();

    // Step 3: Amal updates the group name and sends a message to the group
    amal_group
        .update_group_name("new name".to_string())
        .await
        .unwrap();
    amal_group
        .send_message("Hello, world!".as_bytes())
        .await
        .unwrap();

    // Step 4: Verify that bo can read the message even though they are on different client versions
    bo.sync_welcomes().await.unwrap();
    let binding = bo.find_groups(GroupQueryArgs::default()).unwrap();
    let bo_group = binding.first().unwrap();
    bo_group.sync().await.unwrap();
    let messages = bo_group.find_messages(&MsgQueryArgs::default()).unwrap();
    assert_eq!(messages.len(), 3);

    let message_text = String::from_utf8_lossy(&messages[2].decrypted_message_bytes);
    assert_eq!(message_text, "Hello, world!");

    // Step 5: Amal updates the group version to match their client version
    amal_group
        .update_group_min_version_to_match_self()
        .await
        .unwrap();
    amal_group.sync().await.unwrap();
    amal_group
        .send_message("new version only!".as_bytes())
        .await
        .unwrap();

    // Step 6: Bo should now be unable to sync messages for the group
    let _ = bo_group.sync().await;
    let messages = bo_group.find_messages(&MsgQueryArgs::default()).unwrap();
    assert_eq!(messages.len(), 3);

    // Step 7: Bo updates their client, and see if we can then download latest messages
    let mut bo_version = bo.version_info().clone();
    bo_version.test_update_version(
        increment_patch_version(bo_version.pkg_version())
            .unwrap()
            .as_str(),
    );
    let bo = ClientBuilder::from_client(bo.client)
        .version(bo_version.clone())
        .build()
        .await
        .unwrap();

    assert_eq!(bo.context.version_info(), amal.context.version_info());

    // Refresh Bo's group context
    let binding = bo.find_groups(GroupQueryArgs::default()).unwrap();
    let bo_group = binding.first().unwrap();

    bo_group.sync().await.unwrap();
    let _ = bo_group.sync().await;
    let messages = bo_group.find_messages(&MsgQueryArgs::default()).unwrap();
    assert_eq!(messages.len(), 5);
}

#[xmtp_common::test]
async fn test_client_on_old_version_pauses_after_joining_min_version_group() {
    let mut amal_version = VersionInfo::default();
    amal_version.test_update_version(
        increment_patch_version(amal_version.pkg_version())
            .unwrap()
            .as_str(),
    );

    // Step 1: Create three clients, amal and bo are one version ahead of caro
    let amal =
        ClientBuilder::new_test_client_with_version(&generate_local_wallet(), amal_version).await;

    let mut bo_version = VersionInfo::default();
    bo_version.test_update_version(
        increment_patch_version(bo_version.pkg_version())
            .unwrap()
            .as_str(),
    );
    let bo =
        ClientBuilder::new_test_client_with_version(&generate_local_wallet(), bo_version).await;

    let caro = ClientBuilder::new_test_client(&generate_local_wallet()).await;

    assert!(caro.version_info().pkg_version() != amal.version_info().pkg_version());
    assert!(bo.version_info().pkg_version() == amal.version_info().pkg_version());

    // Step 2: Amal creates a group and adds bo as a member
    let amal_group = amal.create_group(None, None).unwrap();
    amal_group
        .add_members_by_inbox_id(&[bo.context.identity.inbox_id()])
        .await
        .unwrap();

    // Step 3: Amal sends a message to the group
    amal_group
        .send_message("Hello, world!".as_bytes())
        .await
        .unwrap();

    // Step 4: Verify that bo can read the message
    bo.sync_welcomes().await.unwrap();
    let binding = bo.find_groups(GroupQueryArgs::default()).unwrap();
    let bo_group = binding.first().unwrap();
    bo_group.sync().await.unwrap();
    let messages = bo_group.find_messages(&MsgQueryArgs::default()).unwrap();
    assert_eq!(messages.len(), 2);

    let message_text = String::from_utf8_lossy(&messages[1].decrypted_message_bytes);
    assert_eq!(message_text, "Hello, world!");

    // Step 5: Amal updates the group to have a min version of current version + 1
    amal_group
        .update_group_min_version_to_match_self()
        .await
        .unwrap();
    amal_group.sync().await.unwrap();
    amal_group
        .send_message("new version only!".as_bytes())
        .await
        .unwrap();

    // Step 6: Bo should still be able to sync messages for the group
    let _ = bo_group.sync().await;
    let messages = bo_group.find_messages(&MsgQueryArgs::default()).unwrap();
    assert_eq!(messages.len(), 4);

    // Step 7: Amal adds caro as a member
    amal_group
        .add_members_by_inbox_id(&[caro.context.identity.inbox_id()])
        .await
        .unwrap();

    // Caro received the invite for the group
    caro.sync_welcomes().await.unwrap();
    let binding = caro.find_groups(GroupQueryArgs::default()).unwrap();
    let caro_group = binding.first().unwrap();
    assert!(caro_group.group_id == amal_group.group_id);

    // Caro group is paused immediately after joining
    let is_paused = caro_group.paused_for_version().unwrap().is_some();
    assert!(is_paused);
    let result = caro_group.send_message("Hello from Caro".as_bytes()).await;
    assert!(matches!(result, Err(GroupError::GroupPausedUntilUpdate(_))));

    // Caro updates their client to the same version as amal and syncs to unpause the group
    let mut caro_version = caro.version_info().clone();
    caro_version.test_update_version(
        increment_patch_version(caro_version.pkg_version())
            .unwrap()
            .as_str(),
    );

    let caro = ClientBuilder::from_client(caro)
        .version(caro_version)
        .build()
        .await
        .unwrap();
    let binding = caro.find_groups(GroupQueryArgs::default()).unwrap();
    let caro_group = binding.first().unwrap();
    assert!(caro_group.group_id == amal_group.group_id);
    caro_group.sync().await.unwrap();

    // Caro should now be able to send a message
    caro_group
        .send_message("Hello from Caro".as_bytes())
        .await
        .unwrap();
    amal_group.sync().await.unwrap();
    let messages = amal_group.find_messages(&MsgQueryArgs::default()).unwrap();
    assert_eq!(
        messages[messages.len() - 1].decrypted_message_bytes,
        "Hello from Caro".as_bytes()
    );
}

#[xmtp_common::test]
async fn test_only_super_admins_can_set_min_supported_protocol_version() {
    let amal = ClientBuilder::new_test_client(&generate_local_wallet()).await;
    let bo = ClientBuilder::new_test_client(&generate_local_wallet()).await;

    let amal_group = amal.create_group(None, None).unwrap();
    amal_group
        .add_members_by_inbox_id(&[bo.context.identity.inbox_id()])
        .await
        .unwrap();
    amal_group
        .update_admin_list(
            UpdateAdminListType::Add,
            bo.context.identity.inbox_id().to_string(),
        )
        .await
        .unwrap();
    amal_group.sync().await.unwrap();

    let is_bo_admin = amal_group
        .is_admin(bo.context.identity.inbox_id().to_string())
        .unwrap();
    assert!(is_bo_admin);

    let is_bo_super_admin = amal_group
        .is_super_admin(bo.context.identity.inbox_id().to_string())
        .unwrap();
    assert!(!is_bo_super_admin);

    bo.sync_welcomes().await.unwrap();
    let binding = bo.find_groups(GroupQueryArgs::default()).unwrap();
    let bo_group = binding.first().unwrap();
    bo_group.sync().await.unwrap();

    let metadata = bo_group.mutable_metadata().unwrap();
    let min_version = metadata
        .attributes
        .get(&MetadataField::MinimumSupportedProtocolVersion.to_string());
    assert_eq!(min_version, None);

    let result = bo_group.update_group_min_version_to_match_self().await;
    assert!(result.is_err());
    bo_group.sync().await.unwrap();

    let metadata = bo_group.mutable_metadata().unwrap();
    let min_version = metadata
        .attributes
        .get(&MetadataField::MinimumSupportedProtocolVersion.to_string());
    assert_eq!(min_version, None);

    amal_group.sync().await.unwrap();
    let result = amal_group.update_group_min_version_to_match_self().await;
    assert!(result.is_ok());
    bo_group.sync().await.unwrap();

    let metadata = bo_group.mutable_metadata().unwrap();
    let min_version = metadata
        .attributes
        .get(&MetadataField::MinimumSupportedProtocolVersion.to_string());
    assert_eq!(min_version.unwrap(), amal.version_info().pkg_version());
}

#[xmtp_common::test]
async fn test_send_message_while_paused_after_welcome_returns_expected_error() {
    let mut amal_version = VersionInfo::default();
    amal_version.test_update_version(
        increment_patch_version(amal_version.pkg_version())
            .unwrap()
            .as_str(),
    );
    // Create two clients with different versions
    let amal =
        ClientBuilder::new_test_client_with_version(&generate_local_wallet(), amal_version).await;

    let bo = ClientBuilder::new_test_client(&generate_local_wallet()).await;

    // Amal creates a group and adds bo
    let amal_group = amal.create_group(None, None).unwrap();
    amal_group
        .add_members_by_inbox_id(&[bo.context.identity.inbox_id()])
        .await
        .unwrap();

    // Amal sets minimum version requirement
    amal_group
        .update_group_min_version_to_match_self()
        .await
        .unwrap();
    amal_group.sync().await.unwrap();

    // Bo joins group and attempts to send message
    bo.sync_welcomes().await.unwrap();
    let binding = bo.find_groups(GroupQueryArgs::default()).unwrap();
    let bo_group = binding.first().unwrap();

    // If bo tries to send a message before syncing the group, we get a SyncFailedToWait error
    let result = bo_group.send_message("Hello from Bo".as_bytes()).await;
    assert!(
        matches!(result, Err(GroupError::SyncFailedToWait(_))),
        "Expected SyncFailedToWait error, got {:?}",
        result
    );

    bo_group.sync().await.unwrap();

    // After syncing if we attempt to send message - should fail with GroupPausedUntilUpdate error
    let result = bo_group.send_message("Hello from Bo".as_bytes()).await;
    if let Err(GroupError::GroupPausedUntilUpdate(version)) = result {
        assert_eq!(version, amal.version_info().pkg_version());
    } else {
        panic!("Expected GroupPausedUntilUpdate error, got {:?}", result);
    }
}

#[xmtp_common::test]
async fn test_send_message_after_min_version_update_gets_expected_error() {
    let mut amal_version = VersionInfo::default();
    amal_version.test_update_version(
        increment_patch_version(amal_version.pkg_version())
            .unwrap()
            .as_str(),
    );

    // Create two clients with different versions
    let amal =
        ClientBuilder::new_test_client_with_version(&generate_local_wallet(), amal_version.clone())
            .await;
    assert!(amal.context.version_info() != &VersionInfo::default());
    let bo = ClientBuilder::new_test_client(&generate_local_wallet()).await;

    // Amal creates a group and adds bo
    let amal_group = amal.create_group(None, None).unwrap();
    amal_group
        .add_members_by_inbox_id(&[bo.context.identity.inbox_id()])
        .await
        .unwrap();

    // Bo joins group and successfully sends initial message
    bo.sync_welcomes().await.unwrap();
    let binding = bo.find_groups(GroupQueryArgs::default()).unwrap();
    let bo_group = binding.first().unwrap();
    bo_group.sync().await.unwrap();

    bo_group
        .send_message("Hello from Bo".as_bytes())
        .await
        .unwrap();

    // Amal sets new minimum version requirement
    amal_group
        .update_group_min_version_to_match_self()
        .await
        .unwrap();
    amal_group.sync().await.unwrap();

    // Bo's attempt to send message before syncing should now fail with SyncFailedToWait error
    let result = bo_group
        .send_message("Second message from Bo".as_bytes())
        .await;
    assert!(
        matches!(result, Err(GroupError::SyncFailedToWait(_))),
        "Expected SyncFailedToWait error, got {:?}",
        result
    );

    // Bo syncs to get the version update
    bo_group.sync().await.unwrap();

    // After syncing if we attempt to send message - should fail with GroupPausedUntilUpdate error
    let result = bo_group.send_message("Hello from Bo".as_bytes()).await;
    if let Err(GroupError::GroupPausedUntilUpdate(version)) = result {
        assert_eq!(version, amal.version_info().pkg_version());
    } else {
        panic!("Expected GroupPausedUntilUpdate error, got {:?}", result);
    }

    // Verify Bo can send again after updating their version
    let mut bo_version = bo.version_info().clone();
    bo_version.test_update_version(
        increment_patch_version(bo_version.pkg_version())
            .unwrap()
            .as_str(),
    );
    let bo = ClientBuilder::from_client(bo)
        .version(bo_version)
        .build()
        .await
        .unwrap();

    // Need to get fresh group reference after version update
    let binding = bo.find_groups(GroupQueryArgs::default()).unwrap();
    let bo_group = binding.first().unwrap();
    bo_group.sync().await.unwrap();

    // Should now succeed
    let result = bo_group
        .send_message("Message after update".as_bytes())
        .await;
    assert!(result.is_ok());
}

#[cfg(not(target_arch = "wasm32"))]
#[tokio::test(flavor = "multi_thread")]
async fn test_can_make_inbox_with_a_bad_key_package_an_admin() {
    use crate::utils::test_mocks_helpers::set_test_mode_upload_malformed_keypackage;

    // 1) Prepare clients
    let amal = ClientBuilder::new_test_client(&generate_local_wallet()).await;
    let charlie = ClientBuilder::new_test_client(&generate_local_wallet()).await;

    // Create a wallet for the user with a bad key package
    let bola_wallet = generate_local_wallet();
    let bola = ClientBuilder::new_test_client(&bola_wallet).await;
    // Mark bola's installation as having a malformed key package
    set_test_mode_upload_malformed_keypackage(
        true,
        Some(vec![bola.context.installation_id().to_vec()]),
    );

    // 2) Create a group with amal as the only member
    let amal_group = amal
        .create_group(
            Some(PreconfiguredPolicies::AdminsOnly.to_policy_set()),
            None,
        )
        .unwrap();
    amal_group.sync().await.unwrap();

    // 3) Add charlie to the group (normal member)
    let result = amal_group
        .add_members_by_inbox_id(&[charlie.inbox_id()])
        .await;
    assert!(result.is_ok());

    // 4) Initially fail to add bola since they only have one bad key package
    let result = amal_group.add_members_by_inbox_id(&[bola.inbox_id()]).await;
    assert!(result.is_err());

    // 5) Add a second installation for bola and try and re-add them
    let bola_2 = ClientBuilder::new_test_client(&bola_wallet).await;
    let result = amal_group.add_members_by_inbox_id(&[bola.inbox_id()]).await;
    assert!(result.is_ok());

    // 6) Test that bola can not perform an admin only action
    bola_2.sync_welcomes().await.unwrap();
    let binding = bola_2.find_groups(GroupQueryArgs::default()).unwrap();
    let bola_group = binding.first().unwrap();
    bola_group.sync().await.unwrap();
    let result = bola_group
        .update_group_name("Bola's Group".to_string())
        .await;
    assert!(result.is_err());

    // 7) Test adding bola as an admin
    let result = amal_group
        .update_admin_list(UpdateAdminListType::Add, bola.inbox_id().to_string())
        .await;
    assert!(result.is_ok());

    // 8) Verify bola can perform an admin only action
    bola_group.sync().await.unwrap();
    let result = bola_group
        .update_group_name("Bola's Group".to_string())
        .await;
    assert!(result.is_ok());

    // 9) Verify we can remove bola as an admin
    let result = amal_group
        .update_admin_list(UpdateAdminListType::Remove, bola.inbox_id().to_string())
        .await;
    assert!(result.is_ok());

    // 10) Verify bola is not an admin
    let admins = amal_group.admin_list().unwrap();
    assert!(!admins.contains(&bola.inbox_id().to_string()));

    // 11) verify bola can't perform an admin only action
    bola_group.sync().await.unwrap();
    let result = bola_group
        .update_group_name("Bola's Group Forever".to_string())
        .await;
    assert!(result.is_err());
}

#[cfg(not(target_arch = "wasm32"))]
#[tokio::test(flavor = "multi_thread")]
async fn test_when_processing_message_return_future_wrong_epoch_group_marked_probably_forked() {
    use crate::utils::test_mocks_helpers::set_test_mode_future_wrong_epoch;

    let client_a = ClientBuilder::new_test_client(&generate_local_wallet()).await;
    let client_b = ClientBuilder::new_test_client(&generate_local_wallet()).await;

    let group_a = client_a.create_group(None, None).unwrap();
    group_a
        .add_members_by_inbox_id(&[client_b.inbox_id()])
        .await
        .unwrap();

    client_b.sync_welcomes().await.unwrap();

    let binding = client_b.find_groups(GroupQueryArgs::default()).unwrap();
    let group_b = binding.first().unwrap();

    group_a.send_message(&[1]).await.unwrap();
    set_test_mode_future_wrong_epoch(true);
    group_b.sync().await.unwrap();
    set_test_mode_future_wrong_epoch(false);
    let group_debug_info = group_b.debug_info().await.unwrap();
    assert!(group_debug_info.maybe_forked);
    assert!(!group_debug_info.fork_details.is_empty());
    client_b
        .context
        .db()
        .clear_fork_flag_for_group(&group_b.group_id)
        .unwrap();
    let group_debug_info = group_b.debug_info().await.unwrap();
    assert!(!group_debug_info.maybe_forked);
    assert!(group_debug_info.fork_details.is_empty());
}

#[xmtp_common::test(flavor = "multi_thread")]
async fn can_stream_out_of_order_without_forking() {
    let wallet_a = generate_local_wallet();
    let wallet_b = generate_local_wallet();
    let wallet_c = generate_local_wallet();
    let client_a1 = ClientBuilder::new_test_client(&wallet_a).await;
    let client_b = ClientBuilder::new_test_client(&wallet_b).await;
    let client_c = ClientBuilder::new_test_client(&wallet_c).await;

    // Create a group
    let group_a = client_a1.create_group(None, None).unwrap();

    // Add client_b and client_c to the group
    group_a
        .add_members_by_inbox_id(&[client_b.inbox_id(), client_c.inbox_id()])
        .await
        .unwrap();

    // Sync the group
    client_b.sync_welcomes().await.unwrap();
    let binding = client_b.find_groups(GroupQueryArgs::default()).unwrap();
    let group_b = binding.first().unwrap();

    client_c.sync_welcomes().await.unwrap();
    let binding = client_c.find_groups(GroupQueryArgs::default()).unwrap();
    let group_c = binding.first().unwrap();

    // Each client sends a message and syncs (ensures any key update commits are sent)
    group_a
        .send_message_optimistic("Message a1".as_bytes())
        .unwrap();
    group_a.publish_intents().await.unwrap();

    group_a.sync().await.unwrap();
    group_b.sync().await.unwrap();
    group_c.sync().await.unwrap();

    group_b
        .send_message_optimistic("Message b1".as_bytes())
        .unwrap();
    group_b.publish_intents().await.unwrap();

    group_a.sync().await.unwrap();
    group_b.sync().await.unwrap();
    group_c.sync().await.unwrap();

    group_c
        .send_message_optimistic("Message c1".as_bytes())
        .unwrap();
    group_c.publish_intents().await.unwrap();

    // Sync the groups
    group_a.sync().await.unwrap();
    group_b.sync().await.unwrap();
    group_c.sync().await.unwrap();

    // After client a adds b and c, and they each sent a message, all groups are in the same epoch
    assert_eq!(group_a.epoch().await.unwrap(), 3);
    assert_eq!(group_b.epoch().await.unwrap(), 3);
    assert_eq!(group_c.epoch().await.unwrap(), 3);

    // Client b updates the group name, (incrementing the epoch from 3 to 4), and syncs
    group_b
        .update_group_name("Group B".to_string())
        .await
        .unwrap();
    group_b.sync().await.unwrap();

    // Client c sends two text messages before incrementing the epoch
    group_c
        .send_message_optimistic("Message c2".as_bytes())
        .unwrap();
    group_c.publish_intents().await.unwrap();
    group_b.sync().await.unwrap();

    // Retrieve all messages from group B, verify they contain the two messages from client c even though they were sent from the wrong epoch
    let messages = client_b
        .context
        .api()
        .query_group_messages(group_b.group_id.clone(), None)
        .await
        .unwrap();
    assert_eq!(messages.len(), 8);

    // Get reference to last message
    let last_message = messages.last().unwrap();

    // Simulating group_a streaming out of order by processing the last_message first
    let v1_last_message = match &last_message.version {
        Some(xmtp_proto::xmtp::mls::api::v1::group_message::Version::V1(v1)) => v1,
        _ => panic!("Expected V1 message"),
    };

    // This is the key line, because we pass in false for incrementing epoch/cursor (simulating streaming)
    // This processing will not longer update the cursor, so we will not be forked
    let increment_epoch = false;
    let result = group_a
        .process_message(v1_last_message, increment_epoch)
        .await;
    assert!(result.is_ok());

    // Now syncing a will update group_a group name since the cursor has NOT moved on past it
    group_a.sync().await.unwrap();
    group_b.sync().await.unwrap();
    group_c.sync().await.unwrap();

    assert_eq!(group_b.epoch().await.unwrap(), 4);
    assert_eq!(group_c.epoch().await.unwrap(), 4);
    // We pass on the last line because a's cursor has not moved past any commits, even though it processed
    // messages out of order
    assert_eq!(group_a.epoch().await.unwrap(), 4);
}

#[xmtp_common::test(flavor = "multi_thread")]
async fn non_retryable_error_increments_cursor() {
    let alice = ClientBuilder::new_test_client_vanilla(&generate_local_wallet()).await;

    // Create a group
    let group = alice.create_group(None, None).unwrap();
    group.add_members_by_inbox_id::<String>(&[]).await.unwrap();

    let storage = alice.context.mls_storage();

    // create a fake message with an invalid body
    // an envelope with an empty content is a non-retryable error.
    // since we are also trying to decrypt our own message, this is also non-retryable.
    let invalid_payload_message = PlaintextEnvelope { content: None };
    let invalid_message_bytes = invalid_payload_message.encode_to_vec();
    let message = group
        .load_mls_group_with_lock(storage, |mut mls_group| {
            let m = mls_group
                .create_message(
                    &XmtpOpenMlsProviderRef::new(storage),
                    &alice.context.identity().installation_keys,
                    invalid_message_bytes.as_slice(),
                )
                .unwrap();
            Ok(m)
        })
        .unwrap();

    // what the new cursor should be
    // set cursor to the max u64 value -1_000 to ensure its higher than the cursor in the backend
    // TODO: using u64::MAX here causes an implicit overflow for the i64 comparison (i think),
    // making us actually return the message as already processed, since it loops back to 0,
    // thereby less than group cursor. Thats why we take i64 max before casting to u64, rather than
    // u64::MAX.
    let new_cursor = i64::MAX - 1_000;

    let message = GroupMessageV1 {
        id: new_cursor as u64,
        created_ns: xmtp_common::time::now_ns() as u64,
        group_id: group.group_id.to_vec(),
        data: message.to_bytes().unwrap(),
        sender_hmac: vec![],
        should_push: false,
    };

    let res = group.process_message(&message, true).await;
    assert!(res.is_err());
    assert!(!res.unwrap_err().is_retryable());
    let last_cursor = alice
        .context
        .db()
        .get_last_cursor_for_id(&group.group_id, EntityKind::Group)
        .unwrap();

    assert_eq!(new_cursor, last_cursor);
}<|MERGE_RESOLUTION|>--- conflicted
+++ resolved
@@ -1154,8 +1154,6 @@
 #[xmtp_common::test(flavor = "current_thread")]
 async fn test_self_removal() {
     let amal_wallet = generate_local_wallet();
-<<<<<<< HEAD
-=======
     let bola_wallet = generate_local_wallet();
     let amal = ClientBuilder::new_test_client(&amal_wallet).await;
     let bola_i1 = ClientBuilder::new_test_client(&bola_wallet).await;
@@ -1270,7 +1268,6 @@
 #[xmtp_common::test(flavor = "current_thread")]
 async fn test_self_removal_handled_on_other_installations() {
     let amal_wallet = generate_local_wallet();
->>>>>>> 5eb1f39a
     let amal = ClientBuilder::new_test_client(&amal_wallet).await;
     let amal_second_client = ClientBuilder::new_test_client(&amal_wallet).await;
     let bola = ClientBuilder::new_test_client(&generate_local_wallet()).await;
@@ -1330,25 +1327,6 @@
         GroupMembershipState::PendingRemove
     );
 
-<<<<<<< HEAD
-    bola_group.sync().await.unwrap();
-    let bola_group_pending_remove_list = bola_group.mutable_metadata().unwrap().pending_remove_list;
-
-    // Amal's inboxId should be in the pending-remove list on Bola's group
-    assert!(bola_group_pending_remove_list.contains(&amal.inbox_id().to_string()));
-
-    // Bola's state for the group should not change
-    let bola_group_member_state = bola
-        .db()
-        .find_group(&amal_group.group_id)
-        .unwrap()
-        .unwrap()
-        .membership_state;
-    assert_ne!(bola_group_member_state, GroupMembershipState::PendingRemove);
-    assert_ne!(bola_group_member_state, GroupMembershipState::Allowed);
-
-=======
->>>>>>> 5eb1f39a
     //check Amal's other installations
     amal_second_client.sync_welcomes().await.unwrap();
     let amal_second_client_groups = amal_second_client
@@ -1370,12 +1348,6 @@
     assert!(amal_second_installation_pending_remove_list.contains(&amal.inbox_id().to_string()));
     // The pending-remove list should only contain one item
     assert_eq!(amal_second_installation_pending_remove_list.len(), 1);
-<<<<<<< HEAD
-    let _amal_second_installation_group_state_in_db = amal_second_client
-        .db()
-        .find_group(&amal_second_client_group.group_id)
-        .unwrap();
-=======
     let amal_second_installation_group_state_in_db = amal_second_client
         .db()
         .find_group(&amal_second_client_group.group_id)
@@ -1403,7 +1375,6 @@
     //     .membership_state;
     // assert_ne!(bola_group_member_state, GroupMembershipState::PendingRemove);
     // assert_ne!(bola_group_member_state, GroupMembershipState::Allowed);
->>>>>>> 5eb1f39a
 
     //todo for later: check that the state is PendingRemove for other installations
     // assert_eq!(
