--- conflicted
+++ resolved
@@ -1306,11 +1306,7 @@
     // Bola's inboxId should be in the pending-remove list
     assert!(bola_i2_group_pending_leave_users.contains(&bola_i1.inbox_id().to_string()));
     // The pending-remove list should only contain one item
-<<<<<<< HEAD
     assert_eq!(bola_i2_group_pending_leave_users.len(), 1);
-=======
-    assert_eq!(bola_i2_group_pending_remove_list.len(), 1);
->>>>>>> 6af14866
     let bola_i2_group_state_in_db = bola_i2.db().find_group(&bola_i2_group.group_id).unwrap();
 
     // group's state should be set to PendingRemove on Bola's other installation
@@ -1319,7 +1315,6 @@
         GroupMembershipState::PendingRemove
     );
 
-<<<<<<< HEAD
     // // Bola introduces another installation, after processing the welcome the group state should be set to PendingRemove
     // let bola_i3 = ClientBuilder::new_test_client(&bola_wallet).await;
     // xmtp_common::time::sleep(std::time::Duration::from_secs(5)).await;
@@ -1403,63 +1398,6 @@
     assert_eq!(amal_group.members().await.unwrap().len(), 1);
 }
 #[xmtp_common::test(flavor = "current_thread")]
-=======
-    // Bola introduces another installation, after processing the welcome the group state should be set to PendingRemove
-    let bola_i3 = ClientBuilder::new_test_client(&bola_wallet).await;
-    xmtp_common::time::sleep(std::time::Duration::from_secs(5)).await;
-    bola_i1_group.send_message(b"test one").await.unwrap();
-    // xmtp_common::time::sleep(std::time::Duration::from_secs(5)).await;
-    bola_i3.sync_welcomes().await.unwrap();
-    let bola_i3_groups = bola_i3.find_groups(GroupQueryArgs::default()).unwrap();
-    assert_eq!(bola_i3_groups.len(), 1);
-    let bola_i3_group = bola_i3_groups.first().unwrap();
-    assert_eq!(bola_i3_group.members().await.unwrap().len(), 2);
-    bola_i3_group.sync().await.unwrap();
-    let bola_i3_group_pending_remove_list = bola_i3_group
-        .mutable_metadata()
-        .unwrap()
-        .pending_remove_list;
-    // Bola's inboxId should be in the pending-remove list
-    assert!(bola_i3_group_pending_remove_list.contains(&bola_i1.inbox_id().to_string()));
-    // The pending-remove list should only contain one item
-    assert_eq!(bola_i3_group_pending_remove_list.len(), 1);
-    let bola_i3_group_state_in_db = bola_i3.db().find_group(&bola_i1_group.group_id).unwrap();
-
-    // group's state should be set to PendingRemove on Bola's other installation
-    assert_eq!(
-        bola_i3_group_state_in_db.unwrap().membership_state,
-        GroupMembershipState::PendingRemove
-    );
-
-    // Amal introduces another installation, after processing the welcome the group state should not be affected
-    let amal_i2 = ClientBuilder::new_test_client(&amal_wallet).await;
-    xmtp_common::time::sleep(std::time::Duration::from_secs(5)).await;
-    amal_group.send_message(b"test one").await.unwrap();
-    amal_i2.sync_welcomes().await.unwrap();
-    let amal_i2_groups = amal_i2.find_groups(GroupQueryArgs::default()).unwrap();
-    assert_eq!(amal_i2_groups.len(), 1);
-    let amal_i2_group = amal_i2_groups.first().unwrap();
-    assert_eq!(amal_i2_group.members().await.unwrap().len(), 2);
-    amal_i2_group.sync().await.unwrap();
-    let amal_i2_group_pending_remove_list = amal_i2_group
-        .mutable_metadata()
-        .unwrap()
-        .pending_remove_list;
-    // Amal's inboxId should be in the pending-remove list
-    assert!(!amal_i2_group_pending_remove_list.contains(&amal_i2.inbox_id().to_string()));
-    // The pending-remove list should only contain one item
-    assert_eq!(amal_i2_group_pending_remove_list.len(), 1);
-    let amal_i2_group_state_in_db = amal_i2.db().find_group(&amal_i2_group.group_id).unwrap();
-
-    // group's state should be set to PendingRemove on Bola's other installation
-    assert_ne!(
-        amal_i2_group_state_in_db.unwrap().membership_state,
-        GroupMembershipState::PendingRemove
-    );
-}
-
-#[xmtp_common::test(flavor = "current_thread")]
->>>>>>> 6af14866
 async fn test_self_removal_single_installations() {
     let amal_wallet = generate_local_wallet();
     let bola_wallet = generate_local_wallet();
@@ -1529,36 +1467,6 @@
         GroupMembershipState::PendingRemove
     );
 
-<<<<<<< HEAD
-=======
-    // Verify Amal as the super admin/admin can't leave the group and their inboxId is not added to the pendingRemoveList
-    amal_group
-        .leave_group()
-        .await
-        .expect_err("Amal should not be able to leave the group");
-    let amal_group_pending_remove_list = amal_group.mutable_metadata().unwrap().pending_remove_list;
-
-    // Amal's inboxId shouldn't be in the pending-remove list
-    assert!(!amal_group_pending_remove_list.contains(&amal.inbox_id().to_string()));
-    // The pending-remove list should be empty
-    assert_eq!(amal_group_pending_remove_list.len(), 0);
-
-    // Bola should be able to leave the group
-    bola_group.sync().await.unwrap();
-    bola_group.leave_group().await.unwrap();
-    let bola_group_pending_remove_list = bola_group.mutable_metadata().unwrap().pending_remove_list;
-
-    // Bola's inboxId should be in the pending-remove list on Bola's group
-    assert!(bola_group_pending_remove_list.contains(&bola.inbox_id().to_string()));
-
-    // Bola's state for the group should be set to PendingRemove
-    let bola_group_from_db = bola.db().find_group(&bola_group.group_id).unwrap();
-    assert_eq!(
-        bola_group_from_db.unwrap().membership_state,
-        GroupMembershipState::PendingRemove
-    );
-
->>>>>>> 6af14866
     // Amal's state for the group should not change
     amal_group.sync().await.unwrap();
     let amal_group_member_state = amal
@@ -1578,7 +1486,6 @@
     let amal = ClientBuilder::new_test_client(&amal_wallet).await;
     let bola_i1 = ClientBuilder::new_test_client(&bola_wallet).await;
     let bola_i2 = ClientBuilder::new_test_client(&bola_wallet).await;
-<<<<<<< HEAD
 
     let amal_group = amal.create_group(None, None).unwrap();
     amal_group
@@ -1590,25 +1497,11 @@
     bola_i1.sync_welcomes().await.unwrap();
     bola_i2.sync_welcomes().await.unwrap();
 
-=======
-
-    let amal_group = amal.create_group(None, None).unwrap();
-    amal_group
-        .add_members_by_inbox_id(&[bola_i1.inbox_id()])
-        .await
-        .unwrap();
-
-    amal_group.sync().await.unwrap();
-    bola_i1.sync_welcomes().await.unwrap();
-    bola_i2.sync_welcomes().await.unwrap();
-
->>>>>>> 6af14866
     assert_eq!(amal_group.members().await.unwrap().len(), 2);
 
     let bola_i1_groups = bola_i1.find_groups(GroupQueryArgs::default()).unwrap();
     assert_eq!(bola_i1_groups.len(), 1);
     let bola_i1_group = bola_i1_groups.first().unwrap();
-<<<<<<< HEAD
 
     let bola_i2_groups = bola_i2.find_groups(GroupQueryArgs::default()).unwrap();
     assert_eq!(bola_i2_groups.len(), 1);
@@ -1631,54 +1524,9 @@
     let bola_i1_group_from_db = bola_i1.db().find_group(&bola_i1_group.group_id).unwrap();
     assert_eq!(
         bola_i1_group_from_db.unwrap().membership_state,
-=======
-
-    let bola_i2_groups = bola_i2.find_groups(GroupQueryArgs::default()).unwrap();
-    assert_eq!(bola_i2_groups.len(), 1);
-    let bola_i2_group = bola_i2_groups.first().unwrap();
-
-    bola_i1_group.sync().await.unwrap();
-    bola_i2_group.sync().await.unwrap();
-
-    // Bola_i1 leaves the group
-    bola_i1_group.leave_group().await.unwrap();
-    let bola_i1_group_pending_remove_list = bola_i1_group
-        .mutable_metadata()
-        .unwrap()
-        .pending_remove_list;
-
-    // Bola's inboxId should be in the pending-remove list on Bola_i1's group
-    assert!(bola_i1_group_pending_remove_list.contains(&bola_i1.inbox_id().to_string()));
-
-    // Bola_i1's state for the group should be set to PendingRemove
-    let bola_i1_group_from_db = bola_i1.db().find_group(&bola_i1_group.group_id).unwrap();
-    assert_eq!(
-        bola_i1_group_from_db.unwrap().membership_state,
         GroupMembershipState::PendingRemove
     );
 
-    // Check Bola's other installation (i2)
-    bola_i2_group.sync().await.unwrap();
-    let bola_i2_group_pending_remove_list = bola_i2_group
-        .mutable_metadata()
-        .unwrap()
-        .pending_remove_list;
-
-    // Bola's inboxId should be in the pending-remove list on i2 as well
-    assert!(bola_i2_group_pending_remove_list.contains(&bola_i1.inbox_id().to_string()));
-    // The pending-remove list should only contain one item
-    assert_eq!(bola_i2_group_pending_remove_list.len(), 1);
-
-    let bola_i2_group_state_in_db = bola_i2.db().find_group(&bola_i2_group.group_id).unwrap();
-    // Group's state should be set to PendingRemove on Bola's other installation
-    assert_eq!(
-        bola_i2_group_state_in_db.unwrap().membership_state,
->>>>>>> 6af14866
-        GroupMembershipState::PendingRemove
-    );
-}
-
-<<<<<<< HEAD
     // Check Bola's other installation (i2)
     bola_i2_group.sync().await.unwrap();
     let bola_i2_group_pending_leave_users = bola_i2
@@ -1769,77 +1617,6 @@
         bola_i3_group_state_in_db.unwrap().membership_state,
         GroupMembershipState::PendingRemove
     );
-=======
-#[xmtp_common::test(flavor = "current_thread")]
-async fn test_self_removal_with_late_installation() {
-    let amal_wallet = generate_local_wallet();
-    let bola_wallet = generate_local_wallet();
-    let amal = ClientBuilder::new_test_client(&amal_wallet).await;
-    let bola_i1 = ClientBuilder::new_test_client(&bola_wallet).await;
-
-    let amal_group = amal.create_group(None, None).unwrap();
-    amal_group
-        .add_members_by_inbox_id(&[bola_i1.inbox_id()])
-        .await
-        .unwrap();
-
-    amal_group.sync().await.unwrap();
-    bola_i1.sync_welcomes().await.unwrap();
-
-    let bola_i1_groups = bola_i1.find_groups(GroupQueryArgs::default()).unwrap();
-    assert_eq!(bola_i1_groups.len(), 1);
-    let bola_i1_group = bola_i1_groups.first().unwrap();
-
-    bola_i1_group.sync().await.unwrap();
-
-    // Bola_i1 leaves the group
-    bola_i1_group.leave_group().await.unwrap();
-    let bola_i1_group_pending_remove_list = bola_i1_group
-        .mutable_metadata()
-        .unwrap()
-        .pending_remove_list;
-
-    // Bola's inboxId should be in the pending-remove list on Bola_i1's group
-    assert!(bola_i1_group_pending_remove_list.contains(&bola_i1.inbox_id().to_string()));
-
-    // Bola_i1's state for the group should be set to PendingRemove
-    let bola_i1_group_from_db = bola_i1.db().find_group(&bola_i1_group.group_id).unwrap();
-    assert_eq!(
-        bola_i1_group_from_db.unwrap().membership_state,
-        GroupMembershipState::PendingRemove
-    );
-
-    // Introduce another installation for Bola after the self-removal
-    let bola_i3 = ClientBuilder::new_test_client(&bola_wallet).await;
-    xmtp_common::time::sleep(std::time::Duration::from_secs(5)).await;
-    bola_i1_group.send_message(b"test one").await.unwrap();
-    xmtp_common::time::sleep(std::time::Duration::from_secs(5)).await;
-
-    // New installation processes the welcome
-    bola_i3.sync_welcomes().await.unwrap();
-    let bola_i3_groups = bola_i3.find_groups(GroupQueryArgs::default()).unwrap();
-    assert_eq!(bola_i3_groups.len(), 1);
-    let bola_i3_group = bola_i3_groups.first().unwrap();
-    assert_eq!(bola_i3_group.members().await.unwrap().len(), 2);
-
-    bola_i3_group.sync().await.unwrap();
-    let bola_i3_group_pending_remove_list = bola_i3_group
-        .mutable_metadata()
-        .unwrap()
-        .pending_remove_list;
-
-    // Bola's inboxId should be in the pending-remove list on the new installation
-    assert!(bola_i3_group_pending_remove_list.contains(&bola_i1.inbox_id().to_string()));
-    // The pending-remove list should only contain one item
-    assert_eq!(bola_i3_group_pending_remove_list.len(), 1);
-
-    let bola_i3_group_state_in_db = bola_i3.db().find_group(&bola_i1_group.group_id).unwrap();
-    // Group's state should be set to PendingRemove on the new installation
-    assert_eq!(
-        bola_i3_group_state_in_db.unwrap().membership_state,
-        GroupMembershipState::PendingRemove
-    );
->>>>>>> 6af14866
 }
 
 #[xmtp_common::test]
