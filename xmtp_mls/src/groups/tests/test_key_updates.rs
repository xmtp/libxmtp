use crate::tester;
use futures::future::join_all;
use std::{future::Future, pin::Pin, time::Duration};
use xmtp_common::{retry_async, Retry};
use xmtp_db::events::Events;

<<<<<<< HEAD
#[xmtp_common::test(unwrap_try = "true")]
=======
#[rstest::rstest]
#[xmtp_common::test(unwrap_try = true)]
>>>>>>> 66a375e6
#[cfg_attr(target_arch = "wasm32", ignore)]
async fn test_key_rotation_with_optimistic_send() {
    tester!(alix, stream);
    tester!(bo, stream, events);
    let g = alix
        .create_group_with_inbox_ids(&[bo.inbox_id().to_string()], None, None)
        .await?;

    bo.sync_welcomes().await?;
    let bo_g = bo.group(&g.group_id)?;

    let mut futs = vec![];
    for _ in 0..4 {
        let fut = async {
            g.send_message_optimistic(b"hello there")?;
        };
        let fut = Box::pin(fut) as Pin<Box<dyn Future<Output = ()>>>;
        futs.push(fut);

        let fut = async {
            bo_g.send_message_optimistic(b"hello there")?;
        };
        let fut = Box::pin(fut) as Pin<Box<dyn Future<Output = ()>>>;
        futs.push(fut);
    }

    join_all(futs).await;

    // Wait for the streams to finish.
    xmtp_common::time::sleep(Duration::from_secs(5)).await;

    retry_async!(
        Retry::default(),
        (async { g.test_can_talk_with(&bo_g).await })
    )?;

    let key_updates = Events::key_updates(bo.provider.db())?;
    assert_eq!(key_updates.len(), 1);
}

<<<<<<< HEAD
#[xmtp_common::test(unwrap_try = "true")]
=======
#[rstest::rstest]
#[xmtp_common::test(unwrap_try = true)]
>>>>>>> 66a375e6
#[cfg_attr(target_arch = "wasm32", ignore)]
async fn key_update_out_of_epoch() {
    // Have bo join a group and immediately send several optimistic messages.
    // Add enough people to move the epoch ahead 5, then sync to ensure proper delivery.
    tester!(alix);
    tester!(carl);
    tester!(dre);
    tester!(ed);
    tester!(fester);
    tester!(greg);
    tester!(bo, events);

    let g = alix
        .create_group_with_inbox_ids(&[bo.inbox_id().to_string()], None, None)
        .await?;

    bo.sync_welcomes().await?;
    let bo_g = bo.group(&g.group_id)?;
    for _ in 0..10 {
        bo_g.send_message_optimistic(b"hello there")?;
    }

    g.add_members_by_inbox_id(&[carl.inbox_id().to_string()])
        .await?;
    g.add_members_by_inbox_id(&[dre.inbox_id().to_string()])
        .await?;
    g.add_members_by_inbox_id(&[ed.inbox_id().to_string()])
        .await?;
    g.add_members_by_inbox_id(&[fester.inbox_id().to_string()])
        .await?;
    g.add_members_by_inbox_id(&[greg.inbox_id().to_string()])
        .await?;

    bo_g.sync().await?;
    g.test_can_talk_with(&bo_g).await?;

    let key_updates = Events::key_updates(bo.provider.db())?;

    assert_eq!(key_updates.len(), 1);
}<|MERGE_RESOLUTION|>--- conflicted
+++ resolved
@@ -4,12 +4,7 @@
 use xmtp_common::{retry_async, Retry};
 use xmtp_db::events::Events;
 
-<<<<<<< HEAD
-#[xmtp_common::test(unwrap_try = "true")]
-=======
-#[rstest::rstest]
 #[xmtp_common::test(unwrap_try = true)]
->>>>>>> 66a375e6
 #[cfg_attr(target_arch = "wasm32", ignore)]
 async fn test_key_rotation_with_optimistic_send() {
     tester!(alix, stream);
@@ -50,12 +45,7 @@
     assert_eq!(key_updates.len(), 1);
 }
 
-<<<<<<< HEAD
-#[xmtp_common::test(unwrap_try = "true")]
-=======
-#[rstest::rstest]
 #[xmtp_common::test(unwrap_try = true)]
->>>>>>> 66a375e6
 #[cfg_attr(target_arch = "wasm32", ignore)]
 async fn key_update_out_of_epoch() {
     // Have bo join a group and immediately send several optimistic messages.
