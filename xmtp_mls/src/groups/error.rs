--- conflicted
+++ resolved
@@ -163,15 +163,12 @@
     FailedToVerifyInstallations,
     #[error("no welcomes to send")]
     NoWelcomesToSend,
-<<<<<<< HEAD
     #[error("Codec error: {0}")]
     CodecError(#[from] CodecError),
-=======
     #[error(transparent)]
     WrapWelcome(#[from] WrapWelcomeError),
     #[error(transparent)]
     UnwrapWelcome(#[from] UnwrapWelcomeError),
->>>>>>> 0f171782
 }
 
 impl From<SyncSummary> for GroupError {
