--- conflicted
+++ resolved
@@ -81,21 +81,14 @@
         let added_by_inbox_id = parse_credential(added_by_credential.identity())?;
         let added_by_installation_id = added_by_node.signature_key().as_slice().to_vec();
 
-<<<<<<< HEAD
         Ok((
             DecryptedWelcome {
                 staged_welcome,
                 added_by_inbox_id,
-            },
+            added_by_installation_id,
+        },
             welcome_metadata,
         ))
-=======
-        Ok(DecryptedWelcome {
-            staged_welcome,
-            added_by_inbox_id,
-            added_by_installation_id,
-        })
->>>>>>> 84c8604b
     }
 }
 
