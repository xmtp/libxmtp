use futures::{Stream, StreamExt};

<<<<<<< HEAD
use super::{extract_message_v1, GroupError, MlsGroup, ScopedGroupClient};
use crate::api::GroupFilter;
use crate::client::ClientError;
use crate::groups::extract_group_id;
use crate::storage::group_message::StoredGroupMessage;
use crate::storage::refresh_state::EntityKind;
use crate::storage::StorageError;
use crate::subscriptions::MessagesStreamInfo;
use crate::subscriptions::SubscribeError;
use crate::XmtpOpenMlsProvider;
=======
>>>>>>> 6a8c03a8
use prost::Message;
use tokio::sync::oneshot;

use super::MlsGroup;
use crate::{
    groups::ScopedGroupClient,
    storage::group_message::StoredGroupMessage,
    subscriptions::{
        stream_messages::{ProcessMessageFuture, StreamGroupMessages},
        Result, SubscribeError,
    },
    types::GroupId,
};
use xmtp_proto::api_client::{trait_impls::XmtpApi, XmtpMlsStreams};
use xmtp_proto::xmtp::mls::api::v1::GroupMessage;

impl<ScopedClient: ScopedGroupClient> MlsGroup<ScopedClient> {
<<<<<<< HEAD
    /// Internal stream processing function
    pub(crate) async fn process_stream_entry(
        &self,
        provider: &XmtpOpenMlsProvider,
        envelope: GroupMessage,
    ) -> Result<StoredGroupMessage, SubscribeError> {
        let msgv1 = extract_message_v1(envelope)?;
        let msg_id = msgv1.id;
        let client_id = self.client.inbox_id();
        tracing::info!(
            inbox_id = self.client.inbox_id(),
            group_id = hex::encode(&self.group_id),
            msg_id = msgv1.id,
            "client [{}]  is about to process streamed envelope: [{}]",
            &client_id,
            &msg_id
        );
        let created_ns = msgv1.created_ns;

        if !self.has_already_synced(msg_id).await? {
            let process_result = retry_async!(
                Retry::default(),
                (async {
                    let client_id = &client_id;
                    let msgv1 = &msgv1;

                    tracing::info!(
                        inbox_id = self.client.inbox_id(),
                        group_id = hex::encode(&self.group_id),
                        msg_id = msgv1.id,
                        "current epoch for [{}] in process_stream_entry()",
                        client_id,
                    );
                    self.process_message(provider, msgv1, false, None)
                        .await
                        // NOTE: We want to make sure we retry an error in process_message
                        .map_err(SubscribeError::ReceiveGroup)
                })
            );

            if let Err(SubscribeError::ReceiveGroup(_)) = process_result {
                tracing::debug!(
                    inbox_id = self.client.inbox_id(),
                    group_id = hex::encode(&self.group_id),
                    msg_id = msgv1.id,
                    "attempting recovery sync"
                );
                // Swallow errors here, since another process may have successfully saved the message
                // to the DB
                if let Err(err) = self.sync_with_conn(provider).await {
                    tracing::warn!(
                        inbox_id = self.client.inbox_id(),
                        group_id = hex::encode(&self.group_id),
                        msg_id = msgv1.id,
                        err = %err,
                        "recovery sync triggered by streamed message failed: {}", err
                    );
                } else {
                    tracing::debug!(
                        inbox_id = self.client.inbox_id(),
                        group_id = hex::encode(&self.group_id),
                        msg_id = msgv1.id,
                        "recovery sync triggered by streamed message successful"
                    )
                }
            } else if let Err(e) = process_result {
                tracing::error!(
                    inbox_id = self.client.inbox_id(),
                    group_id = hex::encode(&self.group_id),
                    msg_id = msgv1.id,
                    err = e.to_string(),
                    "process stream entry {:?}",
                    e
                );
            }
        }

        // Load the message from the DB to handle cases where it may have been already processed in
        // another thread
        let new_message = provider
            .conn_ref()
            .get_group_message_by_timestamp(&self.group_id, created_ns as i64)?
            .ok_or(SubscribeError::GroupMessageNotFound)?;

        Ok(new_message)
    }

    // Checks if a message has already been processed through a sync
    async fn has_already_synced(&self, id: u64) -> Result<bool, GroupError> {
        let check_for_last_cursor = || -> Result<i64, StorageError> {
            let conn = self.context().store().conn()?;
            conn.get_last_cursor_for_id(&self.group_id, EntityKind::Group)
        };

        let last_id = retry_async!(Retry::default(), (async { check_for_last_cursor() }))?;
        Ok(last_id >= id as i64)
    }

=======
>>>>>>> 6a8c03a8
    /// External proxy for `process_stream_entry`
    /// Converts some `SubscribeError` variants to an Option, if they are inconsequential.
    /// Useful for streaming outside of an InboxApp, like for Push Notifications.
    /// Pulls a new provider connection.
    pub async fn process_streamed_group_message(
        &self,
        envelope_bytes: Vec<u8>,
    ) -> Result<StoredGroupMessage> {
        let envelope = GroupMessage::decode(envelope_bytes.as_slice())?;
        ProcessMessageFuture::new(&self.client, envelope)?
            .process()
            .await?
            .map(|(group, _)| group)
            .ok_or(SubscribeError::GroupMessageNotFound)
    }

    pub async fn stream<'a>(
        &'a self,
    ) -> Result<impl Stream<Item = Result<StoredGroupMessage>> + use<'a, ScopedClient>>
    where
        <ScopedClient as ScopedGroupClient>::ApiClient: XmtpMlsStreams + 'a,
    {
        StreamGroupMessages::new(&self.client, vec![self.group_id.clone().into()]).await
    }

    pub fn stream_with_callback(
        client: ScopedClient,
        group_id: Vec<u8>,
        callback: impl FnMut(Result<StoredGroupMessage>) + Send + 'static,
    ) -> impl crate::StreamHandle<StreamOutput = Result<()>>
    where
        ScopedClient: 'static,
        <ScopedClient as ScopedGroupClient>::ApiClient: XmtpMlsStreams + 'static,
    {
        stream_messages_with_callback(client, vec![group_id.into()].into_iter(), callback)
    }
}

/// Stream messages from groups in `group_id_to_info`, passing
/// messages along to a callback.
pub(crate) fn stream_messages_with_callback<ScopedClient>(
    client: ScopedClient,
    active_conversations: impl Iterator<Item = GroupId> + Send + 'static,
    mut callback: impl FnMut(Result<StoredGroupMessage>) + Send + 'static,
) -> impl crate::StreamHandle<StreamOutput = Result<()>>
where
    ScopedClient: ScopedGroupClient + 'static,
    <ScopedClient as ScopedGroupClient>::ApiClient: XmtpApi + XmtpMlsStreams + 'static,
{
    let (tx, rx) = oneshot::channel();

    crate::spawn(Some(rx), async move {
        let client_ref = &client;
        let stream = StreamGroupMessages::new(client_ref, active_conversations.collect()).await?;
        futures::pin_mut!(stream);
        let _ = tx.send(());
        while let Some(message) = stream.next().await {
            callback(message)
        }
        tracing::debug!("`stream_messages` stream ended, dropping stream");
        Ok::<_, SubscribeError>(())
    })
}

#[cfg(test)]
pub(crate) mod tests {
    #[cfg(target_arch = "wasm32")]
    wasm_bindgen_test::wasm_bindgen_test_configure!(run_in_dedicated_worker);

    use std::sync::Arc;

    use super::*;
    use crate::{
        builder::ClientBuilder, groups::GroupMetadataOptions,
        storage::group_message::GroupMessageKind,
    };
    use xmtp_cryptography::utils::generate_local_wallet;

    use futures::StreamExt;
    use wasm_bindgen_test::wasm_bindgen_test;

    #[wasm_bindgen_test(unsupported = tokio::test(flavor = "multi_thread", worker_threads = 10))]
    async fn test_decode_group_message_bytes() {
        let amal = ClientBuilder::new_test_client(&generate_local_wallet()).await;
        let bola = ClientBuilder::new_test_client(&generate_local_wallet()).await;

        let amal_group = amal
            .create_group(None, GroupMetadataOptions::default())
            .unwrap();
        // Add bola
        amal_group
            .add_members_by_inbox_id(&[bola.inbox_id()])
            .await
            .unwrap();

        amal_group.send_message("hello".as_bytes()).await.unwrap();
        let messages = amal
            .api_client
            .query_group_messages(amal_group.clone().group_id, None)
            .await
            .expect("read topic");
        let message = messages.first().unwrap();
        let mut message_bytes: Vec<u8> = Vec::new();
        message.encode(&mut message_bytes).unwrap();
        let message_again = amal_group
            .process_streamed_group_message(message_bytes)
            .await;

        if let Ok(message) = message_again {
            assert_eq!(message.group_id, amal_group.clone().group_id)
        } else {
            panic!("failed, message needs to equal message_again");
        }
    }

    #[wasm_bindgen_test(unsupported = tokio::test(flavor = "current_thread"))]
    async fn test_subscribe_messages() {
        let amal = ClientBuilder::new_test_client(&generate_local_wallet()).await;
        let bola = Arc::new(ClientBuilder::new_test_client(&generate_local_wallet()).await);

        let amal_group = amal
            .create_group(None, GroupMetadataOptions::default())
            .unwrap();
        // Add bola
        amal_group
            .add_members_by_inbox_id(&[bola.inbox_id()])
            .await
            .unwrap();

        // Get bola's version of the same group
        let bola_groups = bola
            .sync_welcomes(&bola.mls_provider().unwrap())
            .await
            .unwrap();
        let bola_group = bola_groups.first().unwrap();

        let stream = bola_group.stream().await.unwrap();
        futures::pin_mut!(stream);

        amal_group.send_message("hello".as_bytes()).await.unwrap();
        let first_val = stream.next().await.unwrap().unwrap();
        assert_eq!(first_val.decrypted_message_bytes, "hello".as_bytes());

        amal_group.send_message("goodbye".as_bytes()).await.unwrap();
        let second_val = stream.next().await.unwrap().unwrap();
        assert_eq!(second_val.decrypted_message_bytes, "goodbye".as_bytes());
    }

    #[wasm_bindgen_test(unsupported = tokio::test(flavor = "multi_thread", worker_threads = 10))]
    async fn test_subscribe_multiple() {
        let amal = Arc::new(ClientBuilder::new_test_client(&generate_local_wallet()).await);
        let group = amal
            .create_group(None, GroupMetadataOptions::default())
            .unwrap();

        let stream = group.stream().await.unwrap();
        futures::pin_mut!(stream);

        for i in 0..10 {
            group
                .send_message(format!("hello {}", i).as_bytes())
                .await
                .unwrap();
        }

        // Limit the stream so that it closes after 10 messages
        let limited_stream = stream.take(10);
        let values = limited_stream.collect::<Vec<_>>().await;
        assert_eq!(values.len(), 10);
        for value in values {
            assert!(value
                .unwrap()
                .decrypted_message_bytes
                .starts_with("hello".as_bytes()));
        }
    }

    #[wasm_bindgen_test(unsupported = tokio::test(flavor = "current_thread"))]
    async fn test_subscribe_membership_changes() {
        let amal = Arc::new(ClientBuilder::new_test_client(&generate_local_wallet()).await);
        let bola = ClientBuilder::new_test_client(&generate_local_wallet()).await;

        let amal_group = amal
            .create_group(None, GroupMetadataOptions::default())
            .unwrap();

        let stream = amal_group.stream().await.unwrap();
        futures::pin_mut!(stream);

        amal_group
            .add_members_by_inbox_id(&[bola.inbox_id()])
            .await
            .unwrap();

        let first_val = stream.next().await.unwrap().unwrap();
        assert_eq!(first_val.kind, GroupMessageKind::MembershipChange);

        amal_group.send_message("hello".as_bytes()).await.unwrap();
        let second_val = stream.next().await.unwrap().unwrap();
        assert_eq!(second_val.decrypted_message_bytes, "hello".as_bytes());
    }
}<|MERGE_RESOLUTION|>--- conflicted
+++ resolved
@@ -1,21 +1,3 @@
-use futures::{Stream, StreamExt};
-
-<<<<<<< HEAD
-use super::{extract_message_v1, GroupError, MlsGroup, ScopedGroupClient};
-use crate::api::GroupFilter;
-use crate::client::ClientError;
-use crate::groups::extract_group_id;
-use crate::storage::group_message::StoredGroupMessage;
-use crate::storage::refresh_state::EntityKind;
-use crate::storage::StorageError;
-use crate::subscriptions::MessagesStreamInfo;
-use crate::subscriptions::SubscribeError;
-use crate::XmtpOpenMlsProvider;
-=======
->>>>>>> 6a8c03a8
-use prost::Message;
-use tokio::sync::oneshot;
-
 use super::MlsGroup;
 use crate::{
     groups::ScopedGroupClient,
@@ -26,111 +8,13 @@
     },
     types::GroupId,
 };
+use futures::{Stream, StreamExt};
+use prost::Message;
+use tokio::sync::oneshot;
 use xmtp_proto::api_client::{trait_impls::XmtpApi, XmtpMlsStreams};
 use xmtp_proto::xmtp::mls::api::v1::GroupMessage;
 
 impl<ScopedClient: ScopedGroupClient> MlsGroup<ScopedClient> {
-<<<<<<< HEAD
-    /// Internal stream processing function
-    pub(crate) async fn process_stream_entry(
-        &self,
-        provider: &XmtpOpenMlsProvider,
-        envelope: GroupMessage,
-    ) -> Result<StoredGroupMessage, SubscribeError> {
-        let msgv1 = extract_message_v1(envelope)?;
-        let msg_id = msgv1.id;
-        let client_id = self.client.inbox_id();
-        tracing::info!(
-            inbox_id = self.client.inbox_id(),
-            group_id = hex::encode(&self.group_id),
-            msg_id = msgv1.id,
-            "client [{}]  is about to process streamed envelope: [{}]",
-            &client_id,
-            &msg_id
-        );
-        let created_ns = msgv1.created_ns;
-
-        if !self.has_already_synced(msg_id).await? {
-            let process_result = retry_async!(
-                Retry::default(),
-                (async {
-                    let client_id = &client_id;
-                    let msgv1 = &msgv1;
-
-                    tracing::info!(
-                        inbox_id = self.client.inbox_id(),
-                        group_id = hex::encode(&self.group_id),
-                        msg_id = msgv1.id,
-                        "current epoch for [{}] in process_stream_entry()",
-                        client_id,
-                    );
-                    self.process_message(provider, msgv1, false, None)
-                        .await
-                        // NOTE: We want to make sure we retry an error in process_message
-                        .map_err(SubscribeError::ReceiveGroup)
-                })
-            );
-
-            if let Err(SubscribeError::ReceiveGroup(_)) = process_result {
-                tracing::debug!(
-                    inbox_id = self.client.inbox_id(),
-                    group_id = hex::encode(&self.group_id),
-                    msg_id = msgv1.id,
-                    "attempting recovery sync"
-                );
-                // Swallow errors here, since another process may have successfully saved the message
-                // to the DB
-                if let Err(err) = self.sync_with_conn(provider).await {
-                    tracing::warn!(
-                        inbox_id = self.client.inbox_id(),
-                        group_id = hex::encode(&self.group_id),
-                        msg_id = msgv1.id,
-                        err = %err,
-                        "recovery sync triggered by streamed message failed: {}", err
-                    );
-                } else {
-                    tracing::debug!(
-                        inbox_id = self.client.inbox_id(),
-                        group_id = hex::encode(&self.group_id),
-                        msg_id = msgv1.id,
-                        "recovery sync triggered by streamed message successful"
-                    )
-                }
-            } else if let Err(e) = process_result {
-                tracing::error!(
-                    inbox_id = self.client.inbox_id(),
-                    group_id = hex::encode(&self.group_id),
-                    msg_id = msgv1.id,
-                    err = e.to_string(),
-                    "process stream entry {:?}",
-                    e
-                );
-            }
-        }
-
-        // Load the message from the DB to handle cases where it may have been already processed in
-        // another thread
-        let new_message = provider
-            .conn_ref()
-            .get_group_message_by_timestamp(&self.group_id, created_ns as i64)?
-            .ok_or(SubscribeError::GroupMessageNotFound)?;
-
-        Ok(new_message)
-    }
-
-    // Checks if a message has already been processed through a sync
-    async fn has_already_synced(&self, id: u64) -> Result<bool, GroupError> {
-        let check_for_last_cursor = || -> Result<i64, StorageError> {
-            let conn = self.context().store().conn()?;
-            conn.get_last_cursor_for_id(&self.group_id, EntityKind::Group)
-        };
-
-        let last_id = retry_async!(Retry::default(), (async { check_for_last_cursor() }))?;
-        Ok(last_id >= id as i64)
-    }
-
-=======
->>>>>>> 6a8c03a8
     /// External proxy for `process_stream_entry`
     /// Converts some `SubscribeError` variants to an Option, if they are inconsequential.
     /// Useful for streaming outside of an InboxApp, like for Push Notifications.
