--- conflicted
+++ resolved
@@ -995,7 +995,6 @@
                 &storage,
                 &mut deferred_events,
             )?;
-            self.process_pending_remove_list_changes(mls_group, &storage, validated_commit.clone(),);
             let new_epoch = mls_group.epoch().as_u64();
             if new_epoch > previous_epoch {
                 tracing::info!(
@@ -1292,7 +1291,6 @@
         identifier.build()
     }
 
-<<<<<<< HEAD
     fn process_leave_request_message_by_message_id(
         &self,
         mls_group: &OpenMlsGroup,
@@ -1319,65 +1317,6 @@
         // Process validated commit changes - only if the actor is the current user
         // Only process changes if they were made by the same user
         if message.sender_inbox_id == current_inbox_id {
-=======
-    fn process_pending_remove_list_changes(
-        &self,
-        mls_group: &OpenMlsGroup,
-        storage: &impl XmtpMlsStorageProvider,
-        validated_commit: Option<ValidatedCommit>,
-    ) {
-        let current_inbox_id = self.context.inbox_id().to_string();
-
-        // Process validated commit changes - only if the actor is the current user
-        if let Some(commit) = validated_commit {
-            // Only process changes if they were made by the same user
-            if commit.actor.inbox_id == current_inbox_id {
-                self.process_self_pending_remove_changes(&commit, storage);
-                return; // Early return - we're done if this is our own action
-            }
-        }
-
-        // If we reach here, the action was by another user or no validated commit
-        // Only process admin actions if we're admin/super-admin
-        self.process_admin_pending_remove_actions(mls_group, storage);
-    }
-
-    fn process_self_pending_remove_changes(
-        &self,
-        commit: &ValidatedCommit,
-        storage: &impl XmtpMlsStorageProvider,
-    ) {
-        let current_inbox_id = self.context.inbox_id().to_string();
-        let metadata_info = &commit.metadata_validation_info;
-
-        // Handle removal from pending remove list (restore to Allowed state)
-        if metadata_info
-            .pending_remove_removed
-            .iter()
-            .any(|id| id.inbox_id == current_inbox_id)
-        {
-            if let Err(e) = storage
-                .db()
-                .update_group_membership(&self.group_id, GroupMembershipState::Allowed)
-            {
-                tracing::error!(
-                    operation = "update_group_membership",
-                    target_state = "Allowed",
-                    inbox_id = %current_inbox_id,
-                    group_id = hex::encode(&self.group_id),
-                    context = "self_removed_from_pending_list",
-                    "Failed to restore group membership after self-removal from pending_remove_list {}", e
-                );
-            }
-        }
-
-        // Handle addition to the pending remove list
-        if metadata_info
-            .pending_remove_added
-            .iter()
-            .any(|id| id.inbox_id == current_inbox_id)
-        {
->>>>>>> 6af14866
             if let Err(e) = storage
                 .db()
                 .update_group_membership(&self.group_id, GroupMembershipState::PendingRemove)
@@ -1391,7 +1330,6 @@
                     "Failed to update group membership after self-addition to pending_remove_list {}", e
                 );
             }
-<<<<<<< HEAD
             let x = PendingRemove {
                 inbox_id: current_inbox_id,
                 group_id: self.group_id.clone(),
@@ -1413,9 +1351,6 @@
         // If we reach here, the action was by another user or no validated commit
         // Only process admin actions if we're admin/super-admin
         self.process_admin_pending_remove_actions(mls_group, storage);
-=======
-        }
->>>>>>> 6af14866
     }
 
     fn process_admin_pending_remove_actions(
@@ -1434,15 +1369,10 @@
             Ok(metadata) => {
                 let is_admin = metadata.admin_list.contains(&current_inbox_id)
                     || metadata.super_admin_list.contains(&current_inbox_id);
-<<<<<<< HEAD
-=======
-
->>>>>>> 6af14866
                 // Only process if we're an admin/super-admin
                 if !is_admin {
                     return;
                 }
-<<<<<<< HEAD
                 match storage
                     .db()
                     .get_pending_remove_users(&mls_group.group_id().to_vec())
@@ -1469,30 +1399,6 @@
                     }
                     Err(_) => {}
                 };
-=======
-
-                let pending_remove = &metadata.pending_remove_list;
-                let has_pending_removes = !pending_remove.is_empty();
-                let current_user_not_pending = !pending_remove.contains(&current_inbox_id);
-
-                // Update group status based on pending remove list state
-                if current_user_not_pending {
-                    self.update_group_pending_status(storage, has_pending_removes);
-                    // Update the group's pending leave request status
-                    // if let Err(e) = storage
-                    //     .db()
-                    //     .set_group_has_pending_leave_request_status(&self.group_id, Some(true))
-                    // {
-                    //     //     //     .map_err(|e| {
-                    //     tracing::error!("Failed to set group pending leave request status: {}", e);
-                    // } else {
-                    //     //     //         IntentError::Storage(e.into())
-                    //     //     //     })?;
-                    //     //
-                    //     tracing::info!("Marked the group as having pending leave requests");
-                    // }
-                }
->>>>>>> 6af14866
             }
             Err(GroupMutableMetadataError::MissingExtension) => {
                 tracing::warn!(
@@ -1527,7 +1433,6 @@
                 "Group has pending remove requests requiring admin action"
             );
 
-<<<<<<< HEAD
             if let Err(e) = storage
                 .db()
                 .set_group_has_pending_leave_request_status(&self.group_id, Some(true))
@@ -1539,20 +1444,6 @@
                     "Failed to mark group as having pending leave requests"
                 );
             }
-=======
-            // Placeholder for future implementation:
-            // if let Err(e) = storage
-            //     .db()
-            //     .set_group_has_pending_leave_request_status(&self.group_id, Some(true))
-            // {
-            //     tracing::error!(
-            //         error = %e,
-            //         operation = "set_group_pending_status",
-            //         group_id = hex::encode(&self.group_id),
-            //         "Failed to mark group as having pending leave requests"
-            //     );
-            // }
->>>>>>> 6af14866
         } else {
             tracing::debug!(
                 group_id = hex::encode(&self.group_id),
@@ -1560,7 +1451,6 @@
                 "Group has no pending remove requests"
             );
 
-<<<<<<< HEAD
             if let Err(e) = storage
                 .db()
                 .set_group_has_pending_leave_request_status(&self.group_id, Some(false))
@@ -1572,20 +1462,6 @@
                     e,
                 );
             }
-=======
-            // Placeholder for future implementation:
-            // if let Err(e) = storage
-            //     .db()
-            //     .set_group_has_pending_leave_request_status(&self.group_id, Some(false))
-            // {
-            //     tracing::error!(
-            //         error = %e,
-            //         operation = "set_group_pending_status",
-            //         group_id = hex::encode(&self.group_id),
-            //         "Failed to mark group as not having pending leave requests"
-            //     );
-            // }
->>>>>>> 6af14866
         }
     }
 
