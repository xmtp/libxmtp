use super::{
    GroupError, HmacKey, MlsGroup, build_extensions_for_admin_lists_update,
    build_extensions_for_metadata_update, build_extensions_for_permissions_update,
    intents::{
        Installation, IntentError, PostCommitAction, SendMessageIntentData, SendWelcomesAction,
        UpdateAdminListIntentData, UpdateGroupMembershipIntentData, UpdatePermissionIntentData,
    },
    summary::{MessageIdentifier, MessageIdentifierBuilder, ProcessSummary, SyncSummary},
    validated_commit::{CommitValidationError, LibXMTPVersion, extract_group_membership},
};
<<<<<<< HEAD
use crate::groups::mls_sync::GroupMessageProcessingError::OpenMlsProcessMessage;
use crate::subscriptions::SyncWorkerEvent;
use crate::verified_key_package_v2::{KeyPackageVerificationError, VerifiedKeyPackageV2};
=======
use crate::groups::{
    device_sync_legacy::preference_sync_legacy::process_incoming_preference_update,
    intents::QueueIntent,
};
use crate::identity_updates::IdentityUpdates;
>>>>>>> d1323fe8
use crate::{
    client::ClientError, context::XmtpSharedContext, groups::mls_ext::MlsGroupReload,
    mls_store::MlsStore, subscriptions::stream_messages::extract_message_cursor,
};
use crate::{
    groups::group_membership::{GroupMembership, MembershipDiffWithKeyPackages},
    utils::id::calculate_message_id_for_intent,
};
use crate::{
    groups::mls_ext::{CommitLogStorer, WrapWelcomeError, wrap_welcome},
    subscriptions::SyncWorkerEvent,
    track, track_err,
    verified_key_package_v2::{KeyPackageVerificationError, VerifiedKeyPackageV2},
};
use crate::{
    groups::{
        device_sync_legacy::DeviceSyncContent, intents::UpdateMetadataIntentData,
        validated_commit::ValidatedCommit,
    },
    identity::{IdentityError, parse_credential},
    identity_updates::load_identity_updates,
    intents::ProcessIntentError,
    subscriptions::LocalEvents,
    utils::{self, hash::sha256, id::calculate_message_id, time::hmac_epoch},
};
<<<<<<< HEAD
use crate::{
    context::XmtpContextProvider,
    groups::device_sync_legacy::preference_sync_legacy::process_incoming_preference_update,
};
use crate::{
    groups::group_membership::{GroupMembership, MembershipDiffWithKeyPackages},
    utils::id::calculate_message_id_for_intent,
};
use crate::{
    groups::mls_ext::{wrap_welcome, CommitLogStorer, WrapWelcomeError},
    track, track_err,
=======
use update_group_membership::apply_update_group_membership_intent;
use xmtp_configuration::{
    GRPC_DATA_LIMIT, HMAC_SALT, MAX_GROUP_SIZE, MAX_INTENT_PUBLISH_ATTEMPTS, MAX_PAST_EPOCHS,
    SYNC_UPDATE_INSTALLATIONS_INTERVAL_NS,
>>>>>>> d1323fe8
};
use xmtp_db::XmtpMlsStorageProvider;
use xmtp_db::{
    Fetch, MlsProviderExt, StorageError, StoreOrIgnore,
    events::EventLevel,
    group::{ConversationType, StoredGroup},
    group_intent::{ID, IntentKind, IntentState, StoredGroupIntent},
    group_message::{ContentType, DeliveryStatus, GroupMessageKind, StoredGroupMessage},
    refresh_state::EntityKind,
    remote_commit_log::CommitResult,
    sql_key_store,
    user_preferences::StoredUserPreferences,
};
use xmtp_db::{XmtpOpenMlsProvider, XmtpOpenMlsProviderRef, prelude::*};
use xmtp_mls_common::group_mutable_metadata::{MetadataField, extract_group_mutable_metadata};

use futures::future::try_join_all;
use hkdf::Hkdf;
use hmac::{Hmac, Mac};
use openmls::group::{ProcessMessageError, ValidationError};
use openmls::{
    credentials::BasicCredential,
    extensions::Extensions,
    framing::{ContentType as MlsContentType, ProtocolMessage},
    group::{GroupEpoch, StagedCommit},
    prelude::{
        LeafNodeIndex, MlsGroup as OpenMlsGroup, MlsMessageBodyIn, MlsMessageIn, PrivateMessageIn,
        ProcessedMessage, ProcessedMessageContent, Sender,
        tls_codec::{Deserialize, Error as TlsCodecError, Serialize},
    },
    treesync::LeafNodeParameters,
};
use openmls::{framing::WireFormat, prelude::BasicCredentialError};
use openmls_traits::OpenMlsProvider;
use prost::Message;
use prost::bytes::Bytes;
use sha2::Sha256;
use std::{
    collections::{HashMap, HashSet, VecDeque},
    mem::{Discriminant, discriminant},
    ops::RangeInclusive,
};
use thiserror::Error;
use tracing::debug;
use xmtp_common::time::now_ns;
use xmtp_common::{Retry, RetryableError, retry_async};
use xmtp_content_types::{CodecError, ContentCodec, group_updated::GroupUpdatedCodec};
use xmtp_db::{NotFound, group_intent::IntentKind::MetadataUpdate};
use xmtp_id::{InboxId, InboxIdRef};
use xmtp_proto::xmtp::mls::{
    api::v1::{
        GroupMessage, GroupMessageInput, WelcomeMessageInput,
        group_message::{V1 as GroupMessageV1, Version as GroupMessageVersion},
        group_message_input::{V1 as GroupMessageInputV1, Version as GroupMessageInputVersion},
        welcome_message_input::{
            V1 as WelcomeMessageInputV1, Version as WelcomeMessageInputVersion,
        },
    },
    message_contents::{
        GroupUpdated, PlaintextEnvelope,
        plaintext_envelope::{Content, V1, V2, v2::MessageType},
    },
};
<<<<<<< HEAD
use xmtp_proto::{mls_v1::WelcomeMetadata, xmtp::mls::message_contents::group_updated};
=======
pub mod update_group_membership;
>>>>>>> d1323fe8

#[derive(Debug, Error)]
pub enum GroupMessageProcessingError {
    #[error("intent already processed")]
    IntentAlreadyProcessed,
    #[error("message with cursor [{}] for group [{}] already processed", _0.cursor, xmtp_common::fmt::debug_hex(&_0.group_id)
    )]
    MessageAlreadyProcessed(MessageIdentifier),
    #[error("message identifier not found")]
    MessageIdentifierNotFound,
    #[error("welcome with cursor [{0}] already processed")]
    WelcomeAlreadyProcessed(u64),
    #[error("[{message_time_ns:?}] invalid sender with credential: {credential:?}")]
    InvalidSender {
        message_time_ns: u64,
        credential: Vec<u8>,
    },
    #[error("invalid payload")]
    InvalidPayload,
    #[error("storage error: {0}")]
    Storage(#[from] xmtp_db::StorageError),
    #[error(transparent)]
    Identity(#[from] IdentityError),
    #[error("openmls process message error: {0}")]
    OpenMlsProcessMessage(#[from] openmls::prelude::ProcessMessageError),
    #[error("merge staged commit: {0}")]
    MergeStagedCommit(#[from] openmls::group::MergeCommitError<sql_key_store::SqlKeyStoreError>),
    #[error("TLS Codec error: {0}")]
    TlsError(#[from] TlsCodecError),
    #[error("unsupported message type: {0:?}")]
    UnsupportedMessageType(Discriminant<MlsMessageBodyIn>),
    #[error("commit validation")]
    CommitValidation(#[from] CommitValidationError),
    #[error("epoch increment not allowed")]
    EpochIncrementNotAllowed,
    #[error("clear pending commit error: {0}")]
    ClearPendingCommit(#[from] sql_key_store::SqlKeyStoreError),
    #[error("Serialization/Deserialization Error {0}")]
    Serde(#[from] serde_json::Error),
    #[error("intent is missing staged_commit field")]
    IntentMissingStagedCommit,
    #[error("encode proto: {0}")]
    EncodeProto(#[from] prost::EncodeError),
    #[error("proto decode error: {0}")]
    DecodeProto(#[from] prost::DecodeError),
    #[error(transparent)]
    Intent(#[from] IntentError),
    #[error(transparent)]
    Codec(#[from] CodecError),
    #[error("wrong credential type")]
    WrongCredentialType(#[from] BasicCredentialError),
    #[error(transparent)]
    ProcessIntent(#[from] ProcessIntentError),
    #[error(transparent)]
    AssociationDeserialization(#[from] xmtp_id::associations::DeserializationError),
    #[error(transparent)]
    Client(#[from] ClientError),
    #[error("Group paused due to minimum protocol version requirement")]
    GroupPaused,
    #[error("Message epoch [{0}] is too old [{1}]")]
    OldEpoch(u64, u64),
    #[error("Message epoch [{0}] is greater than group epoch [{1}]")]
    FutureEpoch(u64, u64),
    #[error(transparent)]
    Db(#[from] xmtp_db::ConnectionError),
    #[error(transparent)]
    Builder(#[from] derive_builder::UninitializedFieldError),
    #[error(transparent)]
    Diesel(#[from] xmtp_db::diesel::result::Error),
}

impl RetryableError for GroupMessageProcessingError {
    fn is_retryable(&self) -> bool {
        match self {
            Self::Storage(err) => err.is_retryable(),
            Self::Diesel(err) => err.is_retryable(),
            Self::Identity(err) => err.is_retryable(),
            Self::OpenMlsProcessMessage(err) => err.is_retryable(),
            Self::MergeStagedCommit(err) => err.is_retryable(),
            Self::ProcessIntent(err) => err.is_retryable(),
            Self::CommitValidation(err) => err.is_retryable(),
            Self::ClearPendingCommit(err) => err.is_retryable(),
            Self::Client(err) => err.is_retryable(),
            Self::Db(e) => e.is_retryable(),
            Self::IntentAlreadyProcessed
            | Self::MessageIdentifierNotFound
            | Self::WrongCredentialType(_)
            | Self::Codec(_)
            | Self::MessageAlreadyProcessed(_)
            | Self::WelcomeAlreadyProcessed(_)
            | Self::InvalidSender { .. }
            | Self::DecodeProto(_)
            | Self::InvalidPayload
            | Self::Intent(_)
            | Self::EpochIncrementNotAllowed
            | Self::EncodeProto(_)
            | Self::IntentMissingStagedCommit
            | Self::Serde(_)
            | Self::AssociationDeserialization(_)
            | Self::TlsError(_)
            | Self::UnsupportedMessageType(_)
            | Self::GroupPaused
            | Self::FutureEpoch(_, _)
            | Self::OldEpoch(_, _) => false,
            Self::Builder(_) => false,
        }
    }
}

impl GroupMessageProcessingError {
    pub(crate) fn commit_result(&self) -> CommitResult {
        match self {
            GroupMessageProcessingError::OpenMlsProcessMessage(
                ProcessMessageError::ValidationError(ValidationError::WrongEpoch),
            ) => CommitResult::WrongEpoch,
            GroupMessageProcessingError::OldEpoch(_, _) => CommitResult::WrongEpoch,
            GroupMessageProcessingError::FutureEpoch(_, _) => CommitResult::WrongEpoch,
            GroupMessageProcessingError::CommitValidation(_) => CommitResult::Invalid,
            GroupMessageProcessingError::OpenMlsProcessMessage(_) => CommitResult::Undecryptable,
            _ => CommitResult::Unknown,
        }
    }
}

#[derive(Debug, Error)]
pub struct IntentResolutionError {
    processing_error: GroupMessageProcessingError,
    // The next intent state to transition to, if the error is non-retriable.
    // Should not be used for retryable errors.
    next_intent_state: IntentState,
}

impl std::fmt::Display for IntentResolutionError {
    fn fmt(&self, f: &mut std::fmt::Formatter<'_>) -> std::fmt::Result {
        write!(f, "IntentValidationError: {}", self.processing_error)
    }
}

impl RetryableError for IntentResolutionError {
    fn is_retryable(&self) -> bool {
        self.processing_error.is_retryable()
    }
}

#[derive(Debug)]
struct PublishIntentData {
    staged_commit: Option<Vec<u8>>,
    post_commit_action: Option<Vec<u8>>,
    payload_to_publish: Vec<u8>,
    should_send_push_notification: bool,
}

impl<Context> MlsGroup<Context>
where
    Context: XmtpSharedContext,
{
    #[tracing::instrument]
    pub async fn sync(&self) -> Result<SyncSummary, GroupError> {
        let conn = self.context.db();

        let epoch = self.epoch().await?;
        tracing::info!(
            inbox_id = self.context.inbox_id(),
            installation_id = %self.context.installation_id(),
            group_id = hex::encode(&self.group_id),
            epoch = epoch,
            "[{}] syncing group, epoch = {}",
            self.context.inbox_id(),
            epoch
        );

        // Also sync the "stitched DMs", if any...
        for other_dm in conn.other_dms(&self.group_id)? {
            let other_dm = Self::new_from_arc(
                self.context.clone(),
                other_dm.id,
                other_dm.dm_id.clone(),
                other_dm.conversation_type,
                other_dm.created_at_ns,
            );
            other_dm.sync_with_conn().await?;
            other_dm.maybe_update_installations(None).await?;
        }

        let sync_summary = self.sync_with_conn().await.map_err(GroupError::from)?;
        self.maybe_update_installations(None).await?;
        Ok(sync_summary)
    }

    fn handle_group_paused(&self) -> Result<(), GroupError> {
        // Check if group is paused and try to unpause if version requirements are met
        if let Some(required_min_version_str) =
            self.context.db().get_group_paused_version(&self.group_id)?
        {
            tracing::info!(
                "Group is paused until version: {}",
                required_min_version_str
            );
            let current_version_str = self.context.version_info().pkg_version();
            let current_version = LibXMTPVersion::parse(current_version_str)?;
            let required_min_version = LibXMTPVersion::parse(&required_min_version_str)?;

            if required_min_version <= current_version {
                tracing::info!(
                    "Unpausing group since version requirements are met. \
                     Group ID: {}",
                    hex::encode(&self.group_id),
                );
                self.context.db().unpause_group(&self.group_id)?;
            } else {
                tracing::warn!(
                    "Skipping sync for paused group since version requirements are not met. \
                    Group ID: {}, \
                    Required version: {}, \
                    Current version: {}",
                    hex::encode(&self.group_id),
                    required_min_version_str,
                    current_version_str
                );
                // Skip sync for paused groups
                return Err(GroupError::GroupPausedUntilUpdate(required_min_version_str));
            }
        }
        Ok(())
    }

    /// Sync from the network with the 'conn' (local database).
    /// must return a summary of all messages synced, whether they were
    /// successful or not.
    #[tracing::instrument(skip_all)]
    pub async fn sync_with_conn(&self) -> Result<SyncSummary, SyncSummary> {
        let _mutex = self.mutex.lock().await;
        let mut summary = SyncSummary::default();

        if !self.is_active().map_err(SyncSummary::other)? {
            return Err(SyncSummary::other(GroupError::GroupInactive));
        }

        if let Err(e) = self.handle_group_paused() {
            if matches!(e, GroupError::GroupPausedUntilUpdate(_)) {
                // nothing synced
                return Ok(summary);
            } else {
                return Err(SyncSummary::other(e));
            }
        }

        // Even if publish fails, continue to receiving
        let result = self.publish_intents().await;
        track_err!("Publish intents", &result, group: &self.group_id);
        if let Err(e) = result {
            tracing::error!("Sync: error publishing intents {e:?}",);
            summary.add_publish_err(e);
        }

        // Even if receiving fails, we continue to post_commit
        // Errors are collected in the summary.
<<<<<<< HEAD
        let result = self.receive(None).await;
=======
        let result = self.receive().await;

>>>>>>> d1323fe8
        track_err!("Receive messages", &result, group: &self.group_id);
        match result {
            Ok(s) => summary.add_process(s),
            Err(e) => {
                summary.add_other(e);
                // We don't return an error if receive fails, because it's possible this is caused
                // by malicious data sent over the network, or messages from before the user was
                // added to the group
            }
        }

        let result = self.post_commit().await;
<<<<<<< HEAD
        track_err!("Send Welcomes", &result, group: &self.group_id);
=======

        track_err!("Post commit", &result, group: &self.group_id);
>>>>>>> d1323fe8
        if let Err(e) = result {
            tracing::error!("post commit error {e:?}",);
            summary.add_post_commit_err(e);
        }

        if summary.is_errored() {
            Err(summary)
        } else {
            Ok(summary)
        }
    }

    #[tracing::instrument(skip_all, level = "trace")]
    pub(super) async fn sync_until_last_intent_resolved(&self) -> Result<SyncSummary, GroupError> {
        let intents = self.context.db().find_group_intents(
            self.group_id.clone(),
            Some(vec![IntentState::ToPublish, IntentState::Published]),
            None,
        )?;

        let Some(intent) = intents.last() else {
            return Ok(Default::default());
        };

        track!(
            "Syncing Intents",
            {"num_intents": intents.len()},
            group: &self.group_id,
            icon: "🔄"
        );
        let result = self.sync_until_intent_resolved(intent.id).await;
        track_err!("Sync until intent resolved", &result, group: &self.group_id);
        result
    }

    /**
     * Sync the group and wait for the intent to be deleted
     * Group syncing may involve picking up messages unrelated to the intent, so simply checking for errors
     * does not give a clear signal as to whether the intent was successfully completed or not.
     *
     * This method will retry up to `xmtp_configuration::MAX_GROUP_SYNC_RETRIES` times.
     */
    #[tracing::instrument(level = "trace", skip_all)]
    pub(super) async fn sync_until_intent_resolved(
        &self,
        intent_id: ID,
    ) -> Result<SyncSummary, GroupError> {
        let mut summary = SyncSummary::default();
        let db = self.context.db();
        let mut num_attempts = 0;
        // Return the last error to the caller if we fail to sync
        while num_attempts < xmtp_configuration::MAX_GROUP_SYNC_RETRIES {
            match self.sync_with_conn().await {
                Ok(s) => summary.extend(s),
                Err(s) => {
                    tracing::error!("error syncing group {}", s);
                    summary.extend(s);
                }
            }
            match Fetch::<StoredGroupIntent>::fetch(&db, &intent_id) {
                Ok(None) => {
                    // This is expected. The intent gets deleted on success
                    return Ok(summary);
                }
                Ok(Some(StoredGroupIntent {
                    id,
                    state: IntentState::Error,
                    ..
                })) => {
                    tracing::warn!(
                        "not retrying intent ID {id}. since it is in state Error. {:?}",
                        summary
                    );
                    return Err(GroupError::from(summary));
                }
                Ok(Some(StoredGroupIntent {
                    id,
                    state: IntentState::Processed,
                    ..
                })) => {
                    tracing::debug!(
                        "not retrying intent ID {id}. since it is in state processed. {}",
                        summary
                    );
                    return Ok(summary);
                }
                Ok(Some(StoredGroupIntent { id, state, .. })) => {
                    tracing::warn!("retrying intent ID {id}. intent currently in state {state:?}");
                }
                Err(err) => {
                    tracing::error!("database error fetching intent {:?}", err);
                    summary.add_other(GroupError::Storage(err));
                }
            };
            num_attempts += 1;
        }
        Err(GroupError::SyncFailedToWait(Box::new(summary)))
    }

    fn validate_message_epoch(
        inbox_id: InboxIdRef<'_>,
        intent_id: i32,
        group_epoch: GroupEpoch,
        message_epoch: GroupEpoch,
        max_past_epochs: usize,
    ) -> Result<(), GroupMessageProcessingError> {
        #[cfg(any(test, feature = "test-utils"))]
        utils::test_mocks_helpers::maybe_mock_future_epoch_for_tests()?;

        if message_epoch.as_u64() + max_past_epochs as u64 <= group_epoch.as_u64() {
            tracing::warn!(
                inbox_id,
                message_epoch = message_epoch.as_u64(),
                group_epoch = group_epoch.as_u64(),
                intent_id,
                "[{}] message epoch {} is {} or more less than the group epoch {} for intent {}. Retrying message",
                inbox_id,
                message_epoch,
                max_past_epochs,
                group_epoch.as_u64(),
                intent_id
            );
            return Err(GroupMessageProcessingError::OldEpoch(
                message_epoch.as_u64(),
                group_epoch.as_u64(),
            ));
        } else if message_epoch.as_u64() > group_epoch.as_u64() {
            // Should not happen, logging proactively
            tracing::error!(
                inbox_id,
                message_epoch = message_epoch.as_u64(),
                group_epoch = group_epoch.as_u64(),
                intent_id,
                "[{}] message epoch {} is greater than group epoch {} for intent {}. Retrying message",
                inbox_id,
                message_epoch,
                group_epoch,
                intent_id
            );
            return Err(GroupMessageProcessingError::FutureEpoch(
                message_epoch.as_u64(),
                group_epoch.as_u64(),
            ));
        }
        Ok(())
    }

    // This function is intended to isolate the async validation code to
    // validate the message and prepare it for database insertion synchronously.
    async fn stage_and_validate_intent(
        &self,
        mls_group: &openmls::group::MlsGroup,
        intent: &StoredGroupIntent,
        message: &ProtocolMessage,
        envelope: &GroupMessageV1,
    ) -> Result<Option<(StagedCommit, ValidatedCommit)>, IntentResolutionError> {
        let GroupMessageV1 {
            created_ns: envelope_timestamp_ns,
            id: ref cursor,
            ..
        } = *envelope;

        let group_epoch = mls_group.epoch();
        let message_epoch = message.epoch();

        match intent.kind {
            IntentKind::KeyUpdate
            | IntentKind::UpdateGroupMembership
            | IntentKind::UpdateAdminList
            | IntentKind::MetadataUpdate
            | IntentKind::UpdatePermission => {
                if let Some(published_in_epoch) = intent.published_in_epoch {
                    let group_epoch = group_epoch.as_u64() as i64;

                    // TODO(rich): Merge into validate_message_epoch()
                    if published_in_epoch != group_epoch {
                        tracing::warn!(
                            inbox_id = self.context.inbox_id(),
                            installation_id = %self.context.installation_id(),
                            group_id = hex::encode(&self.group_id),
                            cursor,
                            intent.id,
                            intent.kind = %intent.kind,
                            "Intent for msg = [{cursor}] was published in epoch {} but group is currently in epoch {}",
                            published_in_epoch,
                            group_epoch
                        );
                        let processing_error = if published_in_epoch < group_epoch {
                            GroupMessageProcessingError::OldEpoch(
                                published_in_epoch as u64,
                                group_epoch as u64,
                            )
                        } else {
                            GroupMessageProcessingError::FutureEpoch(
                                published_in_epoch as u64,
                                group_epoch as u64,
                            )
                        };

                        return Err(IntentResolutionError {
                            processing_error,
                            next_intent_state: IntentState::ToPublish,
                        });
                    }

                    let staged_commit = intent
                        .staged_commit
                        .as_ref()
                        .map_or(
                            Err(GroupMessageProcessingError::IntentMissingStagedCommit),
                            |staged_commit| decode_staged_commit(staged_commit),
                        )
                        .map_err(|err| {
                            // If we can't retrieve the cached staged commit from the intent, we can't
                            // apply it. It is indeterminate whether other members were able to apply it
                            // or not - if they did apply it, then we are forked.
                            tracing::error!(
                                inbox_id = self.context.inbox_id(),
                                installation_id = %self.context.installation_id(),
                                group_id = hex::encode(&self.group_id),
                                cursor = cursor,
                                intent_id = intent.id,
                                intent.kind = %intent.kind,
                                "Error decoding staged commit for intent, now may be forked: {err:?}",
                            );
                            IntentResolutionError {
                                processing_error: err,
                                next_intent_state: IntentState::Error,
                            }
                        })?;

                    tracing::info!(
                        "[{}] Validating commit for intent {}. Message timestamp: {envelope_timestamp_ns}",
                        self.context.inbox_id(),
                        intent.id
                    );

                    let maybe_validated_commit = ValidatedCommit::from_staged_commit(
                        &self.context,
                        &staged_commit,
                        mls_group,
                    )
                    .await;

                    let validated_commit = match maybe_validated_commit {
                        Err(err) => {
                            tracing::error!(
                                inbox_id = self.context.inbox_id(),
                                installation_id = %self.context.installation_id(),
                                group_id = hex::encode(&self.group_id),
                                cursor,
                                intent.id,
                                intent.kind = %intent.kind,
                                "Error validating commit for own message. Intent ID [{}]: {err:?}",
                                intent.id,
                            );
                            return Err(IntentResolutionError {
                                processing_error: GroupMessageProcessingError::CommitValidation(
                                    err,
                                ),
                                next_intent_state: IntentState::Error,
                            });
                        }
                        Ok(validated_commit) => validated_commit,
                    };

                    return Ok(Some((staged_commit, validated_commit)));
                }
            }

            IntentKind::SendMessage => {
                Self::validate_message_epoch(
                    self.context.inbox_id(),
                    intent.id,
                    group_epoch,
                    message_epoch,
                    MAX_PAST_EPOCHS,
                )
                .map_err(|err| IntentResolutionError {
                    processing_error: err,
                    next_intent_state: IntentState::ToPublish,
                })?;
            }
        }

        Ok(None)
    }

    // Applies the message/commit to the mls group. If it was successfully applied, return Ok(()),
    // so that the caller can mark the intent as committed.
    // If any error occurs, return an IntentResolutionError with the error, and the next intent state
    // to use in the event the error is non-retriable.
    #[allow(clippy::too_many_arguments)]
    #[tracing::instrument(level = "trace", skip_all)]
    fn process_own_message(
        &self,
        mls_group: &mut OpenMlsGroup,
        commit: Option<(StagedCommit, ValidatedCommit)>,
        intent: &StoredGroupIntent,
        message: &ProtocolMessage,
        envelope: &GroupMessageV1,
        storage: &impl XmtpMlsStorageProvider,
    ) -> Result<Option<Vec<u8>>, IntentResolutionError> {
        if intent.state == IntentState::Committed
            || intent.state == IntentState::Processed
            || intent.state == IntentState::Error
        {
            tracing::warn!(
                "Skipping already processed intent {} of kind {} because it is in state {:?}",
                intent.id,
                intent.kind,
                intent.state
            );
            return Err(IntentResolutionError {
                processing_error: GroupMessageProcessingError::IntentAlreadyProcessed,
                next_intent_state: intent.state,
            });
        }

        let message_epoch = message.epoch();
        let GroupMessageV1 {
            created_ns: envelope_timestamp_ns,
            id: ref cursor,
            ..
        } = *envelope;

        tracing::debug!(
            inbox_id = self.context.inbox_id(),
            installation_id = %self.context.installation_id(),
            group_id = hex::encode(&self.group_id),
            cursor,
            intent.id,
            intent.kind = %intent.kind,
            "[{}]-[{}] processing own message for intent {} / {}, message_epoch: {}",
            self.context.inbox_id(),
            hex::encode(self.group_id.clone()),
            intent.id,
            intent.kind,
            message_epoch.clone()
        );

        if let Some((staged_commit, validated_commit)) = commit {
            tracing::info!(
                "[{}] merging pending commit for intent {}",
                self.context.inbox_id(),
                intent.id
            );

            if let Err(err) = mls_group.merge_staged_commit_logged(
                &XmtpOpenMlsProviderRef::new(storage),
                staged_commit,
                &validated_commit,
                *cursor as i64,
            ) {
                tracing::error!("error merging commit: {err}");
                return Err(IntentResolutionError {
                    processing_error: err,
                    // If the error is non-retriable, it means the commit failed to apply due to some
                    // issue with the commit (e.g. encryption problem). We reset the intent state to
                    // ToPublish so that we can republish it.
                    next_intent_state: IntentState::ToPublish,
                });
            }
            let epoch = mls_group.epoch().as_u64();
            track!(
                "Commit merged",
                {
                    "": format!("Epoch {epoch}"),
                    "cursor": cursor,
                    "epoch": epoch,
                    "epoch_authenticator": hex::encode(mls_group.epoch_authenticator().as_slice()),
                    "validated_commit": Some(&validated_commit)
                        .and_then(|c| serde_json::to_string_pretty(c).ok()),
                },
                icon: "⬆️",
                group: &envelope.group_id
            );

            // If no error committing the change, write a transcript message
            let msg = self
                .save_transcript_message(validated_commit, envelope_timestamp_ns, *cursor, storage)
                .map_err(|err| IntentResolutionError {
                    processing_error: err,
                    // If it is a non-retriable error, the commit will be applied, but the transcript message
                    // will be missing. We mark the intent state as errored and continue.
                    next_intent_state: IntentState::Error,
                })?;
            return Ok(msg.map(|m| m.id));
        }

        let id: Option<Vec<u8>> = calculate_message_id_for_intent(intent)
            .map_err(GroupMessageProcessingError::Intent)
            .map_err(|err| {
                if !err.is_retryable() {
                    tracing::error!(
                        "Message identifier not found for intent {} with kind {}, {err:?}",
                        intent.id,
                        intent.kind
                    );
                }
                IntentResolutionError {
                    processing_error: err,
                    // If the error is non-retriable, it means that the optimistic message (which is already in
                    // the db) will never have its delivery status updated to published. We mark the intent state
                    // as errored and continue.
                    next_intent_state: IntentState::Error,
                }
            })?;
        let Some(id) = id else {
            // The message is likely to be a legacy envelope, probably from legacy device sync.
            // We don't need to set the delivery status for these.
            return Ok(None);
        };
        tracing::debug!("setting message @cursor=[{}] to published", envelope.id);
        let message_expire_at_ns = Self::get_message_expire_at_ns(mls_group);
        storage
            .db()
            .set_delivery_status_to_published(
                &id,
                envelope_timestamp_ns,
                envelope.id as i64,
                message_expire_at_ns,
            )
            .map_err(|err| IntentResolutionError {
                processing_error: GroupMessageProcessingError::Db(err),
                next_intent_state: IntentState::Error,
            })?;
        Ok(Some(id))
    }

    #[tracing::instrument(level = "trace", skip(mls_group, message, envelope))]
    async fn validate_and_process_external_message(
        &self,
        mls_group: &mut OpenMlsGroup,
        message: PrivateMessageIn,
        envelope: &GroupMessageV1,
        allow_cursor_increment: bool,
    ) -> Result<MessageIdentifier, GroupMessageProcessingError> {
        #[cfg(any(test, feature = "test-utils"))]
        {
            use crate::utils::test_mocks_helpers::maybe_mock_wrong_epoch_for_tests;
            maybe_mock_wrong_epoch_for_tests()?;
        }

        let provider = self.context.mls_provider();

        let GroupMessageV1 {
            created_ns: envelope_timestamp_ns,
            id: ref cursor,
            ..
        } = *envelope;
        let mut identifier = MessageIdentifierBuilder::from(envelope);

        // We need to process the message twice to avoid an async transaction.
        // We'll process for the first time, get the processed message,
        // and roll the transaction back, so we can fetch updates from the server before
        // being ready to process the message for a second time.
        let mut processed_message = None;
        let result = provider.key_store().transaction(|conn| {
            let storage = conn.key_store();
            let provider = XmtpOpenMlsProvider::new(storage);
            processed_message = Some(mls_group.process_message(&provider, message.clone()));
            // Rollback the transaction. We want to synchronize with the server before committing.
            Err::<(), StorageError>(StorageError::IntentionalRollback)
        });
        if !matches!(result, Err(StorageError::IntentionalRollback)) {
            result.inspect_err(|e| tracing::debug!("immutable process message failed {}", e))?;
        }
        let processed_message = processed_message.expect("Was just set to Some")?;

        // Reload the mlsgroup to clear the it's internal cache
        mls_group.reload(provider.storage())?;

        let (sender_inbox_id, sender_installation_id) =
            extract_message_sender(mls_group, &processed_message, envelope_timestamp_ns)?;

        tracing::info!(
            inbox_id = self.context.inbox_id(),
            installation_id = %self.context.installation_id(),sender_inbox_id = sender_inbox_id,
            sender_installation_id = hex::encode(&sender_installation_id),
            group_id = hex::encode(&self.group_id),
            current_epoch = mls_group.epoch().as_u64(),
            msg_epoch = processed_message.epoch().as_u64(),
            msg_group_id = hex::encode(processed_message.group_id().as_slice()),
            cursor,
            "[{}] extracted sender inbox id: {}",
            self.context.inbox_id(),
            sender_inbox_id
        );

        let validated_commit = match &processed_message.content() {
            ProcessedMessageContent::StagedCommitMessage(staged_commit) => {
                let result =
                    ValidatedCommit::from_staged_commit(&self.context, staged_commit, mls_group)
                        .await;

                let validated_commit = match result {
                    Err(e) if !e.is_retryable() => {
                        match &e {
                            CommitValidationError::ProtocolVersionTooLow(_) => {}
                            _ => {
                                self.context.db().update_cursor(
                                    &envelope.group_id,
                                    EntityKind::Group,
                                    *cursor as i64,
                                )?;
                            }
                        };

                        Err(e)
                    }
                    v => v,
                }?;

                identifier.group_context(staged_commit.group_context().clone());
                Some(validated_commit)
            }
            _ => None,
        };

        let mut deferred_events = DeferredEvents::new();
        let identifier = provider.key_store().transaction(|conn| {
            let storage = conn.key_store();
            let db = storage.db();
            let provider = XmtpOpenMlsProviderRef::new(&storage);
            tracing::debug!(
                inbox_id = self.context.inbox_id(),
                installation_id = %self.context.installation_id(),
                group_id = hex::encode(&self.group_id),
                current_epoch = mls_group.epoch().as_u64(),
                msg_epoch = processed_message.epoch().as_u64(),
                cursor = ?cursor,
                "[{}] processing message in transaction epoch = {}, cursor = {:?}",
                self.context.inbox_id(),
                mls_group.epoch().as_u64(),
                cursor
            );
            let requires_processing = if allow_cursor_increment {
                tracing::info!(
                    "calling update cursor for group {}, with cursor {}, allow_cursor_increment is true",
                    hex::encode(envelope.group_id.as_slice()),
                    *cursor
                );
                db.update_cursor(
                    &envelope.group_id,
                    EntityKind::Group,
                    *cursor as i64,
                )?
            } else {
                tracing::info!(
                    "will not call update cursor for group {}, with cursor {}, allow_cursor_increment is false",
                    hex::encode(envelope.group_id.as_slice()),
                    *cursor
                );
                let current_cursor = db
                    .get_last_cursor_for_id(&envelope.group_id, EntityKind::Group)?;
                current_cursor < *cursor as i64
            };
            if !requires_processing {
                // early return if the message is already procesed
                // _NOTE_: Not early returning and re-processing a message that
                // has already been processed, has the potential to result in forks.
                tracing::debug!("message @cursor=[{}] for group=[{}] created_at=[{}] no longer require processing, should be available in database",
                    envelope.id,
                    xmtp_common::fmt::debug_hex(&envelope.group_id),
                    envelope.created_ns
                 );
                identifier.previously_processed(true);
                return identifier.build();
            }
            // once the checks for processing pass, actually process the message
            let processed_message = mls_group.process_message(&provider, message)?;
            let previous_epoch = mls_group.epoch().as_u64();
            let identifier = self.process_external_message(
                mls_group,
                processed_message,
                envelope,
                validated_commit.clone(),
                &storage,
                &mut deferred_events
            )?;
            let new_epoch = mls_group.epoch().as_u64();
            if new_epoch > previous_epoch {
                tracing::info!(
                    "[{}] externally processed message [{}] advanced epoch from [{}] to [{}]",
                    self.context.inbox_id(),
                    cursor,
                    previous_epoch,
                    new_epoch
                );
            }
            Ok::<_, GroupMessageProcessingError>(identifier)
        })?;

        // Send all deferred events after the transaction completes
        deferred_events.send_all(&self.context);

        Ok(identifier)
    }

    /// Process an external message
    /// returns a MessageIdentifier, identifiying the message processed if any.
    #[tracing::instrument(level = "trace", skip_all)]
    fn process_external_message(
        &self,
        mls_group: &mut OpenMlsGroup,
        processed_message: ProcessedMessage,
        envelope: &GroupMessageV1,
        validated_commit: Option<ValidatedCommit>,
        storage: &impl XmtpMlsStorageProvider,
        deferred_events: &mut DeferredEvents,
    ) -> Result<MessageIdentifier, GroupMessageProcessingError> {
        let GroupMessageV1 {
            created_ns: envelope_timestamp_ns,
            id: ref cursor,
            ..
        } = *envelope;
        let msg_epoch = processed_message.epoch().as_u64();
        let msg_group_id = hex::encode(processed_message.group_id().as_slice());
        let (sender_inbox_id, sender_installation_id) =
            extract_message_sender(mls_group, &processed_message, envelope_timestamp_ns)?;

        let mut identifier = MessageIdentifierBuilder::from(envelope);
        match processed_message.into_content() {
            ProcessedMessageContent::ApplicationMessage(application_message) => {
                tracing::info!(
                    inbox_id = self.context.inbox_id(),
                    sender_inbox_id = sender_inbox_id,
                    sender_installation_id = hex::encode(&sender_installation_id),
                    installation_id = %self.context.installation_id(),group_id = hex::encode(&self.group_id),
                    current_epoch = mls_group.epoch().as_u64(),
                    msg_epoch,
                    msg_group_id,
                    cursor,
                    "[{}] decoding application message",
                    self.context.inbox_id()
                );
                let message_bytes = application_message.into_bytes();

                let mut bytes = Bytes::from(message_bytes);
                let envelope = PlaintextEnvelope::decode(&mut bytes)?;

                match envelope.content {
                    Some(Content::V1(V1 {
                        idempotency_key,
                        content,
                    })) => {
                        let message_id =
                            calculate_message_id(&self.group_id, &content, &idempotency_key);
                        let queryable_content_fields =
                            Self::extract_queryable_content_fields(&content);

                        let message = StoredGroupMessage {
                            id: message_id.clone(),
                            group_id: self.group_id.clone(),
                            decrypted_message_bytes: content,
                            sent_at_ns: envelope_timestamp_ns as i64,
                            kind: GroupMessageKind::Application,
                            sender_installation_id,
                            sender_inbox_id: sender_inbox_id.clone(),
                            delivery_status: DeliveryStatus::Published,
                            content_type: queryable_content_fields.content_type,
                            version_major: queryable_content_fields.version_major,
                            version_minor: queryable_content_fields.version_minor,
                            authority_id: queryable_content_fields.authority_id,
                            reference_id: queryable_content_fields.reference_id,
                            sequence_id: Some(*cursor as i64),
                            originator_id: None,
                            expire_at_ns: Self::get_message_expire_at_ns(mls_group),
                        };
                        message.store_or_ignore(&storage.db())?;
                        // make sure internal id is on return type after its stored successfully
                        identifier.internal_id(message_id);

                        // If this message was sent by us on another installation, check if it
                        // belongs to a sync group, and if it is - notify the worker.
                        if sender_inbox_id == self.context.inbox_id() {
                            tracing::info!(
                                installation_id = hex::encode(self.context.installation_id()),
                                "new sync group message event"
                            );
                            if let Some(StoredGroup {
                                conversation_type: ConversationType::Sync,
                                ..
                            }) = storage.db().find_group(&self.group_id)?
                            {
                                // Send this event after the transaction completes
                                deferred_events.add_worker_event(SyncWorkerEvent::NewSyncGroupMsg);
                            }
                        }
                        Ok::<_, GroupMessageProcessingError>(())
                    }
                    Some(Content::V2(V2 {
                        idempotency_key,
                        message_type,
                    })) => {
                        match message_type {
                            Some(MessageType::DeviceSyncRequest(history_request)) => {
                                let content = DeviceSyncContent::Request(history_request);
                                let content_bytes = serde_json::to_vec(&content)?;
                                let message_id = calculate_message_id(
                                    &self.group_id,
                                    &content_bytes,
                                    &idempotency_key,
                                );

                                // store the request message
                                let message = StoredGroupMessage {
                                    id: message_id.clone(),
                                    group_id: self.group_id.clone(),
                                    decrypted_message_bytes: content_bytes,
                                    sent_at_ns: envelope_timestamp_ns as i64,
                                    kind: GroupMessageKind::Application,
                                    sender_installation_id,
                                    sender_inbox_id: sender_inbox_id.clone(),
                                    delivery_status: DeliveryStatus::Published,
                                    content_type: ContentType::Unknown,
                                    version_major: 0,
                                    version_minor: 0,
                                    authority_id: "unknown".to_string(),
                                    reference_id: None,
                                    sequence_id: Some(*cursor as i64),
                                    originator_id: None,
                                    expire_at_ns: Self::get_message_expire_at_ns(mls_group),
                                };
                                message.store_or_ignore(&storage.db())?;
                                identifier.internal_id(message_id.clone());

                                tracing::info!("Received a history request.");
                                // Send this event after the transaction completes
                                deferred_events
                                    .add_worker_event(SyncWorkerEvent::Request { message_id });
                                Ok(())
                            }
                            Some(MessageType::DeviceSyncReply(history_reply)) => {
                                let content = DeviceSyncContent::Reply(history_reply);
                                let content_bytes = serde_json::to_vec(&content)?;
                                let message_id = calculate_message_id(
                                    &self.group_id,
                                    &content_bytes,
                                    &idempotency_key,
                                );

                                // store the reply message
                                let message = StoredGroupMessage {
                                    id: message_id.clone(),
                                    group_id: self.group_id.clone(),
                                    decrypted_message_bytes: content_bytes,
                                    sent_at_ns: envelope_timestamp_ns as i64,
                                    kind: GroupMessageKind::Application,
                                    sender_installation_id,
                                    sender_inbox_id,
                                    delivery_status: DeliveryStatus::Published,
                                    content_type: ContentType::Unknown,
                                    version_major: 0,
                                    version_minor: 0,
                                    authority_id: "unknown".to_string(),
                                    reference_id: None,
                                    sequence_id: Some(*cursor as i64),
                                    originator_id: None,
                                    expire_at_ns: Self::get_message_expire_at_ns(mls_group),
                                };
                                message.store_or_ignore(&storage.db())?;
                                identifier.internal_id(message_id.clone());

                                tracing::info!("Received a history reply.");
                                // Send this event after the transaction completes
                                deferred_events
                                    .add_worker_event(SyncWorkerEvent::Reply { message_id });
                                Ok(())
                            }
                            Some(MessageType::UserPreferenceUpdate(update)) => {
                                // This function inserts the updates appropriately,
                                // and returns a copy of what was inserted
                                let updates = process_incoming_preference_update(
                                    update,
                                    &self.context,
                                    storage,
                                )?;

                                // Broadcast those updates for integrators to be notified of changes
                                // Send this event after the transaction completes
                                deferred_events
                                    .add_local_event(LocalEvents::PreferencesChanged(updates));
                                Ok(())
                            }
                            _ => {
                                return Err(GroupMessageProcessingError::InvalidPayload);
                            }
                        }
                    }
                    None => {
                        return Err(GroupMessageProcessingError::InvalidPayload);
                    }
                }
            }
            ProcessedMessageContent::ProposalMessage(_proposal_ptr) => {
                Ok(())
                // intentionally left blank.
            }
            ProcessedMessageContent::ExternalJoinProposalMessage(_external_proposal_ptr) => {
                Ok(())
                // intentionally left blank.
            }
            ProcessedMessageContent::StagedCommitMessage(staged_commit) => {
                let staged_commit = *staged_commit;
                let validated_commit =
                    validated_commit.expect("Needs to be present when this is a staged commit");

                tracing::info!(
                    inbox_id = self.context.inbox_id(),
                    sender_inbox_id = sender_inbox_id,
                    installation_id = %self.context.installation_id(),sender_installation_id = hex::encode(&sender_installation_id),
                    group_id = hex::encode(&self.group_id),
                    current_epoch = mls_group.epoch().as_u64(),
                    msg_epoch,
                    msg_group_id,
                    cursor,
                    "[{}] received staged commit. Merging and clearing any pending commits",
                    self.context.inbox_id()
                );

                tracing::info!(
                    inbox_id = self.context.inbox_id(),
                    sender_inbox_id = sender_inbox_id,
                    installation_id = %self.context.installation_id(),sender_installation_id = hex::encode(&sender_installation_id),
                    group_id = hex::encode(&self.group_id),
                    current_epoch = mls_group.epoch().as_u64(),
                    msg_epoch,
                    msg_group_id,
                    cursor,
                    "[{}] staged commit is valid, will attempt to merge",
                    self.context.inbox_id()
                );
                identifier.group_context(staged_commit.group_context().clone());

                mls_group.merge_staged_commit_logged(
                    &XmtpOpenMlsProviderRef::new(storage),
                    staged_commit,
                    &validated_commit,
                    *cursor as i64,
                )?;

                let epoch = mls_group.epoch().as_u64();
                track!(
                    "Commit merged",
                    {
                        "": format!("Epoch {epoch}"),
                        "cursor": cursor,
                        "epoch": epoch,
                        "epoch_authenticator": hex::encode(mls_group.epoch_authenticator().as_slice()),
                        "validated_commit": Some(&validated_commit)
                            .and_then(|c| serde_json::to_string_pretty(c).ok()),
                    },
                    icon: "⬆️",
                    group: &envelope.group_id
                );

                let msg = self.save_transcript_message(
                    validated_commit,
                    envelope_timestamp_ns,
                    *cursor,
                    storage,
                )?;
                identifier.internal_id(msg.as_ref().map(|m| m.id.clone()));
                Ok(())
            }
        }?;
        identifier.build()
    }

    fn get_message_expire_at_ns(mls_group: &OpenMlsGroup) -> Option<i64> {
        let mutable_metadata = extract_group_mutable_metadata(mls_group).ok()?;
        let group_disappearing_settings =
            Self::conversation_message_disappearing_settings_from_extensions(&mutable_metadata)
                .ok()?;

        Some(now_ns() + group_disappearing_settings.in_ns)
    }

    /// This function is idempotent. No need to wrap in a transaction.
    ///
    /// # Parameters
    /// * `envelope` - The message envelope to process
    /// * `trust_message_order` - Controls whether to allow epoch increments from commits and msg cursor increments.
    ///   Set to `true` when processing messages from trusted ordered sources (queries), and `false` when
    ///   processing from potentially out-of-order sources like streams.
    #[tracing::instrument(skip(self, envelope), level = "trace")]
    pub(crate) async fn process_message(
        &self,
        envelope: &GroupMessageV1,
        trust_message_order: bool,
    ) -> Result<MessageIdentifier, GroupMessageProcessingError> {
        let mls_message_in = MlsMessageIn::tls_deserialize_exact(&envelope.data)?;
        let message_entity_kind = match mls_message_in.wire_format() {
            WireFormat::Welcome => EntityKind::Welcome,
            _ => EntityKind::Group,
        };

        if trust_message_order {
            let last_cursor = self
                .context
                .db()
                .get_last_cursor_for_id(&self.group_id, message_entity_kind)?;
            if last_cursor > envelope.id as i64 {
                tracing::info!(
                    inbox_id = self.context.inbox_id(),
                    installation_id = %self.context.installation_id(),
                    group_id = hex::encode(&self.group_id),
                    "Message already processed: skipped cursor:[{}] entity kind:[{:?}] last cursor in db: [{}]",
                    envelope.id,
                    message_entity_kind,
                    last_cursor
                );
                // early return if the message is already procesed
                // _NOTE_: Not early returning and re-processing a message that
                // has already been processed, has the potential to result in forks.
                return MessageIdentifierBuilder::from(envelope).build();
            }
        }

        self.load_mls_group_with_lock_async(|mut mls_group| async move {
            let private_message = match mls_message_in.extract() {
                MlsMessageBodyIn::PrivateMessage(private_message) => Ok(private_message),
                other => Err(GroupMessageProcessingError::UnsupportedMessageType(
                    discriminant(&other),
                )),
            }?;
            let message_type = private_message.content_type();
            let message_epoch = private_message.epoch();
            let mut result = self
                .process_message_inner(
                    &mut mls_group,
                    envelope,
                    private_message,
                    trust_message_order,
                )
                .await;
            if trust_message_order {
                result = self
                    .post_process_message(
                        &mls_group,
                        result,
                        envelope.id,
                        message_type,
                        message_epoch,
                    )
                    .await;
            }
            result
        })
        .await
    }

    #[tracing::instrument(skip(self, mls_group, envelope), level = "trace")]
    async fn process_message_inner(
        &self,
        mls_group: &mut OpenMlsGroup,
        envelope: &GroupMessageV1,
        message: PrivateMessageIn,
        trust_message_order: bool,
    ) -> Result<MessageIdentifier, GroupMessageProcessingError> {
        let db = self.context.db();
        let allow_epoch_increment = trust_message_order;
        let allow_cursor_increment = trust_message_order;
        let cursor = envelope.id;
        if !allow_epoch_increment && message.content_type() == MlsContentType::Commit {
            return Err(GroupMessageProcessingError::EpochIncrementNotAllowed);
        }

        let intent = db
            .find_group_intent_by_payload_hash(&sha256(envelope.data.as_slice()))
            .map_err(GroupMessageProcessingError::Storage)?;

        let group_cursor = db.get_last_cursor_for_id(&self.group_id, EntityKind::Group)?;
        if group_cursor >= cursor as i64 {
            // early return if the message is already processed
            // _NOTE_: Not early returning and re-processing a message that
            // has already been processed, has the potential to result in forks.
            return MessageIdentifierBuilder::from(envelope)
                .previously_processed(true)
                .build();
        }

        tracing::info!(
            inbox_id = self.context.inbox_id(),
            installation_id = %self.context.installation_id(),
            group_id = hex::encode(&self.group_id),
            cursor = envelope.id,
            "Processing envelope with hash {}, sequence_id = {}, is_own_intent={}",
            hex::encode(sha256(envelope.data.as_slice())),
            envelope.id,
            intent.is_some()
        );
        match intent {
            // Intent with the payload hash matches
            Some(intent) => {
                let mut identifier = MessageIdentifierBuilder::from(envelope);
                identifier.intent_kind(intent.kind);
                let intent_id = intent.id;
                tracing::info!(
                    inbox_id = self.context.inbox_id(),
                    installation_id = %self.context.installation_id(),
                    group_id = hex::encode(&self.group_id),
                    cursor = envelope.id,
                    intent_id,
                    intent.kind = %intent.kind,
                    "client [{}] is about to process own envelope [{}] for intent [{}] [{}]",
                    self.context.inbox_id(),
                    envelope.id,
                    intent_id,
                    intent.kind
                );

                let message = message.into();
                let maybe_validated_commit = self
                    .stage_and_validate_intent(mls_group, &intent, &message, envelope)
                    .await;

                self.context.mls_storage().transaction(|conn| {
                    let storage = conn.key_store();
                    let db = storage.db();
                    let provider = XmtpOpenMlsProviderRef::new(&storage);
                    let requires_processing = if allow_cursor_increment {
                        self.update_cursor_if_needed(&db, &envelope.group_id, cursor)?
                    } else {
                        tracing::info!(
                            "will not call update cursor for group {}, with cursor {}, allow_cursor_increment is false",
                            hex::encode(envelope.group_id.as_slice()),
                            cursor
                        );
                        let current_cursor = db
                            .get_last_cursor_for_id(&envelope.group_id, EntityKind::Group)?;
                        current_cursor < cursor as i64
                    };
                    if !requires_processing {
                        tracing::debug!("message @cursor=[{}] for group=[{}] created_at=[{}] no longer require processing, should be available in database",
                            envelope.id,
                            xmtp_common::fmt::debug_hex(&envelope.group_id),
                            envelope.created_ns
                        );

                        // early return if the message is already procesed
                        // _NOTE_: Not early returning and re-processing a message that
                        // has already been processed, has the potential to result in forks.
                        // In some cases, we may want to roll back the cursor if we updated the
                        // cursor, but actually cannot process the message.
                        identifier.previously_processed(true);
                        return Ok(());
                    }
                    let result: Result<Option<Vec<u8>>, IntentResolutionError> = match maybe_validated_commit {
                        Err(err) => Err(err),
                        Ok(commit) => {
                            self.process_own_message(mls_group, commit, &intent, &message, envelope, &storage)
                        }
                    };
                    let (next_intent_state, internal_message_id) = match result {
                        Err(err) => {
                            if err.processing_error.is_retryable() {
                                // Rollback the transaction so that we can retry
                                return Err(err.processing_error);
                            }
                            // TODO(rich): Add log_err! macro/trait for swallowing errors
                            if let Err(accounting_error) = mls_group.mark_failed_commit_logged(&provider, cursor, message.epoch(), &err.processing_error) {
                                tracing::error!("Error inserting commit entry for failed self commit: {}", accounting_error);
                            }
                            (err.next_intent_state, None)
                        }
                        Ok(internal_message_id) => (IntentState::Committed, internal_message_id)
                    };
                    identifier.internal_id(internal_message_id.clone());

                    if next_intent_state == intent.state {
                        tracing::warn!("Intent [{}] is already in state [{:?}]", intent_id, next_intent_state);
                        return Ok(());
                    }
                    match next_intent_state {
                        IntentState::ToPublish => {
                            db.set_group_intent_to_publish(intent_id)?;
                        }
                        IntentState::Committed => {
<<<<<<< HEAD
                            self.handle_metadata_update_from_intent(&intent)?;
                            provider.db().set_group_intent_committed(intent_id, cursor as i64)?;
=======
                            self.handle_metadata_update_from_intent(&intent, &storage)?;
                            db.set_group_intent_committed(intent_id)?;
>>>>>>> d1323fe8
                        }
                        IntentState::Published => {
                            tracing::error!("Unexpected behaviour: returned intent state published from process_own_message");
                        }
                        IntentState::Error => {
                            tracing::error!("Intent [{}] moved to error status", intent_id);
                            db.set_group_intent_error(intent_id)?;
                        }
                        IntentState::Processed => {
                            tracing::debug!("Intent [{}] moved to Processed status", intent_id);
                            db.set_group_intent_processed(intent_id)?;
                        }
                    }
                    Ok(())
                })?;
                identifier.build()
            }
            // No matching intent found. The message did not originate here.
            None => {
                tracing::info!(
                    inbox_id = self.context.inbox_id(),
                    installation_id = %self.context.installation_id(),
                    group_id = hex::encode(&self.group_id),
                    cursor = envelope.id,
                    "client [{}] is about to process external envelope [{}]",
                    self.context.inbox_id(),
                    envelope.id
                );
                let identifier = self
                    .validate_and_process_external_message(
                        mls_group,
                        message,
                        envelope,
                        allow_cursor_increment,
                    )
                    .await?;
                Ok(identifier)
            }
        }
    }

    /// In case of metadataUpdate will extract the updated fields and store them to the db
    fn handle_metadata_update_from_intent(
        &self,
        intent: &StoredGroupIntent,
        storage: &impl XmtpMlsStorageProvider,
    ) -> Result<(), IntentError> {
        if intent.kind == MetadataUpdate {
            let data = UpdateMetadataIntentData::try_from(intent.data.clone())?;

            match data.field_name.as_str() {
                field_name if field_name == MetadataField::MessageDisappearFromNS.as_str() => {
                    storage.db().update_message_disappearing_from_ns(
                        self.group_id.clone(),
                        data.field_value.parse::<i64>().ok(),
                    )?
                }
                field_name if field_name == MetadataField::MessageDisappearInNS.as_str() => {
                    storage.db().update_message_disappearing_in_ns(
                        self.group_id.clone(),
                        data.field_value.parse::<i64>().ok(),
                    )?
                }
                _ => {} // handle other metadata updates
            }
        }

        Ok(())
    }

    fn handle_metadata_update_from_commit(
        &self,
        metadata_field_changes: Vec<group_updated::MetadataFieldChange>,
        storage: &impl XmtpMlsStorageProvider,
    ) -> Result<(), StorageError> {
        for change in metadata_field_changes {
            match change.field_name.as_str() {
                field_name if field_name == MetadataField::MessageDisappearFromNS.as_str() => {
                    let parsed_value = change
                        .new_value
                        .as_deref()
                        .and_then(|v| v.parse::<i64>().ok());
                    storage
                        .db()
                        .update_message_disappearing_from_ns(self.group_id.clone(), parsed_value)?
                }
                field_name if field_name == MetadataField::MessageDisappearInNS.as_str() => {
                    let parsed_value = change
                        .new_value
                        .as_deref()
                        .and_then(|v| v.parse::<i64>().ok());
                    storage
                        .db()
                        .update_message_disappearing_in_ns(self.group_id.clone(), parsed_value)?
                }
                _ => {} // Handle other metadata updates if needed
            }
        }

        Ok(())
    }

    /// Consume a message, decrypting its contents and processing it
    /// Applies the message if it is a commit.
    /// Returns a 'MessageIdentifier' for this message
    #[tracing::instrument(level = "trace", skip(envelope))]
    async fn consume_message(
        &self,
        envelope: &GroupMessage,
    ) -> Result<MessageIdentifier, GroupMessageProcessingError> {
        let msgv1 = match &envelope.version {
            Some(GroupMessageVersion::V1(value)) => value,
            _ => return Err(GroupMessageProcessingError::InvalidPayload),
        };

        // Download all unread welcome messages and convert to groups.Run `man nix.conf` for more information on the `substituters` configuration option.
        // In a database transaction, increment the cursor for a given entity and
        // apply the update after the provided `ProcessingFn` has completed successfully.
        self.process_message(msgv1, true).await
    }

    async fn post_process_message(
        &self,
        mls_group: &OpenMlsGroup,
        process_result: Result<MessageIdentifier, GroupMessageProcessingError>,
        message_cursor: u64,
        message_type: MlsContentType,
        message_epoch: GroupEpoch,
    ) -> Result<MessageIdentifier, GroupMessageProcessingError> {
        track_err!("Process message", &process_result, group: &self.group_id);
        let message = match process_result {
            Ok(m) => {
                tracing::info!(
                    "Transaction completed successfully: process for group [{}] envelope cursor[{}]",
                    hex::encode(&self.group_id),
                    message_cursor
                );
                Ok(m)
            }
            Err(GroupMessageProcessingError::CommitValidation(
                CommitValidationError::ProtocolVersionTooLow(min_version),
            )) => {
                // Instead of updating cursor, mark group as paused
                self.context
                    .db()
                    .set_group_paused(&self.group_id, &min_version)?;
                tracing::warn!(
                    "Group [{}] paused due to minimum protocol version requirement",
                    hex::encode(&self.group_id)
                );
                Err(GroupMessageProcessingError::GroupPaused)
            }
            Err(e) => {
                tracing::info!(
                    "Transaction failed: process for group [{}] envelope cursor [{}] error:[{}]",
                    hex::encode(&self.group_id),
                    message_cursor,
                    e
                );

                // Do not update the cursor if you have been removed from the group - you may be readded
                // later
                if !e.is_retryable() && mls_group.is_active() {
                    if let Err(transaction_error) = self.context.mls_storage().transaction(|conn| {
                        let storage = conn.key_store();
                        let provider = XmtpOpenMlsProviderRef::new(&storage);
                        // TODO(rich): Add log_err! macro/trait for swallowing errors
                        if let Err(update_cursor_error) =
                            self.update_cursor_if_needed(&storage.db(), &self.group_id, message_cursor)
                        {
                            // We don't need to propagate the error if the cursor fails to update - the worst case is
                            // that the non-retriable error is processed again
                            tracing::error!("Error updating cursor for non-retriable error: {update_cursor_error:?}");
                        } else if message_type == MlsContentType::Commit {
                            if let Err(accounting_error) = mls_group.mark_failed_commit_logged(
                                &provider,
                                message_cursor,
                                message_epoch,
                                &e,
                            ) {
                                tracing::error!(
                                    "Error inserting commit entry for failed commit: {}",
                                    accounting_error
                                );
                            }
                        }
                        Ok::<(), GroupMessageProcessingError>(())
                    }) {
                        tracing::error!("Error post-processing non-retryable error: {transaction_error:?}");
                    };
                }

                if let Err(accounting_error) = self
                    .process_group_message_error_for_fork_detection(
                        message_cursor,
                        message_epoch,
                        &e,
                        mls_group,
                    )
                    .await
                {
                    tracing::error!(
                        "Error trying to log fork detection errors: {}",
                        accounting_error
                    );
                }
                Err(e)
            }
        }?;
        Ok(message)
    }

    #[tracing::instrument(level = "trace", skip(self, messages))]
    pub async fn process_messages(&self, messages: Vec<GroupMessage>) -> ProcessSummary {
        let mut summary = ProcessSummary::default();
        for message in messages {
            let message_cursor = match extract_message_cursor(&message) {
                // None means unsupported message version
                // skip the message
                None => continue,
                Some(c) => c,
            };
            summary.add_id(message_cursor);

            let result = retry_async!(
                Retry::default(),
                (async { self.consume_message(&message).await })
            );

            match result {
                Ok(m) => summary.add(m),
                Err(GroupMessageProcessingError::GroupPaused) => {
                    tracing::info!(
                        "Group [{}] is paused, skip syncing remaining messages",
                        hex::encode(&self.group_id),
                    );
                    return summary;
                }
                Err(e) => {
                    let is_retryable = e.is_retryable();
                    let error_message = e.to_string();
                    summary.errored(message_cursor, e);
                    // If the error is retryable we cannot move on to the next message
                    // otherwise you can get into a forked group state.
                    if is_retryable {
                        tracing::info!(
                            error = %error_message,
                            "Aborting message processing for retryable error: {}",
                            error_message
                        );
                        break;
                    }
                }
            }
        }
        summary
    }

    /// Receive messages from the last cursor network and try to process each message
    /// Return all the cursors of the messages we tried to process regardless
    /// if they were succesfull or not. It is important to return _all_
    /// cursor ids, so that streams do not unintentially retry O(n^2) messages.
    #[tracing::instrument(skip_all, level = "trace")]
<<<<<<< HEAD
    pub async fn receive(&self, limit: Option<u32>) -> Result<ProcessSummary, GroupError> {
        let provider = self.mls_provider();
        let messages = MlsStore::new(self.context.clone())
            .query_group_messages(&self.group_id, provider.db(), limit)
            .await?;

        let summary = self.process_messages(messages).await;
=======
    pub(super) async fn receive(&self) -> Result<ProcessSummary, GroupError> {
        let db = self.context.db();

        let messages = MlsStore::new(self.context.clone())
            .query_group_messages(&self.group_id, &db)
            .await?;
>>>>>>> d1323fe8

        let summary = self.process_messages(messages).await;
        track!(
            "Receive messages",
            {
                "total": summary.total_messages.len(),
                "errors": summary.errored.iter().map(|(_, err)| format!("{err:?}")).collect::<Vec<_>>(),
                "new": summary.new_messages.len(),
                "limit": limit
            },
            group: &self.group_id,
            icon: "🫴"
        );

        Ok(summary)
    }

    #[tracing::instrument(skip_all, level = "trace")]
    fn update_cursor_if_needed(
        &self,
        db: &impl DbQuery,
        group_id: &[u8],
        cursor: u64,
    ) -> Result<bool, StorageError> {
        tracing::info!(
            "calling update cursor for group {}, with cursor {}, allow_cursor_increment is true",
            hex::encode(group_id),
            cursor
        );
        let updated = db.update_cursor(group_id, EntityKind::Group, cursor as i64)?;
        if updated {
            tracing::debug!("cursor updated to [{}]", cursor as i64);
        } else {
            tracing::debug!("no cursor update required");
        }
        Ok(updated)
    }

    fn save_transcript_message(
        &self,
        validated_commit: ValidatedCommit,
        timestamp_ns: u64,
        cursor: u64,
        storage: &impl XmtpMlsStorageProvider,
    ) -> Result<Option<StoredGroupMessage>, GroupMessageProcessingError> {
        if validated_commit.is_empty() {
            return Ok(None);
        }

        tracing::info!(
            "[{}]: Storing a transcript message with {} members added and {} members removed and {} metadata changes",
            self.context.inbox_id(),
            validated_commit.added_inboxes.len(),
            validated_commit.removed_inboxes.len(),
            validated_commit
                .metadata_validation_info
                .metadata_field_changes
                .len(),
        );
        let sender_installation_id = validated_commit.actor_installation_id();
        let sender_inbox_id = validated_commit.actor_inbox_id();

        let payload: GroupUpdated = validated_commit.into();
        let encoded_payload = GroupUpdatedCodec::encode(payload.clone())?;
        let mut encoded_payload_bytes = Vec::new();
        encoded_payload.encode(&mut encoded_payload_bytes)?;

        let group_id = self.group_id.as_slice();
        let message_id = calculate_message_id(
            group_id,
            encoded_payload_bytes.as_slice(),
            &timestamp_ns.to_string(),
        );
        let content_type = match encoded_payload.r#type {
            Some(ct) => ct,
            None => {
                tracing::warn!("Missing content type in encoded payload, using default values");
                // Default content type values
                xmtp_proto::xmtp::mls::message_contents::ContentTypeId {
                    authority_id: "unknown".to_string(),
                    type_id: "unknown".to_string(),
                    version_major: 0,
                    version_minor: 0,
                }
            }
        };
        self.handle_metadata_update_from_commit(payload.metadata_field_changes, storage)?;
        let msg = StoredGroupMessage {
            id: message_id,
            group_id: group_id.to_vec(),
            decrypted_message_bytes: encoded_payload_bytes.to_vec(),
            sent_at_ns: timestamp_ns as i64,
            kind: GroupMessageKind::MembershipChange,
            sender_installation_id,
            sender_inbox_id,
            delivery_status: DeliveryStatus::Published,
            content_type: content_type.type_id.into(),
            version_major: content_type.version_major as i32,
            version_minor: content_type.version_minor as i32,
            authority_id: content_type.authority_id.to_string(),
            reference_id: None,
            sequence_id: Some(cursor as i64),
            originator_id: None,
            expire_at_ns: None,
        };
        msg.store_or_ignore(&storage.db())?;
        Ok(Some(msg))
    }

    async fn process_group_message_error_for_fork_detection(
        &self,
        message_cursor: u64,
        message_epoch: GroupEpoch,
        error: &GroupMessageProcessingError,
        mls_group: &OpenMlsGroup,
    ) -> Result<(), GroupMessageProcessingError> {
        if let OpenMlsProcessMessage(ProcessMessageError::ValidationError(
            ValidationError::WrongEpoch,
        )) = error
        {
            let group_epoch = mls_group.epoch().as_u64();
            let epoch_validation_result = Self::validate_message_epoch(
                self.context.inbox_id(),
                0,
                GroupEpoch::from(group_epoch),
                message_epoch,
                MAX_PAST_EPOCHS,
            );

            if let Err(GroupMessageProcessingError::FutureEpoch(_, _)) = &epoch_validation_result {
                let fork_details = format!(
                    "Message cursor [{}] epoch [{}] is greater than group epoch [{}], your group may be forked",
                    message_cursor, message_epoch, group_epoch
                );
                tracing::error!(
                    inbox_id = self.context.inbox_id(),
                    installation_id = %self.context.installation_id(),
                    group_id = hex::encode(&self.group_id),
                    original_error = error.to_string(),
                    fork_details
                );
                track!(
                    "Possible Fork",
                    {
                        "message_epoch": message_epoch,
                        "group_epoch": group_epoch
                    },
                    group: &self.group_id,
                    level: EventLevel::Fault
                );
                let _ = self
                    .context
                    .db()
                    .mark_group_as_maybe_forked(&self.group_id, fork_details);
                return epoch_validation_result;
            }

            return Ok(());
        }

        Ok(())
    }

    #[tracing::instrument]
    pub(super) async fn publish_intents(&self) -> Result<(), GroupError> {
        let db = self.context.db();
        self.load_mls_group_with_lock_async(|mut mls_group| async move {
            let intents = db.find_group_intents(
                self.group_id.clone(),
                Some(vec![IntentState::ToPublish]),
                None,
            )?;

            for intent in intents {
                let result = retry_async!(
                    Retry::default(),
                    (async {
                        self.get_publish_intent_data(&mut mls_group, &intent)
                            .await
                    })
                );

                match result {
                    Err(err) => {
                        tracing::error!(error = %err, "error getting publish intent data {:?}", err);
                        if (intent.publish_attempts + 1) as usize >= MAX_INTENT_PUBLISH_ATTEMPTS {
                            tracing::error!(
                                intent.id,
                                intent.kind = %intent.kind,
                                inbox_id = self.context.inbox_id(),
                                installation_id = %self.context.installation_id(),group_id = hex::encode(&self.group_id),
                                "intent {} has reached max publish attempts", intent.id);
                            // TODO: Eventually clean up errored attempts
                            let id = utils::id::calculate_message_id_for_intent(&intent)?;
                            db.set_group_intent_error_and_fail_msg(&intent, id)?;
                        } else {
                           db.increment_intent_publish_attempt_count(intent.id)?;
                        }

                        return Err(err);
                    }
                    Ok(Some(PublishIntentData {
                                payload_to_publish,
                                post_commit_action,
                                staged_commit,
                                should_send_push_notification
                            })) => {
                        let payload_slice = payload_to_publish.as_slice();
                        let has_staged_commit = staged_commit.is_some();
                        let intent_hash = sha256(payload_slice);
                        // removing this transaction causes missed messages
                       self.context.mls_storage().transaction(|conn| {
                            let storage = conn.key_store();
                            let db = storage.db();
                            db.set_group_intent_published(
                                intent.id,
                                &intent_hash,
                                post_commit_action,
                                staged_commit,
                                mls_group.epoch().as_u64() as i64,
                            )
                        })?;
                        tracing::debug!(
                            inbox_id = self.context.inbox_id(),
                            installation_id = %self.context.installation_id(),
                            intent.id,
                            intent.kind = %intent.kind,
                            group_id = hex::encode(&self.group_id),
                            "[{}] set stored intent [{}] with hash [{}] to state `published`",
                            self.context.inbox_id(),
                            intent.id,
                            hex::encode(&intent_hash)
                        );

                        let messages = self.prepare_group_messages(vec![(payload_slice, should_send_push_notification)])?;
                        self.context
                            .api()
                            .send_group_messages(messages)
                            .await?;

                        tracing::info!(
                            intent.id,
                            intent.kind = %intent.kind,
                            inbox_id = self.context.inbox_id(),
                            installation_id = %self.context.installation_id(),
                            group_id = hex::encode(&self.group_id),
                            "[{}] published intent [{}] of type [{}] with hash [{}]",
                            self.context.inbox_id(),
                            intent.id,
                            intent.kind,
                            hex::encode(sha256(payload_slice))
                        );
                        if has_staged_commit {
                            tracing::info!("Commit sent. Stopping further publishes for this round");
                            return Ok(());
                        }
                    }
                    Ok(None) => {
                        tracing::info!(
                            inbox_id = self.context.inbox_id(),
                            installation_id = %self.context.installation_id(),
                            "Skipping intent because no publish data returned"
                        );
                        db.set_group_intent_processed(intent.id)?
                    }
                }
            }

            Ok(())
        }).await
    }

    // Takes a StoredGroupIntent and returns the payload and post commit data as a tuple
    // A return value of [`Option::None`] means this intent would not change the group.
    #[allow(clippy::type_complexity)]
    #[tracing::instrument(level = "trace", skip_all)]
    async fn get_publish_intent_data(
        &self,
        openmls_group: &mut OpenMlsGroup,
        intent: &StoredGroupIntent,
    ) -> Result<Option<PublishIntentData>, GroupError> {
        let storage = self.context.mls_storage();
        match intent.kind {
            IntentKind::UpdateGroupMembership => {
                let intent_data =
                    UpdateGroupMembershipIntentData::try_from(intent.data.as_slice())?;
                let signer = &self.context.identity().installation_keys;
                apply_update_group_membership_intent(
                    &self.context,
                    openmls_group,
                    intent_data,
                    signer,
                )
                .await
            }
            IntentKind::SendMessage => {
                // We can safely assume all SendMessage intents have data
                let intent_data = SendMessageIntentData::from_bytes(intent.data.as_slice())?;
                // TODO: Handle pending_proposal errors and UseAfterEviction errors
                let msg = openmls_group.create_message(
                    &self.context.mls_provider(),
                    &self.context.identity().installation_keys,
                    intent_data.message.as_slice(),
                )?;

                Ok(Some(PublishIntentData {
                    payload_to_publish: msg.tls_serialize_detached()?,
                    post_commit_action: None,
                    staged_commit: None,
                    should_send_push_notification: intent.should_push,
                }))
            }
            IntentKind::KeyUpdate => {
                let result = storage.transaction(|conn| {
                    let storage = conn.key_store();
                    let provider = XmtpOpenMlsProviderRef::new(&storage);
                    let bundle = openmls_group.self_update(
                        &provider,
                        &self.context.identity().installation_keys,
                        LeafNodeParameters::default(),
                    )?;
                    let staged_commit = get_and_clear_pending_commit(openmls_group, &storage)?;
                    Ok::<_, GroupError>((bundle, staged_commit))
                });
                let (bundle, staged_commit) = match result {
                    Ok(res) => res,
                    Err(e) => {
                        openmls_group.reload(storage)?;
                        return Err(e);
                    }
                };
                Ok(Some(PublishIntentData {
                    payload_to_publish: bundle.commit().tls_serialize_detached()?,
                    staged_commit,
                    post_commit_action: None,
                    should_send_push_notification: intent.should_push,
                }))
            }
            IntentKind::MetadataUpdate => {
                let metadata_intent = UpdateMetadataIntentData::try_from(intent.data.clone())?;
                let mutable_metadata_extensions = build_extensions_for_metadata_update(
                    openmls_group,
                    metadata_intent.field_name,
                    metadata_intent.field_value,
                )?;

                let result = storage.transaction(|conn| {
                    let storage = conn.key_store();
                    let provider = XmtpOpenMlsProviderRef::new(&storage);
                    let (commit, _, _) = openmls_group.update_group_context_extensions(
                        &provider,
                        mutable_metadata_extensions,
                        &self.context.identity().installation_keys,
                    )?;
                    let staged_commit = get_and_clear_pending_commit(openmls_group, &storage)?;

                    Ok::<_, GroupError>((commit, staged_commit))
                });
                let (commit, staged_commit) = match result {
                    Ok(res) => res,
                    Err(e) => {
                        openmls_group.reload(storage)?;
                        return Err(e);
                    }
                };

                let commit_bytes = commit.tls_serialize_detached()?;

                Ok(Some(PublishIntentData {
                    payload_to_publish: commit_bytes,
                    staged_commit,
                    post_commit_action: None,
                    should_send_push_notification: intent.should_push,
                }))
            }
            IntentKind::UpdateAdminList => {
                let admin_list_update_intent =
                    UpdateAdminListIntentData::try_from(intent.data.clone())?;
                let mutable_metadata_extensions = build_extensions_for_admin_lists_update(
                    openmls_group,
                    admin_list_update_intent,
                )?;

                let result = storage.transaction(|conn| {
                    let storage = conn.key_store();
                    let provider = XmtpOpenMlsProviderRef::new(&storage);
                    let (commit, _, _) = openmls_group.update_group_context_extensions(
                        &provider,
                        mutable_metadata_extensions,
                        &self.context.identity().installation_keys,
                    )?;
                    let staged_commit = get_and_clear_pending_commit(openmls_group, &storage)?;

                    Ok::<_, GroupError>((commit, staged_commit))
                });
                let (commit, staged_commit) = match result {
                    Ok(res) => res,
                    Err(e) => {
                        openmls_group.reload(storage)?;
                        return Err(e);
                    }
                };

                let commit_bytes = commit.tls_serialize_detached()?;

                Ok(Some(PublishIntentData {
                    payload_to_publish: commit_bytes,
                    staged_commit,
                    post_commit_action: None,
                    should_send_push_notification: intent.should_push,
                }))
            }
            IntentKind::UpdatePermission => {
                let update_permissions_intent =
                    UpdatePermissionIntentData::try_from(intent.data.clone())?;
                let group_permissions_extensions = build_extensions_for_permissions_update(
                    openmls_group,
                    update_permissions_intent,
                )?;

                let result = storage.transaction(|conn| {
                    let storage = conn.key_store();
                    let provider = XmtpOpenMlsProviderRef::new(&storage);
                    let (commit, _, _) = openmls_group.update_group_context_extensions(
                        &provider,
                        group_permissions_extensions,
                        &self.context.identity().installation_keys,
                    )?;
                    let staged_commit = get_and_clear_pending_commit(openmls_group, &storage)?;

                    Ok::<_, GroupError>((commit, staged_commit))
                });
                let (commit, staged_commit) = match result {
                    Ok(res) => res,
                    Err(e) => {
                        openmls_group.reload(storage)?;
                        return Err(e);
                    }
                };

                let commit_bytes = commit.tls_serialize_detached()?;
                Ok(Some(PublishIntentData {
                    payload_to_publish: commit_bytes,
                    staged_commit,
                    post_commit_action: None,
                    should_send_push_notification: intent.should_push,
                }))
            }
        }
    }

    #[tracing::instrument(skip_all)]
    pub(crate) async fn post_commit(&self) -> Result<(), GroupError> {
        let db = self.context.db();
        let intents = db.find_group_intents(
            self.group_id.clone(),
            Some(vec![IntentState::Committed]),
            None,
        )?;

        for intent in intents {
            if let Some(post_commit_data) = intent.post_commit_data {
                tracing::debug!(
                    inbox_id = self.context.inbox_id(),
                    installation_id = %self.context.installation_id(),
                    intent.id,
                    intent.kind = %intent.kind, "taking post commit action"
                );

                let post_commit_action = PostCommitAction::from_bytes(post_commit_data.as_slice())?;
                match post_commit_action {
                    PostCommitAction::SendWelcomes(action) => {
                        self.send_welcomes(action, intent.sequence_id).await?;
                    }
                }
            }
            db.set_group_intent_processed(intent.id)?
        }

        Ok(())
    }

    pub async fn maybe_update_installations(
        &self,
        update_interval_ns: Option<i64>,
    ) -> Result<(), GroupError> {
        let db = self.context.db();
        let Some(stored_group) = db.find_group(&self.group_id)? else {
            return Err(GroupError::NotFound(NotFound::GroupById(
                self.group_id.clone(),
            )));
        };
        if stored_group.conversation_type == ConversationType::Sync {
            // Sync groups should not add new installations, new installations will create their own.
            return Ok(());
        }

        // determine how long of an interval in time to use before updating list
        let interval_ns = update_interval_ns.unwrap_or(SYNC_UPDATE_INSTALLATIONS_INTERVAL_NS);

        let now_ns = xmtp_common::time::now_ns();
        let last_ns = db.get_installations_time_checked(self.group_id.clone())?;
        let elapsed_ns = now_ns - last_ns;
        if elapsed_ns > interval_ns && self.is_active()? {
            self.add_missing_installations().await?;
            db.update_installations_time_checked(self.group_id.clone())?;
        }

        Ok(())
    }

    /**
     * Checks each member of the group for `IdentityUpdates` after their current sequence_id. If updates
     * are found the method will construct an [`UpdateGroupMembershipIntentData`] and create a change
     * to the [`GroupMembership`] that will add any missing installations.
     *
     * This is designed to handle cases where existing members have added a new installation to their inbox or revoked an installation
     * and the group has not been updated to include it.
     */
    pub(super) async fn add_missing_installations(&self) -> Result<(), GroupError> {
        let intent_data = self.get_membership_update_intent(&[], &[]).await?;

        // If there is nothing to do, stop here
        if intent_data.is_empty() {
            return Ok(());
        }

        debug!(
            inbox_id = self.context.inbox_id(),
            installation_id = %self.context.installation_id(),
            "Adding missing installations {:?}",
            intent_data
        );

        let intent = QueueIntent::update_group_membership()
            .data(intent_data)
            .queue(self)?;

        let _ = self.sync_until_intent_resolved(intent.id).await?;
        Ok(())
    }

    /**
     * get_membership_update_intent will query the network for any new [`IdentityUpdate`]s for any of the existing
     * group members
     *
     * Callers may also include a list of added or removed inboxes
     */
    #[tracing::instrument(level = "trace", skip_all)]
    pub(super) async fn get_membership_update_intent(
        &self,
        inbox_ids_to_add: &[InboxIdRef<'_>],
        inbox_ids_to_remove: &[InboxIdRef<'_>],
    ) -> Result<UpdateGroupMembershipIntentData, GroupError> {
        self.load_mls_group_with_lock_async(|mls_group| async move {
            let existing_group_membership = extract_group_membership(mls_group.extensions())?;
            // TODO:nm prevent querying for updates on members who are being removed
            let mut inbox_ids = existing_group_membership.inbox_ids();
            inbox_ids.extend_from_slice(inbox_ids_to_add);
            let conn = self.context.db();
            // Load any missing updates from the network
            load_identity_updates(self.context.sync_api(), &conn, &inbox_ids).await?;

            let latest_sequence_id_map = conn.get_latest_sequence_id(&inbox_ids as &[&str])?;

            // Get a list of all inbox IDs that have increased sequence_id for the group
            let changed_inbox_ids =
                inbox_ids
                    .iter()
                    .try_fold(HashMap::new(), |mut updates, inbox_id| {
                        match (
                            latest_sequence_id_map.get(inbox_id as &str),
                            existing_group_membership.get(inbox_id),
                        ) {
                            // This is an update. We have a new sequence ID and an existing one
                            (Some(latest_sequence_id), Some(current_sequence_id)) => {
                                let latest_sequence_id_u64 = *latest_sequence_id as u64;
                                if latest_sequence_id_u64.gt(current_sequence_id) {
                                    updates.insert(inbox_id.to_string(), latest_sequence_id_u64);
                                }
                            }
                            // This is for new additions to the group
                            (Some(latest_sequence_id), None) => {
                                // This is the case for net new members to the group
                                updates.insert(inbox_id.to_string(), *latest_sequence_id as u64);
                            }
                            (_, _) => {
                                tracing::warn!(
                                    "Could not find existing sequence ID for inbox {}",
                                    inbox_id
                                );
                                return Err(GroupError::MissingSequenceId);
                            }
                        }

                        Ok(updates)
                    })?;
            let extensions: Extensions = mls_group.extensions().clone();
            let old_group_membership = extract_group_membership(&extensions)?;
            let mut new_membership = old_group_membership.clone();
            for (inbox_id, sequence_id) in changed_inbox_ids.iter() {
                new_membership.add(inbox_id.clone(), *sequence_id);
            }
            for inbox_id in inbox_ids_to_remove {
                new_membership.remove(inbox_id);
            }

            let changes_with_kps = calculate_membership_changes_with_keypackages(
                &self.context,
                &new_membership,
                &old_group_membership,
            )
            .await?;

            // If we fail to fetch or verify all the added members' KeyPackage, return an error.
            // skip if the inbox ids is 0 from the beginning
            if !inbox_ids_to_add.is_empty()
                && !changes_with_kps.failed_installations.is_empty()
                && changes_with_kps.new_installations.is_empty()
            {
                return Err(GroupError::FailedToVerifyInstallations);
            }

            Ok(UpdateGroupMembershipIntentData::new(
                changed_inbox_ids,
                inbox_ids_to_remove
                    .iter()
                    .map(|s| s.to_string())
                    .collect::<Vec<String>>(),
                changes_with_kps.failed_installations,
            ))
        })
        .await
    }

    /**
     * Sends welcome messages to the installations specified in the action
     *
     * Internally, this breaks the request into chunks to avoid exceeding the GRPC max message size limits
     */
    #[tracing::instrument(level = "trace", skip_all)]
    pub(super) async fn send_welcomes(
        &self,
        action: SendWelcomesAction,
        message_cursor: Option<i64>,
    ) -> Result<(), GroupError> {
        let welcomes = action
            .installations
            .into_iter()
            .map(
                |installation| -> Result<WelcomeMessageInput, WrapWelcomeError> {
                    let installation_key = installation.installation_key;
                    let algorithm = installation.welcome_wrapper_algorithm;

                    let welcome_metadata = WelcomeMetadata {
                        message_cursor: message_cursor.unwrap_or(0) as u64,
                    };
                    let wrapped_welcome_metadata = wrap_welcome(
                        &welcome_metadata.encode_to_vec(),
                        &installation.hpke_public_key,
                        &algorithm,
                    )?;

                    let wrapped_welcome = wrap_welcome(
                        &action.welcome_message,
                        &installation.hpke_public_key,
                        &algorithm,
                    )?;
                    Ok(WelcomeMessageInput {
                        version: Some(WelcomeMessageInputVersion::V1(WelcomeMessageInputV1 {
                            installation_key,
                            data: wrapped_welcome,
                            hpke_public_key: installation.hpke_public_key,
                            wrapper_algorithm: algorithm.into(),
                            welcome_metadata: wrapped_welcome_metadata,
                        })),
                    })
                },
            )
            .collect::<Result<Vec<WelcomeMessageInput>, WrapWelcomeError>>()?;

        let welcome = welcomes.first().ok_or(GroupError::NoWelcomesToSend)?;

        let chunk_size = GRPC_DATA_LIMIT
            / welcome
                .version
                .as_ref()
                .map(|w| match w {
                    WelcomeMessageInputVersion::V1(w) => {
                        let w = w.installation_key.len() + w.data.len() + w.hpke_public_key.len();
                        tracing::debug!("total welcome message proto bytes={w}");
                        w
                    }
                })
                .unwrap_or(GRPC_DATA_LIMIT / MAX_GROUP_SIZE);

        tracing::debug!("welcome chunk_size={chunk_size}");
        let api = self.context.api();
        let mut futures = vec![];
        for welcomes in welcomes.chunks(chunk_size) {
            futures.push(api.send_welcome_messages(welcomes));
        }
        try_join_all(futures).await?;
        Ok(())
    }

    /// Provides hmac keys for a range of epochs around current epoch
    /// `group.hmac_keys(-1..=1)`` will provide 3 keys consisting of last epoch, current epoch, and next epoch
    /// `group.hmac_keys(0..=0) will provide 1 key, consisting of only the current epoch
    #[tracing::instrument(level = "trace", skip_all)]
    pub fn hmac_keys(
        &self,
        epoch_delta_range: RangeInclusive<i64>,
    ) -> Result<Vec<HmacKey>, StorageError> {
        let conn = self.context.db();

        let preferences = StoredUserPreferences::load(&conn)?;
        let mut ikm = match preferences.hmac_key {
            Some(ikm) => ikm,
            None => {
                let key = HmacKey::random_key();
                StoredUserPreferences::store_hmac_key(&conn, &key, None)?;
                key
            }
        };
        ikm.extend(&self.group_id);
        let hkdf = Hkdf::<Sha256>::new(Some(HMAC_SALT), &ikm);

        let mut result = vec![];
        let current_epoch = hmac_epoch();
        for delta in epoch_delta_range {
            let epoch = current_epoch + delta;

            let mut info = self.group_id.clone();
            info.extend(&epoch.to_le_bytes());

            let mut key = [0; 42];
            hkdf.expand(&info, &mut key).expect("Length is correct");

            result.push(HmacKey { key, epoch });
        }

        Ok(result)
    }

    #[tracing::instrument(level = "trace", skip_all)]
    pub(super) fn prepare_group_messages(
        &self,
        payloads: Vec<(&[u8], bool)>,
    ) -> Result<Vec<GroupMessageInput>, GroupError> {
        let hmac_key = self
            .hmac_keys(0..=0)?
            .pop()
            .expect("Range of count 1 was provided.");
        let sender_hmac =
            Hmac::<Sha256>::new_from_slice(&hmac_key.key).expect("HMAC can take key of any size");

        let mut result = vec![];
        for (payload, should_push) in payloads {
            let mut sender_hmac = sender_hmac.clone();
            sender_hmac.update(payload);
            let sender_hmac = sender_hmac.finalize();

            result.push(GroupMessageInput {
                version: Some(GroupMessageInputVersion::V1(GroupMessageInputV1 {
                    data: payload.to_vec(),
                    sender_hmac: sender_hmac.into_bytes().to_vec(),
                    should_push,
                })),
            });
        }

        Ok(result)
    }
}

// Extracts the message sender, but does not do any validation to ensure that the
// installation_id is actually part of the inbox.
fn extract_message_sender(
    openmls_group: &mut OpenMlsGroup,
    decrypted_message: &ProcessedMessage,
    message_created_ns: u64,
) -> Result<(InboxId, Vec<u8>), GroupMessageProcessingError> {
    if let Sender::Member(leaf_node_index) = decrypted_message.sender() {
        if let Some(member) = openmls_group.member_at(*leaf_node_index) {
            if member.credential.eq(decrypted_message.credential()) {
                let basic_credential = BasicCredential::try_from(member.credential)?;
                let sender_inbox_id = parse_credential(basic_credential.identity())?;
                return Ok((sender_inbox_id, member.signature_key));
            }
        }
    }

    let basic_credential = BasicCredential::try_from(decrypted_message.credential().clone())?;
    Err(GroupMessageProcessingError::InvalidSender {
        message_time_ns: message_created_ns,
        credential: basic_credential.identity().to_vec(),
    })
}

async fn calculate_membership_changes_with_keypackages<'a>(
    context: &impl XmtpSharedContext,
    new_group_membership: &'a GroupMembership,
    old_group_membership: &'a GroupMembership,
) -> Result<MembershipDiffWithKeyPackages, GroupError> {
    let membership_diff = old_group_membership.diff(new_group_membership);

    let identity = IdentityUpdates::new(&context);
    let mut installation_diff = identity
        .get_installation_diff(
            &context.db(),
            old_group_membership,
            new_group_membership,
            &membership_diff,
        )
        .await?;

    let mut new_installations = Vec::new();
    let mut new_key_packages = Vec::new();
    let mut new_failed_installations = Vec::new();

    if !installation_diff.added_installations.is_empty() {
        let key_packages = get_keypackages_for_installation_ids(
            context,
            installation_diff.added_installations,
            &mut new_failed_installations,
        )
        .await?;
        for (installation_id, result) in key_packages {
            match result {
                Ok(verified_key_package) => {
                    new_installations.push(Installation::from_verified_key_package(
                        &verified_key_package,
                    )?);
                    new_key_packages.push(verified_key_package.inner.clone());
                }
                Err(_) => new_failed_installations.push(installation_id.clone()),
            }
        }
    }

    let mut failed_installations: HashSet<Vec<u8>> = old_group_membership
        .failed_installations
        .clone()
        .into_iter()
        .chain(new_failed_installations)
        .collect();

    let common: HashSet<_> = failed_installations
        .intersection(&installation_diff.removed_installations)
        .cloned()
        .collect();

    failed_installations.retain(|item| !common.contains(item));

    installation_diff
        .removed_installations
        .retain(|item| !common.contains(item));

    Ok(MembershipDiffWithKeyPackages::new(
        new_installations,
        new_key_packages,
        installation_diff.removed_installations,
        failed_installations.into_iter().collect(),
    ))
}
#[allow(dead_code)]
#[cfg(any(test, feature = "test-utils"))]
async fn get_keypackages_for_installation_ids(
    context: &impl XmtpSharedContext,
    added_installations: HashSet<Vec<u8>>,
    failed_installations: &mut Vec<Vec<u8>>,
) -> Result<HashMap<Vec<u8>, Result<VerifiedKeyPackageV2, KeyPackageVerificationError>>, ClientError>
{
    use crate::utils::test_mocks_helpers::{
        get_test_mode_malformed_installations, is_test_mode_upload_malformed_keypackage,
    };

    let my_installation_id = context.installation_id().to_vec();
    let store = MlsStore::new(context.clone());
    let mut key_packages = store
        .get_key_packages_for_installation_ids(
            added_installations
                .iter()
                .filter(|installation| my_installation_id.ne(*installation))
                .cloned()
                .collect(),
        )
        .await?;

    tracing::info!("trying to validate keypackages");

    if is_test_mode_upload_malformed_keypackage() {
        let malformed_installations = get_test_mode_malformed_installations();
        key_packages.retain(|id, _| !malformed_installations.contains(id));
        failed_installations.extend(malformed_installations);
    }

    Ok(key_packages)
}
#[allow(unused_variables, dead_code)]
#[cfg(not(any(test, feature = "test-utils")))]
async fn get_keypackages_for_installation_ids(
    context: impl XmtpSharedContext,
    added_installations: HashSet<Vec<u8>>,
    failed_installations: &mut [Vec<u8>],
) -> Result<HashMap<Vec<u8>, Result<VerifiedKeyPackageV2, KeyPackageVerificationError>>, ClientError>
{
    let my_installation_id = context.installation_id().to_vec();
    let store = MlsStore::new(context.clone());
    store
        .get_key_packages_for_installation_ids(
            added_installations
                .iter()
                .filter(|installation| my_installation_id.ne(*installation))
                .cloned()
                .collect(),
        )
        .await
        .map_err(Into::into)
}

fn get_removed_leaf_nodes(
    openmls_group: &mut OpenMlsGroup,
    removed_installations: &HashSet<Vec<u8>>,
) -> Vec<LeafNodeIndex> {
    openmls_group
        .members()
        .filter(|member| removed_installations.contains(&member.signature_key))
        .map(|member| member.index)
        .collect()
}

fn get_and_clear_pending_commit(
    openmls_group: &mut OpenMlsGroup,
    s: &impl XmtpMlsStorageProvider,
) -> Result<Option<Vec<u8>>, GroupError> {
    let commit = openmls_group
        .pending_commit()
        .as_ref()
        .map(xmtp_db::db_serialize)
        .transpose()?;
    openmls_group.clear_pending_commit(s)?;
    Ok(commit)
}

fn decode_staged_commit(data: &[u8]) -> Result<StagedCommit, GroupMessageProcessingError> {
    Ok(xmtp_db::db_deserialize(data)?)
}

#[cfg(test)]
pub(crate) mod tests {
    #[cfg(target_arch = "wasm32")]
    wasm_bindgen_test::wasm_bindgen_test_configure!(run_in_dedicated_worker);

    use super::*;
    use crate::{builder::ClientBuilder, utils::TestMlsGroup};
    use std::sync::Arc;
    use xmtp_cryptography::utils::generate_local_wallet;

    /// This test is not reproducible in webassembly, b/c webassembly has only one thread.
    #[cfg_attr(
        not(target_arch = "wasm32"),
        tokio::test(flavor = "multi_thread", worker_threads = 10)
    )]
    #[cfg(not(target_family = "wasm"))]
    async fn publish_intents_worst_case_scenario() {
        use crate::utils::Tester;

        let amal_a = Tester::new().await;
        let amal_group_a: Arc<MlsGroup<_>> =
            Arc::new(amal_a.create_group(None, Default::default()).unwrap());

        let db = amal_a.context.db();

        // create group intent
        amal_group_a.sync().await.unwrap();
        assert_eq!(db.intents_processed(), 1);

        for _ in 0..100 {
            let s = xmtp_common::rand_string::<100>();
            amal_group_a.send_message_optimistic(s.as_bytes()).unwrap();
        }

        let mut set = tokio::task::JoinSet::new();
        for _ in 0..50 {
            let g = amal_group_a.clone();
            set.spawn(async move { g.publish_intents().await });
        }

        let res = set.join_all().await;
        let errs: Vec<&Result<_, _>> = res.iter().filter(|r| r.is_err()).collect();
        errs.iter().for_each(|e| {
            tracing::error!("{}", e.as_ref().unwrap_err());
        });

        let published = db.intents_published();
        assert_eq!(published, 101);
        let created = db.intents_created();
        assert_eq!(created, 101);
        if !errs.is_empty() {
            panic!("Errors during publish");
        }
    }

    #[xmtp_common::test]
    async fn hmac_keys_work_as_expected() {
        let wallet = generate_local_wallet();
        let amal = Arc::new(ClientBuilder::new_test_client(&wallet).await);
        let amal_group: Arc<TestMlsGroup> =
            Arc::new(amal.create_group(None, Default::default()).unwrap());

        let hmac_keys = amal_group.hmac_keys(-1..=1).unwrap();
        let current_hmac_key = amal_group.hmac_keys(0..=0).unwrap().pop().unwrap();
        assert_eq!(hmac_keys.len(), 3);
        assert_eq!(hmac_keys[1].key, current_hmac_key.key);
        assert_eq!(hmac_keys[1].epoch, current_hmac_key.epoch);

        // Make sure the keys are different
        assert_ne!(hmac_keys[0].key, hmac_keys[1].key);
        assert_ne!(hmac_keys[0].key, hmac_keys[2].key);
        assert_ne!(hmac_keys[1].key, hmac_keys[2].key);

        // Make sure the epochs align
        let current_epoch = hmac_epoch();
        assert_eq!(hmac_keys[0].epoch, current_epoch - 1);
        assert_eq!(hmac_keys[1].epoch, current_epoch);
        assert_eq!(hmac_keys[2].epoch, current_epoch + 1);
    }
}

/// Collects events that should be sent after database transactions complete
#[derive(Default)]
pub struct DeferredEvents {
    worker_events: VecDeque<SyncWorkerEvent>,
    local_events: VecDeque<LocalEvents>,
}

impl DeferredEvents {
    pub fn new() -> Self {
        Self {
            worker_events: VecDeque::new(),
            local_events: VecDeque::new(),
        }
    }

    pub fn add_worker_event(&mut self, event: SyncWorkerEvent) {
        self.worker_events.push_back(event);
    }

    pub fn add_local_event(&mut self, event: LocalEvents) {
        self.local_events.push_back(event);
    }

    /// Send all collected events to their respective channels
    pub fn send_all<Context: XmtpSharedContext>(&mut self, context: &Context) {
        while let Some(event) = self.worker_events.pop_front() {
            let _ = context.worker_events().send(event);
        }

        while let Some(event) = self.local_events.pop_front() {
            let _ = context.local_events().send(event);
        }
    }
}<|MERGE_RESOLUTION|>--- conflicted
+++ resolved
@@ -8,21 +8,18 @@
     summary::{MessageIdentifier, MessageIdentifierBuilder, ProcessSummary, SyncSummary},
     validated_commit::{CommitValidationError, LibXMTPVersion, extract_group_membership},
 };
-<<<<<<< HEAD
-use crate::groups::mls_sync::GroupMessageProcessingError::OpenMlsProcessMessage;
-use crate::subscriptions::SyncWorkerEvent;
-use crate::verified_key_package_v2::{KeyPackageVerificationError, VerifiedKeyPackageV2};
-=======
 use crate::groups::{
     device_sync_legacy::preference_sync_legacy::process_incoming_preference_update,
     intents::QueueIntent,
 };
 use crate::identity_updates::IdentityUpdates;
->>>>>>> d1323fe8
 use crate::{
     client::ClientError, context::XmtpSharedContext, groups::mls_ext::MlsGroupReload,
     mls_store::MlsStore, subscriptions::stream_messages::extract_message_cursor,
 };
+use crate::groups::mls_sync::GroupMessageProcessingError::OpenMlsProcessMessage;
+use crate::subscriptions::SyncWorkerEvent;
+use crate::verified_key_package_v2::{KeyPackageVerificationError, VerifiedKeyPackageV2};
 use crate::{
     groups::group_membership::{GroupMembership, MembershipDiffWithKeyPackages},
     utils::id::calculate_message_id_for_intent,
@@ -44,24 +41,10 @@
     subscriptions::LocalEvents,
     utils::{self, hash::sha256, id::calculate_message_id, time::hmac_epoch},
 };
-<<<<<<< HEAD
-use crate::{
-    context::XmtpContextProvider,
-    groups::device_sync_legacy::preference_sync_legacy::process_incoming_preference_update,
-};
-use crate::{
-    groups::group_membership::{GroupMembership, MembershipDiffWithKeyPackages},
-    utils::id::calculate_message_id_for_intent,
-};
-use crate::{
-    groups::mls_ext::{wrap_welcome, CommitLogStorer, WrapWelcomeError},
-    track, track_err,
-=======
 use update_group_membership::apply_update_group_membership_intent;
 use xmtp_configuration::{
     GRPC_DATA_LIMIT, HMAC_SALT, MAX_GROUP_SIZE, MAX_INTENT_PUBLISH_ATTEMPTS, MAX_PAST_EPOCHS,
     SYNC_UPDATE_INSTALLATIONS_INTERVAL_NS,
->>>>>>> d1323fe8
 };
 use xmtp_db::XmtpMlsStorageProvider;
 use xmtp_db::{
@@ -125,11 +108,7 @@
         plaintext_envelope::{Content, V1, V2, v2::MessageType},
     },
 };
-<<<<<<< HEAD
-use xmtp_proto::{mls_v1::WelcomeMetadata, xmtp::mls::message_contents::group_updated};
-=======
 pub mod update_group_membership;
->>>>>>> d1323fe8
 
 #[derive(Debug, Error)]
 pub enum GroupMessageProcessingError {
@@ -387,12 +366,7 @@
 
         // Even if receiving fails, we continue to post_commit
         // Errors are collected in the summary.
-<<<<<<< HEAD
         let result = self.receive(None).await;
-=======
-        let result = self.receive().await;
-
->>>>>>> d1323fe8
         track_err!("Receive messages", &result, group: &self.group_id);
         match result {
             Ok(s) => summary.add_process(s),
@@ -405,12 +379,8 @@
         }
 
         let result = self.post_commit().await;
-<<<<<<< HEAD
+
         track_err!("Send Welcomes", &result, group: &self.group_id);
-=======
-
-        track_err!("Post commit", &result, group: &self.group_id);
->>>>>>> d1323fe8
         if let Err(e) = result {
             tracing::error!("post commit error {e:?}",);
             summary.add_post_commit_err(e);
@@ -1492,13 +1462,8 @@
                             db.set_group_intent_to_publish(intent_id)?;
                         }
                         IntentState::Committed => {
-<<<<<<< HEAD
-                            self.handle_metadata_update_from_intent(&intent)?;
-                            provider.db().set_group_intent_committed(intent_id, cursor as i64)?;
-=======
                             self.handle_metadata_update_from_intent(&intent, &storage)?;
-                            db.set_group_intent_committed(intent_id)?;
->>>>>>> d1323fe8
+                            db.set_group_intent_committed(intent_id, cursor as i64)?;
                         }
                         IntentState::Published => {
                             tracing::error!("Unexpected behaviour: returned intent state published from process_own_message");
@@ -1762,22 +1727,11 @@
     /// if they were succesfull or not. It is important to return _all_
     /// cursor ids, so that streams do not unintentially retry O(n^2) messages.
     #[tracing::instrument(skip_all, level = "trace")]
-<<<<<<< HEAD
     pub async fn receive(&self, limit: Option<u32>) -> Result<ProcessSummary, GroupError> {
-        let provider = self.mls_provider();
+        let db = self.context.db();
         let messages = MlsStore::new(self.context.clone())
-            .query_group_messages(&self.group_id, provider.db(), limit)
+            .query_group_messages(&self.group_id, &db, limit)
             .await?;
-
-        let summary = self.process_messages(messages).await;
-=======
-    pub(super) async fn receive(&self) -> Result<ProcessSummary, GroupError> {
-        let db = self.context.db();
-
-        let messages = MlsStore::new(self.context.clone())
-            .query_group_messages(&self.group_id, &db)
-            .await?;
->>>>>>> d1323fe8
 
         let summary = self.process_messages(messages).await;
         track!(
