--- conflicted
+++ resolved
@@ -28,10 +28,10 @@
     subscriptions::LocalEvents,
     utils::{self, hash::sha256, id::calculate_message_id, time::hmac_epoch},
 };
-<<<<<<< HEAD
-=======
+
 use xmtp_db::{
     db_connection::DbConnection,
+    group::StoredGroup,
     group_intent::{IntentKind, IntentState, StoredGroupIntent, ID},
     group_message::{ContentType, DeliveryStatus, GroupMessageKind, StoredGroupMessage},
     refresh_state::EntityKind,
@@ -41,7 +41,6 @@
 };
 use xmtp_db::{group::ConversationType, xmtp_openmls_provider::XmtpOpenMlsProvider};
 
->>>>>>> 77f287cb
 use futures::future::try_join_all;
 use hkdf::Hkdf;
 use hmac::{Hmac, Mac};
@@ -71,17 +70,6 @@
 use tracing::debug;
 use xmtp_common::{retry_async, Retry, RetryableError};
 use xmtp_content_types::{group_updated::GroupUpdatedCodec, CodecError, ContentCodec};
-use xmtp_db::xmtp_openmls_provider::XmtpOpenMlsProvider;
-use xmtp_db::{
-    db_connection::DbConnection,
-    group::{ConversationType, StoredGroup},
-    group_intent::{IntentKind, IntentState, StoredGroupIntent, ID},
-    group_message::{ContentType, DeliveryStatus, GroupMessageKind, StoredGroupMessage},
-    refresh_state::EntityKind,
-    sql_key_store,
-    user_preferences::StoredUserPreferences,
-    Delete, Fetch, ProviderTransactions, StorageError, StoreOrIgnore,
-};
 use xmtp_db::{group_intent::IntentKind::MetadataUpdate, NotFound};
 use xmtp_id::{InboxId, InboxIdRef};
 use xmtp_proto::xmtp::mls::message_contents::group_updated;
@@ -665,7 +653,7 @@
 
             let requires_processing = if allow_cursor_increment {
                 tracing::info!(
-                    "calling update cursor for group {}, with cursor {}, allow_cursor_increment is true", 
+                    "calling update cursor for group {}, with cursor {}, allow_cursor_increment is true",
                     hex::encode(envelope.group_id.as_slice()),
                     *cursor
                 );
@@ -2154,14 +2142,12 @@
     )]
     #[cfg(not(target_family = "wasm"))]
     async fn publish_intents_worst_case_scenario() {
-<<<<<<< HEAD
-        use crate::{groups::device_sync::handle::SyncMetric, utils::Tester};
+        use crate::{
+            groups::device_sync::handle::SyncMetric,
+            utils::{LocalTester, Tester},
+        };
+
         let amal_a = Tester::new().await;
-
-=======
-        let wallet = generate_local_wallet();
-        let amal_a = Arc::new(ClientBuilder::new_test_client_no_sync(&wallet).await);
->>>>>>> 77f287cb
         let amal_group_a: Arc<MlsGroup<_>> =
             Arc::new(amal_a.create_group(None, Default::default()).unwrap());
         amal_a
@@ -2182,11 +2168,7 @@
 
         // create group intent
         amal_group_a.sync().await.unwrap();
-<<<<<<< HEAD
-        assert_eq!(provider.conn_ref().intents_deleted(), 5);
-=======
         assert_eq!(provider.conn_ref().intents_processed(), 1);
->>>>>>> 77f287cb
 
         for _ in 0..100 {
             let s = xmtp_common::rand_string::<100>();
