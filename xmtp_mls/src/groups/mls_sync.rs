--- conflicted
+++ resolved
@@ -578,21 +578,6 @@
         };
 
         provider.transaction(|provider| {
-<<<<<<< HEAD
-            if let Some(cursor) = cursor {
-                let is_updated = provider.conn_ref().update_cursor(
-                    &envelope.group_id,
-                    EntityKind::Group,
-                    cursor,
-                )?;
-                if !is_updated {
-                    return Err(ProcessIntentError::AlreadyProcessed(cursor as u64).into());
-                }
-            }
-
-            let processed_message = mls_group.process_message(provider, message)?;
-
-=======
             tracing::debug!(
                 inbox_id = self.client.inbox_id(),
                 installation_id = %self.client.installation_id(),
@@ -616,7 +601,7 @@
                 return Err(ProcessIntentError::AlreadyProcessed(*cursor).into());
             }
             let previous_epoch = mls_group.epoch().as_u64();
->>>>>>> b8a50e5f
+
             self.process_external_message(
                 provider,
                 mls_group,
