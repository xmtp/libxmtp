use super::{
    GroupError, HmacKey, MlsGroup, build_extensions_for_admin_lists_update,
    build_extensions_for_metadata_update, build_extensions_for_permissions_update,
    intents::{
        Installation, IntentError, PostCommitAction, SendMessageIntentData, SendWelcomesAction,
        UpdateAdminListIntentData, UpdateGroupMembershipIntentData, UpdatePermissionIntentData,
    },
    summary::{MessageIdentifier, MessageIdentifierBuilder, ProcessSummary, SyncSummary},
    validated_commit::{CommitValidationError, LibXMTPVersion, extract_group_membership},
};
use crate::groups::{
    device_sync_legacy::preference_sync_legacy::process_incoming_preference_update,
    intents::QueueIntent, mls_sync::update_group_membership::apply_readd_installations_intent,
};
use crate::groups::{
    intents::ReaddInstallationsIntentData,
    mls_sync::GroupMessageProcessingError::OpenMlsProcessMessage,
};
use crate::identity_updates::IdentityUpdates;
use crate::{
    client::ClientError, context::XmtpSharedContext, groups::mls_ext::MlsGroupReload,
    mls_store::MlsStore,
};
use crate::{
    groups::group_membership::{GroupMembership, MembershipDiffWithKeyPackages},
    utils::id::calculate_message_id_for_intent,
};
use crate::{
    groups::mls_ext::{CommitLogStorer, WrapWelcomeError, wrap_welcome},
    subscriptions::SyncWorkerEvent,
    track, track_err,
};
use crate::{
    groups::{
        device_sync_legacy::DeviceSyncContent, intents::UpdateMetadataIntentData,
        validated_commit::ValidatedCommit,
    },
    identity::{IdentityError, parse_credential},
    identity_updates::load_identity_updates,
    intents::ProcessIntentError,
    subscriptions::LocalEvents,
    utils::{self, hash::sha256, id::calculate_message_id, time::hmac_epoch},
};
use update_group_membership::apply_update_group_membership_intent;
use xmtp_configuration::{
    GRPC_PAYLOAD_LIMIT, HMAC_SALT, MAX_GROUP_SIZE, MAX_INTENT_PUBLISH_ATTEMPTS, MAX_PAST_EPOCHS,
    SYNC_UPDATE_INSTALLATIONS_INTERVAL_NS,
};
use xmtp_db::{
    Fetch, MlsProviderExt, StorageError, StoreOrIgnore,
    events::EventLevel,
    group::{ConversationType, StoredGroup},
    group_intent::{ID, IntentKind, IntentState, StoredGroupIntent},
    group_message::{ContentType, DeliveryStatus, GroupMessageKind, StoredGroupMessage},
    remote_commit_log::CommitResult,
    sql_key_store,
    user_preferences::StoredUserPreferences,
};
use xmtp_db::{XmtpMlsStorageProvider, refresh_state::HasEntityKind};
use xmtp_db::{XmtpOpenMlsProvider, XmtpOpenMlsProviderRef, prelude::*};
use xmtp_mls_common::group_mutable_metadata::{MetadataField, extract_group_mutable_metadata};

use crate::groups::validated_commit::{Inbox, MutableMetadataValidationInfo};
use crate::traits::IntoWith;
use futures::future::try_join_all;
use hkdf::Hkdf;
use hmac::{Hmac, Mac};
use openmls::group::{ProcessMessageError, ValidationError};
use openmls::prelude::BasicCredentialError;
use openmls::{
    credentials::BasicCredential,
    extensions::Extensions,
    framing::ProtocolMessage,
    group::{GroupEpoch, StagedCommit},
    key_packages::KeyPackage,
    prelude::{
        LeafNodeIndex, MlsGroup as OpenMlsGroup, ProcessedMessage, ProcessedMessageContent, Sender,
        tls_codec::{Error as TlsCodecError, Serialize},
    },
    treesync::LeafNodeParameters,
};
use openmls_traits::OpenMlsProvider;
use prost::Message;
use prost::bytes::Bytes;
use sha2::Sha256;
use std::{
    collections::{HashMap, HashSet, VecDeque},
    mem::{Discriminant, discriminant},
    ops::RangeInclusive,
};
use thiserror::Error;
use tracing::debug;
use xmtp_common::time::now_ns;
use xmtp_common::{Retry, RetryableError, retry_async};
use xmtp_content_types::{CodecError, ContentCodec, group_updated::GroupUpdatedCodec};
use xmtp_db::group::GroupMembershipState;
use xmtp_db::pending_remove::{PendingRemove, QueryPendingRemove};
use xmtp_db::{NotFound, group_intent::IntentKind::MetadataUpdate};
use xmtp_id::{InboxId, InboxIdRef};
use xmtp_proto::types::{Cursor, GroupMessage};
use xmtp_proto::xmtp::mls::{
    api::v1::{
        GroupMessageInput, WelcomeMessageInput, WelcomeMetadata,
        group_message_input::{V1 as GroupMessageInputV1, Version as GroupMessageInputVersion},
        welcome_message_input::{
            V1 as WelcomeMessageInputV1, Version as WelcomeMessageInputVersion,
            WelcomePointer as WelcomePointerInput,
        },
    },
    message_contents::{
        GroupUpdated, PlaintextEnvelope, WelcomePointer as WelcomePointerProto, group_updated,
        plaintext_envelope::{Content, V1, V2, v2::MessageType},
    },
};
<<<<<<< HEAD
use xmtp_proto::{mls_v1::WelcomeMetadata, types::GroupMessage};

=======
use zeroize::Zeroizing;
>>>>>>> e545a643
pub mod update_group_membership;

#[derive(Debug, Error)]
pub enum GroupMessageProcessingError {
    #[error("intent already processed")]
    IntentAlreadyProcessed,
    #[error("message with cursor [{}] for group [{}] already processed", _0.cursor, xmtp_common::fmt::debug_hex(&_0.group_id)
    )]
    MessageAlreadyProcessed(MessageIdentifier),
    #[error("message identifier not found")]
    MessageIdentifierNotFound,
    #[error("welcome with cursor [{0}] already processed")]
    WelcomeAlreadyProcessed(u64),
    #[error("[{message_time_ns:?}] invalid sender with credential: {credential:?}")]
    InvalidSender {
        message_time_ns: u64,
        credential: Vec<u8>,
    },
    #[error("invalid payload")]
    InvalidPayload,
    #[error("storage error: {0}")]
    Storage(#[from] xmtp_db::StorageError),
    #[error(transparent)]
    Identity(#[from] IdentityError),
    #[error("openmls process message error: {0}")]
    OpenMlsProcessMessage(
        #[from] openmls::prelude::ProcessMessageError<sql_key_store::SqlKeyStoreError>,
    ),
    #[error("merge staged commit: {0}")]
    MergeStagedCommit(#[from] openmls::group::MergeCommitError<sql_key_store::SqlKeyStoreError>),
    #[error("TLS Codec error: {0}")]
    TlsError(#[from] TlsCodecError),
    #[error("unsupported message type: {0:?}")]
    UnsupportedMessageType(Discriminant<ProtocolMessage>),
    #[error("commit validation")]
    CommitValidation(#[from] CommitValidationError),
    #[error("epoch increment not allowed")]
    EpochIncrementNotAllowed,
    #[error("clear pending commit error: {0}")]
    ClearPendingCommit(#[from] sql_key_store::SqlKeyStoreError),
    #[error("Serialization/Deserialization Error {0}")]
    Serde(#[from] serde_json::Error),
    #[error("intent is missing staged_commit field")]
    IntentMissingStagedCommit,
    #[error("encode proto: {0}")]
    EncodeProto(#[from] prost::EncodeError),
    #[error("proto decode error: {0}")]
    DecodeProto(#[from] prost::DecodeError),
    #[error(transparent)]
    Intent(#[from] IntentError),
    #[error(transparent)]
    Codec(#[from] CodecError),
    #[error("wrong credential type")]
    WrongCredentialType(#[from] BasicCredentialError),
    #[error(transparent)]
    ProcessIntent(#[from] ProcessIntentError),
    #[error(transparent)]
    AssociationDeserialization(#[from] xmtp_id::associations::DeserializationError),
    #[error(transparent)]
    Client(#[from] ClientError),
    #[error("Group paused due to minimum protocol version requirement")]
    GroupPaused,
    #[error("Message epoch [{0}] is too old [{1}]")]
    OldEpoch(u64, u64),
    #[error("Message epoch [{0}] is greater than group epoch [{1}]")]
    FutureEpoch(u64, u64),
    #[error(transparent)]
    Db(#[from] xmtp_db::ConnectionError),
    #[error(transparent)]
    Builder(#[from] derive_builder::UninitializedFieldError),
    #[error(transparent)]
    Diesel(#[from] xmtp_db::diesel::result::Error),
}

impl RetryableError for GroupMessageProcessingError {
    fn is_retryable(&self) -> bool {
        match self {
            Self::Storage(err) => err.is_retryable(),
            Self::Diesel(err) => err.is_retryable(),
            Self::Identity(err) => err.is_retryable(),
            Self::OpenMlsProcessMessage(err) => err.is_retryable(),
            Self::MergeStagedCommit(err) => err.is_retryable(),
            Self::ProcessIntent(err) => err.is_retryable(),
            Self::CommitValidation(err) => err.is_retryable(),
            Self::ClearPendingCommit(err) => err.is_retryable(),
            Self::Client(err) => err.is_retryable(),
            Self::Db(e) => e.is_retryable(),
            Self::IntentAlreadyProcessed
            | Self::MessageIdentifierNotFound
            | Self::WrongCredentialType(_)
            | Self::Codec(_)
            | Self::MessageAlreadyProcessed(_)
            | Self::WelcomeAlreadyProcessed(_)
            | Self::InvalidSender { .. }
            | Self::DecodeProto(_)
            | Self::InvalidPayload
            | Self::Intent(_)
            | Self::EpochIncrementNotAllowed
            | Self::EncodeProto(_)
            | Self::IntentMissingStagedCommit
            | Self::Serde(_)
            | Self::AssociationDeserialization(_)
            | Self::TlsError(_)
            | Self::UnsupportedMessageType(_)
            | Self::GroupPaused
            | Self::FutureEpoch(_, _)
            | Self::OldEpoch(_, _) => false,
            Self::Builder(_) => false,
        }
    }
}

impl GroupMessageProcessingError {
    pub(crate) fn commit_result(&self) -> CommitResult {
        match self {
            GroupMessageProcessingError::OpenMlsProcessMessage(
                ProcessMessageError::ValidationError(ValidationError::WrongEpoch),
            ) => CommitResult::WrongEpoch,
            GroupMessageProcessingError::OldEpoch(_, _) => CommitResult::WrongEpoch,
            GroupMessageProcessingError::FutureEpoch(_, _) => CommitResult::WrongEpoch,
            GroupMessageProcessingError::CommitValidation(_) => CommitResult::Invalid,
            GroupMessageProcessingError::OpenMlsProcessMessage(_) => CommitResult::Undecryptable,
            _ => CommitResult::Unknown,
        }
    }
}

#[derive(Debug, Error)]
pub struct IntentResolutionError {
    processing_error: GroupMessageProcessingError,
    // The next intent state to transition to, if the error is non-retriable.
    // Should not be used for retryable errors.
    next_intent_state: IntentState,
}

impl std::fmt::Display for IntentResolutionError {
    fn fmt(&self, f: &mut std::fmt::Formatter<'_>) -> std::fmt::Result {
        write!(f, "IntentValidationError: {}", self.processing_error)
    }
}

impl RetryableError for IntentResolutionError {
    fn is_retryable(&self) -> bool {
        self.processing_error.is_retryable()
    }
}

#[derive(Debug)]
pub(crate) struct PublishIntentData {
    staged_commit: Option<Vec<u8>>,
    post_commit_action: Option<Vec<u8>>,
    payload_to_publish: Vec<u8>,
    should_send_push_notification: bool,
}

#[cfg(any(test, feature = "test-utils"))]
impl PublishIntentData {
    #[allow(dead_code)]
    pub fn post_commit_data(&self) -> Option<Vec<u8>> {
        self.post_commit_action.clone()
    }

    #[allow(dead_code)]
    pub fn staged_commit(&self) -> Option<Vec<u8>> {
        self.staged_commit.clone()
    }
}

impl<Context> MlsGroup<Context>
where
    Context: XmtpSharedContext,
{
    #[tracing::instrument]
    pub async fn sync(&self) -> Result<SyncSummary, GroupError> {
        let conn = self.context.db();

        let epoch = self.epoch().await?;
        tracing::info!(
            inbox_id = self.context.inbox_id(),
            installation_id = %self.context.installation_id(),
            group_id = hex::encode(&self.group_id),
            epoch = epoch,
            "[{}] syncing group, epoch = {}",
            self.context.inbox_id(),
            epoch
        );

        // Also sync the "stitched DMs", if any...
        for other_dm in conn.other_dms(&self.group_id)? {
            let other_dm = Self::new_from_arc(
                self.context.clone(),
                other_dm.id,
                other_dm.dm_id.clone(),
                other_dm.conversation_type,
                other_dm.created_at_ns,
            );
            other_dm.sync_with_conn().await?;
            other_dm.maybe_update_installations(None).await?;
        }

        let sync_summary = self.sync_with_conn().await.map_err(GroupError::from)?;
        self.maybe_update_installations(None).await?;
        Ok(sync_summary)
    }

    fn handle_group_paused(&self) -> Result<(), GroupError> {
        // Check if group is paused and try to unpause if version requirements are met
        if let Some(required_min_version_str) =
            self.context.db().get_group_paused_version(&self.group_id)?
        {
            tracing::info!(
                "Group is paused until version: {}",
                required_min_version_str
            );
            let current_version_str = self.context.version_info().pkg_version();
            let current_version = LibXMTPVersion::parse(current_version_str)?;
            let required_min_version = LibXMTPVersion::parse(&required_min_version_str)?;

            if required_min_version <= current_version {
                tracing::info!(
                    "Unpausing group since version requirements are met. \
                     Group ID: {}",
                    hex::encode(&self.group_id),
                );
                self.context.db().unpause_group(&self.group_id)?;
            } else {
                tracing::warn!(
                    "Skipping sync for paused group since version requirements are not met. \
                    Group ID: {}, \
                    Required version: {}, \
                    Current version: {}",
                    hex::encode(&self.group_id),
                    required_min_version_str,
                    current_version_str
                );
                // Skip sync for paused groups
                return Err(GroupError::GroupPausedUntilUpdate(required_min_version_str));
            }
        }
        Ok(())
    }

    /// Sync from the network with the 'conn' (local database).
    /// must return a summary of all messages synced, whether they were
    /// successful or not.
    #[cfg_attr(any(test, feature = "test-utils"), tracing::instrument(fields(who = %self.context.inbox_id())))]
    #[cfg_attr(not(any(test, feature = "test-utils")), tracing::instrument(skip_all))]
    pub async fn sync_with_conn(&self) -> Result<SyncSummary, SyncSummary> {
        let _mutex = self.mutex.lock().await;
        let mut summary = SyncSummary::default();

        if !self.is_active().map_err(SyncSummary::other)? {
            return Err(SyncSummary::other(GroupError::GroupInactive));
        }

        if let Err(e) = self.handle_group_paused() {
            if matches!(e, GroupError::GroupPausedUntilUpdate(_)) {
                // nothing synced
                return Ok(summary);
            } else {
                return Err(SyncSummary::other(e));
            }
        }

        // Even if publish fails, continue to receiving
        let result = self.publish_intents().await;
        track_err!("Publish intents", &result, group: &self.group_id);
        if let Err(e) = result {
            tracing::error!("Sync: error publishing intents {e:?}",);
            summary.add_publish_err(e);
        }

        // Even if receiving fails, we continue to post_commit
        // Errors are collected in the summary.
        let result = self.receive().await;
        track_err!("Receive messages", &result, group: &self.group_id);
        match result {
            Ok(s) => summary.add_process(s),
            Err(e) => {
                summary.add_other(e);
                // We don't return an error if receive fails, because it's possible this is caused
                // by malicious data sent over the network, or messages from before the user was
                // added to the group
            }
        }

        let result = self.post_commit().await;

        track_err!("Send Welcomes", &result, group: &self.group_id);
        if let Err(e) = result {
            tracing::error!("post commit error {e:?}",);
            summary.add_post_commit_err(e);
        }

        if summary.is_errored() {
            Err(summary)
        } else {
            Ok(summary)
        }
    }

    #[cfg_attr(any(test, feature = "test-utils"), tracing::instrument(level = "info", fields(who = %self.context.inbox_id()), skip_all))]
    #[cfg_attr(
        not(any(test, feature = "test-utils")),
        tracing::instrument(level = "trace", skip_all)
    )]
    pub(super) async fn sync_until_last_intent_resolved(&self) -> Result<SyncSummary, GroupError> {
        let intents = self.context.db().find_group_intents(
            self.group_id.clone(),
            Some(vec![IntentState::ToPublish, IntentState::Published]),
            None,
        )?;

        let Some(intent) = intents.last() else {
            return Ok(Default::default());
        };

        track!(
            "Syncing Intents",
            {"num_intents": intents.len()},
            group: &self.group_id,
            icon: "🔄"
        );
        let result = self.sync_until_intent_resolved(intent.id).await;
        track_err!("Sync until intent resolved", &result, group: &self.group_id);
        result
    }

    /**
     * Sync the group and wait for the intent to be deleted
     * Group syncing may involve picking up messages unrelated to the intent, so simply checking for errors
     * does not give a clear signal as to whether the intent was successfully completed or not.
     *
     * This method will retry up to `xmtp_configuration::MAX_GROUP_SYNC_RETRIES` times.
     */
    #[cfg_attr(any(test, feature = "test-utils"), tracing::instrument(level = "info", fields(who = %self.context.inbox_id()), skip(self)))]
    #[cfg_attr(
        not(any(test, feature = "test-utils")),
        tracing::instrument(level = "trace", skip(self))
    )]
    pub(super) async fn sync_until_intent_resolved(
        &self,
        intent_id: ID,
    ) -> Result<SyncSummary, GroupError> {
        let mut summary = SyncSummary::default();
        let db = self.context.db();
        let mut num_attempts = 0;
        // Return the last error to the caller if we fail to sync
        while num_attempts < xmtp_configuration::MAX_GROUP_SYNC_RETRIES {
            match self.sync_with_conn().await {
                Ok(s) => summary.extend(s),
                Err(s) => {
                    tracing::error!("error syncing group {}", s);
                    summary.extend(s);
                }
            }
            match Fetch::<StoredGroupIntent>::fetch(&db, &intent_id) {
                Ok(None) => {
                    // This is expected. The intent gets deleted on success
                    return Ok(summary);
                }
                Ok(Some(StoredGroupIntent {
                    id,
                    state: IntentState::Error,
                    ..
                })) => {
                    tracing::warn!(
                        "not retrying intent ID {id}. since it is in state Error. {:?}",
                        summary
                    );
                    return Err(GroupError::from(summary));
                }
                Ok(Some(StoredGroupIntent {
                    id,
                    state: IntentState::Processed,
                    ..
                })) => {
                    tracing::debug!(
                        "not retrying intent ID {id}. since it is in state processed. {}",
                        summary
                    );
                    return Ok(summary);
                }
                Ok(Some(StoredGroupIntent { id, state, .. })) => {
                    tracing::warn!("retrying intent ID {id}. intent currently in state {state:?}");
                }
                Err(err) => {
                    tracing::error!("database error fetching intent {:?}", err);
                    summary.add_other(GroupError::Storage(err));
                }
            };
            num_attempts += 1;
        }
        Err(GroupError::SyncFailedToWait(Box::new(summary)))
    }

    fn validate_message_epoch(
        inbox_id: InboxIdRef<'_>,
        intent_id: i32,
        group_epoch: GroupEpoch,
        message_epoch: GroupEpoch,
        max_past_epochs: usize,
    ) -> Result<(), GroupMessageProcessingError> {
        #[cfg(any(test, feature = "test-utils"))]
        utils::test_mocks_helpers::maybe_mock_future_epoch_for_tests()?;

        if message_epoch.as_u64() + max_past_epochs as u64 <= group_epoch.as_u64() {
            tracing::warn!(
                inbox_id,
                message_epoch = message_epoch.as_u64(),
                group_epoch = group_epoch.as_u64(),
                intent_id,
                "[{}] message epoch {} is {} or more less than the group epoch {} for intent {}. Retrying message",
                inbox_id,
                message_epoch,
                max_past_epochs,
                group_epoch.as_u64(),
                intent_id
            );
            return Err(GroupMessageProcessingError::OldEpoch(
                message_epoch.as_u64(),
                group_epoch.as_u64(),
            ));
        } else if message_epoch.as_u64() > group_epoch.as_u64() {
            // Should not happen, logging proactively
            tracing::error!(
                inbox_id,
                message_epoch = message_epoch.as_u64(),
                group_epoch = group_epoch.as_u64(),
                intent_id,
                "[{}] message epoch {} is greater than group epoch {} for intent {}. Retrying message",
                inbox_id,
                message_epoch,
                group_epoch,
                intent_id
            );
            return Err(GroupMessageProcessingError::FutureEpoch(
                message_epoch.as_u64(),
                group_epoch.as_u64(),
            ));
        }
        Ok(())
    }

    // This function is intended to isolate the async validation code to
    // validate the message and prepare it for database insertion synchronously.
    async fn stage_and_validate_intent(
        &self,
        mls_group: &openmls::group::MlsGroup,
        intent: &StoredGroupIntent,
        envelope: &GroupMessage,
    ) -> Result<Option<(StagedCommit, ValidatedCommit)>, IntentResolutionError> {
        let GroupMessage {
            message, cursor, ..
        } = &envelope;
        let group_epoch = mls_group.epoch();
        let message_epoch = message.epoch();

        match intent.kind {
            IntentKind::KeyUpdate
            | IntentKind::UpdateGroupMembership
            | IntentKind::UpdateAdminList
            | IntentKind::MetadataUpdate
            | IntentKind::UpdatePermission
            | IntentKind::ReaddInstallations => {
                if let Some(published_in_epoch) = intent.published_in_epoch {
                    let group_epoch = group_epoch.as_u64() as i64;

                    // TODO(rich): Merge into validate_message_epoch()
                    if published_in_epoch != group_epoch {
                        tracing::warn!(
                            inbox_id = self.context.inbox_id(),
                            installation_id = %self.context.installation_id(),
                            group_id = hex::encode(&self.group_id),
                            cursor = %cursor,
                            intent.id,
                            intent.kind = %intent.kind,
                            "Intent for msg = [{cursor}] was published in epoch {} but group is currently in epoch {}",
                            published_in_epoch,
                            group_epoch
                        );
                        let processing_error = if published_in_epoch < group_epoch {
                            GroupMessageProcessingError::OldEpoch(
                                published_in_epoch as u64,
                                group_epoch as u64,
                            )
                        } else {
                            GroupMessageProcessingError::FutureEpoch(
                                published_in_epoch as u64,
                                group_epoch as u64,
                            )
                        };

                        return Err(IntentResolutionError {
                            processing_error,
                            next_intent_state: IntentState::ToPublish,
                        });
                    }

                    let staged_commit = intent
                        .staged_commit
                        .as_ref()
                        .map_or(
                            Err(GroupMessageProcessingError::IntentMissingStagedCommit),
                            |staged_commit| decode_staged_commit(staged_commit),
                        )
                        .map_err(|err| {
                            // If we can't retrieve the cached staged commit from the intent, we can't
                            // apply it. It is indeterminate whether other members were able to apply it
                            // or not - if they did apply it, then we are forked.
                            tracing::error!(
                                inbox_id = self.context.inbox_id(),
                                installation_id = %self.context.installation_id(),
                                group_id = hex::encode(&self.group_id),
                                cursor = %cursor,
                                intent_id = intent.id,
                                intent.kind = %intent.kind,
                                "Error decoding staged commit for intent, now may be forked: {err:?}",
                            );
                            IntentResolutionError {
                                processing_error: err,
                                next_intent_state: IntentState::Error,
                            }
                        })?;

                    tracing::info!(
                        "[{}] Validating commit for intent {}. Message timestamp: ({})/{}",
                        self.context.inbox_id(),
                        intent.id,
                        envelope.timestamp(),
                        envelope.created_ns
                    );

                    let maybe_validated_commit = ValidatedCommit::from_staged_commit(
                        &self.context,
                        &staged_commit,
                        mls_group,
                    )
                    .await;

                    let validated_commit = match maybe_validated_commit {
                        Err(err) => {
                            tracing::error!(
                                inbox_id = self.context.inbox_id(),
                                installation_id = %self.context.installation_id(),
                                group_id = hex::encode(&self.group_id),
                                cursor = %cursor,
                                intent.id,
                                intent.kind = %intent.kind,
                                "Error validating commit for own message. Intent ID [{}]: {err:?}",
                                intent.id,
                            );
                            return Err(IntentResolutionError {
                                processing_error: GroupMessageProcessingError::CommitValidation(
                                    err,
                                ),
                                next_intent_state: IntentState::Error,
                            });
                        }
                        Ok(validated_commit) => validated_commit,
                    };

                    return Ok(Some((staged_commit, validated_commit)));
                }
            }

            IntentKind::SendMessage => {
                Self::validate_message_epoch(
                    self.context.inbox_id(),
                    intent.id,
                    group_epoch,
                    message_epoch,
                    MAX_PAST_EPOCHS,
                )
                .map_err(|err| IntentResolutionError {
                    processing_error: err,
                    next_intent_state: IntentState::ToPublish,
                })?;
            }
        }

        Ok(None)
    }

    // Applies the message/commit to the mls group. If it was successfully applied, return Ok(()),
    // so that the caller can mark the intent as committed.
    // If any error occurs, return an IntentResolutionError with the error, and the next intent state
    // to use in the event the error is non-retriable.
    #[allow(clippy::too_many_arguments)]
    #[tracing::instrument(level = "trace", skip_all)]
    fn process_own_message(
        &self,
        mls_group: &mut OpenMlsGroup,
        commit: Option<(StagedCommit, ValidatedCommit)>,
        intent: &StoredGroupIntent,
        envelope: &GroupMessage,
        storage: &impl XmtpMlsStorageProvider,
    ) -> Result<Option<Vec<u8>>, IntentResolutionError> {
        if intent.state == IntentState::Committed
            || intent.state == IntentState::Processed
            || intent.state == IntentState::Error
        {
            tracing::warn!(
                "Skipping already processed intent {} of kind {} because it is in state {:?}",
                intent.id,
                intent.kind,
                intent.state
            );
            return Err(IntentResolutionError {
                processing_error: GroupMessageProcessingError::IntentAlreadyProcessed,
                next_intent_state: intent.state,
            });
        }

        let message_epoch = envelope.message.epoch();
        let GroupMessage { cursor, .. } = envelope;
        let envelope_timestamp_ns = envelope.timestamp();

        tracing::debug!(
            inbox_id = self.context.inbox_id(),
            installation_id = %self.context.installation_id(),
            group_id = hex::encode(&self.group_id),
            cursor = %cursor,
            intent.id,
            intent.kind = %intent.kind,
            "[{}]-[{}] processing own message for intent {} / {}, message_epoch: {}",
            self.context.inbox_id(),
            hex::encode(self.group_id.clone()),
            intent.id,
            intent.kind,
            message_epoch.clone()
        );

        if let Some((staged_commit, validated_commit)) = commit {
            tracing::info!(
                "[{}] merging pending commit for intent {}",
                self.context.inbox_id(),
                intent.id
            );

            if let Err(err) = mls_group.merge_staged_commit_logged(
                &XmtpOpenMlsProviderRef::new(storage),
                staged_commit,
                &validated_commit,
                cursor.sequence_id as i64,
            ) {
                tracing::error!("error merging commit: {err}");
                return Err(IntentResolutionError {
                    processing_error: err,
                    // If the error is non-retriable, it means the commit failed to apply due to some
                    // issue with the commit (e.g. encryption problem). We reset the intent state to
                    // ToPublish so that we can republish it.
                    next_intent_state: IntentState::ToPublish,
                });
            }
            let epoch = mls_group.epoch().as_u64();
            track!(
                "Commit merged",
                {
                    "": format!("Epoch {epoch}"),
                    "cursor": cursor,
                    "epoch": epoch,
                    "epoch_authenticator": hex::encode(mls_group.epoch_authenticator().as_slice()),
                    "validated_commit": Some(&validated_commit)
                        .and_then(|c| serde_json::to_string_pretty(c).ok()),
                },
                icon: "⬆️",
                group: &envelope.group_id
            );

            Self::mark_readd_requests_as_responded(
                storage,
                &self.group_id,
                &validated_commit.readded_installations,
                cursor.sequence_id as i64,
            )
            .map_err(|err| IntentResolutionError {
                processing_error: err.into(),
                next_intent_state: IntentState::Error,
            })?;

            // If no error committing the change, write a transcript message
            let msg = self
                .save_transcript_message(
                    validated_commit.clone(),
                    envelope_timestamp_ns as u64,
                    *cursor,
                    storage,
                )
                .map_err(|err| IntentResolutionError {
                    processing_error: err,
                    // If it is a non-retriable error, the commit will be applied, but the transcript message
                    // will be missing. We mark the intent state as errored and continue.
                    next_intent_state: IntentState::Error,
                })?;

            // Clean up pending_remove list for removed members
            self.clean_pending_remove_list(storage, &validated_commit.removed_inboxes);

            // Handle super_admin status changes
            self.handle_super_admin_status_change(
                storage,
                mls_group,
                &validated_commit.metadata_validation_info,
            );

            return Ok(msg.map(|m| m.id));
        }

        let id: Option<Vec<u8>> = calculate_message_id_for_intent(intent)
            .map_err(GroupMessageProcessingError::Intent)
            .map_err(|err| {
                if !err.is_retryable() {
                    tracing::error!(
                        "Message identifier not found for intent {} with kind {}, {err:?}",
                        intent.id,
                        intent.kind
                    );
                }
                IntentResolutionError {
                    processing_error: err,
                    // If the error is non-retriable, it means that the optimistic message (which is already in
                    // the db) will never have its delivery status updated to published. We mark the intent state
                    // as errored and continue.
                    next_intent_state: IntentState::Error,
                }
            })?;
        let Some(id) = id else {
            // The message is likely to be a legacy envelope, probably from legacy device sync.
            // We don't need to set the delivery status for these.
            return Ok(None);
        };
        tracing::debug!("setting message @cursor=[{}] to published", envelope.cursor);
        let message_expire_at_ns = Self::get_message_expire_at_ns(mls_group);
        storage
            .db()
            .set_delivery_status_to_published(
                &id,
                envelope_timestamp_ns as u64,
                envelope.cursor,
                message_expire_at_ns,
            )
            .map_err(|err| IntentResolutionError {
                processing_error: GroupMessageProcessingError::Db(err),
                next_intent_state: IntentState::Error,
            })?;
        self.process_own_leave_request_message(mls_group, storage, &id);
        Ok(Some(id))
    }

    #[tracing::instrument(level = "trace", skip(mls_group, envelope))]
    async fn validate_and_process_external_message(
        &self,
        mls_group: &mut OpenMlsGroup,
        envelope: &GroupMessage,
        allow_cursor_increment: bool,
    ) -> Result<MessageIdentifier, GroupMessageProcessingError> {
        #[cfg(any(test, feature = "test-utils"))]
        {
            use crate::utils::test_mocks_helpers::maybe_mock_wrong_epoch_for_tests;
            maybe_mock_wrong_epoch_for_tests()?;
        }

        let provider = self.context.mls_provider();

        let GroupMessage {
            cursor, message, ..
        } = envelope;
        let envelope_timestamp_ns = envelope.timestamp();
        let mut identifier = MessageIdentifierBuilder::from(envelope);

        // We need to process the message twice to avoid an async transaction.
        // We'll process for the first time, get the processed message,
        // and roll the transaction back, so we can fetch updates from the server before
        // being ready to process the message for a second time.
        let mut processed_message = None;
        let result = provider.key_store().transaction(|conn| {
            let storage = conn.key_store();
            let provider = XmtpOpenMlsProvider::new(storage);
            processed_message = Some(mls_group.process_message(&provider, message.clone()));
            // Rollback the transaction. We want to synchronize with the server before committing.
            Err::<(), StorageError>(StorageError::IntentionalRollback)
        });
        if !matches!(result, Err(StorageError::IntentionalRollback)) {
            result.inspect_err(|e| tracing::debug!("immutable process message failed {}", e))?;
        }
        let processed_message = processed_message.expect("Was just set to Some")?;

        // Reload the mlsgroup to clear the it's internal cache
        mls_group.reload(provider.storage())?;

        let (sender_inbox_id, sender_installation_id) =
            extract_message_sender(mls_group, &processed_message, envelope_timestamp_ns as u64)?;

        tracing::info!(
            inbox_id = self.context.inbox_id(),
            installation_id = %self.context.installation_id(),sender_inbox_id = sender_inbox_id,
            sender_installation_id = hex::encode(&sender_installation_id),
            group_id = hex::encode(&self.group_id),
            current_epoch = mls_group.epoch().as_u64(),
            msg_epoch = processed_message.epoch().as_u64(),
            msg_group_id = hex::encode(processed_message.group_id().as_slice()),
            cursor = %cursor,
            "[{}] extracted sender inbox id: {}",
            self.context.inbox_id(),
            sender_inbox_id
        );

        let validated_commit = match &processed_message.content() {
            ProcessedMessageContent::StagedCommitMessage(staged_commit) => {
                let result =
                    ValidatedCommit::from_staged_commit(&self.context, staged_commit, mls_group)
                        .await;

                let validated_commit = match result {
                    Err(e) if !e.is_retryable() => {
                        match &e {
                            CommitValidationError::ProtocolVersionTooLow(_) => {}
                            _ => {
                                self.maybe_update_cursor(&self.context.db(), envelope)?;
                            }
                        };

                        Err(e)
                    }
                    v => v,
                }?;

                identifier.group_context(staged_commit.group_context().clone());
                Some(validated_commit)
            }
            _ => None,
        };

        let mut deferred_events = DeferredEvents::new();
        let identifier = provider.key_store().transaction(|conn| {
            let storage = conn.key_store();
            let db = storage.db();
            let provider = XmtpOpenMlsProviderRef::new(&storage);
            tracing::debug!(
                inbox_id = self.context.inbox_id(),
                installation_id = %self.context.installation_id(),
                group_id = hex::encode(&self.group_id),
                current_epoch = mls_group.epoch().as_u64(),
                msg_epoch = processed_message.epoch().as_u64(),
                cursor = ?cursor,
                "[{}] processing message in transaction epoch = {}, cursor = {:?}",
                self.context.inbox_id(),
                mls_group.epoch().as_u64(),
                cursor
            );
            let requires_processing = if allow_cursor_increment {
                self.maybe_update_cursor(&db, envelope)?
            } else {
                tracing::info!(
                    "will not call update cursor for group {}, with cursor {}, allow_cursor_increment is false",
                    hex::encode(envelope.group_id.as_slice()),
                    *cursor
                );
                let current_cursor = db
                    .get_last_cursor_for_originator(&envelope.group_id, envelope.entity_kind(), envelope.originator_id())?;
                current_cursor.sequence_id < envelope.cursor.sequence_id
            };
            if !requires_processing {
                // early return if the message is already procesed
                // _NOTE_: Not early returning and re-processing a message that
                // has already been processed, has the potential to result in forks.
                tracing::debug!("message @cursor=[{}] for group=[{}] created_at=[{}] no longer require processing, should be available in database",
                    envelope.cursor,
                    xmtp_common::fmt::debug_hex(&envelope.group_id),
                    envelope.created_ns
                 );
                identifier.previously_processed(true);
                return identifier.build();
            }
            // once the checks for processing pass, actually process the message
            let processed_message = mls_group.process_message(&provider, message.clone())?;
            let previous_epoch = mls_group.epoch().as_u64();
            let identifier = self.process_external_message(
                mls_group,
                processed_message,
                envelope,
                validated_commit.clone(),
                &storage,
                &mut deferred_events,
            )?;
            let new_epoch = mls_group.epoch().as_u64();
            if new_epoch > previous_epoch {
                tracing::info!(
                    "[{}] externally processed message [{}] advanced epoch from [{}] to [{}]",
                    self.context.inbox_id(),
                    cursor,
                    previous_epoch,
                    new_epoch
                );
            }
            Ok::<_, GroupMessageProcessingError>(identifier)
        })?;

        // Send all deferred events after the transaction completes
        deferred_events.send_all(&self.context);

        Ok(identifier)
    }

    /// Process an external message
    /// returns a MessageIdentifier, identifiying the message processed if any.
    #[tracing::instrument(level = "trace", skip_all)]
    fn process_external_message(
        &self,
        mls_group: &mut OpenMlsGroup,
        processed_message: ProcessedMessage,
        message_envelope: &GroupMessage,
        validated_commit: Option<ValidatedCommit>,
        storage: &impl XmtpMlsStorageProvider,
        deferred_events: &mut DeferredEvents,
    ) -> Result<MessageIdentifier, GroupMessageProcessingError> {
        let GroupMessage { cursor, .. } = &message_envelope;
        let envelope_timestamp_ns = message_envelope.timestamp();
        let msg_epoch = processed_message.epoch().as_u64();
        let msg_group_id = hex::encode(processed_message.group_id().as_slice());
        let (sender_inbox_id, sender_installation_id) =
            extract_message_sender(mls_group, &processed_message, envelope_timestamp_ns as u64)?;

        let mut identifier = MessageIdentifierBuilder::from(message_envelope);
        match processed_message.into_content() {
            ProcessedMessageContent::ApplicationMessage(application_message) => {
                tracing::info!(
                    inbox_id = self.context.inbox_id(),
                    sender_inbox_id = sender_inbox_id,
                    sender_installation_id = hex::encode(&sender_installation_id),
                    installation_id = %self.context.installation_id(),group_id = hex::encode(&self.group_id),
                    current_epoch = mls_group.epoch().as_u64(),
                    msg_epoch,
                    msg_group_id,
                    cursor = %cursor,
                    "[{}] decoding application message",
                    self.context.inbox_id()
                );
                let message_bytes = application_message.into_bytes();

                let mut bytes = Bytes::from(message_bytes);
                let envelope = PlaintextEnvelope::decode(&mut bytes)?;

                match envelope.content {
                    Some(Content::V1(V1 {
                        idempotency_key,
                        content,
                    })) => {
                        let message_id =
                            calculate_message_id(&self.group_id, &content, &idempotency_key);
                        let queryable_content_fields =
                            Self::extract_queryable_content_fields(&content);

                        let message = StoredGroupMessage {
                            id: message_id.clone(),
                            group_id: self.group_id.clone(),
                            decrypted_message_bytes: content,
                            sent_at_ns: envelope_timestamp_ns,
                            kind: GroupMessageKind::Application,
                            sender_installation_id,
                            sender_inbox_id: sender_inbox_id.clone(),
                            delivery_status: DeliveryStatus::Published,
                            content_type: queryable_content_fields.content_type,
                            version_major: queryable_content_fields.version_major,
                            version_minor: queryable_content_fields.version_minor,
                            authority_id: queryable_content_fields.authority_id,
                            reference_id: queryable_content_fields.reference_id,
                            sequence_id: cursor.sequence_id as i64,
                            originator_id: cursor.originator_id as i64,
                            expire_at_ns: Self::get_message_expire_at_ns(mls_group),
                        };
                        message.store_or_ignore(&storage.db())?;
                        // make sure internal id is on return type after its stored successfully
                        identifier.internal_id(message_id);

                        // If this message was sent by us on another installation, check if it
                        // belongs to a sync group, and if it is - notify the worker.
                        if sender_inbox_id == self.context.inbox_id() {
                            tracing::info!(
                                installation_id = hex::encode(self.context.installation_id()),
                                "new sync group message event"
                            );
                            if let Some(StoredGroup {
                                conversation_type: ConversationType::Sync,
                                ..
                            }) = storage.db().find_group(&self.group_id)?
                            {
                                // Send this event after the transaction completes
                                deferred_events.add_worker_event(SyncWorkerEvent::NewSyncGroupMsg);
                            }
                        }
                        if message.content_type == ContentType::LeaveRequest {
                            self.process_leave_request_message(mls_group, storage, &message)?;
                        }

                        Ok::<_, GroupMessageProcessingError>(())
                    }
                    Some(Content::V2(V2 {
                        idempotency_key,
                        message_type,
                    })) => {
                        match message_type {
                            Some(MessageType::DeviceSyncRequest(history_request)) => {
                                let content = DeviceSyncContent::Request(history_request);
                                let content_bytes = serde_json::to_vec(&content)?;
                                let message_id = calculate_message_id(
                                    &self.group_id,
                                    &content_bytes,
                                    &idempotency_key,
                                );

                                // store the request message
                                let message = StoredGroupMessage {
                                    id: message_id.clone(),
                                    group_id: self.group_id.clone(),
                                    decrypted_message_bytes: content_bytes,
                                    sent_at_ns: envelope_timestamp_ns,
                                    kind: GroupMessageKind::Application,
                                    sender_installation_id,
                                    sender_inbox_id: sender_inbox_id.clone(),
                                    delivery_status: DeliveryStatus::Published,
                                    content_type: ContentType::Unknown,
                                    version_major: 0,
                                    version_minor: 0,
                                    authority_id: "unknown".to_string(),
                                    reference_id: None,
                                    sequence_id: cursor.sequence_id as i64,
                                    originator_id: cursor.originator_id as i64,
                                    expire_at_ns: Self::get_message_expire_at_ns(mls_group),
                                };
                                message.store_or_ignore(&storage.db())?;
                                identifier.internal_id(message_id.clone());

                                tracing::info!("Received a history request.");
                                // Send this event after the transaction completes
                                deferred_events
                                    .add_worker_event(SyncWorkerEvent::Request { message_id });
                                Ok(())
                            }
                            Some(MessageType::DeviceSyncReply(history_reply)) => {
                                let content = DeviceSyncContent::Reply(history_reply);
                                let content_bytes = serde_json::to_vec(&content)?;
                                let message_id = calculate_message_id(
                                    &self.group_id,
                                    &content_bytes,
                                    &idempotency_key,
                                );

                                // store the reply message
                                let message = StoredGroupMessage {
                                    id: message_id.clone(),
                                    group_id: self.group_id.clone(),
                                    decrypted_message_bytes: content_bytes,
                                    sent_at_ns: envelope_timestamp_ns,
                                    kind: GroupMessageKind::Application,
                                    sender_installation_id,
                                    sender_inbox_id,
                                    delivery_status: DeliveryStatus::Published,
                                    content_type: ContentType::Unknown,
                                    version_major: 0,
                                    version_minor: 0,
                                    authority_id: "unknown".to_string(),
                                    reference_id: None,
                                    sequence_id: cursor.sequence_id as i64,
                                    originator_id: cursor.originator_id as i64,
                                    expire_at_ns: Self::get_message_expire_at_ns(mls_group),
                                };
                                message.store_or_ignore(&storage.db())?;
                                identifier.internal_id(message_id.clone());

                                tracing::info!("Received a history reply.");
                                // Send this event after the transaction completes
                                deferred_events
                                    .add_worker_event(SyncWorkerEvent::Reply { message_id });
                                Ok(())
                            }
                            Some(MessageType::UserPreferenceUpdate(update)) => {
                                // This function inserts the updates appropriately,
                                // and returns a copy of what was inserted
                                let updates = process_incoming_preference_update(
                                    update,
                                    &self.context,
                                    storage,
                                )?;

                                // Broadcast those updates for integrators to be notified of changes
                                // Send this event after the transaction completes
                                deferred_events
                                    .add_local_event(LocalEvents::PreferencesChanged(updates));
                                Ok(())
                            }
                            _ => {
                                return Err(GroupMessageProcessingError::InvalidPayload);
                            }
                        }
                    }
                    None => {
                        return Err(GroupMessageProcessingError::InvalidPayload);
                    }
                }
            }
            ProcessedMessageContent::ProposalMessage(_proposal_ptr) => {
                Ok(())
                // intentionally left blank.
            }
            ProcessedMessageContent::ExternalJoinProposalMessage(_external_proposal_ptr) => {
                Ok(())
                // intentionally left blank.
            }
            ProcessedMessageContent::StagedCommitMessage(staged_commit) => {
                let staged_commit = *staged_commit;
                let validated_commit =
                    validated_commit.expect("Needs to be present when this is a staged commit");

                tracing::info!(
                    inbox_id = self.context.inbox_id(),
                    sender_inbox_id = sender_inbox_id,
                    installation_id = %self.context.installation_id(),sender_installation_id = hex::encode(&sender_installation_id),
                    group_id = hex::encode(&self.group_id),
                    current_epoch = mls_group.epoch().as_u64(),
                    msg_epoch,
                    msg_group_id,
                    cursor = %cursor,
                    "[{}] received staged commit. Merging and clearing any pending commits",
                    self.context.inbox_id()
                );

                tracing::info!(
                    inbox_id = self.context.inbox_id(),
                    sender_inbox_id = sender_inbox_id,
                    installation_id = %self.context.installation_id(),sender_installation_id = hex::encode(&sender_installation_id),
                    group_id = hex::encode(&self.group_id),
                    current_epoch = mls_group.epoch().as_u64(),
                    msg_epoch,
                    msg_group_id,
                    cursor = %cursor,
                    "[{}] staged commit is valid, will attempt to merge",
                    self.context.inbox_id()
                );
                identifier.group_context(staged_commit.group_context().clone());

                mls_group.merge_staged_commit_logged(
                    &XmtpOpenMlsProviderRef::new(storage),
                    staged_commit,
                    &validated_commit,
                    cursor.sequence_id as i64,
                )?;

                Self::mark_readd_requests_as_responded(
                    storage,
                    &self.group_id,
                    &validated_commit.readded_installations,
                    cursor.sequence_id as i64,
                )?;

                let epoch = mls_group.epoch().as_u64();
                track!(
                    "Commit merged",
                    {
                        "": format!("Epoch {epoch}"),
                        "cursor": cursor,
                        "epoch": epoch,
                        "epoch_authenticator": hex::encode(mls_group.epoch_authenticator().as_slice()),
                        "validated_commit": Some(&validated_commit)
                            .and_then(|c| serde_json::to_string_pretty(c).ok()),
                    },
                    icon: "⬆️",
                    group: &message_envelope.group_id
                );

                let msg = self.save_transcript_message(
                    validated_commit.clone(),
                    envelope_timestamp_ns as u64,
                    *cursor,
                    storage,
                )?;

                // remove left/removed members from the pending_remove list
                self.clean_pending_remove_list(storage, &validated_commit.removed_inboxes);

                // Handle super_admin status changes for the current user
                // If promoted: check for pending remove members and mark group accordingly
                // If demoted: clear the pending leave request status
                self.handle_super_admin_status_change(
                    storage,
                    mls_group,
                    &validated_commit.metadata_validation_info,
                );

                identifier.internal_id(msg.as_ref().map(|m| m.id.clone()));
                Ok(())
            }
        }?;
        identifier.build()
    }

    fn process_own_leave_request_message(
        &self,
        mls_group: &OpenMlsGroup,
        storage: &impl XmtpMlsStorageProvider,
        message_id: &[u8],
    ) {
        if let Ok(Some(message)) = self.context.db().get_group_message(message_id)
            && message.content_type == ContentType::LeaveRequest
        {
            match self.process_leave_request_message(mls_group, storage, &message) {
                Ok(()) => {
                    debug!("Successfully processed leave request message");
                }
                Err(e) => {
                    debug!("Failed to process leave request message: {}", e);
                }
            }
        }
    }

    fn process_leave_request_message(
        &self,
        mls_group: &OpenMlsGroup,
        storage: &impl XmtpMlsStorageProvider,
        message: &StoredGroupMessage,
    ) -> Result<(), GroupMessageProcessingError> {
        let current_inbox_id = self.context.inbox_id().to_string();

        // Process leave-request messages - only if the actor is the current user
        // changes if they were made by the same inbox-id
        if message.sender_inbox_id == current_inbox_id {
            storage
                .db()
                .update_group_membership(&self.group_id, GroupMembershipState::PendingRemove)?;
        }

        // put the user in the pending-remove list
        PendingRemove {
            group_id: message.group_id.clone(),
            inbox_id: message.sender_inbox_id.clone(),
            message_id: message.id.clone(),
        }
        .store_or_ignore(&storage.db())?;

        // If we reach here, the action was by another user or no validated commit
        // Only process admin actions if we're admin/super-admin
        self.process_admin_pending_remove_actions(mls_group, storage)?;

        Ok(())
    }

    fn process_admin_pending_remove_actions(
        &self,
        mls_group: &OpenMlsGroup,
        storage: &impl XmtpMlsStorageProvider,
    ) -> Result<(), GroupMessageProcessingError> {
        let current_inbox_id = self.context.inbox_id().to_string();

        // Process admin actions based on current group state
        // If the current user is super-admin and there are pending remove requests, mark the group accordingly
        let is_super_admin = match self.is_super_admin(self.context.inbox_id().to_string()) {
            Ok(is_admin) => is_admin,
            Err(e) => {
                debug!(
                    "Failed to check super admin status while processing LeaveRequestMessage: {}. Skipping admin pending remove actions.",
                    e
                );
                return Ok(());
            }
        };
        // Only process if we're an admin/super-admin
        if !is_super_admin {
            return Ok(());
        }
        let pending_remove_users = storage
            .db()
            .get_pending_remove_users(&mls_group.group_id().to_vec())?;
        if pending_remove_users.is_empty() {
            return Ok(());
        }

        // if the current user is in pending remove-users, then we should not mark it for the worker
        if !pending_remove_users.contains(&current_inbox_id) {
            self.update_group_pending_status(storage, true)
        }

        Ok(())
    }

    fn clean_pending_remove_list(
        &self,
        storage: &impl XmtpMlsStorageProvider,
        removed_inboxes: &[Inbox],
    ) {
        if removed_inboxes.is_empty() {
            return;
        }

        let removed_inbox_ids: Vec<String> = removed_inboxes
            .iter()
            .map(|inbox| inbox.inbox_id.clone())
            .collect();

        match storage
            .db()
            .delete_pending_remove_users(&self.group_id, removed_inbox_ids.clone())
        {
            Ok(_) => {
                tracing::info!(
                    group_id = hex::encode(&self.group_id),
                    removed_inboxes = ?removed_inbox_ids,
                    "Successfully removed left/removed members from pending_remove list"
                );
            }
            Err(e) => {
                tracing::info!(
                    group_id = hex::encode(&self.group_id),
                    removed_inboxes = ?removed_inbox_ids,
                    error = %e,
                    "Failed to clean pending_remove list for removed members"
                );
            }
        }
    }

    fn handle_super_admin_status_change(
        &self,
        storage: &impl XmtpMlsStorageProvider,
        mls_group: &OpenMlsGroup,
        metadata_info: &MutableMetadataValidationInfo,
    ) {
        let current_inbox_id = self.context.inbox_id().to_string();

        // Check if current user was promoted to super_admin
        let was_promoted = metadata_info
            .super_admins_added
            .iter()
            .any(|inbox| inbox.inbox_id == current_inbox_id);

        // Check if current user was demoted from super_admin
        let was_demoted = metadata_info
            .super_admins_removed
            .iter()
            .any(|inbox| inbox.inbox_id == current_inbox_id);

        if !was_promoted && !was_demoted {
            // No change in super_admin status for current user
            return;
        }

        if was_promoted {
            // Promoted to super_admin: check if there are pending remove users
            match storage
                .db()
                .get_pending_remove_users(&mls_group.group_id().to_vec())
            {
                Ok(pending_remove_users) => {
                    if !pending_remove_users.is_empty()
                        && !pending_remove_users.contains(&current_inbox_id)
                    {
                        self.update_group_pending_status(storage, true);
                    }
                }
                Err(e) => {
                    tracing::info!(
                        group_id = hex::encode(&self.group_id),
                        inbox_id = %current_inbox_id,
                        error = %e,
                        "Failed to get pending remove users after promotion"
                    );
                }
            }
        } else if was_demoted {
            // Demoted from super_admin: clear the pending leave request status
            self.update_group_pending_status(storage, false);
        }
    }

    pub(crate) fn update_group_pending_status(
        &self,
        storage: &impl XmtpMlsStorageProvider,
        has_pending_removes: bool,
    ) {
        // This is where we would mark the group as having/not having pending remove requests
        if has_pending_removes {
            tracing::info!(
                group_id = hex::encode(&self.group_id),
                inbox_id = %self.context.inbox_id(),
                "Group has pending remove requests requiring admin action"
            );

            if let Err(e) = storage
                .db()
                .set_group_has_pending_leave_request_status(&self.group_id, Some(true))
            {
                tracing::error!(
                    error = %e,
                    operation = "set_group_pending_status",
                    group_id = hex::encode(&self.group_id),
                    "Failed to mark group as having pending leave requests"
                );
            }
        } else {
            tracing::debug!(
                group_id = hex::encode(&self.group_id),
                inbox_id = %self.context.inbox_id(),
                "Group has no pending remove requests"
            );

            if let Err(e) = storage
                .db()
                .set_group_has_pending_leave_request_status(&self.group_id, Some(false))
            {
                tracing::error!(
                    operation = "set_group_pending_status",
                    group_id = hex::encode(&self.group_id),
                    "Failed to mark group as not having pending leave requests {}",
                    e,
                );
            }
        }
    }

    pub(crate) fn mark_readd_requests_as_responded(
        storage: &impl XmtpMlsStorageProvider,
        group_id: &Vec<u8>,
        readded_installations: &HashSet<Vec<u8>>,
        cursor: i64,
    ) -> Result<(), StorageError> {
        for installation_id in readded_installations {
            storage.db().update_responded_at_sequence_id(
                group_id.as_slice(),
                installation_id.as_slice(),
                cursor,
            )?;
        }
        Ok(())
    }

    fn get_message_expire_at_ns(mls_group: &OpenMlsGroup) -> Option<i64> {
        let mutable_metadata = extract_group_mutable_metadata(mls_group).ok()?;
        let group_disappearing_settings =
            Self::conversation_message_disappearing_settings_from_extensions(&mutable_metadata)
                .ok()?;

        if group_disappearing_settings.is_enabled() {
            Some(now_ns() + group_disappearing_settings.in_ns)
        } else {
            None
        }
    }

    /// This function is idempotent. No need to wrap in a transaction.
    ///
    /// # Parameters
    /// * `envelope` - The message envelope to process
    /// * `trust_message_order` - Controls whether to allow epoch increments from commits and msg cursor increments.
    ///   Set to `true` when processing messages from trusted ordered sources (queries), and `false` when
    ///   processing from potentially out-of-order sources like streams.
    #[cfg_attr(
        any(test, feature = "test-utils"),
        tracing::instrument(level = "info", skip(self), fields(envelope = %envelope))
    )]
    #[cfg_attr(
        not(any(test, feature = "test-utils")),
        tracing::instrument(level = "trace", skip_all)
    )]
    pub(crate) async fn process_message(
        &self,
        envelope: &GroupMessage,
        trust_message_order: bool,
    ) -> Result<MessageIdentifier, GroupMessageProcessingError> {
        if trust_message_order {
            let last_cursor = self.context.db().get_last_cursor_for_originator(
                &envelope.group_id,
                envelope.entity_kind(),
                envelope.originator_id(),
            )?;
            tracing::info!("last cursor of processed = {}", last_cursor);
            if last_cursor.sequence_id >= envelope.sequence_id() {
                tracing::info!(
                    inbox_id = self.context.inbox_id(),
                    installation_id = %self.context.installation_id(),
                    group_id = hex::encode(&envelope.group_id),
                    "Message already processed: skipped cursor:[{}] last cursor in db: [{}]",
                    envelope.cursor,
                    last_cursor
                );
                // early return if the message is already procesed
                // _NOTE_: Not early returning and re-processing a message that
                // has already been processed, has the potential to result in forks.
                return MessageIdentifierBuilder::from(envelope).build();
            }
        }

        self.load_mls_group_with_lock_async(|mut mls_group| async move {
            // ensure we are processing a private message
            match &envelope.message {
                ProtocolMessage::PrivateMessage(_) => (),
                other => {
                    return Err(GroupMessageProcessingError::UnsupportedMessageType(
                        discriminant(other),
                    ));
                }
            };
            let mut result = self
                .process_message_inner(&mut mls_group, envelope, trust_message_order)
                .await;
            if trust_message_order {
                result = self
                    .post_process_message(&mls_group, result, envelope)
                    .await;
            }
            result
        })
        .await
    }

    #[tracing::instrument(skip(self, mls_group, envelope), level = "trace")]
    async fn process_message_inner(
        &self,
        mls_group: &mut OpenMlsGroup,
        envelope: &GroupMessage,
        trust_message_order: bool,
    ) -> Result<MessageIdentifier, GroupMessageProcessingError> {
        let db = self.context.db();
        let allow_epoch_increment = trust_message_order;
        let allow_cursor_increment = trust_message_order;
        let cursor = envelope.cursor;
        if !allow_epoch_increment && envelope.is_commit() {
            return Err(GroupMessageProcessingError::EpochIncrementNotAllowed);
        }

        let intent = db
            .find_group_intent_by_payload_hash(envelope.payload_hash.as_slice())
            .map_err(GroupMessageProcessingError::Storage)?;

        let group_cursor = db.get_last_cursor_for_originator(
            &self.group_id,
            envelope.entity_kind(),
            envelope.originator_id(),
        )?;
        if group_cursor.sequence_id >= envelope.sequence_id() {
            // early return if the message is already processed
            // _NOTE_: Not early returning and re-processing a message that
            // has already been processed, has the potential to result in forks.
            return MessageIdentifierBuilder::from(envelope)
                .previously_processed(true)
                .build();
        }

        tracing::info!(
            inbox_id = self.context.inbox_id(),
            installation_id = %self.context.installation_id(),
            group_id = hex::encode(&self.group_id),
            cursor = %envelope.cursor,
            "Processing envelope with hash {}, cursor = {}, is_own_intent={}",
            hex::encode(&envelope.payload_hash),
            envelope.cursor,
            intent.is_some()
        );
        match intent {
            // Intent with the payload hash matches
            Some(intent) => {
                let mut identifier = MessageIdentifierBuilder::from(envelope);
                identifier.intent_kind(intent.kind);
                let intent_id = intent.id;
                tracing::info!(
                    inbox_id = self.context.inbox_id(),
                    installation_id = %self.context.installation_id(),
                    group_id = hex::encode(&self.group_id),
                    cursor = %envelope.cursor,
                    intent_id,
                    intent.kind = %intent.kind,
                    "client [{}] is about to process own envelope [{}] for intent [{}] [{}]",
                    self.context.inbox_id(),
                    envelope.cursor,
                    intent_id,
                    intent.kind
                );

                let validation_result = self
                    .stage_and_validate_intent(mls_group, &intent, envelope)
                    .await;

                self.context.mls_storage().transaction(|conn| {
                    let storage = conn.key_store();
                    let db = storage.db();
                    let provider = XmtpOpenMlsProviderRef::new(&storage);
                    let requires_processing = if allow_cursor_increment {
                        self.maybe_update_cursor(&db, envelope)?
                    } else {
                        tracing::info!(
                            "will not call update cursor for group {}, with cursor {}, allow_cursor_increment is false",
                            hex::encode(envelope.group_id.as_slice()),
                            cursor
                        );
                        let current_cursor = db
                            .get_last_cursor_for_originator(&envelope.group_id, envelope.entity_kind(), envelope.originator_id())?;
                        current_cursor.sequence_id < envelope.sequence_id()
                    };
                    if !requires_processing {
                        tracing::debug!("message @cursor=[{}] for group=[{}] created_at=[{}] no longer require processing, should be available in database",
                            envelope.cursor,
                            xmtp_common::fmt::debug_hex(&envelope.group_id),
                            envelope.created_ns
                        );

                        // early return if the message is already procesed
                        // _NOTE_: Not early returning and re-processing a message that
                        // has already been processed, has the potential to result in forks.
                        // In some cases, we may want to roll back the cursor if we updated the
                        // cursor, but actually cannot process the message.
                        identifier.previously_processed(true);
                        return Ok(());
                    }
                    let result: Result<Option<Vec<u8>>, IntentResolutionError> = match validation_result {
                        Err(err) => Err(err),
                        Ok(validated_intent) => {
                            self.process_own_message(mls_group, validated_intent, &intent, envelope, &storage)
                        }
                    };
                    let (next_intent_state, internal_message_id) = match result {
                        Err(err) => {
                            if err.processing_error.is_retryable() {
                                // Rollback the transaction so that we can retry
                                return Err(err.processing_error);
                            }
                            if envelope.is_commit() && let Err(accounting_error) = mls_group.mark_failed_commit_logged(&provider, cursor.sequence_id, envelope.message.epoch(), &err.processing_error) {
                                tracing::error!("Error inserting commit entry for failed self commit: {}", accounting_error);
                            }
                            (err.next_intent_state, None)
                        }
                        Ok(internal_message_id) => (IntentState::Committed, internal_message_id)
                    };
                    identifier.internal_id(internal_message_id.clone());

                    if next_intent_state == intent.state {
                        tracing::warn!("Intent [{}] is already in state [{:?}]", intent_id, next_intent_state);
                        return Ok(());
                    }
                    match next_intent_state {
                        IntentState::ToPublish => {
                            db.set_group_intent_to_publish(intent_id)?;
                        }
                        IntentState::Committed => {
                            self.handle_metadata_update_from_intent(&intent, &storage)?;
                            db.set_group_intent_committed(intent_id, cursor)?;
                        }
                        IntentState::Published => {
                            tracing::error!("Unexpected behaviour: returned intent state published from process_own_message");
                        }
                        IntentState::Error => {
                            tracing::error!("Intent [{}] moved to error status", intent_id);
                            db.set_group_intent_error(intent_id)?;
                        }
                        IntentState::Processed => {
                            tracing::debug!("Intent [{}] moved to Processed status", intent_id);
                            db.set_group_intent_processed(intent_id)?;
                        }
                    }
                    Ok(())
                })?;
                identifier.build()
            }
            // No matching intent found. The message did not originate here.
            None => {
                tracing::info!(
                    inbox_id = self.context.inbox_id(),
                    installation_id = %self.context.installation_id(),
                    group_id = hex::encode(&self.group_id),
                    cursor = %envelope.cursor,
                    "client [{}] is about to process external envelope [{}]",
                    self.context.inbox_id(),
                    envelope.cursor
                );
                let identifier = self
                    .validate_and_process_external_message(
                        mls_group,
                        envelope,
                        allow_cursor_increment,
                    )
                    .await?;
                Ok(identifier)
            }
        }
    }

    /// In case of metadataUpdate will extract the updated fields and store them to the db
    fn handle_metadata_update_from_intent(
        &self,
        intent: &StoredGroupIntent,
        storage: &impl XmtpMlsStorageProvider,
    ) -> Result<(), IntentError> {
        if intent.kind == MetadataUpdate {
            let data = UpdateMetadataIntentData::try_from(intent.data.clone())?;

            match data.field_name.as_str() {
                field_name if field_name == MetadataField::MessageDisappearFromNS.as_str() => {
                    storage.db().update_message_disappearing_from_ns(
                        self.group_id.clone(),
                        data.field_value.parse::<i64>().ok(),
                    )?
                }
                field_name if field_name == MetadataField::MessageDisappearInNS.as_str() => {
                    storage.db().update_message_disappearing_in_ns(
                        self.group_id.clone(),
                        data.field_value.parse::<i64>().ok(),
                    )?
                }
                _ => {} // handle other metadata updates
            }
        }

        Ok(())
    }

    fn handle_metadata_update_from_commit(
        &self,
        metadata_field_changes: Vec<group_updated::MetadataFieldChange>,
        storage: &impl XmtpMlsStorageProvider,
    ) -> Result<(), StorageError> {
        for change in metadata_field_changes {
            match change.field_name.as_str() {
                field_name if field_name == MetadataField::MessageDisappearFromNS.as_str() => {
                    let parsed_value = change
                        .new_value
                        .as_deref()
                        .and_then(|v| v.parse::<i64>().ok());
                    storage
                        .db()
                        .update_message_disappearing_from_ns(self.group_id.clone(), parsed_value)?
                }
                field_name if field_name == MetadataField::MessageDisappearInNS.as_str() => {
                    let parsed_value = change
                        .new_value
                        .as_deref()
                        .and_then(|v| v.parse::<i64>().ok());
                    storage
                        .db()
                        .update_message_disappearing_in_ns(self.group_id.clone(), parsed_value)?
                }
                _ => {} // Handle other metadata updates if needed
            }
        }

        Ok(())
    }

    async fn post_process_message(
        &self,
        mls_group: &OpenMlsGroup,
        process_result: Result<MessageIdentifier, GroupMessageProcessingError>,
        envelope: &xmtp_proto::types::GroupMessage,
    ) -> Result<MessageIdentifier, GroupMessageProcessingError> {
        track_err!("Process message", &process_result, group: &self.group_id);
        let message = match process_result {
            Ok(m) => {
                tracing::info!(
                    "Transaction completed successfully: process for group [{}] envelope cursor[{}]",
                    &envelope.group_id,
                    envelope.cursor
                );
                Ok(m)
            }
            Err(GroupMessageProcessingError::CommitValidation(
                CommitValidationError::ProtocolVersionTooLow(min_version),
            )) => {
                // Instead of updating cursor, mark group as paused
                self.context
                    .db()
                    .set_group_paused(&self.group_id, &min_version)?;
                tracing::warn!(
                    "Group [{}] paused due to minimum protocol version requirement",
                    hex::encode(&self.group_id)
                );
                Err(GroupMessageProcessingError::GroupPaused)
            }
            Err(e) => {
                tracing::info!(
                    "Transaction failed: process for group [{}] envelope cursor [{}] error:[{}]",
                    &envelope.group_id,
                    envelope.cursor,
                    e
                );

                // Do not update the cursor if you have been removed from the group - you may be readded
                // later
                if !e.is_retryable() && mls_group.is_active()
                    && let Err(transaction_error) = self.context.mls_storage().transaction(|conn| {
                    let storage = conn.key_store();
                    let provider = XmtpOpenMlsProviderRef::new(&storage);
                    // TODO(rich): Add log_err! macro/trait for swallowing errors
                    if let Err(update_cursor_error) =
                        self.maybe_update_cursor(&storage.db(), envelope)
                    {
                        // We don't need to propagate the error if the cursor fails to update - the worst case is
                        // that the non-retriable error is processed again
                        tracing::error!("Error updating cursor for non-retriable error: {update_cursor_error:?}");
                    } else if envelope.is_commit()
                        && let Err(accounting_error) = mls_group.mark_failed_commit_logged(
                        &provider,
                        envelope.sequence_id(),
                        envelope.message.epoch(),
                        &e,
                    ) {
                        tracing::error!(
                                "Error inserting commit entry for failed commit: {}",
                                accounting_error
                        );
                    }
                    Ok::<(), GroupMessageProcessingError>(())
                }) {
                    tracing::error!("Error post-processing non-retryable error: {transaction_error:?}");
                };

                if let Err(accounting_error) = self
                    .process_group_message_error_for_fork_detection(
                        envelope.sequence_id(),
                        envelope.message.epoch(),
                        &e,
                        mls_group,
                    )
                    .await
                {
                    tracing::error!(
                        "Error trying to log fork detection errors: {}",
                        accounting_error
                    );
                }
                Err(e)
            }
        }?;
        Ok(message)
    }

    #[cfg_attr(
        any(test, feature = "test-utils"),
        tracing::instrument(level = "info", skip_all, fields(who = %self.context.inbox_id()))
    )]
    #[cfg_attr(
        not(any(test, feature = "test-utils")),
        tracing::instrument(level = "trace", skip_all)
    )]
    pub async fn process_messages(&self, messages: Vec<GroupMessage>) -> ProcessSummary {
        let mut summary = ProcessSummary::default();
        for message in messages {
            summary.add_id(message.cursor);

            let result = retry_async!(
                Retry::default(),
                (async { self.process_message(&message, true).await })
            );

            match result {
                Ok(m) => summary.add(m),
                Err(GroupMessageProcessingError::GroupPaused) => {
                    tracing::info!(
                        "Group [{}] is paused, skip syncing remaining messages",
                        hex::encode(&self.group_id),
                    );
                    return summary;
                }
                Err(e) => {
                    let is_retryable = e.is_retryable();
                    let error_message = e.to_string();
                    summary.errored(message.cursor, e);
                    // If the error is retryable we cannot move on to the next message
                    // otherwise you can get into a forked group state.
                    if is_retryable {
                        tracing::info!(
                            error = %error_message,
                            "Aborting message processing for retryable error: {}",
                            error_message
                        );
                        break;
                    }
                }
            }
        }
        summary
    }

    /// Receive messages from the last cursor network and try to process each message
    /// Return all the cursors of the messages we tried to process regardless
    /// if they were succesfull or not. It is important to return _all_
    /// cursor ids, so that streams do not unintentially retry O(n^2) messages.
    #[tracing::instrument(skip_all, level = "trace")]
    pub async fn receive(&self) -> Result<ProcessSummary, GroupError> {
        let messages = MlsStore::new(self.context.clone())
            .query_group_messages(&self.group_id)
            .await?;

        let summary = self.process_messages(messages).await;
        track!(
            "Receive messages",
            {
                "total": summary.total_messages.len(),
                "errors": summary.errored.iter().map(|(_, err)| format!("{err:?}")).collect::<Vec<_>>(),
                "new": summary.new_messages.len(),
            },
            group: &self.group_id,
            icon: "🫴"
        );

        Ok(summary)
    }

    #[tracing::instrument(skip_all, level = "trace")]
    fn maybe_update_cursor(
        &self,
        db: &impl DbQuery,
        message: &xmtp_proto::types::GroupMessage,
    ) -> Result<bool, StorageError> {
        tracing::info!(
            "calling update cursor for group {}, with cursor {}, allow_cursor_increment is true",
            message.group_id,
            message.cursor
        );
        let updated = db.update_cursor(&message.group_id, message.entity_kind(), message.cursor)?;
        if updated {
            tracing::debug!("cursor updated to [{}]", message.cursor);
        } else {
            tracing::debug!("no cursor update required");
        }
        Ok(updated)
    }

    fn save_transcript_message(
        &self,
        validated_commit: ValidatedCommit,
        timestamp_ns: u64,
        cursor: Cursor,
        storage: &impl XmtpMlsStorageProvider,
    ) -> Result<Option<StoredGroupMessage>, GroupMessageProcessingError> {
        if validated_commit.is_empty() {
            return Ok(None);
        }
        let sender_installation_id = validated_commit.actor_installation_id();
        let sender_inbox_id = validated_commit.actor_inbox_id();

        let pending_remove_users = &storage
            .db()
            .get_pending_remove_users(&self.group_id.to_vec())?;
        let payload: GroupUpdated = validated_commit.into_with(pending_remove_users);
        tracing::info!(
            "[{}]: Storing a transcript message with {} members added and {} members removed and {} members left and {} metadata changes",
            self.context.inbox_id(),
            payload.added_inboxes.len(),
            payload.removed_inboxes.len(),
            payload.left_inboxes.len(),
            payload.metadata_field_changes.len(),
        );
        let encoded_payload = GroupUpdatedCodec::encode(payload.clone())?;
        let mut encoded_payload_bytes = Vec::new();
        encoded_payload.encode(&mut encoded_payload_bytes)?;

        let group_id = self.group_id.as_slice();
        let message_id = calculate_message_id(
            group_id,
            encoded_payload_bytes.as_slice(),
            &timestamp_ns.to_string(),
        );
        let content_type = encoded_payload.r#type.unwrap_or_else(|| {
            tracing::warn!("Missing content type in encoded payload, using default values");
            // Default content type values
            xmtp_proto::xmtp::mls::message_contents::ContentTypeId {
                authority_id: "unknown".to_string(),
                type_id: "unknown".to_string(),
                version_major: 0,
                version_minor: 0,
            }
        });

        self.handle_metadata_update_from_commit(payload.metadata_field_changes, storage)?;
        let msg = StoredGroupMessage {
            id: message_id,
            group_id: group_id.to_vec(),
            decrypted_message_bytes: encoded_payload_bytes.to_vec(),
            sent_at_ns: timestamp_ns as i64,
            kind: GroupMessageKind::MembershipChange,
            sender_installation_id,
            sender_inbox_id,
            delivery_status: DeliveryStatus::Published,
            content_type: content_type.type_id.into(),
            version_major: content_type.version_major as i32,
            version_minor: content_type.version_minor as i32,
            authority_id: content_type.authority_id.to_string(),
            reference_id: None,
            sequence_id: cursor.sequence_id as i64,
            originator_id: cursor.originator_id as i64,
            expire_at_ns: None,
        };
        msg.store_or_ignore(&storage.db())?;
        Ok(Some(msg))
    }

    async fn process_group_message_error_for_fork_detection(
        &self,
        message_cursor: u64,
        message_epoch: GroupEpoch,
        error: &GroupMessageProcessingError,
        mls_group: &OpenMlsGroup,
    ) -> Result<(), GroupMessageProcessingError> {
        if let OpenMlsProcessMessage(ProcessMessageError::ValidationError(
            ValidationError::WrongEpoch,
        )) = error
        {
            let group_epoch = mls_group.epoch().as_u64();
            let epoch_validation_result = Self::validate_message_epoch(
                self.context.inbox_id(),
                0,
                GroupEpoch::from(group_epoch),
                message_epoch,
                MAX_PAST_EPOCHS,
            );

            if let Err(GroupMessageProcessingError::FutureEpoch(_, _)) = &epoch_validation_result {
                let fork_details = format!(
                    "Message cursor [{}] epoch [{}] is greater than group epoch [{}], your group may be forked",
                    message_cursor, message_epoch, group_epoch
                );
                tracing::error!(
                    inbox_id = self.context.inbox_id(),
                    installation_id = %self.context.installation_id(),
                    group_id = hex::encode(&self.group_id),
                    original_error = error.to_string(),
                    fork_details
                );
                track!(
                    "Possible Fork",
                    {
                        "message_epoch": message_epoch,
                        "group_epoch": group_epoch
                    },
                    group: &self.group_id,
                    level: EventLevel::Fault
                );
                let _ = self
                    .context
                    .db()
                    .mark_group_as_maybe_forked(&self.group_id, fork_details);
                return epoch_validation_result;
            }

            return Ok(());
        }

        Ok(())
    }

    #[tracing::instrument]
    pub(super) async fn publish_intents(&self) -> Result<(), GroupError> {
        let db = self.context.db();
        self.load_mls_group_with_lock_async(|mut mls_group| async move {
            let intents = db.find_group_intents(
                self.group_id.clone(),
                Some(vec![IntentState::ToPublish]),
                None,
            )?;

            for intent in intents {
                let result = retry_async!(
                    Retry::default(),
                    (async {
                        self.get_publish_intent_data(&mut mls_group, &intent)
                            .await
                    })
                );

                match result {
                    Err(err) => {
                        tracing::error!(error = %err, "error getting publish intent data {:?}", err);
                        if (intent.publish_attempts + 1) as usize >= MAX_INTENT_PUBLISH_ATTEMPTS {
                            tracing::error!(
                                intent.id,
                                intent.kind = %intent.kind,
                                inbox_id = self.context.inbox_id(),
                                installation_id = %self.context.installation_id(),group_id = hex::encode(&self.group_id),
                                "intent {} has reached max publish attempts", intent.id);
                            // TODO: Eventually clean up errored attempts
                            let id = utils::id::calculate_message_id_for_intent(&intent)?;
                            db.set_group_intent_error_and_fail_msg(&intent, id)?;
                        } else {
                            db.increment_intent_publish_attempt_count(intent.id)?;
                        }

                        return Err(err);
                    }
                    Ok(Some(PublishIntentData {
                                payload_to_publish,
                                post_commit_action,
                                staged_commit,
                                should_send_push_notification
                            })) => {
                        let payload_slice = payload_to_publish.as_slice();
                        let has_staged_commit = staged_commit.is_some();
                        let intent_hash = sha256(payload_slice);
                        // removing this transaction causes missed messages
                        self.context.mls_storage().transaction(|conn| {
                            let storage = conn.key_store();
                            let db = storage.db();
                            db.set_group_intent_published(
                                intent.id,
                                &intent_hash,
                                post_commit_action,
                                staged_commit,
                                mls_group.epoch().as_u64() as i64,
                            )
                        })?;
                        tracing::debug!(
                            inbox_id = self.context.inbox_id(),
                            installation_id = %self.context.installation_id(),
                            intent.id,
                            intent.kind = %intent.kind,
                            group_id = hex::encode(&self.group_id),
                            "[{}] set stored intent [{}] with hash [{}] to state `published`",
                            self.context.inbox_id(),
                            intent.id,
                            hex::encode(&intent_hash)
                        );

                        let messages = self.prepare_group_messages(vec![(payload_slice, should_send_push_notification)])?;
                        self.context
                            .api()
                            .send_group_messages(messages)
                            .await?;

                        tracing::info!(
                            intent.id,
                            intent.kind = %intent.kind,
                            inbox_id = self.context.inbox_id(),
                            installation_id = %self.context.installation_id(),
                            group_id = hex::encode(&self.group_id),
                            "[{}] published intent [{}] of type [{}] with hash [{}]",
                            self.context.inbox_id(),
                            intent.id,
                            intent.kind,
                            hex::encode(sha256(payload_slice))
                        );
                        if has_staged_commit {
                            tracing::info!("Commit sent. Stopping further publishes for this round");
                            return Ok(());
                        }
                    }
                    Ok(None) => {
                        tracing::info!(
                            inbox_id = self.context.inbox_id(),
                            installation_id = %self.context.installation_id(),
                            "Skipping intent because no publish data returned"
                        );
                        db.set_group_intent_processed(intent.id)?
                    }
                }
            }

            Ok(())
        }).await
    }

    // Takes a StoredGroupIntent and returns the payload and post commit data as a tuple
    // A return value of [`Option::None`] means this intent would not change the group.
    #[allow(clippy::type_complexity)]
    #[tracing::instrument(level = "trace", skip_all)]
    async fn get_publish_intent_data(
        &self,
        openmls_group: &mut OpenMlsGroup,
        intent: &StoredGroupIntent,
    ) -> Result<Option<PublishIntentData>, GroupError> {
        let storage = self.context.mls_storage();
        match intent.kind {
            IntentKind::UpdateGroupMembership => {
                let intent_data =
                    UpdateGroupMembershipIntentData::try_from(intent.data.as_slice())?;
                let signer = &self.context.identity().installation_keys;
                apply_update_group_membership_intent(
                    &self.context,
                    openmls_group,
                    intent_data,
                    signer,
                )
                .await
            }
            IntentKind::SendMessage => {
                // We can safely assume all SendMessage intents have data
                let intent_data = SendMessageIntentData::from_bytes(intent.data.as_slice())?;
                // TODO: Handle pending_proposal errors and UseAfterEviction errors
                let msg = openmls_group.create_message(
                    &self.context.mls_provider(),
                    &self.context.identity().installation_keys,
                    intent_data.message.as_slice(),
                )?;

                Ok(Some(PublishIntentData {
                    payload_to_publish: msg.tls_serialize_detached()?,
                    post_commit_action: None,
                    staged_commit: None,
                    should_send_push_notification: intent.should_push,
                }))
            }
            IntentKind::KeyUpdate => {
                let result = storage.transaction(|conn| {
                    let storage = conn.key_store();
                    let provider = XmtpOpenMlsProviderRef::new(&storage);
                    let bundle = openmls_group.self_update(
                        &provider,
                        &self.context.identity().installation_keys,
                        LeafNodeParameters::default(),
                    )?;
                    let staged_commit = get_and_clear_pending_commit(openmls_group, &storage)?;
                    Ok::<_, GroupError>((bundle, staged_commit))
                });
                let (bundle, staged_commit) = match result {
                    Ok(res) => res,
                    Err(e) => {
                        openmls_group.reload(storage)?;
                        return Err(e);
                    }
                };
                Ok(Some(PublishIntentData {
                    payload_to_publish: bundle.commit().tls_serialize_detached()?,
                    staged_commit,
                    post_commit_action: None,
                    should_send_push_notification: intent.should_push,
                }))
            }
            IntentKind::MetadataUpdate => {
                let metadata_intent = UpdateMetadataIntentData::try_from(intent.data.clone())?;
                let mutable_metadata_extensions = build_extensions_for_metadata_update(
                    openmls_group,
                    metadata_intent.field_name,
                    metadata_intent.field_value,
                )?;

                let result = storage.transaction(|conn| {
                    let storage = conn.key_store();
                    let provider = XmtpOpenMlsProviderRef::new(&storage);
                    let (commit, _, _) = openmls_group.update_group_context_extensions(
                        &provider,
                        mutable_metadata_extensions,
                        &self.context.identity().installation_keys,
                    )?;
                    let staged_commit = get_and_clear_pending_commit(openmls_group, &storage)?;

                    Ok::<_, GroupError>((commit, staged_commit))
                });
                let (commit, staged_commit) = match result {
                    Ok(res) => res,
                    Err(e) => {
                        openmls_group.reload(storage)?;
                        return Err(e);
                    }
                };

                let commit_bytes = commit.tls_serialize_detached()?;

                Ok(Some(PublishIntentData {
                    payload_to_publish: commit_bytes,
                    staged_commit,
                    post_commit_action: None,
                    should_send_push_notification: intent.should_push,
                }))
            }
            IntentKind::UpdateAdminList => {
                let admin_list_update_intent =
                    UpdateAdminListIntentData::try_from(intent.data.clone())?;
                let mutable_metadata_extensions = build_extensions_for_admin_lists_update(
                    openmls_group,
                    admin_list_update_intent,
                )?;

                let result = storage.transaction(|conn| {
                    let storage = conn.key_store();
                    let provider = XmtpOpenMlsProviderRef::new(&storage);
                    let (commit, _, _) = openmls_group.update_group_context_extensions(
                        &provider,
                        mutable_metadata_extensions,
                        &self.context.identity().installation_keys,
                    )?;
                    let staged_commit = get_and_clear_pending_commit(openmls_group, &storage)?;

                    Ok::<_, GroupError>((commit, staged_commit))
                });
                let (commit, staged_commit) = match result {
                    Ok(res) => res,
                    Err(e) => {
                        openmls_group.reload(storage)?;
                        return Err(e);
                    }
                };

                let commit_bytes = commit.tls_serialize_detached()?;

                Ok(Some(PublishIntentData {
                    payload_to_publish: commit_bytes,
                    staged_commit,
                    post_commit_action: None,
                    should_send_push_notification: intent.should_push,
                }))
            }
            IntentKind::UpdatePermission => {
                let update_permissions_intent =
                    UpdatePermissionIntentData::try_from(intent.data.clone())?;
                let group_permissions_extensions = build_extensions_for_permissions_update(
                    openmls_group,
                    update_permissions_intent,
                )?;

                let result = storage.transaction(|conn| {
                    let storage = conn.key_store();
                    let provider = XmtpOpenMlsProviderRef::new(&storage);
                    let (commit, _, _) = openmls_group.update_group_context_extensions(
                        &provider,
                        group_permissions_extensions,
                        &self.context.identity().installation_keys,
                    )?;
                    let staged_commit = get_and_clear_pending_commit(openmls_group, &storage)?;

                    Ok::<_, GroupError>((commit, staged_commit))
                });
                let (commit, staged_commit) = match result {
                    Ok(res) => res,
                    Err(e) => {
                        openmls_group.reload(storage)?;
                        return Err(e);
                    }
                };

                let commit_bytes = commit.tls_serialize_detached()?;
                Ok(Some(PublishIntentData {
                    payload_to_publish: commit_bytes,
                    staged_commit,
                    post_commit_action: None,
                    should_send_push_notification: intent.should_push,
                }))
            }
            IntentKind::ReaddInstallations => {
                let intent_data = ReaddInstallationsIntentData::try_from(intent.data.as_slice())?;
                let signer = &self.context.identity().installation_keys;
                apply_readd_installations_intent(&self.context, openmls_group, intent_data, signer)
                    .await
            }
        }
    }

    #[tracing::instrument(skip_all)]
    pub(crate) async fn post_commit(&self) -> Result<(), GroupError> {
        let db = self.context.db();
        let intents = db.find_group_intents(
            self.group_id.clone(),
            Some(vec![IntentState::Committed]),
            None,
        )?;

        for intent in intents {
            if let Some(post_commit_data) = intent.post_commit_data {
                tracing::debug!(
                    inbox_id = self.context.inbox_id(),
                    installation_id = %self.context.installation_id(),
                    intent.id,
                    intent.kind = %intent.kind, "taking post commit action"
                );

                let post_commit_action = PostCommitAction::from_bytes(post_commit_data.as_slice())?;
                match post_commit_action {
                    PostCommitAction::SendWelcomes(action) => {
                        self.send_welcomes(action, intent.sequence_id).await?;
                    }
                }
            }
            db.set_group_intent_processed(intent.id)?
        }

        Ok(())
    }

    pub async fn maybe_update_installations(
        &self,
        update_interval_ns: Option<i64>,
    ) -> Result<(), GroupError> {
        let db = self.context.db();
        let Some(stored_group) = db.find_group(&self.group_id)? else {
            return Err(GroupError::NotFound(NotFound::GroupById(
                self.group_id.clone(),
            )));
        };
        if stored_group.conversation_type.is_virtual() {
            return Ok(());
        }

        // determine how long of an interval in time to use before updating list
        let interval_ns = update_interval_ns.unwrap_or(SYNC_UPDATE_INSTALLATIONS_INTERVAL_NS);

        let now_ns = xmtp_common::time::now_ns();
        let last_ns = db.get_installations_time_checked(self.group_id.clone())?;
        let elapsed_ns = now_ns - last_ns;
        if elapsed_ns > interval_ns && self.is_active()? {
            self.add_missing_installations().await?;
            db.update_installations_time_checked(self.group_id.clone())?;
        }

        Ok(())
    }

    /**
     * Checks each member of the group for `IdentityUpdates` after their current sequence_id. If updates
     * are found the method will construct an [`UpdateGroupMembershipIntentData`] and create a change
     * to the [`GroupMembership`] that will add any missing installations.
     *
     * This is designed to handle cases where existing members have added a new installation to their inbox or revoked an installation
     * and the group has not been updated to include it.
     */
    #[cfg_attr(any(test, feature = "test-utils"), tracing::instrument(level = "info", fields(who = %self.context.inbox_id()), skip_all))]
    #[cfg_attr(
        not(any(test, feature = "test-utils")),
        tracing::instrument(level = "trace", skip_all)
    )]
    pub(super) async fn add_missing_installations(&self) -> Result<(), GroupError> {
        let intent_data = self.get_membership_update_intent(&[], &[]).await?;

        // If there is nothing to do, stop here
        if intent_data.is_empty() {
            return Ok(());
        }

        debug!(
            inbox_id = self.context.inbox_id(),
            installation_id = %self.context.installation_id(),
            "Adding missing installations {:?}",
            intent_data
        );

        let intent = QueueIntent::update_group_membership()
            .data(intent_data)
            .queue(self)?;

        let _ = self.sync_until_intent_resolved(intent.id).await?;
        Ok(())
    }

    /**
     * get_membership_update_intent will query the network for any new [`IdentityUpdate`]s for any of the existing
     * group members
     *
     * Callers may also include a list of added or removed inboxes
     */
    #[tracing::instrument(level = "trace", skip_all)]
    pub(crate) async fn get_membership_update_intent(
        &self,
        inbox_ids_to_add: &[InboxIdRef<'_>],
        inbox_ids_to_remove: &[InboxIdRef<'_>],
    ) -> Result<UpdateGroupMembershipIntentData, GroupError> {
        self.load_mls_group_with_lock_async(|mls_group| async move {
            let existing_group_membership = extract_group_membership(mls_group.extensions())?;
            // TODO:nm prevent querying for updates on members who are being removed
            let mut inbox_ids = existing_group_membership.inbox_ids();
            inbox_ids.extend_from_slice(inbox_ids_to_add);
            let conn = self.context.db();
            // Load any missing updates from the network
            load_identity_updates(self.context.sync_api(), &conn, &inbox_ids).await?;

            let latest_sequence_id_map = conn.get_latest_sequence_id(&inbox_ids as &[&str])?;

            // Get a list of all inbox IDs that have increased sequence_id for the group
            let changed_inbox_ids =
                inbox_ids
                    .iter()
                    .try_fold(HashMap::new(), |mut updates, inbox_id| {
                        match (
                            latest_sequence_id_map.get(inbox_id as &str),
                            existing_group_membership.get(inbox_id),
                        ) {
                            // This is an update. We have a new sequence ID and an existing one
                            (Some(latest_sequence_id), Some(current_sequence_id)) => {
                                let latest_sequence_id_u64 = *latest_sequence_id as u64;
                                if latest_sequence_id_u64.gt(current_sequence_id) {
                                    updates.insert(inbox_id.to_string(), latest_sequence_id_u64);
                                }
                            }
                            // This is for new additions to the group
                            (Some(latest_sequence_id), None) => {
                                // This is the case for net new members to the group
                                updates.insert(inbox_id.to_string(), *latest_sequence_id as u64);
                            }
                            (_, _) => {
                                tracing::warn!(
                                    "Could not find existing sequence ID for inbox {}",
                                    inbox_id
                                );
                                return Err(GroupError::MissingSequenceId);
                            }
                        }

                        Ok(updates)
                    })?;
            let extensions: Extensions = mls_group.extensions().clone();
            let old_group_membership = extract_group_membership(&extensions)?;
            let mut new_membership = old_group_membership.clone();
            for (inbox_id, sequence_id) in changed_inbox_ids.iter() {
                new_membership.add(inbox_id.clone(), *sequence_id);
            }
            for inbox_id in inbox_ids_to_remove {
                new_membership.remove(inbox_id);
            }

            let changes_with_kps = calculate_membership_changes_with_keypackages(
                &self.context,
                &new_membership,
                &old_group_membership,
            )
            .await?;

            // If we fail to fetch or verify all the added members' KeyPackage, return an error.
            // skip if the inbox ids is 0 from the beginning
            if !inbox_ids_to_add.is_empty()
                && !changes_with_kps.failed_installations.is_empty()
                && changes_with_kps.new_installations.is_empty()
            {
                return Err(GroupError::FailedToVerifyInstallations);
            }

            Ok(UpdateGroupMembershipIntentData::new(
                changed_inbox_ids,
                inbox_ids_to_remove
                    .iter()
                    .map(|s| s.to_string())
                    .collect::<Vec<String>>(),
                changes_with_kps.failed_installations,
            ))
        })
        .await
    }

    /**
     * Sends welcome messages to the installations specified in the action
     *
     * Internally, this breaks the request into chunks to avoid exceeding the GRPC max message size limits
     */
    #[cfg_attr(any(test, feature = "test-utils"), tracing::instrument(level = "info", skip_all, fields(who = %self.context.inbox_id())))]
    #[cfg_attr(not(any(test, feature = "test-utils")), tracing::instrument(skip_all))]
    pub(super) async fn send_welcomes(
        &self,
        action: SendWelcomesAction,
        message_cursor: Option<i64>,
    ) -> Result<(), GroupError> {
        // Only encode welcome metadata once
        let welcome_metadata = WelcomeMetadata {
            message_cursor: message_cursor.unwrap_or(0) as u64,
        };
        let welcome_metadata_bytes = welcome_metadata.encode_to_vec();

        let wp_capable = action
            .installations
            .iter()
            .filter(|installation| {
                installation
                    .welcome_pointee_encryption_aead_types
                    .compatible()
            })
            .count();

        let (welcome_pointer_bytes, welcome_pointee) = if wp_capable
            > xmtp_configuration::INSTALLATION_THRESHOLD_FOR_WELCOME_POINTER_SENDING
        {
            let destination = xmtp_common::rand_array::<32>();
            tracing::debug!(
                wp_capable,
                destination = %hex::encode(destination),
                "Using welcome pointers"
            );
            let symmetric_key = Zeroizing::new(xmtp_common::rand_array::<32>());
            let data_nonce = Zeroizing::new(xmtp_common::rand_array::<12>());
            let mut welcome_metadata_nonce = Zeroizing::new(xmtp_common::rand_array::<12>());
            // ensure that the welcome pointer nonce is different from the data nonce
            while welcome_metadata_nonce == data_nonce {
                welcome_metadata_nonce = Zeroizing::new(xmtp_common::rand_array::<12>());
            }

            let aead_type = crate::groups::mls_ext::WelcomePointersExtension::preferred_type();
            let data = crate::groups::mls_ext::wrap_welcome_symmetric(
                &action.welcome_message,
                aead_type,
                symmetric_key.as_ref(),
                data_nonce.as_ref(),
            )?;
            let welcome_metadata = crate::groups::mls_ext::wrap_welcome_symmetric(
                &welcome_metadata_bytes,
                aead_type,
                symmetric_key.as_ref(),
                welcome_metadata_nonce.as_ref(),
            )?;

            let welcome_pointee = WelcomeMessageInput {
                version: Some(WelcomeMessageInputVersion::V1(WelcomeMessageInputV1 {
                    installation_key: destination.into(),
                    data,
                    hpke_public_key: vec![],
                    wrapper_algorithm: xmtp_proto::xmtp::mls::message_contents::WelcomeWrapperAlgorithm::SymmetricKey.into(),
                    welcome_metadata,
                })),
            };
            let welcome_pointer_bytes = Zeroizing::new(WelcomePointerProto {
                version: Some(
                    xmtp_proto::xmtp::mls::message_contents::welcome_pointer::Version::WelcomeV1Pointer(
                        xmtp_proto::xmtp::mls::message_contents::welcome_pointer::WelcomeV1Pointer {
                            destination: destination.into(),
                            aead_type: xmtp_proto::xmtp::mls::message_contents::WelcomePointeeEncryptionAeadType::Chacha20Poly1305.into(),
                            encryption_key: symmetric_key.as_ref().to_vec(),
                            data_nonce: data_nonce.as_ref().to_vec(),
                            welcome_metadata_nonce: welcome_metadata_nonce.as_ref().to_vec(),
                        },
                    ),
                ),
            }.encode_to_vec());

            (Some(welcome_pointer_bytes), Some(welcome_pointee))
        } else {
            (None, None)
        };

        let total_installations = action.installations.len();

        let welcomes_iter = action.installations.into_iter().map(
            |installation| -> Result<WelcomeMessageInput, WrapWelcomeError> {
                // Unconditionally use the wrapper algorithm for the welcome pointer because it will always be post quantum compatible.
                let algorithm = installation.welcome_wrapper_algorithm;
                let wp_cap = installation.welcome_pointee_encryption_aead_types;
                if let Some(welcome_pointer) = &welcome_pointer_bytes
                    && wp_cap.compatible()
                {
                    Ok(WelcomeMessageInput {
                        version: Some(WelcomeMessageInputVersion::WelcomePointer(
                            WelcomePointerInput {
                                installation_key: installation.installation_key,
                                welcome_pointer: wrap_welcome(
                                    welcome_pointer.as_ref(),
                                    &[],
                                    &installation.hpke_public_key,
                                    algorithm,
                                )?
                                .0,
                                hpke_public_key: installation.hpke_public_key,
                                wrapper_algorithm: algorithm.into(),
                            },
                        )),
                    })
                } else {
                    let installation_key = installation.installation_key;

                    let (data, welcome_metadata) = wrap_welcome(
                        &action.welcome_message,
                        &welcome_metadata_bytes,
                        &installation.hpke_public_key,
                        algorithm,
                    )?;
                    Ok(WelcomeMessageInput {
                        version: Some(WelcomeMessageInputVersion::V1(WelcomeMessageInputV1 {
                            installation_key,
                            data,
                            hpke_public_key: installation.hpke_public_key,
                            wrapper_algorithm: algorithm.into(),
                            welcome_metadata,
                        })),
                    })
                }
            },
        );

        let welcomes = welcome_pointee
            .into_iter()
            .map(Ok)
            .chain(welcomes_iter)
            .collect::<Result<Vec<WelcomeMessageInput>, WrapWelcomeError>>()?;

        assert_eq!(
            welcomes.len(),
            total_installations + usize::from(welcome_pointer_bytes.is_some())
        );

        let welcome = welcomes.first().ok_or(GroupError::NoWelcomesToSend)?;

        // Compute the estimated bytes for one welcome message.
        let welcome_calculated_payload_size = welcome
            .version
            .as_ref()
            .map(|w| match w {
                WelcomeMessageInputVersion::V1(w) => {
                    let size = w.installation_key.len()
                        + w.data.len()
                        + w.hpke_public_key.len()
                        + w.welcome_metadata.len();
                    tracing::debug!("total welcome message proto bytes={size}");
                    size
                }
                WelcomeMessageInputVersion::WelcomePointer(welcome_pointer) => {
                    let size = welcome_pointer.installation_key.len()
                        + welcome_pointer.welcome_pointer.len()
                        + welcome_pointer.hpke_public_key.len();
                    tracing::debug!("total welcome pointer proto bytes={size}");
                    size
                }
            })
            // Fallback if the version is missing
            .unwrap_or(GRPC_PAYLOAD_LIMIT / MAX_GROUP_SIZE);

        // Ensure the denominator is at least 1 to avoid div-by-zero.
        let per_welcome = welcome_calculated_payload_size.max(1);

        // Compute chunk_size and ensure it's at least 1 so chunks(n) won't panic.
        let chunk_size = (GRPC_PAYLOAD_LIMIT / per_welcome).clamp(1, 50);

        tracing::debug!("welcome chunk_size={chunk_size}");
        let api = self.context.api();
        let mut futures = vec![];
        for welcomes in welcomes.chunks(chunk_size) {
            futures.push(api.send_welcome_messages(welcomes));
        }
        try_join_all(futures).await?;
        Ok(())
    }

    /// Provides hmac keys for a range of epochs around current epoch
    /// `group.hmac_keys(-1..=1)`` will provide 3 keys consisting of last epoch, current epoch, and next epoch
    /// `group.hmac_keys(0..=0) will provide 1 key, consisting of only the current epoch
    #[tracing::instrument(level = "trace", skip_all)]
    pub fn hmac_keys(
        &self,
        epoch_delta_range: RangeInclusive<i64>,
    ) -> Result<Vec<HmacKey>, StorageError> {
        let conn = self.context.db();

        let preferences = StoredUserPreferences::load(&conn)?;
        let mut ikm = match preferences.hmac_key {
            Some(ikm) => ikm,
            None => {
                let key = HmacKey::random_key();
                StoredUserPreferences::store_hmac_key(&conn, &key, None)?;
                key
            }
        };
        ikm.extend(&self.group_id);
        let hkdf = Hkdf::<Sha256>::new(Some(HMAC_SALT), &ikm);

        let mut result = vec![];
        let current_epoch = hmac_epoch();
        for delta in epoch_delta_range {
            let epoch = current_epoch + delta;

            let mut info = self.group_id.clone();
            info.extend(&epoch.to_le_bytes());

            let mut key = [0; 42];
            hkdf.expand(&info, &mut key).expect("Length is correct");

            result.push(HmacKey { key, epoch });
        }

        Ok(result)
    }

    #[tracing::instrument(level = "trace", skip_all)]
    pub(super) fn prepare_group_messages(
        &self,
        payloads: Vec<(&[u8], bool)>,
    ) -> Result<Vec<GroupMessageInput>, GroupError> {
        let hmac_key = self
            .hmac_keys(0..=0)?
            .pop()
            .expect("Range of count 1 was provided.");
        let sender_hmac =
            Hmac::<Sha256>::new_from_slice(&hmac_key.key).expect("HMAC can take key of any size");

        let mut result = vec![];
        for (payload, should_push) in payloads {
            let mut sender_hmac = sender_hmac.clone();
            sender_hmac.update(payload);
            let sender_hmac = sender_hmac.finalize();

            result.push(GroupMessageInput {
                version: Some(GroupMessageInputVersion::V1(GroupMessageInputV1 {
                    data: payload.to_vec(),
                    sender_hmac: sender_hmac.into_bytes().to_vec(),
                    should_push,
                })),
            });
        }

        Ok(result)
    }
}

// Extracts the message sender, but does not do any validation to ensure that the
// installation_id is actually part of the inbox.
fn extract_message_sender(
    openmls_group: &mut OpenMlsGroup,
    decrypted_message: &ProcessedMessage,
    message_created_ns: u64,
) -> Result<(InboxId, Vec<u8>), GroupMessageProcessingError> {
    if let Sender::Member(leaf_node_index) = decrypted_message.sender()
        && let Some(member) = openmls_group.member_at(*leaf_node_index)
        && member.credential.eq(decrypted_message.credential())
    {
        let basic_credential = BasicCredential::try_from(member.credential)?;
        let sender_inbox_id = parse_credential(basic_credential.identity())?;
        return Ok((sender_inbox_id, member.signature_key));
    }

    let basic_credential = BasicCredential::try_from(decrypted_message.credential().clone())?;
    Err(GroupMessageProcessingError::InvalidSender {
        message_time_ns: message_created_ns,
        credential: basic_credential.identity().to_vec(),
    })
}

async fn calculate_membership_changes_with_keypackages<'a>(
    context: &impl XmtpSharedContext,
    new_group_membership: &'a GroupMembership,
    old_group_membership: &'a GroupMembership,
) -> Result<MembershipDiffWithKeyPackages, GroupError> {
    let membership_diff = old_group_membership.diff(new_group_membership);

    let identity = IdentityUpdates::new(&context);
    let mut installation_diff = identity
        .get_installation_diff(
            &context.db(),
            old_group_membership,
            new_group_membership,
            &membership_diff,
        )
        .await?;

    let mut new_installations = Vec::new();
    let mut new_key_packages = Vec::new();
    let mut new_failed_installations = Vec::new();

    if !installation_diff.added_installations.is_empty() {
        get_keypackages_for_installation_ids(
            context,
            installation_diff.added_installations,
            &mut new_installations,
            &mut new_key_packages,
            &mut new_failed_installations,
        )
        .await?;
    }

    let mut failed_installations: HashSet<Vec<u8>> = old_group_membership
        .failed_installations
        .clone()
        .into_iter()
        .chain(new_failed_installations)
        .collect();

    let common: HashSet<_> = failed_installations
        .intersection(&installation_diff.removed_installations)
        .cloned()
        .collect();

    failed_installations.retain(|item| !common.contains(item));

    installation_diff
        .removed_installations
        .retain(|item| !common.contains(item));

    Ok(MembershipDiffWithKeyPackages::new(
        new_installations,
        new_key_packages,
        installation_diff.removed_installations,
        failed_installations.into_iter().collect(),
    ))
}

#[allow(dead_code)]
#[cfg(any(test, feature = "test-utils"))]
async fn inject_failed_installations_for_test(
    key_packages: &mut HashMap<
        Vec<u8>,
        Result<
            crate::verified_key_package_v2::VerifiedKeyPackageV2,
            crate::verified_key_package_v2::KeyPackageVerificationError,
        >,
    >,
    failed_installations: &mut Vec<Vec<u8>>,
) {
    use crate::utils::test_mocks_helpers::{
        get_test_mode_malformed_installations, is_test_mode_upload_malformed_keypackage,
    };
    if is_test_mode_upload_malformed_keypackage() {
        let malformed_installations = get_test_mode_malformed_installations();
        key_packages.retain(|id, _| !malformed_installations.contains(id));
        failed_installations.extend(malformed_installations);
    }
}

async fn get_keypackages_for_installation_ids(
    context: impl XmtpSharedContext,
    requested_installations: HashSet<Vec<u8>>,
    fetched_installations: &mut Vec<Installation>,
    fetched_key_packages: &mut Vec<KeyPackage>,
    failed_installations: &mut Vec<Vec<u8>>,
) -> Result<(), GroupError> {
    let my_installation_id = context.installation_id().to_vec();
    let store = MlsStore::new(context.clone());
<<<<<<< HEAD
    #[allow(unused_mut)]
=======
    #[allow(unused)]
>>>>>>> e545a643
    let mut key_packages = store
        .get_key_packages_for_installation_ids(
            requested_installations
                .iter()
                .filter(|installation| my_installation_id.ne(*installation))
                .cloned()
                .collect(),
        )
        .await?;

    #[cfg(any(test, feature = "test-utils"))]
    inject_failed_installations_for_test(&mut key_packages, failed_installations).await;

    for (installation_id, result) in key_packages {
        match result {
            Ok(verified_key_package) => {
                fetched_installations.push(Installation::from_verified_key_package(
                    &verified_key_package,
                )?);
                fetched_key_packages.push(verified_key_package.inner.clone());
            }
            Err(_) => failed_installations.push(installation_id.clone()),
        }
    }

    Ok(())
}

fn get_removed_leaf_nodes(
    openmls_group: &mut OpenMlsGroup,
    removed_installations: &HashSet<Vec<u8>>,
) -> Vec<LeafNodeIndex> {
    openmls_group
        .members()
        .filter(|member| removed_installations.contains(&member.signature_key))
        .map(|member| member.index)
        .collect()
}

fn get_and_clear_pending_commit(
    openmls_group: &mut OpenMlsGroup,
    s: &impl XmtpMlsStorageProvider,
) -> Result<Option<Vec<u8>>, GroupError> {
    let commit = openmls_group
        .pending_commit()
        .as_ref()
        .map(xmtp_db::db_serialize)
        .transpose()?;
    openmls_group.clear_pending_commit(s)?;
    Ok(commit)
}

pub(crate) fn decode_staged_commit(
    data: &[u8],
) -> Result<StagedCommit, GroupMessageProcessingError> {
    Ok(xmtp_db::db_deserialize(data)?)
}

#[cfg(test)]
pub(crate) mod tests {
    #[cfg(target_arch = "wasm32")]
    wasm_bindgen_test::wasm_bindgen_test_configure!(run_in_dedicated_worker);

    use super::*;
    use crate::{builder::ClientBuilder, utils::TestMlsGroup};
    use std::sync::Arc;
    use xmtp_cryptography::utils::generate_local_wallet;

    /// This test is not reproducible in webassembly, b/c webassembly has only one thread.
    #[cfg_attr(
        not(target_arch = "wasm32"),
        tokio::test(flavor = "multi_thread", worker_threads = 10)
    )]
    #[cfg(not(target_family = "wasm"))]
    async fn publish_intents_worst_case_scenario() {
        use crate::utils::Tester;

        let amal_a = Tester::new().await;
        let amal_group_a: Arc<MlsGroup<_>> =
            Arc::new(amal_a.create_group(None, Default::default()).unwrap());

        let db = amal_a.context.db();

        // create group intent
        amal_group_a.sync().await.unwrap();
        assert_eq!(db.intents_processed(), 1);

        for _ in 0..100 {
            use crate::groups::send_message_opts::SendMessageOpts;

            let s = xmtp_common::rand_string::<100>();
            amal_group_a
                .send_message_optimistic(s.as_bytes(), SendMessageOpts::default())
                .unwrap();
        }

        let mut set = tokio::task::JoinSet::new();
        for _ in 0..50 {
            let g = amal_group_a.clone();
            set.spawn(async move { g.publish_intents().await });
        }

        let res = set.join_all().await;
        let errs: Vec<&Result<_, _>> = res.iter().filter(|r| r.is_err()).collect();
        errs.iter().for_each(|e| {
            tracing::error!("{}", e.as_ref().unwrap_err());
        });

        let published = db.intents_published();
        assert_eq!(published, 101);
        let created = db.intents_created();
        assert_eq!(created, 101);
        if !errs.is_empty() {
            panic!("Errors during publish");
        }
    }

    #[xmtp_common::test]
    async fn hmac_keys_work_as_expected() {
        let wallet = generate_local_wallet();
        let amal = Arc::new(ClientBuilder::new_test_client(&wallet).await);
        let amal_group: Arc<TestMlsGroup> =
            Arc::new(amal.create_group(None, Default::default()).unwrap());

        let hmac_keys = amal_group.hmac_keys(-1..=1).unwrap();
        let current_hmac_key = amal_group.hmac_keys(0..=0).unwrap().pop().unwrap();
        assert_eq!(hmac_keys.len(), 3);
        assert_eq!(hmac_keys[1].key, current_hmac_key.key);
        assert_eq!(hmac_keys[1].epoch, current_hmac_key.epoch);

        // Make sure the keys are different
        assert_ne!(hmac_keys[0].key, hmac_keys[1].key);
        assert_ne!(hmac_keys[0].key, hmac_keys[2].key);
        assert_ne!(hmac_keys[1].key, hmac_keys[2].key);

        // Make sure the epochs align
        let current_epoch = hmac_epoch();
        assert_eq!(hmac_keys[0].epoch, current_epoch - 1);
        assert_eq!(hmac_keys[1].epoch, current_epoch);
        assert_eq!(hmac_keys[2].epoch, current_epoch + 1);
    }
}

/// Collects events that should be sent after database transactions complete
#[derive(Default)]
pub struct DeferredEvents {
    worker_events: VecDeque<SyncWorkerEvent>,
    local_events: VecDeque<LocalEvents>,
}

impl DeferredEvents {
    pub fn new() -> Self {
        Self {
            worker_events: VecDeque::new(),
            local_events: VecDeque::new(),
        }
    }

    pub fn add_worker_event(&mut self, event: SyncWorkerEvent) {
        self.worker_events.push_back(event);
    }

    pub fn add_local_event(&mut self, event: LocalEvents) {
        self.local_events.push_back(event);
    }

    /// Send all collected events to their respective channels
    pub fn send_all<Context: XmtpSharedContext>(&mut self, context: &Context) {
        while let Some(event) = self.worker_events.pop_front() {
            let _ = context.worker_events().send(event);
        }

        while let Some(event) = self.local_events.pop_front() {
            let _ = context.local_events().send(event);
        }
    }
}<|MERGE_RESOLUTION|>--- conflicted
+++ resolved
@@ -112,12 +112,7 @@
         plaintext_envelope::{Content, V1, V2, v2::MessageType},
     },
 };
-<<<<<<< HEAD
-use xmtp_proto::{mls_v1::WelcomeMetadata, types::GroupMessage};
-
-=======
 use zeroize::Zeroizing;
->>>>>>> e545a643
 pub mod update_group_membership;
 
 #[derive(Debug, Error)]
@@ -3018,11 +3013,7 @@
 ) -> Result<(), GroupError> {
     let my_installation_id = context.installation_id().to_vec();
     let store = MlsStore::new(context.clone());
-<<<<<<< HEAD
     #[allow(unused_mut)]
-=======
-    #[allow(unused)]
->>>>>>> e545a643
     let mut key_packages = store
         .get_key_packages_for_installation_ids(
             requested_installations
