--- conflicted
+++ resolved
@@ -1313,7 +1313,6 @@
         identifier.build()
     }
 
-<<<<<<< HEAD
     fn process_own_leave_request_message(
         &self,
         mls_group: &OpenMlsGroup,
@@ -1540,7 +1539,6 @@
         }
     }
 
-=======
     pub(crate) fn mark_readd_requests_as_responded(
         storage: &impl XmtpMlsStorageProvider,
         group_id: &Vec<u8>,
@@ -1557,7 +1555,6 @@
         Ok(())
     }
 
->>>>>>> 07065a74
     fn get_message_expire_at_ns(mls_group: &OpenMlsGroup) -> Option<i64> {
         let mutable_metadata = extract_group_mutable_metadata(mls_group).ok()?;
         let group_disappearing_settings =
