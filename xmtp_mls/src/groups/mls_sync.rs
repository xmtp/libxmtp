use super::{
    build_extensions_for_admin_lists_update, build_extensions_for_metadata_update,
    build_extensions_for_permissions_update, build_group_membership_extension,
    intents::{
        Installation, IntentError, PostCommitAction, SendMessageIntentData, SendWelcomesAction,
        UpdateAdminListIntentData, UpdateGroupMembershipIntentData, UpdatePermissionIntentData,
    },
    summary::{MessageIdentifier, MessageIdentifierBuilder, ProcessSummary, SyncSummary},
    validated_commit::{extract_group_membership, CommitValidationError, LibXMTPVersion},
    GroupError, HmacKey, MlsGroup,
};
use crate::groups::mls_sync::GroupMessageProcessingError::OpenMlsProcessMessage;
use crate::subscriptions::SyncWorkerEvent;
use crate::verified_key_package_v2::{KeyPackageVerificationError, VerifiedKeyPackageV2};
use crate::{
    client::ClientError, mls_store::MlsStore,
    subscriptions::stream_messages::extract_message_cursor,
};
use crate::{
    configuration::sync_update_installations_interval_ns, identity_updates::IdentityUpdates,
};
use crate::{
    configuration::{
        GRPC_DATA_LIMIT, HMAC_SALT, MAX_GROUP_SIZE, MAX_INTENT_PUBLISH_ATTEMPTS, MAX_PAST_EPOCHS,
    },
    context::XmtpMlsLocalContext,
    groups::{
        device_sync_legacy::DeviceSyncContent, intents::UpdateMetadataIntentData,
        validated_commit::ValidatedCommit,
    },
    identity::{parse_credential, IdentityError},
    identity_updates::load_identity_updates,
    intents::ProcessIntentError,
    subscriptions::LocalEvents,
    utils::{self, hash::sha256, id::calculate_message_id, time::hmac_epoch},
};
use crate::{
    context::XmtpContextProvider,
    groups::device_sync_legacy::preference_sync_legacy::process_incoming_preference_update,
};
use crate::{
    groups::group_membership::{GroupMembership, MembershipDiffWithKeyPackages},
    utils::id::calculate_message_id_for_intent,
};
<<<<<<< HEAD
use crate::{
    groups::mls_ext::{wrap_welcome, WrapWelcomeError},
    subscriptions::SyncWorkerEvent,
    track, track_err,
    verified_key_package_v2::{KeyPackageVerificationError, VerifiedKeyPackageV2},
};
use xmtp_api::XmtpApi;
use xmtp_db::{
    events::EventLevel,
    group::{ConversationType, StoredGroup},
    group_intent::{IntentKind, IntentState, StoredGroupIntent, ID},
    group_message::{ContentType, DeliveryStatus, GroupMessageKind, StoredGroupMessage},
    refresh_state::EntityKind,
    sql_key_store::{self, SqlKeyStore},
    user_preferences::StoredUserPreferences,
    ConnectionExt, Fetch, MlsProviderExt, StorageError, StoreOrIgnore, XmtpDb,
};
use xmtp_mls_common::group_mutable_metadata::MetadataField;

use crate::groups::mls_sync::GroupMessageProcessingError::OpenMlsProcessMessage;
=======
>>>>>>> d2f5d835
use futures::future::try_join_all;
use hkdf::Hkdf;
use hmac::{Hmac, Mac};
use openmls::group::{ProcessMessageError, ValidationError};
use openmls::{
    credentials::BasicCredential,
    extensions::Extensions,
    framing::{ContentType as MlsContentType, ProtocolMessage},
    group::{GroupEpoch, StagedCommit},
    prelude::{
        tls_codec::{Deserialize, Error as TlsCodecError, Serialize},
        LeafNodeIndex, MlsGroup as OpenMlsGroup, MlsMessageBodyIn, MlsMessageIn, PrivateMessageIn,
        ProcessedMessage, ProcessedMessageContent, Sender,
    },
    treesync::LeafNodeParameters,
};
use openmls::{framing::WireFormat, prelude::BasicCredentialError};
use openmls_traits::{signatures::Signer, OpenMlsProvider};
use prost::bytes::Bytes;
use prost::Message;
use sha2::Sha256;
use std::sync::Arc;
use std::{
    collections::{HashMap, HashSet},
    mem::{discriminant, Discriminant},
    ops::RangeInclusive,
};
use thiserror::Error;
use tracing::debug;
use xmtp_api::XmtpApi;
use xmtp_common::{retry_async, Retry, RetryableError};
use xmtp_content_types::{group_updated::GroupUpdatedCodec, CodecError, ContentCodec};
use xmtp_db::{
    events::{Details, Event, Events},
    group::{ConversationType, StoredGroup},
    group_intent::{IntentKind, IntentState, StoredGroupIntent, ID},
    group_message::{ContentType, DeliveryStatus, GroupMessageKind, StoredGroupMessage},
    refresh_state::EntityKind,
    sql_key_store::{self, SqlKeyStore},
    user_preferences::StoredUserPreferences,
    ConnectionExt, Fetch, MlsProviderExt, StorageError, StoreOrIgnore, XmtpDb,
};
use xmtp_db::{group_intent::IntentKind::MetadataUpdate, NotFound};
use xmtp_id::{InboxId, InboxIdRef};
use xmtp_mls_common::group_mutable_metadata::MetadataField;
use xmtp_proto::xmtp::mls::message_contents::{group_updated, WelcomeWrapperAlgorithm};
use xmtp_proto::xmtp::mls::message_contents::group_updated;
use xmtp_proto::xmtp::mls::{
    api::v1::{
        group_message::{Version as GroupMessageVersion, V1 as GroupMessageV1},
        group_message_input::{Version as GroupMessageInputVersion, V1 as GroupMessageInputV1},
        welcome_message_input::{
            Version as WelcomeMessageInputVersion, V1 as WelcomeMessageInputV1,
        },
        GroupMessage, GroupMessageInput, WelcomeMessageInput,
    },
    message_contents::{
        plaintext_envelope::{v2::MessageType, Content, V1, V2},
        GroupUpdated, PlaintextEnvelope,
    },
};

#[derive(Debug, Error)]
pub enum GroupMessageProcessingError {
    #[error("message with cursor [{}] for group [{}] already processed", _0.cursor, xmtp_common::fmt::debug_hex(&_0.group_id))]
    MessageAlreadyProcessed(MessageIdentifier),
    #[error("welcome with cursor [{0}] already processed")]
    WelcomeAlreadyProcessed(u64),
    #[error("[{message_time_ns:?}] invalid sender with credential: {credential:?}")]
    InvalidSender {
        message_time_ns: u64,
        credential: Vec<u8>,
    },
    #[error("invalid payload")]
    InvalidPayload,
    #[error("storage error: {0}")]
    Storage(#[from] xmtp_db::StorageError),
    #[error(transparent)]
    Identity(#[from] IdentityError),
    #[error("openmls process message error: {0}")]
    OpenMlsProcessMessage(#[from] openmls::prelude::ProcessMessageError),
    #[error("merge staged commit: {0}")]
    MergeStagedCommit(#[from] openmls::group::MergeCommitError<sql_key_store::SqlKeyStoreError>),
    #[error("TLS Codec error: {0}")]
    TlsError(#[from] TlsCodecError),
    #[error("unsupported message type: {0:?}")]
    UnsupportedMessageType(Discriminant<MlsMessageBodyIn>),
    #[error("commit validation")]
    CommitValidation(#[from] CommitValidationError),
    #[error("epoch increment not allowed")]
    EpochIncrementNotAllowed,
    #[error("clear pending commit error: {0}")]
    ClearPendingCommit(#[from] sql_key_store::SqlKeyStoreError),
    #[error("Serialization/Deserialization Error {0}")]
    Serde(#[from] serde_json::Error),
    #[error("intent is missing staged_commit field")]
    IntentMissingStagedCommit,
    #[error("encode proto: {0}")]
    EncodeProto(#[from] prost::EncodeError),
    #[error("proto decode error: {0}")]
    DecodeProto(#[from] prost::DecodeError),
    #[error(transparent)]
    Intent(#[from] IntentError),
    #[error(transparent)]
    Codec(#[from] CodecError),
    #[error("wrong credential type")]
    WrongCredentialType(#[from] BasicCredentialError),
    #[error(transparent)]
    ProcessIntent(#[from] ProcessIntentError),
    #[error(transparent)]
    AssociationDeserialization(#[from] xmtp_id::associations::DeserializationError),
    #[error(transparent)]
    Client(#[from] ClientError),
    #[error("Group paused due to minimum protocol version requirement")]
    GroupPaused,
    #[error("Message epoch [{0}] is too old [{1}]")]
    OldEpoch(u64, u64),
    #[error("Message epoch [{0}] is greater than group epoch [{1}]")]
    FutureEpoch(u64, u64),
    #[error(transparent)]
    Db(#[from] xmtp_db::ConnectionError),
    #[error(transparent)]
    Builder(#[from] derive_builder::UninitializedFieldError),
}

impl RetryableError for GroupMessageProcessingError {
    fn is_retryable(&self) -> bool {
        match self {
            Self::Storage(err) => err.is_retryable(),
            Self::Identity(err) => err.is_retryable(),
            Self::OpenMlsProcessMessage(err) => err.is_retryable(),
            Self::MergeStagedCommit(err) => err.is_retryable(),
            Self::ProcessIntent(err) => err.is_retryable(),
            Self::CommitValidation(err) => err.is_retryable(),
            Self::ClearPendingCommit(err) => err.is_retryable(),
            Self::Client(err) => err.is_retryable(),
            Self::Db(e) => e.is_retryable(),
            Self::WrongCredentialType(_)
            | Self::Codec(_)
            | Self::MessageAlreadyProcessed(_)
            | Self::WelcomeAlreadyProcessed(_)
            | Self::InvalidSender { .. }
            | Self::DecodeProto(_)
            | Self::InvalidPayload
            | Self::Intent(_)
            | Self::EpochIncrementNotAllowed
            | Self::EncodeProto(_)
            | Self::IntentMissingStagedCommit
            | Self::Serde(_)
            | Self::AssociationDeserialization(_)
            | Self::TlsError(_)
            | Self::UnsupportedMessageType(_)
            | Self::GroupPaused
            | Self::FutureEpoch(_, _)
            | Self::OldEpoch(_, _) => false,
            Self::Builder(_) => false,
        }
    }
}

#[derive(Debug)]
struct PublishIntentData {
    staged_commit: Option<Vec<u8>>,
    post_commit_action: Option<Vec<u8>>,
    payload_to_publish: Vec<u8>,
    should_send_push_notification: bool,
}

impl<ApiClient, Db> MlsGroup<ApiClient, Db>
where
    ApiClient: XmtpApi,
    Db: XmtpDb,
{
    #[tracing::instrument]
    pub async fn sync(&self) -> Result<SyncSummary, GroupError> {
        let conn = self.context.db();

        let epoch = self.epoch().await?;
        tracing::info!(
            inbox_id = self.context.inbox_id(),
            installation_id = %self.context.installation_id(),
            group_id = hex::encode(&self.group_id),
            epoch = epoch,
            "[{}] syncing group, epoch = {}",
            self.context.inbox_id(),
            epoch
        );

        // Also sync the "stitched DMs", if any...
        for other_dm in conn.other_dms(&self.group_id)? {
            let other_dm = Self::new_from_arc(
                self.context.clone(),
                other_dm.id,
                other_dm.dm_id.clone(),
                other_dm.created_at_ns,
            );
            other_dm.maybe_update_installations(None).await?;
            other_dm.sync_with_conn().await?;
        }

        self.maybe_update_installations(None).await?;
        self.sync_with_conn().await.map_err(GroupError::from)
    }

    fn handle_group_paused(&self) -> Result<(), GroupError> {
        // Check if group is paused and try to unpause if version requirements are met
        if let Some(required_min_version_str) =
            self.context.db().get_group_paused_version(&self.group_id)?
        {
            tracing::info!(
                "Group is paused until version: {}",
                required_min_version_str
            );
            let current_version_str = self.context.version_info().pkg_version();
            let current_version = LibXMTPVersion::parse(current_version_str)?;
            let required_min_version = LibXMTPVersion::parse(&required_min_version_str)?;

            if required_min_version <= current_version {
                tracing::info!(
                    "Unpausing group since version requirements are met. \
                     Group ID: {}",
                    hex::encode(&self.group_id),
                );
                self.context.db().unpause_group(&self.group_id)?;
            } else {
                tracing::warn!(
                    "Skipping sync for paused group since version requirements are not met. \
                    Group ID: {}, \
                    Required version: {}, \
                    Current version: {}",
                    hex::encode(&self.group_id),
                    required_min_version_str,
                    current_version_str
                );
                // Skip sync for paused groups
                return Err(GroupError::GroupPausedUntilUpdate(required_min_version_str));
            }
        }
        Ok(())
    }

    /// Sync from the network with the 'conn' (local database).
    /// must return a summary of all messages synced, whether they were
    /// successful or not.
    #[tracing::instrument(skip_all)]
    pub async fn sync_with_conn(&self) -> Result<SyncSummary, SyncSummary> {
        let _mutex = self.mutex.lock().await;
        let mut summary = SyncSummary::default();

        if let Err(e) = self.handle_group_paused() {
            if matches!(e, GroupError::GroupPausedUntilUpdate(_)) {
                // nothing synced
                return Ok(summary);
            } else {
                return Err(SyncSummary::other(e));
            }
        }

        // Even if publish fails, continue to receiving
        let result = self.publish_intents().await;
        track_err!("Publish intents", &result, group: &self.group_id);
        if let Err(e) = result {
            tracing::error!("Sync: error publishing intents {e:?}",);
            summary.add_publish_err(e);
        }

        // Even if receiving fails, we continue to post_commit
        // Errors are collected in the summary.
        let result = self.receive().await;
        track_err!("Receive messages", &result, group: &self.group_id);
        match result {
            Ok(s) => summary.add_process(s),
            Err(e) => {
                summary.add_other(e);
                // We don't return an error if receive fails, because it's possible this is caused
                // by malicious data sent over the network, or messages from before the user was
                // added to the group
            }
        }

        let result = self.post_commit().await;
        track_err!("Post commit", &result, group: &self.group_id);
        if let Err(e) = result {
            tracing::error!("post commit error {e:?}",);
            summary.add_post_commit_err(e);
        }

        if summary.is_errored() {
            Err(summary)
        } else {
            Ok(summary)
        }
    }

    #[tracing::instrument(skip_all)]
    pub(super) async fn sync_until_last_intent_resolved(&self) -> Result<SyncSummary, GroupError> {
        let intents = self.mls_provider().db().find_group_intents(
            self.group_id.clone(),
            Some(vec![IntentState::ToPublish, IntentState::Published]),
            None,
        )?;

        let Some(intent) = intents.last() else {
            return Ok(Default::default());
        };

        track!(
            "Syncing Intents",
            {"num_intents": intents.len()},
            group: &self.group_id,
            icon: "🔄"
        );
        let result = self.sync_until_intent_resolved(intent.id).await;
        track_err!("Sync until intent resolved", &result, group: &self.group_id);
        result
    }

    /**
     * Sync the group and wait for the intent to be deleted
     * Group syncing may involve picking up messages unrelated to the intent, so simply checking for errors
     * does not give a clear signal as to whether the intent was successfully completed or not.
     *
     * This method will retry up to `crate::configuration::MAX_GROUP_SYNC_RETRIES` times.
     */
    #[tracing::instrument(level = "debug", skip_all)]
    pub(super) async fn sync_until_intent_resolved(
        &self,
        intent_id: ID,
    ) -> Result<SyncSummary, GroupError> {
        let provider = self.mls_provider();
        let mut num_attempts = 0;
        let mut summary = SyncSummary::default();
        // Return the last error to the caller if we fail to sync
        while num_attempts < crate::configuration::MAX_GROUP_SYNC_RETRIES {
            match self.sync_with_conn().await {
                Ok(s) => summary.extend(s),
                Err(s) => {
                    tracing::error!("error syncing group {}", s);
                    summary.extend(s);
                }
            }
            match Fetch::<StoredGroupIntent>::fetch(provider.db(), &intent_id) {
                Ok(None) => {
                    // This is expected. The intent gets deleted on success
                    return Ok(summary);
                }
                Ok(Some(StoredGroupIntent {
                    id,
                    state: IntentState::Error,
                    ..
                })) => {
                    tracing::warn!(
                        "not retrying intent ID {id}. since it is in state Error. {:?}",
                        summary
                    );
                    return Err(GroupError::from(summary));
                }
                Ok(Some(StoredGroupIntent {
                    id,
                    state: IntentState::Processed,
                    ..
                })) => {
                    tracing::debug!(
                        "not retrying intent ID {id}. since it is in state processed. {}",
                        summary
                    );
                    return Ok(summary);
                }
                Ok(Some(StoredGroupIntent { id, state, .. })) => {
                    tracing::warn!("retrying intent ID {id}. intent currently in state {state:?}");
                }
                Err(err) => {
                    tracing::error!("database error fetching intent {:?}", err);
                    summary.add_other(GroupError::Storage(err));
                }
            };
            num_attempts += 1;
        }
        Err(GroupError::SyncFailedToWait(Box::new(summary)))
    }

    fn validate_message_epoch(
        inbox_id: InboxIdRef<'_>,
        intent_id: i32,
        group_epoch: GroupEpoch,
        message_epoch: GroupEpoch,
        max_past_epochs: usize,
    ) -> Result<(), GroupMessageProcessingError> {
        #[cfg(any(test, feature = "test-utils"))]
        utils::maybe_mock_future_epoch_for_tests()?;

        if message_epoch.as_u64() + max_past_epochs as u64 <= group_epoch.as_u64() {
            tracing::warn!(
                inbox_id,
                message_epoch = message_epoch.as_u64(),
                group_epoch = group_epoch.as_u64(),
                intent_id,
                "[{}] own message epoch {} is {} or more less than the group epoch {} for intent {}. Retrying message",
                inbox_id,
                message_epoch,
                max_past_epochs,
                group_epoch.as_u64(),
                intent_id
            );
            return Err(GroupMessageProcessingError::OldEpoch(
                message_epoch.as_u64(),
                group_epoch.as_u64(),
            ));
        } else if message_epoch.as_u64() > group_epoch.as_u64() {
            // Should not happen, logging proactively
            tracing::error!(
                inbox_id,
                message_epoch = message_epoch.as_u64(),
                group_epoch = group_epoch.as_u64(),
                intent_id,
                "[{}] own message epoch {} is greater than group epoch {} for intent {}. Retrying message",
                inbox_id,
                message_epoch,
                group_epoch,
                intent_id
            );
            return Err(GroupMessageProcessingError::FutureEpoch(
                message_epoch.as_u64(),
                group_epoch.as_u64(),
            ));
        }
        Ok(())
    }

    // This function is intended to isolate the async validation code to
    // validate the message and prepare it for database insertion synchronously.
    async fn stage_and_validate_intent(
        &self,
        mls_group: &openmls::group::MlsGroup,
        intent: &StoredGroupIntent,
        message: &ProtocolMessage,
        envelope: &GroupMessageV1,
    ) -> Result<
        Option<(StagedCommit, ValidatedCommit)>,
        Result<IntentState, GroupMessageProcessingError>,
    > {
        let GroupMessageV1 {
            created_ns: envelope_timestamp_ns,
            id: ref cursor,
            ..
        } = *envelope;

        let group_epoch = mls_group.epoch();
        let message_epoch = message.epoch();

        match intent.kind {
            IntentKind::KeyUpdate
            | IntentKind::UpdateGroupMembership
            | IntentKind::UpdateAdminList
            | IntentKind::MetadataUpdate
            | IntentKind::UpdatePermission => {
                if let Some(published_in_epoch) = intent.published_in_epoch {
                    let group_epoch = group_epoch.as_u64() as i64;

                    if published_in_epoch != group_epoch {
                        tracing::warn!(
                            inbox_id = self.context.inbox_id(),
                            installation_id = %self.context.installation_id(),
                            group_id = hex::encode(&self.group_id),
                            cursor,
                            intent.id,
                            intent.kind = %intent.kind,
                            "Intent for msg = [{cursor}] was published in epoch {} but group is currently in epoch {}",
                            published_in_epoch,
                            group_epoch
                        );

                        return Err(Ok(IntentState::ToPublish));
                    }

                    let staged_commit = if let Some(staged_commit) = &intent.staged_commit {
                        match decode_staged_commit(staged_commit) {
                            Err(err) => return Err(Err(err)),
                            Ok(staged_commit) => staged_commit,
                        }
                    } else {
                        return Err(Err(GroupMessageProcessingError::IntentMissingStagedCommit));
                    };

                    tracing::info!(
                        "[{}] Validating commit for intent {}. Message timestamp: {envelope_timestamp_ns}",
                        self.context().inbox_id(),
                        intent.id
                    );

                    let maybe_validated_commit = ValidatedCommit::from_staged_commit(
                        &self.context,
                        &staged_commit,
                        mls_group,
                    )
                    .await;

                    let validated_commit = match maybe_validated_commit {
                        Err(err) => {
                            tracing::error!(
                                "Error validating commit for own message. Intent ID [{}]: {err:?}",
                                intent.id,
                            );
                            // Return before merging commit since it does not pass validation
                            // Return OK so that the group intent update is still written to the DB
                            return Err(Ok(IntentState::Error));
                        }
                        Ok(validated_commit) => validated_commit,
                    };

                    return Ok(Some((staged_commit, validated_commit)));
                }
            }

            IntentKind::SendMessage => {
                Self::validate_message_epoch(
                    self.context().inbox_id(),
                    intent.id,
                    group_epoch,
                    message_epoch,
                    MAX_PAST_EPOCHS,
                )
                .map_err(|_| Ok(IntentState::ToPublish))?;
            }
        }

        Ok(None)
    }

    #[allow(clippy::too_many_arguments)]
    #[tracing::instrument(level = "debug", skip(mls_group, commit, intent, message, envelope))]
    fn process_own_message(
        &self,
        mls_group: &mut OpenMlsGroup,
        commit: Option<(StagedCommit, ValidatedCommit)>,
        intent: &StoredGroupIntent,
        message: &ProtocolMessage,
        envelope: &GroupMessageV1,
    ) -> Result<(IntentState, Option<Vec<u8>>), GroupMessageProcessingError> {
        if intent.state == IntentState::Committed {
            return Ok((IntentState::Committed, None));
        }

        let provider = self.mls_provider();
        let conn = provider.db();
        let message_epoch = message.epoch();
        let GroupMessageV1 {
            created_ns: envelope_timestamp_ns,
            id: ref cursor,
            ..
        } = *envelope;

        tracing::debug!(
            inbox_id = self.context.inbox_id(),
            installation_id = %self.context.installation_id(),
            group_id = hex::encode(&self.group_id),
            cursor,
            intent.id,
            intent.kind = %intent.kind,
            "[{}]-[{}] processing own message for intent {} / {}, message_epoch: {}",
            self.context().inbox_id(),
            hex::encode(self.group_id.clone()),
            intent.id,
            intent.kind,
            message_epoch.clone()
        );

        if let Some((staged_commit, validated_commit)) = commit {
            tracing::info!(
                "[{}] merging pending commit for intent {}",
                self.context().inbox_id(),
                intent.id
            );
            if let Err(err) = mls_group.merge_staged_commit(&provider, staged_commit) {
                tracing::error!("error merging commit: {err}");
                return Ok((IntentState::ToPublish, None));
            }
            let epoch = mls_group.epoch().as_u64();
            track!(
                "Commit merged",
                {
                    "": format!("Epoch {epoch}"),
                    "cursor": cursor,
                    "epoch": epoch,
                    "epoch_authenticator": hex::encode(mls_group.epoch_authenticator().as_slice()),
                    "validated_commit": Some(&validated_commit)
                        .and_then(|c| serde_json::to_string_pretty(c).ok()),
                },
                icon: "⬆️",
                group: &envelope.group_id
            );

            // If no error committing the change, write a transcript message
            let msg =
                self.save_transcript_message(validated_commit, envelope_timestamp_ns, *cursor)?;
            return Ok((IntentState::Committed, msg.map(|m| m.id)));
        } else if let Some(id) = calculate_message_id_for_intent(intent)? {
            tracing::debug!("setting message @cursor=[{}] to published", envelope.id);
            conn.set_delivery_status_to_published(&id, envelope_timestamp_ns, envelope.id as i64)?;
            return Ok((IntentState::Processed, Some(id)));
        }
        // TODO: Should clarify when this would happen
        Ok((IntentState::Committed, None))
    }

    #[tracing::instrument(level = "debug", skip(mls_group, message, envelope))]
    async fn validate_and_process_external_message(
        &self,
        mls_group: &mut OpenMlsGroup,
        message: PrivateMessageIn,
        envelope: &GroupMessageV1,
        allow_cursor_increment: bool,
    ) -> Result<MessageIdentifier, GroupMessageProcessingError> {
        #[cfg(any(test, feature = "test-utils"))]
        {
            use crate::utils::maybe_mock_wrong_epoch_for_tests;
            maybe_mock_wrong_epoch_for_tests()?;
        }

        let GroupMessageV1 {
            created_ns: envelope_timestamp_ns,
            id: ref cursor,
            ..
        } = *envelope;
        let mut identifier = MessageIdentifierBuilder::from(envelope);

        let provider = self.mls_provider();
        // We need to process the message twice to avoid an async transaction.
        // We'll process for the first time, get the processed message,
        // and roll the transaction back, so we can fetch updates from the server before
        // being ready to process the message for a second time.
        let mut processed_message = None;
        let result = provider.transaction(|provider| {
            processed_message = Some(mls_group.process_message(&provider, message.clone()));
            // Rollback the transaction. We want to synchronize with the server before committing.
            Err::<(), StorageError>(StorageError::IntentionalRollback)
        });
        if !matches!(result, Err(StorageError::IntentionalRollback)) {
            result.inspect_err(|e| tracing::debug!("immutable process message failed {}", e))?;
        }
        let processed_message = processed_message.expect("Was just set to Some")?;

        // Reload the mlsgroup to clear the it's internal cache
        *mls_group = OpenMlsGroup::load(provider.storage(), mls_group.group_id())?.ok_or(
            GroupMessageProcessingError::Storage(StorageError::NotFound(NotFound::MlsGroup)),
        )?;

        let (sender_inbox_id, sender_installation_id) =
            extract_message_sender(mls_group, &processed_message, envelope_timestamp_ns)?;

        tracing::info!(
            inbox_id = self.context.inbox_id(),
            installation_id = %self.context.installation_id(),sender_inbox_id = sender_inbox_id,
            sender_installation_id = hex::encode(&sender_installation_id),
            group_id = hex::encode(&self.group_id),
            current_epoch = mls_group.epoch().as_u64(),
            msg_epoch = processed_message.epoch().as_u64(),
            msg_group_id = hex::encode(processed_message.group_id().as_slice()),
            cursor,
            "[{}] extracted sender inbox id: {}",
            self.context.inbox_id(),
            sender_inbox_id
        );

        let validated_commit = match &processed_message.content() {
            ProcessedMessageContent::StagedCommitMessage(staged_commit) => {
                let validated_commit =
                    ValidatedCommit::from_staged_commit(&self.context, staged_commit, mls_group)
                        .await?;
                identifier.group_context(staged_commit.group_context().clone());
                Some(validated_commit)
            }
            _ => None,
        };

        let identifier = self.mls_provider().transaction(|provider| {
            tracing::debug!(
                inbox_id = self.context.inbox_id(),
                installation_id = %self.context.installation_id(),
                group_id = hex::encode(&self.group_id),
                current_epoch = mls_group.epoch().as_u64(),
                msg_epoch = processed_message.epoch().as_u64(),
                cursor = ?cursor,
                "[{}] processing message in transaction epoch = {}, cursor = {:?}",
                self.context.inbox_id(),
                mls_group.epoch().as_u64(),
                cursor
            );
            let requires_processing = if allow_cursor_increment {
                tracing::info!(
                    "calling update cursor for group {}, with cursor {}, allow_cursor_increment is true",
                    hex::encode(envelope.group_id.as_slice()),
                    *cursor
                );
                provider.db().update_cursor(
                    &envelope.group_id,
                    EntityKind::Group,
                    *cursor as i64,
                )?
            } else {
                tracing::info!(
                    "will not call update cursor for group {}, with cursor {}, allow_cursor_increment is false",
                    hex::encode(envelope.group_id.as_slice()),
                    *cursor
                );
                let current_cursor = provider
                    .db()
                    .get_last_cursor_for_id(&envelope.group_id, EntityKind::Group)?;
                current_cursor < *cursor as i64
            };
            if !requires_processing {
                // early return if the message is already procesed
                // _NOTE_: Not early returning and re-processing a message that
                // has already been processed, has the potential to result in forks.
                tracing::debug!("message @cursor=[{}] for group=[{}] created_at=[{}] no longer require processing, should be available in database",
                    envelope.id,
                    xmtp_common::fmt::debug_hex(&envelope.group_id),
                    envelope.created_ns
                 );
                identifier.previously_processed(true);
                return identifier.build();
            }
            // once the checks for processing pass, actually process the message
            let processed_message = mls_group.process_message(&provider, message)?;
            let previous_epoch = mls_group.epoch().as_u64();
            let identifier = self.process_external_message(
                mls_group,
                processed_message,
                envelope,
                validated_commit.clone(),
            )?;
            let new_epoch = mls_group.epoch().as_u64();
            if new_epoch > previous_epoch {
                tracing::info!(
                    "[{}] externally processed message [{}] advanced epoch from [{}] to [{}]",
                    self.context.inbox_id(),
                    cursor,
                    previous_epoch,
                    new_epoch
                );
            }
            Ok::<_, GroupMessageProcessingError>(identifier)
        })?;

        Ok(identifier)
    }

    /// Process an external message
    /// returns a MessageIdentifier, identifiying the message processed if any.
    #[tracing::instrument(
        level = "debug",
        skip(mls_group, processed_message, envelope, validated_commit)
    )]
    fn process_external_message(
        &self,
        mls_group: &mut OpenMlsGroup,
        processed_message: ProcessedMessage,
        envelope: &GroupMessageV1,
        validated_commit: Option<ValidatedCommit>,
    ) -> Result<MessageIdentifier, GroupMessageProcessingError> {
        let GroupMessageV1 {
            created_ns: envelope_timestamp_ns,
            id: ref cursor,
            ..
        } = *envelope;
        let provider = self.mls_provider();
        let msg_epoch = processed_message.epoch().as_u64();
        let msg_group_id = hex::encode(processed_message.group_id().as_slice());
        let (sender_inbox_id, sender_installation_id) =
            extract_message_sender(mls_group, &processed_message, envelope_timestamp_ns)?;

        let mut identifier = MessageIdentifierBuilder::from(envelope);
        match processed_message.into_content() {
            ProcessedMessageContent::ApplicationMessage(application_message) => {
                tracing::info!(
                    inbox_id = self.context.inbox_id(),
                    sender_inbox_id = sender_inbox_id,
                    sender_installation_id = hex::encode(&sender_installation_id),
                    installation_id = %self.context.installation_id(),group_id = hex::encode(&self.group_id),
                    current_epoch = mls_group.epoch().as_u64(),
                    msg_epoch,
                    msg_group_id,
                    cursor,
                    "[{}] decoding application message",
                    self.context().inbox_id()
                );
                let message_bytes = application_message.into_bytes();

                let mut bytes = Bytes::from(message_bytes);
                let envelope = PlaintextEnvelope::decode(&mut bytes)?;

                match envelope.content {
                    Some(Content::V1(V1 {
                        idempotency_key,
                        content,
                    })) => {
                        let message_id =
                            calculate_message_id(&self.group_id, &content, &idempotency_key);
                        let queryable_content_fields =
                            Self::extract_queryable_content_fields(&content);

                        let message = StoredGroupMessage {
                            id: message_id.clone(),
                            group_id: self.group_id.clone(),
                            decrypted_message_bytes: content,
                            sent_at_ns: envelope_timestamp_ns as i64,
                            kind: GroupMessageKind::Application,
                            sender_installation_id,
                            sender_inbox_id: sender_inbox_id.clone(),
                            delivery_status: DeliveryStatus::Published,
                            content_type: queryable_content_fields.content_type,
                            version_major: queryable_content_fields.version_major,
                            version_minor: queryable_content_fields.version_minor,
                            authority_id: queryable_content_fields.authority_id,
                            reference_id: queryable_content_fields.reference_id,
                            sequence_id: Some(*cursor as i64),
                            originator_id: None,
                        };
                        message.store_or_ignore(provider.db())?;
                        // make sure internal id is on return type after its stored successfully
                        identifier.internal_id(message_id);

                        // If this message was sent by us on another installation, check if it
                        // belongs to a sync group, and if it is - notify the worker.
                        if sender_inbox_id == self.context.inbox_id() {
                            if let Some(StoredGroup {
                                conversation_type: ConversationType::Sync,
                                ..
                            }) = provider.db().find_group(&self.group_id)?
                            {
                                let _ = self
                                    .context
                                    .worker_events()
                                    .send(SyncWorkerEvent::NewSyncGroupMsg);
                            }
                        }
                        Ok::<_, GroupMessageProcessingError>(())
                    }
                    Some(Content::V2(V2 {
                        idempotency_key,
                        message_type,
                    })) => {
                        match message_type {
                            Some(MessageType::DeviceSyncRequest(history_request)) => {
                                let content = DeviceSyncContent::Request(history_request);
                                let content_bytes = serde_json::to_vec(&content)?;
                                let message_id = calculate_message_id(
                                    &self.group_id,
                                    &content_bytes,
                                    &idempotency_key,
                                );

                                // store the request message
                                let message = StoredGroupMessage {
                                    id: message_id.clone(),
                                    group_id: self.group_id.clone(),
                                    decrypted_message_bytes: content_bytes,
                                    sent_at_ns: envelope_timestamp_ns as i64,
                                    kind: GroupMessageKind::Application,
                                    sender_installation_id,
                                    sender_inbox_id: sender_inbox_id.clone(),
                                    delivery_status: DeliveryStatus::Published,
                                    content_type: ContentType::Unknown,
                                    version_major: 0,
                                    version_minor: 0,
                                    authority_id: "unknown".to_string(),
                                    reference_id: None,
                                    sequence_id: Some(*cursor as i64),
                                    originator_id: None,
                                };
                                message.store_or_ignore(provider.db())?;
                                identifier.internal_id(message_id.clone());

                                tracing::info!("Received a history request.");
                                let _ = self
                                    .context
                                    .worker_events()
                                    .send(SyncWorkerEvent::Request { message_id });
                                Ok(())
                            }
                            Some(MessageType::DeviceSyncReply(history_reply)) => {
                                let content = DeviceSyncContent::Reply(history_reply);
                                let content_bytes = serde_json::to_vec(&content)?;
                                let message_id = calculate_message_id(
                                    &self.group_id,
                                    &content_bytes,
                                    &idempotency_key,
                                );

                                // store the reply message
                                let message = StoredGroupMessage {
                                    id: message_id.clone(),
                                    group_id: self.group_id.clone(),
                                    decrypted_message_bytes: content_bytes,
                                    sent_at_ns: envelope_timestamp_ns as i64,
                                    kind: GroupMessageKind::Application,
                                    sender_installation_id,
                                    sender_inbox_id,
                                    delivery_status: DeliveryStatus::Published,
                                    content_type: ContentType::Unknown,
                                    version_major: 0,
                                    version_minor: 0,
                                    authority_id: "unknown".to_string(),
                                    reference_id: None,
                                    sequence_id: Some(*cursor as i64),
                                    originator_id: None,
                                };
                                message.store_or_ignore(provider.db())?;
                                identifier.internal_id(message_id.clone());

                                tracing::info!("Received a history reply.");
                                let _ = self
                                    .context
                                    .worker_events()
                                    .send(SyncWorkerEvent::Reply { message_id });
                                Ok(())
                            }
                            Some(MessageType::UserPreferenceUpdate(update)) => {
                                // This function inserts the updates appropriately,
                                // and returns a copy of what was inserted
                                let updates =
                                    process_incoming_preference_update(update, &self.context)?;

                                // Broadcast those updates for integrators to be notified of changes
                                let _ = self
                                    .context
                                    .local_events()
                                    .send(LocalEvents::PreferencesChanged(updates));
                                Ok(())
                            }
                            _ => {
                                return Err(GroupMessageProcessingError::InvalidPayload);
                            }
                        }
                    }
                    None => {
                        return Err(GroupMessageProcessingError::InvalidPayload);
                    }
                }
            }
            ProcessedMessageContent::ProposalMessage(_proposal_ptr) => {
                Ok(())
                // intentionally left blank.
            }
            ProcessedMessageContent::ExternalJoinProposalMessage(_external_proposal_ptr) => {
                Ok(())
                // intentionally left blank.
            }
            ProcessedMessageContent::StagedCommitMessage(staged_commit) => {
                let staged_commit = *staged_commit;
                let validated_commit =
                    validated_commit.expect("Needs to be present when this is a staged commit");

                tracing::info!(
                    inbox_id = self.context.inbox_id(),
                    sender_inbox_id = sender_inbox_id,
                    installation_id = %self.context.installation_id(),sender_installation_id = hex::encode(&sender_installation_id),
                    group_id = hex::encode(&self.group_id),
                    current_epoch = mls_group.epoch().as_u64(),
                    msg_epoch,
                    msg_group_id,
                    cursor,
                    "[{}] received staged commit. Merging and clearing any pending commits",
                    self.context().inbox_id()
                );

                tracing::info!(
                    inbox_id = self.context.inbox_id(),
                    sender_inbox_id = sender_inbox_id,
                    installation_id = %self.context.installation_id(),sender_installation_id = hex::encode(&sender_installation_id),
                    group_id = hex::encode(&self.group_id),
                    current_epoch = mls_group.epoch().as_u64(),
                    msg_epoch,
                    msg_group_id,
                    cursor,
                    "[{}] staged commit is valid, will attempt to merge",
                    self.context().inbox_id()
                );
                identifier.group_context(staged_commit.group_context().clone());

                mls_group.merge_staged_commit(&provider, staged_commit)?;
                let epoch = mls_group.epoch().as_u64();
                track!(
                    "Commit merged",
                    {
                        "": format!("Epoch {epoch}"),
                        "cursor": cursor,
                        "epoch": epoch,
                        "epoch_authenticator": hex::encode(mls_group.epoch_authenticator().as_slice()),
                        "validated_commit": Some(&validated_commit)
                            .and_then(|c| serde_json::to_string_pretty(c).ok()),
                    },
                    icon: "⬆️",
                    group: &envelope.group_id
                );

                let msg =
                    self.save_transcript_message(validated_commit, envelope_timestamp_ns, *cursor)?;
                identifier.internal_id(msg.as_ref().map(|m| m.id.clone()));
                Ok(())
            }
        }?;
        identifier.build()
    }

    /// This function is idempotent. No need to wrap in a transaction.
    ///
    /// # Parameters
    /// * `envelope` - The message envelope to process
    /// * `trust_message_order` - Controls whether to allow epoch increments from commits and msg cursor increments.
    ///   Set to `true` when processing messages from trusted ordered sources (queries), and `false` when
    ///   processing from potentially out-of-order sources like streams.
    #[tracing::instrument(skip(envelope), level = "debug")]
    pub(crate) async fn process_message(
        &self,
        envelope: &GroupMessageV1,
        trust_message_order: bool,
    ) -> Result<MessageIdentifier, GroupMessageProcessingError> {
        let provider = self.mls_provider();
        let allow_epoch_increment = trust_message_order;
        let allow_cursor_increment = trust_message_order;
        let cursor = envelope.id;
        let mls_message_in = MlsMessageIn::tls_deserialize_exact(&envelope.data)?;

        let message = match mls_message_in.extract() {
            MlsMessageBodyIn::PrivateMessage(message) => Ok(message),
            other => Err(GroupMessageProcessingError::UnsupportedMessageType(
                discriminant(&other),
            )),
        }?;
        if !allow_epoch_increment && message.content_type() == MlsContentType::Commit {
            return Err(GroupMessageProcessingError::EpochIncrementNotAllowed);
        }

        let intent = provider
            .db()
            .find_group_intent_by_payload_hash(&sha256(envelope.data.as_slice()))
            .map_err(GroupMessageProcessingError::Storage)?;
        tracing::info!(
            inbox_id = self.context.inbox_id(),
            installation_id = %self.context.installation_id(),
            group_id = hex::encode(&self.group_id),
            cursor = envelope.id,
            "Processing envelope with hash {}, sequence_id = {}, is_own_intent={}",
            hex::encode(sha256(envelope.data.as_slice())),
            envelope.id,
            intent.is_some()
        );
        match intent {
            // Intent with the payload hash matches
            Some(intent) => {
                let mut identifier = MessageIdentifierBuilder::from(envelope);
                identifier.intent_kind(intent.kind);
                let intent_id = intent.id;
                tracing::info!(
                    inbox_id = self.context.inbox_id(),
                    installation_id = %self.context.installation_id(),
                    group_id = hex::encode(&self.group_id),
                    cursor = envelope.id,
                    intent_id,
                    intent.kind = %intent.kind,
                    "client [{}] is about to process own envelope [{}] for intent [{}] [{}]",
                    self.context.inbox_id(),
                    envelope.id,
                    intent_id,
                    intent.kind
                );

                let identifier = self.load_mls_group_with_lock_async(|mut mls_group| async move {
                    let message = message.into();
                    // TODO: the return type of stage_and_validated_commit should be fixed
                    // We should never be nesting Result types within the error return type, it is
                    // super confusing. Instead of failing one way, this function can now fail
                    // in four ways with ambiguous meaning:
                    //  - Be OK but produce a null pointer (None) -- what does this mean?
                    //  - Be Ok but produce a staged commit and validated commit
                    //  - be an Error but produce a valid intent state?
                    //  - be an error and produce a GroupMessage Processing Error
                    let maybe_validated_commit = self.stage_and_validate_intent(&mls_group, &intent, &message, envelope).await;
                    provider.transaction(|provider| {
                        let requires_processing = if allow_cursor_increment {
                            tracing::info!(
                                "calling update cursor for group {}, with cursor {}, allow_cursor_increment is true",
                                hex::encode(envelope.group_id.as_slice()),
                                cursor
                            );
                            let updated = provider.db().update_cursor(
                                &envelope.group_id,
                                EntityKind::Group,
                                cursor as i64,
                            )?;
                            if updated {
                                tracing::debug!("cursor updated to [{}]", cursor as i64);
                            } else { tracing::debug!("no cursor update required"); }
                            updated
                        } else {
                            tracing::info!(
                                "will not call update cursor for group {}, with cursor {}, allow_cursor_increment is false",
                                hex::encode(envelope.group_id.as_slice()),
                                cursor
                            );
                            let current_cursor = provider
                                .db()
                                .get_last_cursor_for_id(&envelope.group_id, EntityKind::Group)?;
                            current_cursor < cursor as i64
                        };
                        if !requires_processing {
                            tracing::debug!("message @cursor=[{}] for group=[{}] created_at=[{}] no longer require processing, should be available in database",
                                envelope.id,
                                xmtp_common::fmt::debug_hex(&envelope.group_id),
                                envelope.created_ns
                            );

                            // early return if the message is already procesed
                            // _NOTE_: Not early returning and re-processing a message that
                            // has already been processed, has the potential to result in forks.
                            // In some cases, we may want to roll back the cursor if we updated the
                            // cursor, but actually cannot process the message.
                            identifier.previously_processed(true);
                            return Ok(());
                        }
                        let (intent_state, internal_message_id) = match maybe_validated_commit {
                            // the error is also a Result
                            Err(err) => match err {
                                Ok(intent_state) => (intent_state, None),
                                Err(e) => return Err(e)
                            },
                            Ok(commit) => {
                                self
                                .process_own_message(&mut mls_group, commit, &intent, &message, envelope)?
                            }
                        };
                        identifier.internal_id(internal_message_id.clone());

                        match intent_state {
                            IntentState::ToPublish => {
                                provider.db().set_group_intent_to_publish(intent_id)?;
                            }
                            IntentState::Committed => {
                                self.handle_metadata_update_from_intent(&intent)?;
                                provider.db().set_group_intent_committed(intent_id)?;
                            }
                            IntentState::Published => {
                                tracing::error!("Unexpected behaviour: returned intent state published from process_own_message");
                            }
                            IntentState::Error => {
                                tracing::error!("Intent [{}] moved to error status", intent_id);
                                provider.db().set_group_intent_error(intent_id)?;
                            }
                            IntentState::Processed => {
                                tracing::debug!("Intent [{}] moved to Processed status", intent_id);
                                provider.db().set_group_intent_processed(intent_id)?;
                            }
                        }
                        Ok(())
                    })?;
                    Ok::<_, GroupMessageProcessingError>(identifier)
                }).await?;
                identifier.build()
            }
            // No matching intent found. The message did not originate here.
            None => {
                tracing::info!(
                    inbox_id = self.context.inbox_id(),
                    installation_id = %self.context.installation_id(),
                    group_id = hex::encode(&self.group_id),
                    cursor = envelope.id,
                    "client [{}] is about to process external envelope [{}]",
                    self.context.inbox_id(),
                    envelope.id
                );

                let identifier = self
                    .load_mls_group_with_lock_async(|mut mls_group| async move {
                        self.validate_and_process_external_message(
                            &mut mls_group,
                            message,
                            envelope,
                            allow_cursor_increment,
                        )
                        .await
                    })
                    .await?;

                Ok(identifier)
            }
        }
    }

    /// In case of metadataUpdate will extract the updated fields and store them to the db
    fn handle_metadata_update_from_intent(
        &self,
        intent: &StoredGroupIntent,
    ) -> Result<(), IntentError> {
        let provider = self.mls_provider();
        if intent.kind == MetadataUpdate {
            let data = UpdateMetadataIntentData::try_from(intent.data.clone())?;

            match data.field_name.as_str() {
                field_name if field_name == MetadataField::MessageDisappearFromNS.as_str() => {
                    provider.db().update_message_disappearing_from_ns(
                        self.group_id.clone(),
                        data.field_value.parse::<i64>().ok(),
                    )?
                }
                field_name if field_name == MetadataField::MessageDisappearInNS.as_str() => {
                    provider.db().update_message_disappearing_in_ns(
                        self.group_id.clone(),
                        data.field_value.parse::<i64>().ok(),
                    )?
                }
                _ => {} // handle other metadata updates
            }
        }

        Ok(())
    }

    fn handle_metadata_update_from_commit(
        &self,
        metadata_field_changes: Vec<group_updated::MetadataFieldChange>,
    ) -> Result<(), StorageError> {
        let provider = self.mls_provider();
        let conn = provider.db();
        for change in metadata_field_changes {
            match change.field_name.as_str() {
                field_name if field_name == MetadataField::MessageDisappearFromNS.as_str() => {
                    let parsed_value = change
                        .new_value
                        .as_deref()
                        .and_then(|v| v.parse::<i64>().ok());
                    conn.update_message_disappearing_from_ns(self.group_id.clone(), parsed_value)?
                }
                field_name if field_name == MetadataField::MessageDisappearInNS.as_str() => {
                    let parsed_value = change
                        .new_value
                        .as_deref()
                        .and_then(|v| v.parse::<i64>().ok());
                    conn.update_message_disappearing_in_ns(self.group_id.clone(), parsed_value)?
                }
                _ => {} // Handle other metadata updates if needed
            }
        }

        Ok(())
    }

    /// Consume a message, decrypting its contents and processing it
    /// Applies the message if it is a commit.
    /// Returns a 'MessageIdentifier' for this message
    #[tracing::instrument(level = "debug", skip(envelope))]
    async fn consume_message(
        &self,
        envelope: &GroupMessage,
    ) -> Result<MessageIdentifier, GroupMessageProcessingError> {
        let provider = self.mls_provider();
        let msgv1 = match &envelope.version {
            Some(GroupMessageVersion::V1(value)) => value,
            _ => return Err(GroupMessageProcessingError::InvalidPayload),
        };

        let mls_message_in = MlsMessageIn::tls_deserialize_exact(&msgv1.data)?;
        let message_entity_kind = match mls_message_in.wire_format() {
            WireFormat::Welcome => EntityKind::Welcome,
            _ => EntityKind::Group,
        };

        let last_cursor = provider
            .db()
            .get_last_cursor_for_id(&self.group_id, message_entity_kind)?;
        let should_skip_message = last_cursor > msgv1.id as i64;
        if should_skip_message {
            tracing::info!(
                inbox_id = self.context.inbox_id(),
                installation_id = %self.context.installation_id(),
                group_id = hex::encode(&self.group_id),
                "Message already processed: skipped cursor:[{}] entity kind:[{:?}] last cursor in db: [{}]",
                msgv1.id,
                message_entity_kind,
                last_cursor
            );
            // early return if the message is already procesed
            // _NOTE_: Not early returning and re-processing a message that
            // has already been processed, has the potential to result in forks.
            return MessageIdentifierBuilder::from(msgv1).build();
        }

        // Download all unread welcome messages and convert to groups.Run `man nix.conf` for more information on the `substituters` configuration option.
        // In a database transaction, increment the cursor for a given entity and
        // apply the update after the provided `ProcessingFn` has completed successfully.
        let result = self.process_message(msgv1, true).await;
        track_err!("Process message", &result, group: &msgv1.group_id);
        let message = match result {
            Ok(m) => {
                tracing::info!(
                    "Transaction completed successfully: process for group [{}] envelope cursor[{}]",
                    hex::encode(&msgv1.group_id),
                    msgv1.id
                );
                Ok(m)
            }
            Err(GroupMessageProcessingError::CommitValidation(
                CommitValidationError::MinimumSupportedProtocolVersionExceedsCurrentVersion(
                    min_version,
                ),
            )) => {
                // Instead of updating cursor, mark group as paused
                provider
                    .db()
                    .set_group_paused(&self.group_id, &min_version)?;
                tracing::warn!(
                    "Group [{}] paused due to minimum protocol version requirement",
                    hex::encode(&self.group_id)
                );
                Err(GroupMessageProcessingError::GroupPaused)
            }
            Err(e) => {
                tracing::info!(
                    "Transaction failed: process for group [{}] envelope cursor [{}] error:[{}]",
                    hex::encode(&msgv1.group_id),
                    msgv1.id,
                    e
                );
                self.process_group_message_error_for_fork_detection(msgv1, &e)
                    .await?;
                Err(e)
            }
        }?;
        Ok(message)
    }

    #[tracing::instrument(level = "debug", skip(messages))]
    pub async fn process_messages(&self, messages: Vec<GroupMessage>) -> ProcessSummary {
        let mut summary = ProcessSummary::default();
        for message in messages.into_iter() {
            let message_cursor = match extract_message_cursor(&message) {
                // None means unsupported message version
                // skip the message
                None => continue,
                Some(c) => c,
            };
            summary.add_id(message_cursor);
            let result = retry_async!(
                Retry::default(),
                (async { self.consume_message(&message).await })
            );
            match result {
                Ok(m) => summary.add(m),
                Err(GroupMessageProcessingError::GroupPaused) => {
                    tracing::info!(
                        "Group [{}] is paused, skip syncing remaining messages",
                        hex::encode(&self.group_id),
                    );
                    return summary;
                }
                Err(e) => {
                    let is_retryable = e.is_retryable();
                    let error_message = e.to_string();
                    summary.errored(message_cursor, e);
                    // If the error is retryable we cannot move on to the next message
                    // otherwise you can get into a forked group state.
                    if is_retryable {
                        tracing::info!(
                            error = %error_message,
                            "Aborting message processing for retryable error: {}",
                            error_message
                        );
                        break;
                    }
                }
            }
        }
        summary
    }

    /// Receive messages from the last cursor network and try to process each message
    /// Return all the cursors of the messages we tried to process regardless
    /// if they were succesfull or not. It is important to return _all_
    /// cursor ids, so that streams do not unintentially retry O(n^2) messages.
    #[tracing::instrument(skip_all, level = "debug")]
    pub(super) async fn receive(&self) -> Result<ProcessSummary, GroupError> {
        let provider = self.mls_provider();
        let messages = MlsStore::new(self.context.clone())
            .query_group_messages(&self.group_id, provider.db())
            .await?;
        let summary = self.process_messages(messages).await;

        track!(
            "Fetched messages",
            {
                "total": summary.total_messages.len(),
                "errors": summary.errored.iter().map(|(_, err)| format!("{err:?}")).collect::<Vec<_>>(),
                "new": summary.new_messages.len()
            },
            group: &self.group_id,
            icon: "🐕🦴"
        );

        Ok(summary)
    }

    fn save_transcript_message(
        &self,
        validated_commit: ValidatedCommit,
        timestamp_ns: u64,
        cursor: u64,
    ) -> Result<Option<StoredGroupMessage>, GroupMessageProcessingError> {
        let provider = self.mls_provider();
        let conn = provider.db();
        if validated_commit.is_empty() {
            return Ok(None);
        }

        tracing::info!(
            "[{}]: Storing a transcript message with {} members added and {} members removed and {} metadata changes",
            self.context().inbox_id(),
            validated_commit.added_inboxes.len(),
            validated_commit.removed_inboxes.len(),
            validated_commit.metadata_validation_info.metadata_field_changes.len(),
        );
        let sender_installation_id = validated_commit.actor_installation_id();
        let sender_inbox_id = validated_commit.actor_inbox_id();

        let payload: GroupUpdated = validated_commit.into();
        let encoded_payload = GroupUpdatedCodec::encode(payload.clone())?;
        let mut encoded_payload_bytes = Vec::new();
        encoded_payload.encode(&mut encoded_payload_bytes)?;

        let group_id = self.group_id.as_slice();
        let message_id = calculate_message_id(
            group_id,
            encoded_payload_bytes.as_slice(),
            &timestamp_ns.to_string(),
        );
        let content_type = match encoded_payload.r#type {
            Some(ct) => ct,
            None => {
                tracing::warn!("Missing content type in encoded payload, using default values");
                // Default content type values
                xmtp_proto::xmtp::mls::message_contents::ContentTypeId {
                    authority_id: "unknown".to_string(),
                    type_id: "unknown".to_string(),
                    version_major: 0,
                    version_minor: 0,
                }
            }
        };
        self.handle_metadata_update_from_commit(payload.metadata_field_changes)?;
        let msg = StoredGroupMessage {
            id: message_id,
            group_id: group_id.to_vec(),
            decrypted_message_bytes: encoded_payload_bytes.to_vec(),
            sent_at_ns: timestamp_ns as i64,
            kind: GroupMessageKind::MembershipChange,
            sender_installation_id,
            sender_inbox_id,
            delivery_status: DeliveryStatus::Published,
            content_type: content_type.type_id.into(),
            version_major: content_type.version_major as i32,
            version_minor: content_type.version_minor as i32,
            authority_id: content_type.authority_id.to_string(),
            reference_id: None,
            sequence_id: Some(cursor as i64),
            originator_id: None,
        };
        msg.store_or_ignore(conn)?;
        Ok(Some(msg))
    }

    async fn process_group_message_error_for_fork_detection(
        &self,
        message: &GroupMessageV1,
        error: &GroupMessageProcessingError,
    ) -> Result<(), GroupMessageProcessingError> {
        let group_id = message.group_id.clone();
        if let OpenMlsProcessMessage(ProcessMessageError::ValidationError(
            ValidationError::WrongEpoch,
        )) = error
        {
            let group_epoch = match self.epoch().await {
                Ok(epoch) => epoch,
                Err(error) => {
                    tracing::info!(
                        "WrongEpoch encountered but group_epoch could not be calculated, error:{}",
                        error
                    );
                    return Ok(());
                }
            };

            let mls_message_in = match MlsMessageIn::tls_deserialize_exact(&message.data) {
                Ok(msg) => msg,
                Err(error) => {
                    tracing::info!(
                        "WrongEpoch encountered but failed to deserialize the message, error:{}",
                        error
                    );
                    return Ok(());
                }
            };

            let protocol_message = match mls_message_in.extract() {
                MlsMessageBodyIn::PrivateMessage(msg) => msg,
                _ => {
                    tracing::info!("WrongEpoch encountered but failed to extract PrivateMessage");
                    return Ok(());
                }
            };

            let message_epoch = protocol_message.epoch();
            let epoch_validation_result = Self::validate_message_epoch(
                self.context().inbox_id(),
                0,
                GroupEpoch::from(group_epoch),
                message_epoch,
                MAX_PAST_EPOCHS,
            );

            if let Err(GroupMessageProcessingError::FutureEpoch(_, _)) = &epoch_validation_result {
                let fork_details = format!(
                    "Message cursor [{}] epoch [{}] is greater than group epoch [{}], your group may be forked",
                    message.id, message_epoch, group_epoch
                );
                tracing::error!(fork_details);
                track!(
                    "Possible Fork",
                    {
                        "message_epoch": message_epoch,
                        "group_epoch": group_epoch
                    },
                    group: &self.group_id,
                    level: EventLevel::Fault
                );
                let _ = self
                    .context()
                    .db()
                    .mark_group_as_maybe_forked(&group_id, fork_details);
                return epoch_validation_result;
            }

            return Ok(());
        }

        Ok(())
    }

    #[tracing::instrument]
    pub(super) async fn publish_intents(&self) -> Result<(), GroupError> {
        let provider = self.mls_provider();
        self.load_mls_group_with_lock_async(|mut mls_group| async move {
            let intents = provider.db().find_group_intents(
                self.group_id.clone(),
                Some(vec![IntentState::ToPublish]),
                None,
            )?;

            for intent in intents {
                let result = retry_async!(
                    Retry::default(),
                    (async {
                        self.get_publish_intent_data(&mut mls_group, &intent)
                            .await
                    })
                );

                match result {
                    Err(err) => {
                        tracing::error!(error = %err, "error getting publish intent data {:?}", err);
                        if (intent.publish_attempts + 1) as usize >= MAX_INTENT_PUBLISH_ATTEMPTS {
                            tracing::error!(
                                intent.id,
                                intent.kind = %intent.kind,
                                inbox_id = self.context.inbox_id(),
                                installation_id = %self.context.installation_id(),group_id = hex::encode(&self.group_id),
                                "intent {} has reached max publish attempts", intent.id);
                            // TODO: Eventually clean up errored attempts
                            let id = utils::id::calculate_message_id_for_intent(&intent)?;
                            provider
                                .db()
                                .set_group_intent_error_and_fail_msg(&intent, id)?;
                        } else {
                            provider
                                .db()
                                .increment_intent_publish_attempt_count(intent.id)?;
                        }

                        return Err(err);
                    }
                    Ok(Some(PublishIntentData {
                                payload_to_publish,
                                post_commit_action,
                                staged_commit,
                                should_send_push_notification
                            })) => {
                        let payload_slice = payload_to_publish.as_slice();
                        let has_staged_commit = staged_commit.is_some();
                        let intent_hash = sha256(payload_slice);
                        // removing this transaction causes missed messages
                        provider.transaction(|provider| {
                            provider.db().set_group_intent_published(
                                intent.id,
                                &intent_hash,
                                post_commit_action,
                                staged_commit,
                                mls_group.epoch().as_u64() as i64,
                            )
                        })?;
                        tracing::debug!(
                            inbox_id = self.context.inbox_id(),
                            installation_id = %self.context.installation_id(),
                            intent.id,
                            intent.kind = %intent.kind,
                            group_id = hex::encode(&self.group_id),
                            "[{}] set stored intent [{}] with hash [{}] to state `published`",
                            self.context.inbox_id(),
                            intent.id,
                            hex::encode(&intent_hash)
                        );

                        let messages = self.prepare_group_messages(vec![(payload_slice, should_send_push_notification)])?;
                        self.context
                            .api()
                            .send_group_messages(messages)
                            .await?;

                        tracing::info!(
                            intent.id,
                            intent.kind = %intent.kind,
                            inbox_id = self.context.inbox_id(),
                            installation_id = %self.context.installation_id(),
                            group_id = hex::encode(&self.group_id),
                            "[{}] published intent [{}] of type [{}] with hash [{}]",
                            self.context.inbox_id(),
                            intent.id,
                            intent.kind,
                            hex::encode(sha256(payload_slice))
                        );
                        if has_staged_commit {
                            tracing::info!("Commit sent. Stopping further publishes for this round");
                            return Ok(());
                        }
                    }
                    Ok(None) => {
                        tracing::info!(
                            inbox_id = self.context.inbox_id(),
                            installation_id = %self.context.installation_id(),
                            "Skipping intent because no publish data returned"
                        );
                        provider.db().set_group_intent_processed(intent.id)?
                    }
                }
            }

            Ok(())
        }).await
    }

    // Takes a StoredGroupIntent and returns the payload and post commit data as a tuple
    // A return value of [`Option::None`] means this intent would not change the group.
    #[allow(clippy::type_complexity)]
    #[tracing::instrument(level = "trace", skip_all)]
    async fn get_publish_intent_data(
        &self,
        openmls_group: &mut OpenMlsGroup,
        intent: &StoredGroupIntent,
    ) -> Result<Option<PublishIntentData>, GroupError> {
        let provider = self.mls_provider();
        match intent.kind {
            IntentKind::UpdateGroupMembership => {
                let intent_data =
                    UpdateGroupMembershipIntentData::try_from(intent.data.as_slice())?;
                let signer = &self.context().identity.installation_keys;
                apply_update_group_membership_intent(
                    &self.context,
                    openmls_group,
                    intent_data,
                    signer,
                )
                .await
            }
            IntentKind::SendMessage => {
                // We can safely assume all SendMessage intents have data
                let intent_data = SendMessageIntentData::from_bytes(intent.data.as_slice())?;
                // TODO: Handle pending_proposal errors and UseAfterEviction errors
                let msg = openmls_group.create_message(
                    &provider,
                    &self.context().identity.installation_keys,
                    intent_data.message.as_slice(),
                )?;

                Ok(Some(PublishIntentData {
                    payload_to_publish: msg.tls_serialize_detached()?,
                    post_commit_action: None,
                    staged_commit: None,
                    should_send_push_notification: intent.should_push,
                }))
            }
            IntentKind::KeyUpdate => {
                let provider = self.mls_provider();
                let (bundle, staged_commit) = provider.transaction(|provider| {
                    let bundle = openmls_group.self_update(
                        &provider,
                        &self.context().identity.installation_keys,
                        LeafNodeParameters::default(),
                    )?;
                    let staged_commit = get_and_clear_pending_commit(openmls_group, provider)?;

                    Ok::<_, GroupError>((bundle, staged_commit))
                })?;

                Ok(Some(PublishIntentData {
                    payload_to_publish: bundle.commit().tls_serialize_detached()?,
                    staged_commit,
                    post_commit_action: None,
                    should_send_push_notification: intent.should_push,
                }))
            }
            IntentKind::MetadataUpdate => {
                let metadata_intent = UpdateMetadataIntentData::try_from(intent.data.clone())?;
                let mutable_metadata_extensions = build_extensions_for_metadata_update(
                    openmls_group,
                    metadata_intent.field_name,
                    metadata_intent.field_value,
                )?;

                let provider = self.mls_provider();
                let (commit, staged_commit) = provider.transaction(|provider| {
                    let (commit, _, _) = openmls_group.update_group_context_extensions(
                        &provider,
                        mutable_metadata_extensions,
                        &self.context().identity.installation_keys,
                    )?;
                    let staged_commit = get_and_clear_pending_commit(openmls_group, provider)?;

                    Ok::<_, GroupError>((commit, staged_commit))
                })?;

                let commit_bytes = commit.tls_serialize_detached()?;

                Ok(Some(PublishIntentData {
                    payload_to_publish: commit_bytes,
                    staged_commit,
                    post_commit_action: None,
                    should_send_push_notification: intent.should_push,
                }))
            }
            IntentKind::UpdateAdminList => {
                let admin_list_update_intent =
                    UpdateAdminListIntentData::try_from(intent.data.clone())?;
                let mutable_metadata_extensions = build_extensions_for_admin_lists_update(
                    openmls_group,
                    admin_list_update_intent,
                )?;

                let provider = self.mls_provider();
                let (commit, staged_commit) = provider.transaction(|provider| {
                    let (commit, _, _) = openmls_group.update_group_context_extensions(
                        &provider,
                        mutable_metadata_extensions,
                        &self.context().identity.installation_keys,
                    )?;
                    let staged_commit = get_and_clear_pending_commit(openmls_group, provider)?;

                    Ok::<_, GroupError>((commit, staged_commit))
                })?;

                let commit_bytes = commit.tls_serialize_detached()?;

                Ok(Some(PublishIntentData {
                    payload_to_publish: commit_bytes,
                    staged_commit,
                    post_commit_action: None,
                    should_send_push_notification: intent.should_push,
                }))
            }
            IntentKind::UpdatePermission => {
                let update_permissions_intent =
                    UpdatePermissionIntentData::try_from(intent.data.clone())?;
                let group_permissions_extensions = build_extensions_for_permissions_update(
                    openmls_group,
                    update_permissions_intent,
                )?;

                let provider = self.mls_provider();
                let (commit, staged_commit) = provider.transaction(|provider| {
                    let (commit, _, _) = openmls_group.update_group_context_extensions(
                        &provider,
                        group_permissions_extensions,
                        &self.context().identity.installation_keys,
                    )?;
                    let staged_commit = get_and_clear_pending_commit(openmls_group, provider)?;

                    Ok::<_, GroupError>((commit, staged_commit))
                })?;

                let commit_bytes = commit.tls_serialize_detached()?;
                Ok(Some(PublishIntentData {
                    payload_to_publish: commit_bytes,
                    staged_commit,
                    post_commit_action: None,
                    should_send_push_notification: intent.should_push,
                }))
            }
        }
    }

    #[tracing::instrument(skip_all)]
    pub(crate) async fn post_commit(&self) -> Result<(), GroupError> {
        let provider = self.mls_provider();
        let conn = provider.db();
        let intents = conn.find_group_intents(
            self.group_id.clone(),
            Some(vec![IntentState::Committed]),
            None,
        )?;

        for intent in intents {
            if let Some(post_commit_data) = intent.post_commit_data {
                tracing::debug!(
                    inbox_id = self.context.inbox_id(),
                    installation_id = %self.context.installation_id(),
                    intent.id,
                    intent.kind = %intent.kind, "taking post commit action"
                );

                let post_commit_action = PostCommitAction::from_bytes(post_commit_data.as_slice())?;
                match post_commit_action {
                    PostCommitAction::SendWelcomes(action) => {
                        self.send_welcomes(action).await?;
                    }
                }
            }
            conn.set_group_intent_processed(intent.id)?
        }

        Ok(())
    }

    pub async fn maybe_update_installations(
        &self,
        update_interval_ns: Option<i64>,
    ) -> Result<(), GroupError> {
        let provider = self.mls_provider();
        let Some(stored_group) = provider.db().find_group(&self.group_id)? else {
            return Err(GroupError::NotFound(NotFound::GroupById(
                self.group_id.clone(),
            )));
        };
        if stored_group.conversation_type == ConversationType::Sync {
            // Sync groups should not add new installations, new installations will create their own.
            return Ok(());
        }

        // determine how long of an interval in time to use before updating list
        let interval_ns = update_interval_ns.unwrap_or(sync_update_installations_interval_ns());

        let now_ns = xmtp_common::time::now_ns();
        let last_ns = provider
            .db()
            .get_installations_time_checked(self.group_id.clone())?;
        let elapsed_ns = now_ns - last_ns;
        if elapsed_ns > interval_ns && self.is_active()? {
            self.add_missing_installations().await?;
            provider
                .db()
                .update_installations_time_checked(self.group_id.clone())?;
        }

        Ok(())
    }

    /**
     * Checks each member of the group for `IdentityUpdates` after their current sequence_id. If updates
     * are found the method will construct an [`UpdateGroupMembershipIntentData`] and create a change
     * to the [`GroupMembership`] that will add any missing installations.
     *
     * This is designed to handle cases where existing members have added a new installation to their inbox or revoked an installation
     * and the group has not been updated to include it.
     */
    pub(super) async fn add_missing_installations(&self) -> Result<(), GroupError> {
        let intent_data = self.get_membership_update_intent(&[], &[]).await?;

        // If there is nothing to do, stop here
        if intent_data.is_empty() {
            return Ok(());
        }

        debug!(
            inbox_id = self.context.inbox_id(),
            installation_id = %self.context.installation_id(),
            "Adding missing installations {:?}",
            intent_data
        );

        let intent =
            self.queue_intent(IntentKind::UpdateGroupMembership, intent_data.into(), false)?;

        let _ = self.sync_until_intent_resolved(intent.id).await?;
        Ok(())
    }

    /**
     * get_membership_update_intent will query the network for any new [`IdentityUpdate`]s for any of the existing
     * group members
     *
     * Callers may also include a list of added or removed inboxes
     */
    #[tracing::instrument(level = "trace", skip_all)]
    pub(super) async fn get_membership_update_intent(
        &self,
        inbox_ids_to_add: &[InboxIdRef<'_>],
        inbox_ids_to_remove: &[InboxIdRef<'_>],
    ) -> Result<UpdateGroupMembershipIntentData, GroupError> {
        let provider = self.mls_provider();
        self.load_mls_group_with_lock_async(|mls_group| async move {
            let existing_group_membership = extract_group_membership(mls_group.extensions())?;
            // TODO:nm prevent querying for updates on members who are being removed
            let mut inbox_ids = existing_group_membership.inbox_ids();
            inbox_ids.extend_from_slice(inbox_ids_to_add);
            let conn = provider.db();
            // Load any missing updates from the network
            load_identity_updates(self.context.api(), conn, &inbox_ids).await?;

            let latest_sequence_id_map = conn.get_latest_sequence_id(&inbox_ids as &[&str])?;

            // Get a list of all inbox IDs that have increased sequence_id for the group
            let changed_inbox_ids =
                inbox_ids
                    .iter()
                    .try_fold(HashMap::new(), |mut updates, inbox_id| {
                        match (
                            latest_sequence_id_map.get(inbox_id as &str),
                            existing_group_membership.get(inbox_id),
                        ) {
                            // This is an update. We have a new sequence ID and an existing one
                            (Some(latest_sequence_id), Some(current_sequence_id)) => {
                                let latest_sequence_id_u64 = *latest_sequence_id as u64;
                                if latest_sequence_id_u64.gt(current_sequence_id) {
                                    updates.insert(inbox_id.to_string(), latest_sequence_id_u64);
                                }
                            }
                            // This is for new additions to the group
                            (Some(latest_sequence_id), None) => {
                                // This is the case for net new members to the group
                                updates.insert(inbox_id.to_string(), *latest_sequence_id as u64);
                            }
                            (_, _) => {
                                tracing::warn!(
                                    "Could not find existing sequence ID for inbox {}",
                                    inbox_id
                                );
                                return Err(GroupError::MissingSequenceId);
                            }
                        }

                        Ok(updates)
                    })?;
            let extensions: Extensions = mls_group.extensions().clone();
            let old_group_membership = extract_group_membership(&extensions)?;
            let mut new_membership = old_group_membership.clone();
            for (inbox_id, sequence_id) in changed_inbox_ids.iter() {
                new_membership.add(inbox_id.clone(), *sequence_id);
            }
            for inbox_id in inbox_ids_to_remove {
                new_membership.remove(inbox_id);
            }

            let changes_with_kps = calculate_membership_changes_with_keypackages(
                self.context.clone(),
                &new_membership,
                &old_group_membership,
            )
            .await?;

            // If we fail to fetch or verify all the added members' KeyPackage, return an error.
            // skip if the inbox ids is 0 from the beginning
            if !inbox_ids_to_add.is_empty()
                && !changes_with_kps.failed_installations.is_empty()
                && changes_with_kps.new_installations.is_empty()
            {
                return Err(GroupError::FailedToVerifyInstallations);
            }

            Ok(UpdateGroupMembershipIntentData::new(
                changed_inbox_ids,
                inbox_ids_to_remove
                    .iter()
                    .map(|s| s.to_string())
                    .collect::<Vec<String>>(),
                changes_with_kps.failed_installations,
            ))
        })
        .await
    }

    /**
     * Sends welcome messages to the installations specified in the action
     *
     * Internally, this breaks the request into chunks to avoid exceeding the GRPC max message size limits
     */
    #[tracing::instrument(level = "trace", skip_all)]
    pub(super) async fn send_welcomes(&self, action: SendWelcomesAction) -> Result<(), GroupError> {
        let cursor = self
            .mls_provider()
            .db()
            .get_last_cursor_for_id(&self.group_id, EntityKind::Group)?;

        let welcomes = action
            .installations
            .into_iter()
<<<<<<< HEAD
            .map(|installation| -> Result<WelcomeMessageInput, HpkeError> {
                let installation_key = installation.installation_key;
                let encrypted = encrypt_welcome(
                    action.welcome_message.as_slice(),
                    installation.hpke_public_key.as_slice(),
                )?;
                Ok(WelcomeMessageInput {
                    version: Some(WelcomeMessageInputVersion::V1(WelcomeMessageInputV1 {
                        installation_key,
                        data: encrypted,
                        hpke_public_key: installation.hpke_public_key,
                        wrapper_algorithm: WelcomeWrapperAlgorithm::Curve25519.into(),
                        message_cursor: cursor as u64,
                    })),
                })
            })
            .collect::<Result<Vec<WelcomeMessageInput>, HpkeError>>()?;
=======
            .map(
                |installation| -> Result<WelcomeMessageInput, WrapWelcomeError> {
                    let installation_key = installation.installation_key;
                    let algorithm = installation.welcome_wrapper_algorithm;
                    let wrapped_welcome = wrap_welcome(
                        &action.welcome_message,
                        &installation.hpke_public_key,
                        &algorithm,
                    )?;
                    Ok(WelcomeMessageInput {
                        version: Some(WelcomeMessageInputVersion::V1(WelcomeMessageInputV1 {
                            installation_key,
                            data: wrapped_welcome,
                            hpke_public_key: installation.hpke_public_key,
                            wrapper_algorithm: algorithm.into(),
                        })),
                    })
                },
            )
            .collect::<Result<Vec<WelcomeMessageInput>, WrapWelcomeError>>()?;
>>>>>>> origin/main

        let welcome = welcomes.first().ok_or(GroupError::NoWelcomesToSend)?;

        let chunk_size = GRPC_DATA_LIMIT
            / welcome
                .version
                .as_ref()
                .map(|w| match w {
                    WelcomeMessageInputVersion::V1(w) => {
                        let w = w.installation_key.len() + w.data.len() + w.hpke_public_key.len();
                        tracing::debug!("total welcome message proto bytes={w}");
                        w
                    }
                })
                .unwrap_or(GRPC_DATA_LIMIT / MAX_GROUP_SIZE);

        tracing::debug!("welcome chunk_size={chunk_size}");
        let api = self.context.api();
        let mut futures = vec![];
        for welcomes in welcomes.chunks(chunk_size) {
            futures.push(api.send_welcome_messages(welcomes));
        }
        try_join_all(futures).await?;
        Ok(())
    }

    /// Provides hmac keys for a range of epochs around current epoch
    /// `group.hmac_keys(-1..=1)`` will provide 3 keys consisting of last epoch, current epoch, and next epoch
    /// `group.hmac_keys(0..=0) will provide 1 key, consisting of only the current epoch
    #[tracing::instrument(level = "trace", skip_all)]
    pub fn hmac_keys(
        &self,
        epoch_delta_range: RangeInclusive<i64>,
    ) -> Result<Vec<HmacKey>, StorageError> {
        let conn = self.context.db();

        let preferences = StoredUserPreferences::load(&conn)?;
        let mut ikm = match preferences.hmac_key {
            Some(ikm) => ikm,
            None => {
                let key = HmacKey::random_key();
                StoredUserPreferences::store_hmac_key(&conn, &key, None)?;
                key
            }
        };
        ikm.extend(&self.group_id);
        let hkdf = Hkdf::<Sha256>::new(Some(HMAC_SALT), &ikm);

        let mut result = vec![];
        let current_epoch = hmac_epoch();
        for delta in epoch_delta_range {
            let epoch = current_epoch + delta;

            let mut info = self.group_id.clone();
            info.extend(&epoch.to_le_bytes());

            let mut key = [0; 42];
            hkdf.expand(&info, &mut key).expect("Length is correct");

            result.push(HmacKey { key, epoch });
        }

        Ok(result)
    }

    #[tracing::instrument(level = "trace", skip_all)]
    pub(super) fn prepare_group_messages(
        &self,
        payloads: Vec<(&[u8], bool)>,
    ) -> Result<Vec<GroupMessageInput>, GroupError> {
        let hmac_key = self
            .hmac_keys(0..=0)?
            .pop()
            .expect("Range of count 1 was provided.");
        let sender_hmac =
            Hmac::<Sha256>::new_from_slice(&hmac_key.key).expect("HMAC can take key of any size");

        let mut result = vec![];
        for (payload, should_push) in payloads {
            let mut sender_hmac = sender_hmac.clone();
            sender_hmac.update(payload);
            let sender_hmac = sender_hmac.finalize();

            result.push(GroupMessageInput {
                version: Some(GroupMessageInputVersion::V1(GroupMessageInputV1 {
                    data: payload.to_vec(),
                    sender_hmac: sender_hmac.into_bytes().to_vec(),
                    should_push,
                })),
            });
        }

        Ok(result)
    }
}

// Extracts the message sender, but does not do any validation to ensure that the
// installation_id is actually part of the inbox.
fn extract_message_sender(
    openmls_group: &mut OpenMlsGroup,
    decrypted_message: &ProcessedMessage,
    message_created_ns: u64,
) -> Result<(InboxId, Vec<u8>), GroupMessageProcessingError> {
    if let Sender::Member(leaf_node_index) = decrypted_message.sender() {
        if let Some(member) = openmls_group.member_at(*leaf_node_index) {
            if member.credential.eq(decrypted_message.credential()) {
                let basic_credential = BasicCredential::try_from(member.credential)?;
                let sender_inbox_id = parse_credential(basic_credential.identity())?;
                return Ok((sender_inbox_id, member.signature_key));
            }
        }
    }

    let basic_credential = BasicCredential::try_from(decrypted_message.credential().clone())?;
    Err(GroupMessageProcessingError::InvalidSender {
        message_time_ns: message_created_ns,
        credential: basic_credential.identity().to_vec(),
    })
}

async fn calculate_membership_changes_with_keypackages<'a, ApiClient, Db>(
    context: Arc<XmtpMlsLocalContext<ApiClient, Db>>,
    new_group_membership: &'a GroupMembership,
    old_group_membership: &'a GroupMembership,
) -> Result<MembershipDiffWithKeyPackages, GroupError>
where
    ApiClient: XmtpApi,
    Db: XmtpDb,
{
    let provider = context.mls_provider();
    let membership_diff = old_group_membership.diff(new_group_membership);

    let identity = IdentityUpdates::new(context.clone());
    let mut installation_diff = identity
        .get_installation_diff(
            provider.db(),
            old_group_membership,
            new_group_membership,
            &membership_diff,
        )
        .await?;

    let mut new_installations = Vec::new();
    let mut new_key_packages = Vec::new();
    let mut new_failed_installations = Vec::new();

    if !installation_diff.added_installations.is_empty() {
        let key_packages = get_keypackages_for_installation_ids(
            context,
            installation_diff.added_installations,
            &mut new_failed_installations,
        )
        .await?;
        for (installation_id, result) in key_packages {
            match result {
                Ok(verified_key_package) => {
                    new_installations.push(Installation::from_verified_key_package(
                        &verified_key_package,
                    )?);
                    new_key_packages.push(verified_key_package.inner.clone());
                }
                Err(_) => new_failed_installations.push(installation_id.clone()),
            }
        }
    }

    let mut failed_installations: HashSet<Vec<u8>> = old_group_membership
        .failed_installations
        .clone()
        .into_iter()
        .chain(new_failed_installations)
        .collect();

    let common: HashSet<_> = failed_installations
        .intersection(&installation_diff.removed_installations)
        .cloned()
        .collect();

    failed_installations.retain(|item| !common.contains(item));

    installation_diff
        .removed_installations
        .retain(|item| !common.contains(item));

    Ok(MembershipDiffWithKeyPackages::new(
        new_installations,
        new_key_packages,
        installation_diff.removed_installations,
        failed_installations.into_iter().collect(),
    ))
}
#[allow(dead_code)]
#[cfg(any(test, feature = "test-utils"))]
async fn get_keypackages_for_installation_ids<ApiClient, Db>(
    context: Arc<XmtpMlsLocalContext<ApiClient, Db>>,
    added_installations: HashSet<Vec<u8>>,
    failed_installations: &mut Vec<Vec<u8>>,
) -> Result<HashMap<Vec<u8>, Result<VerifiedKeyPackageV2, KeyPackageVerificationError>>, ClientError>
where
    ApiClient: XmtpApi,
    Db: XmtpDb,
{
    use crate::utils::{
        get_test_mode_malformed_installations, is_test_mode_upload_malformed_keypackage,
    };

    let my_installation_id = context.installation_id().to_vec();
    let store = MlsStore::new(context.clone());
    let mut key_packages = store
        .get_key_packages_for_installation_ids(
            added_installations
                .iter()
                .filter(|installation| my_installation_id.ne(*installation))
                .cloned()
                .collect(),
        )
        .await?;

    tracing::info!("trying to validate keypackages");

    if is_test_mode_upload_malformed_keypackage() {
        let malformed_installations = get_test_mode_malformed_installations();
        key_packages.retain(|id, _| !malformed_installations.contains(id));
        failed_installations.extend(malformed_installations);
    }

    Ok(key_packages)
}
#[allow(unused_variables, dead_code)]
#[cfg(not(any(test, feature = "test-utils")))]
async fn get_keypackages_for_installation_ids<ApiClient, Db>(
    context: Arc<XmtpMlsLocalContext<ApiClient, Db>>,
    added_installations: HashSet<Vec<u8>>,
    failed_installations: &mut [Vec<u8>],
) -> Result<HashMap<Vec<u8>, Result<VerifiedKeyPackageV2, KeyPackageVerificationError>>, ClientError>
where
    ApiClient: XmtpApi,
    Db: XmtpDb,
{
    let my_installation_id = context.installation_public_key().to_vec();
    let store = MlsStore::new(context.clone());
    store
        .get_key_packages_for_installation_ids(
            added_installations
                .iter()
                .filter(|installation| my_installation_id.ne(*installation))
                .cloned()
                .collect(),
        )
        .await
        .map_err(Into::into)
}

// Takes UpdateGroupMembershipIntentData and applies it to the openmls group
// returning the commit and post_commit_action
#[tracing::instrument(level = "trace", skip_all)]
async fn apply_update_group_membership_intent<ApiClient, Db>(
    context: &Arc<XmtpMlsLocalContext<ApiClient, Db>>,
    openmls_group: &mut OpenMlsGroup,
    intent_data: UpdateGroupMembershipIntentData,
    signer: impl Signer,
) -> Result<Option<PublishIntentData>, GroupError>
where
    ApiClient: XmtpApi,
    Db: XmtpDb,
{
    let provider = context.mls_provider();
    let extensions: Extensions = openmls_group.extensions().clone();
    let old_group_membership = extract_group_membership(&extensions)?;
    let new_group_membership = intent_data.apply_to_group_membership(&old_group_membership);
    let membership_diff = old_group_membership.diff(&new_group_membership);

    let changes_with_kps = calculate_membership_changes_with_keypackages(
        context.clone(),
        &new_group_membership,
        &old_group_membership,
    )
    .await?;
    let leaf_nodes_to_remove: Vec<LeafNodeIndex> =
        get_removed_leaf_nodes(openmls_group, &changes_with_kps.removed_installations);

    if leaf_nodes_to_remove.contains(&openmls_group.own_leaf_index()) {
        tracing::info!("Cannot remove own leaf node");
        return Ok(None);
    }

    if leaf_nodes_to_remove.is_empty()
        && changes_with_kps.new_key_packages.is_empty()
        && membership_diff.updated_inboxes.is_empty()
    {
        return Ok(None);
    }

    // Update the extensions to have the new GroupMembership
    let mut new_extensions = extensions.clone();

    new_extensions.add_or_replace(build_group_membership_extension(&new_group_membership));

    let (commit, post_commit_action, staged_commit) = provider.transaction(|provider| {
        // Create the commit
        let (commit, maybe_welcome_message, _) = openmls_group.update_group_membership(
            &provider,
            &signer,
            &changes_with_kps.new_key_packages,
            &leaf_nodes_to_remove,
            new_extensions,
        )?;

        let post_commit_action = match maybe_welcome_message {
            Some(welcome_message) => Some(PostCommitAction::from_welcome(
                welcome_message,
                changes_with_kps.new_installations,
            )?),
            None => None,
        };

        let staged_commit = get_and_clear_pending_commit(openmls_group, provider)?
            .ok_or_else(|| GroupError::MissingPendingCommit)?;

        Ok::<_, GroupError>((commit, post_commit_action, staged_commit))
    })?;

    Ok(Some(PublishIntentData {
        payload_to_publish: commit.tls_serialize_detached()?,
        post_commit_action: post_commit_action.map(|action| action.to_bytes()),
        staged_commit: Some(staged_commit),
        should_send_push_notification: false,
    }))
}

fn get_removed_leaf_nodes(
    openmls_group: &mut OpenMlsGroup,
    removed_installations: &HashSet<Vec<u8>>,
) -> Vec<LeafNodeIndex> {
    openmls_group
        .members()
        .filter(|member| removed_installations.contains(&member.signature_key))
        .map(|member| member.index)
        .collect()
}

fn get_and_clear_pending_commit<C: ConnectionExt>(
    openmls_group: &mut OpenMlsGroup,
    provider: impl OpenMlsProvider<StorageProvider = SqlKeyStore<C>>,
) -> Result<Option<Vec<u8>>, GroupError> {
    let commit = openmls_group
        .pending_commit()
        .as_ref()
        .map(xmtp_db::db_serialize)
        .transpose()?;
    openmls_group.clear_pending_commit(provider.storage())?;
    Ok(commit)
}

fn decode_staged_commit(data: &[u8]) -> Result<StagedCommit, GroupMessageProcessingError> {
    Ok(xmtp_db::db_deserialize(data)?)
}

#[cfg(test)]
pub(crate) mod tests {
    #[cfg(target_arch = "wasm32")]
    wasm_bindgen_test::wasm_bindgen_test_configure!(run_in_dedicated_worker);

    use super::*;
    use crate::{builder::ClientBuilder, utils::ConcreteMlsGroup};
    use std::sync::Arc;
    use xmtp_cryptography::utils::generate_local_wallet;

    /// This test is not reproducible in webassembly, b/c webassembly has only one thread.
    #[cfg_attr(
        not(target_arch = "wasm32"),
        tokio::test(flavor = "multi_thread", worker_threads = 10)
    )]
    #[cfg(not(target_family = "wasm"))]
    async fn publish_intents_worst_case_scenario() {
        use crate::utils::Tester;

        let amal_a = Tester::new().await;
        let amal_group_a: Arc<MlsGroup<_, _>> =
            Arc::new(amal_a.create_group(None, Default::default()).unwrap());

        let conn = amal_a.context().mls_provider();
        let provider = Arc::new(conn);

        // create group intent
        amal_group_a.sync().await.unwrap();
        assert_eq!(provider.db().intents_processed(), 1);

        for _ in 0..100 {
            let s = xmtp_common::rand_string::<100>();
            amal_group_a.send_message_optimistic(s.as_bytes()).unwrap();
        }

        let mut set = tokio::task::JoinSet::new();
        for _ in 0..50 {
            let g = amal_group_a.clone();
            set.spawn(async move { g.publish_intents().await });
        }

        let res = set.join_all().await;
        let errs: Vec<&Result<_, _>> = res.iter().filter(|r| r.is_err()).collect();
        errs.iter().for_each(|e| {
            tracing::error!("{}", e.as_ref().unwrap_err());
        });

        let published = provider.db().intents_published();
        assert_eq!(published, 101);
        let created = provider.db().intents_created();
        assert_eq!(created, 101);
        if !errs.is_empty() {
            panic!("Errors during publish");
        }
    }

    #[xmtp_common::test]
    async fn hmac_keys_work_as_expected() {
        let wallet = generate_local_wallet();
        let amal = Arc::new(ClientBuilder::new_test_client(&wallet).await);
        let amal_group: Arc<ConcreteMlsGroup> =
            Arc::new(amal.create_group(None, Default::default()).unwrap());

        let hmac_keys = amal_group.hmac_keys(-1..=1).unwrap();
        let current_hmac_key = amal_group.hmac_keys(0..=0).unwrap().pop().unwrap();
        assert_eq!(hmac_keys.len(), 3);
        assert_eq!(hmac_keys[1].key, current_hmac_key.key);
        assert_eq!(hmac_keys[1].epoch, current_hmac_key.epoch);

        // Make sure the keys are different
        assert_ne!(hmac_keys[0].key, hmac_keys[1].key);
        assert_ne!(hmac_keys[0].key, hmac_keys[2].key);
        assert_ne!(hmac_keys[1].key, hmac_keys[2].key);

        // Make sure the epochs align
        let current_epoch = hmac_epoch();
        assert_eq!(hmac_keys[0].epoch, current_epoch - 1);
        assert_eq!(hmac_keys[1].epoch, current_epoch);
        assert_eq!(hmac_keys[2].epoch, current_epoch + 1);
    }
}<|MERGE_RESOLUTION|>--- conflicted
+++ resolved
@@ -42,7 +42,6 @@
     groups::group_membership::{GroupMembership, MembershipDiffWithKeyPackages},
     utils::id::calculate_message_id_for_intent,
 };
-<<<<<<< HEAD
 use crate::{
     groups::mls_ext::{wrap_welcome, WrapWelcomeError},
     subscriptions::SyncWorkerEvent,
@@ -63,8 +62,6 @@
 use xmtp_mls_common::group_mutable_metadata::MetadataField;
 
 use crate::groups::mls_sync::GroupMessageProcessingError::OpenMlsProcessMessage;
-=======
->>>>>>> d2f5d835
 use futures::future::try_join_all;
 use hkdf::Hkdf;
 use hmac::{Hmac, Mac};
@@ -110,8 +107,8 @@
 use xmtp_db::{group_intent::IntentKind::MetadataUpdate, NotFound};
 use xmtp_id::{InboxId, InboxIdRef};
 use xmtp_mls_common::group_mutable_metadata::MetadataField;
+use xmtp_proto::xmtp::mls::message_contents::group_updated;
 use xmtp_proto::xmtp::mls::message_contents::{group_updated, WelcomeWrapperAlgorithm};
-use xmtp_proto::xmtp::mls::message_contents::group_updated;
 use xmtp_proto::xmtp::mls::{
     api::v1::{
         group_message::{Version as GroupMessageVersion, V1 as GroupMessageV1},
@@ -2075,25 +2072,6 @@
         let welcomes = action
             .installations
             .into_iter()
-<<<<<<< HEAD
-            .map(|installation| -> Result<WelcomeMessageInput, HpkeError> {
-                let installation_key = installation.installation_key;
-                let encrypted = encrypt_welcome(
-                    action.welcome_message.as_slice(),
-                    installation.hpke_public_key.as_slice(),
-                )?;
-                Ok(WelcomeMessageInput {
-                    version: Some(WelcomeMessageInputVersion::V1(WelcomeMessageInputV1 {
-                        installation_key,
-                        data: encrypted,
-                        hpke_public_key: installation.hpke_public_key,
-                        wrapper_algorithm: WelcomeWrapperAlgorithm::Curve25519.into(),
-                        message_cursor: cursor as u64,
-                    })),
-                })
-            })
-            .collect::<Result<Vec<WelcomeMessageInput>, HpkeError>>()?;
-=======
             .map(
                 |installation| -> Result<WelcomeMessageInput, WrapWelcomeError> {
                     let installation_key = installation.installation_key;
@@ -2114,7 +2092,6 @@
                 },
             )
             .collect::<Result<Vec<WelcomeMessageInput>, WrapWelcomeError>>()?;
->>>>>>> origin/main
 
         let welcome = welcomes.first().ok_or(GroupError::NoWelcomesToSend)?;
 
