use super::{
    build_extensions_for_admin_lists_update, build_extensions_for_metadata_update,
    build_extensions_for_permissions_update, build_group_membership_extension,
    intents::{
        Installation, IntentError, PostCommitAction, SendMessageIntentData, SendWelcomesAction,
        UpdateAdminListIntentData, UpdateGroupMembershipIntentData, UpdatePermissionIntentData,
    },
    summary::{MessageIdentifier, MessageIdentifierBuilder, ProcessSummary, SyncSummary},
    validated_commit::{extract_group_membership, CommitValidationError, LibXMTPVersion},
    GroupError, HmacKey, MlsGroup,
};
use crate::groups::mls_sync::GroupMessageProcessingError::OpenMlsProcessMessage;
use crate::subscriptions::SyncWorkerEvent;
use crate::verified_key_package_v2::{KeyPackageVerificationError, VerifiedKeyPackageV2};
use crate::{
    client::ClientError, groups::mls_ext::MlsGroupReload, mls_store::MlsStore,
    subscriptions::stream_messages::extract_message_cursor,
};
use crate::{
    configuration::sync_update_installations_interval_ns, identity_updates::IdentityUpdates,
};
use crate::{
    configuration::{
        GRPC_DATA_LIMIT, HMAC_SALT, MAX_GROUP_SIZE, MAX_INTENT_PUBLISH_ATTEMPTS, MAX_PAST_EPOCHS,
    },
    context::XmtpMlsLocalContext,
    groups::{
        device_sync_legacy::DeviceSyncContent, intents::UpdateMetadataIntentData,
        validated_commit::ValidatedCommit,
    },
    identity::{parse_credential, IdentityError},
    identity_updates::load_identity_updates,
    intents::ProcessIntentError,
    subscriptions::LocalEvents,
    utils::{self, hash::sha256, id::calculate_message_id, time::hmac_epoch},
};
use crate::{
    context::XmtpContextProvider,
    groups::device_sync_legacy::preference_sync_legacy::process_incoming_preference_update,
};
use crate::{
    groups::group_membership::{GroupMembership, MembershipDiffWithKeyPackages},
    utils::id::calculate_message_id_for_intent,
};
use crate::{
<<<<<<< HEAD
    groups::mls_ext::{wrap_welcome, WrapWelcomeError},
    track, track_err,
=======
    groups::mls_ext::{wrap_welcome, CommitLogStorer, WrapWelcomeError},
    subscriptions::SyncWorkerEvent,
    track, track_err,
    verified_key_package_v2::{KeyPackageVerificationError, VerifiedKeyPackageV2},
};
use xmtp_api::XmtpApi;
use xmtp_db::{
    events::EventLevel,
    group::{ConversationType, StoredGroup},
    group_intent::{IntentKind, IntentState, StoredGroupIntent, ID},
    group_message::{ContentType, DeliveryStatus, GroupMessageKind, StoredGroupMessage},
    local_commit_log::NewLocalCommitLog,
    refresh_state::EntityKind,
    remote_commit_log::CommitResult,
    sql_key_store::{self, SqlKeyStore},
    user_preferences::StoredUserPreferences,
    ConnectionExt, Fetch, MlsProviderExt, StorageError, Store, StoreOrIgnore, XmtpDb,
>>>>>>> 84c8604b
};
use futures::future::try_join_all;
use hkdf::Hkdf;
use hmac::{Hmac, Mac};
use openmls::group::{ProcessMessageError, ValidationError};
use openmls::{
    credentials::BasicCredential,
    extensions::Extensions,
    framing::{ContentType as MlsContentType, ProtocolMessage},
    group::{GroupEpoch, StagedCommit},
    prelude::{
        tls_codec::{Deserialize, Error as TlsCodecError, Serialize},
        LeafNodeIndex, MlsGroup as OpenMlsGroup, MlsMessageBodyIn, MlsMessageIn, PrivateMessageIn,
        ProcessedMessage, ProcessedMessageContent, Sender,
    },
    treesync::LeafNodeParameters,
};
use openmls::{framing::WireFormat, prelude::BasicCredentialError};
use openmls_traits::{signatures::Signer, OpenMlsProvider};
use prost::bytes::Bytes;
use prost::Message;
use sha2::Sha256;
use std::sync::Arc;
use std::{
    collections::{HashMap, HashSet},
    mem::{discriminant, Discriminant},
    ops::RangeInclusive,
};
use thiserror::Error;
use tracing::debug;
use xmtp_api::XmtpApi;
use xmtp_common::{retry_async, Retry, RetryableError};
use xmtp_content_types::{group_updated::GroupUpdatedCodec, CodecError, ContentCodec};
use xmtp_db::{
    events::EventLevel,
    group::{ConversationType, StoredGroup},
    group_intent::{IntentKind, IntentState, StoredGroupIntent, ID},
    group_message::{ContentType, DeliveryStatus, GroupMessageKind, StoredGroupMessage},
    refresh_state::EntityKind,
    sql_key_store::{self, SqlKeyStore},
    user_preferences::StoredUserPreferences,
    ConnectionExt, Fetch, MlsProviderExt, StorageError, StoreOrIgnore, XmtpDb,
};
use xmtp_db::{group_intent::IntentKind::MetadataUpdate, NotFound};
use xmtp_id::{InboxId, InboxIdRef};
use xmtp_mls_common::group_mutable_metadata::MetadataField;
use xmtp_proto::xmtp::mls::{
    api::v1::{
        group_message::{Version as GroupMessageVersion, V1 as GroupMessageV1},
        group_message_input::{Version as GroupMessageInputVersion, V1 as GroupMessageInputV1},
        welcome_message_input::{
            Version as WelcomeMessageInputVersion, V1 as WelcomeMessageInputV1,
        },
        GroupMessage, GroupMessageInput, WelcomeMessageInput,
    },
    message_contents::{
        plaintext_envelope::{v2::MessageType, Content, V1, V2},
        GroupUpdated, PlaintextEnvelope,
    },
};
use xmtp_proto::{mls_v1::WelcomeMetadata, xmtp::mls::message_contents::group_updated};

#[derive(Debug, Error)]
pub enum GroupMessageProcessingError {
    #[error("message with cursor [{}] for group [{}] already processed", _0.cursor, xmtp_common::fmt::debug_hex(&_0.group_id))]
    MessageAlreadyProcessed(MessageIdentifier),
    #[error("welcome with cursor [{0}] already processed")]
    WelcomeAlreadyProcessed(u64),
    #[error("[{message_time_ns:?}] invalid sender with credential: {credential:?}")]
    InvalidSender {
        message_time_ns: u64,
        credential: Vec<u8>,
    },
    #[error("invalid payload")]
    InvalidPayload,
    #[error("storage error: {0}")]
    Storage(#[from] xmtp_db::StorageError),
    #[error(transparent)]
    Identity(#[from] IdentityError),
    #[error("openmls process message error: {0}")]
    OpenMlsProcessMessage(#[from] openmls::prelude::ProcessMessageError),
    #[error("merge staged commit: {0}")]
    MergeStagedCommit(#[from] openmls::group::MergeCommitError<sql_key_store::SqlKeyStoreError>),
    #[error("TLS Codec error: {0}")]
    TlsError(#[from] TlsCodecError),
    #[error("unsupported message type: {0:?}")]
    UnsupportedMessageType(Discriminant<MlsMessageBodyIn>),
    #[error("commit validation")]
    CommitValidation(#[from] CommitValidationError),
    #[error("epoch increment not allowed")]
    EpochIncrementNotAllowed,
    #[error("clear pending commit error: {0}")]
    ClearPendingCommit(#[from] sql_key_store::SqlKeyStoreError),
    #[error("Serialization/Deserialization Error {0}")]
    Serde(#[from] serde_json::Error),
    #[error("intent is missing staged_commit field")]
    IntentMissingStagedCommit,
    #[error("encode proto: {0}")]
    EncodeProto(#[from] prost::EncodeError),
    #[error("proto decode error: {0}")]
    DecodeProto(#[from] prost::DecodeError),
    #[error(transparent)]
    Intent(#[from] IntentError),
    #[error(transparent)]
    Codec(#[from] CodecError),
    #[error("wrong credential type")]
    WrongCredentialType(#[from] BasicCredentialError),
    #[error(transparent)]
    ProcessIntent(#[from] ProcessIntentError),
    #[error(transparent)]
    AssociationDeserialization(#[from] xmtp_id::associations::DeserializationError),
    #[error(transparent)]
    Client(#[from] ClientError),
    #[error("Group paused due to minimum protocol version requirement")]
    GroupPaused,
    #[error("Message epoch [{0}] is too old [{1}]")]
    OldEpoch(u64, u64),
    #[error("Message epoch [{0}] is greater than group epoch [{1}]")]
    FutureEpoch(u64, u64),
    #[error(transparent)]
    Db(#[from] xmtp_db::ConnectionError),
    #[error(transparent)]
    Builder(#[from] derive_builder::UninitializedFieldError),
}

impl RetryableError for GroupMessageProcessingError {
    fn is_retryable(&self) -> bool {
        match self {
            Self::Storage(err) => err.is_retryable(),
            Self::Identity(err) => err.is_retryable(),
            Self::OpenMlsProcessMessage(err) => err.is_retryable(),
            Self::MergeStagedCommit(err) => err.is_retryable(),
            Self::ProcessIntent(err) => err.is_retryable(),
            Self::CommitValidation(err) => err.is_retryable(),
            Self::ClearPendingCommit(err) => err.is_retryable(),
            Self::Client(err) => err.is_retryable(),
            Self::Db(e) => e.is_retryable(),
            Self::WrongCredentialType(_)
            | Self::Codec(_)
            | Self::MessageAlreadyProcessed(_)
            | Self::WelcomeAlreadyProcessed(_)
            | Self::InvalidSender { .. }
            | Self::DecodeProto(_)
            | Self::InvalidPayload
            | Self::Intent(_)
            | Self::EpochIncrementNotAllowed
            | Self::EncodeProto(_)
            | Self::IntentMissingStagedCommit
            | Self::Serde(_)
            | Self::AssociationDeserialization(_)
            | Self::TlsError(_)
            | Self::UnsupportedMessageType(_)
            | Self::GroupPaused
            | Self::FutureEpoch(_, _)
            | Self::OldEpoch(_, _) => false,
            Self::Builder(_) => false,
        }
    }
}

#[derive(Debug)]
struct PublishIntentData {
    staged_commit: Option<Vec<u8>>,
    post_commit_action: Option<Vec<u8>>,
    payload_to_publish: Vec<u8>,
    should_send_push_notification: bool,
}

impl<ApiClient, Db> MlsGroup<ApiClient, Db>
where
    ApiClient: XmtpApi,
    Db: XmtpDb,
{
    #[tracing::instrument]
    pub async fn sync(&self) -> Result<SyncSummary, GroupError> {
        let conn = self.context.db();

        let epoch = self.epoch().await?;
        tracing::info!(
            inbox_id = self.context.inbox_id(),
            installation_id = %self.context.installation_id(),
            group_id = hex::encode(&self.group_id),
            epoch = epoch,
            "[{}] syncing group, epoch = {}",
            self.context.inbox_id(),
            epoch
        );

        // Also sync the "stitched DMs", if any...
        for other_dm in conn.other_dms(&self.group_id)? {
            let other_dm = Self::new_from_arc(
                self.context.clone(),
                other_dm.id,
                other_dm.dm_id.clone(),
                other_dm.created_at_ns,
            );
            other_dm.sync_with_conn().await?;
            other_dm.maybe_update_installations(None).await?;
        }

        let sync_summary = self.sync_with_conn().await.map_err(GroupError::from)?;
        self.maybe_update_installations(None).await?;
        Ok(sync_summary)
    }

    fn handle_group_paused(&self) -> Result<(), GroupError> {
        // Check if group is paused and try to unpause if version requirements are met
        if let Some(required_min_version_str) =
            self.context.db().get_group_paused_version(&self.group_id)?
        {
            tracing::info!(
                "Group is paused until version: {}",
                required_min_version_str
            );
            let current_version_str = self.context.version_info().pkg_version();
            let current_version = LibXMTPVersion::parse(current_version_str)?;
            let required_min_version = LibXMTPVersion::parse(&required_min_version_str)?;

            if required_min_version <= current_version {
                tracing::info!(
                    "Unpausing group since version requirements are met. \
                     Group ID: {}",
                    hex::encode(&self.group_id),
                );
                self.context.db().unpause_group(&self.group_id)?;
            } else {
                tracing::warn!(
                    "Skipping sync for paused group since version requirements are not met. \
                    Group ID: {}, \
                    Required version: {}, \
                    Current version: {}",
                    hex::encode(&self.group_id),
                    required_min_version_str,
                    current_version_str
                );
                // Skip sync for paused groups
                return Err(GroupError::GroupPausedUntilUpdate(required_min_version_str));
            }
        }
        Ok(())
    }

    /// Sync from the network with the 'conn' (local database).
    /// must return a summary of all messages synced, whether they were
    /// successful or not.
    #[tracing::instrument(skip_all)]
    pub async fn sync_with_conn(&self) -> Result<SyncSummary, SyncSummary> {
        let _mutex = self.mutex.lock().await;
        let mut summary = SyncSummary::default();

        if !self.is_active().map_err(SyncSummary::other)? {
            return Err(SyncSummary::other(GroupError::GroupInactive));
        }

        if let Err(e) = self.handle_group_paused() {
            if matches!(e, GroupError::GroupPausedUntilUpdate(_)) {
                // nothing synced
                return Ok(summary);
            } else {
                return Err(SyncSummary::other(e));
            }
        }

        // Even if publish fails, continue to receiving
        let result = self.publish_intents().await;
        track_err!("Publish intents", &result, group: &self.group_id);
        if let Err(e) = result {
            tracing::error!("Sync: error publishing intents {e:?}",);
            summary.add_publish_err(e);
        }

        // Even if receiving fails, we continue to post_commit
        // Errors are collected in the summary.
        let result = self.receive(None).await;
        track_err!("Receive messages", &result, group: &self.group_id);
        match result {
            Ok(s) => summary.add_process(s),
            Err(e) => {
                summary.add_other(e);
                // We don't return an error if receive fails, because it's possible this is caused
                // by malicious data sent over the network, or messages from before the user was
                // added to the group
            }
        }

        let result = self.post_commit().await;
        track_err!("Send Welcomes", &result, group: &self.group_id);
        if let Err(e) = result {
            tracing::error!("post commit error {e:?}",);
            summary.add_post_commit_err(e);
        }

        if summary.is_errored() {
            Err(summary)
        } else {
            Ok(summary)
        }
    }

    #[tracing::instrument(skip_all)]
    pub(super) async fn sync_until_last_intent_resolved(&self) -> Result<SyncSummary, GroupError> {
        let intents = self.mls_provider().db().find_group_intents(
            self.group_id.clone(),
            Some(vec![IntentState::ToPublish, IntentState::Published]),
            None,
        )?;

        let Some(intent) = intents.last() else {
            return Ok(Default::default());
        };

        track!(
            "Syncing Intents",
            {"num_intents": intents.len()},
            group: &self.group_id,
            icon: "🔄"
        );
        let result = self.sync_until_intent_resolved(intent.id).await;
        track_err!("Sync until intent resolved", &result, group: &self.group_id);
        result
    }

    /**
     * Sync the group and wait for the intent to be deleted
     * Group syncing may involve picking up messages unrelated to the intent, so simply checking for errors
     * does not give a clear signal as to whether the intent was successfully completed or not.
     *
     * This method will retry up to `crate::configuration::MAX_GROUP_SYNC_RETRIES` times.
     */
    #[tracing::instrument(level = "debug", skip_all)]
    pub(super) async fn sync_until_intent_resolved(
        &self,
        intent_id: ID,
    ) -> Result<SyncSummary, GroupError> {
        let mut summary = SyncSummary::default();

        let provider = self.mls_provider();
        let mut num_attempts = 0;
        // Return the last error to the caller if we fail to sync
        while num_attempts < crate::configuration::MAX_GROUP_SYNC_RETRIES {
            match self.sync_with_conn().await {
                Ok(s) => summary.extend(s),
                Err(s) => {
                    tracing::error!("error syncing group {}", s);
                    summary.extend(s);
                }
            }
            match Fetch::<StoredGroupIntent>::fetch(provider.db(), &intent_id) {
                Ok(None) => {
                    // This is expected. The intent gets deleted on success
                    return Ok(summary);
                }
                Ok(Some(StoredGroupIntent {
                    id,
                    state: IntentState::Error,
                    ..
                })) => {
                    tracing::warn!(
                        "not retrying intent ID {id}. since it is in state Error. {:?}",
                        summary
                    );
                    return Err(GroupError::from(summary));
                }
                Ok(Some(StoredGroupIntent {
                    id,
                    state: IntentState::Processed,
                    ..
                })) => {
                    tracing::debug!(
                        "not retrying intent ID {id}. since it is in state processed. {}",
                        summary
                    );
                    return Ok(summary);
                }
                Ok(Some(StoredGroupIntent { id, state, .. })) => {
                    tracing::warn!("retrying intent ID {id}. intent currently in state {state:?}");
                }
                Err(err) => {
                    tracing::error!("database error fetching intent {:?}", err);
                    summary.add_other(GroupError::Storage(err));
                }
            };
            num_attempts += 1;
        }
        Err(GroupError::SyncFailedToWait(Box::new(summary)))
    }

    fn validate_message_epoch(
        inbox_id: InboxIdRef<'_>,
        intent_id: i32,
        group_epoch: GroupEpoch,
        message_epoch: GroupEpoch,
        max_past_epochs: usize,
    ) -> Result<(), GroupMessageProcessingError> {
        #[cfg(any(test, feature = "test-utils"))]
        utils::maybe_mock_future_epoch_for_tests()?;

        if message_epoch.as_u64() + max_past_epochs as u64 <= group_epoch.as_u64() {
            tracing::warn!(
                inbox_id,
                message_epoch = message_epoch.as_u64(),
                group_epoch = group_epoch.as_u64(),
                intent_id,
                "[{}] message epoch {} is {} or more less than the group epoch {} for intent {}. Retrying message",
                inbox_id,
                message_epoch,
                max_past_epochs,
                group_epoch.as_u64(),
                intent_id
            );
            return Err(GroupMessageProcessingError::OldEpoch(
                message_epoch.as_u64(),
                group_epoch.as_u64(),
            ));
        } else if message_epoch.as_u64() > group_epoch.as_u64() {
            // Should not happen, logging proactively
            tracing::error!(
                inbox_id,
                message_epoch = message_epoch.as_u64(),
                group_epoch = group_epoch.as_u64(),
                intent_id,
                "[{}] message epoch {} is greater than group epoch {} for intent {}. Retrying message",
                inbox_id,
                message_epoch,
                group_epoch,
                intent_id
            );
            return Err(GroupMessageProcessingError::FutureEpoch(
                message_epoch.as_u64(),
                group_epoch.as_u64(),
            ));
        }
        Ok(())
    }

    // This function is intended to isolate the async validation code to
    // validate the message and prepare it for database insertion synchronously.
    async fn stage_and_validate_intent(
        &self,
        mls_group: &openmls::group::MlsGroup,
        intent: &StoredGroupIntent,
        message: &ProtocolMessage,
        envelope: &GroupMessageV1,
    ) -> Result<
        Option<(StagedCommit, ValidatedCommit)>,
        Result<IntentState, GroupMessageProcessingError>,
    > {
        let GroupMessageV1 {
            created_ns: envelope_timestamp_ns,
            id: ref cursor,
            ..
        } = *envelope;

        let group_epoch = mls_group.epoch();
        let message_epoch = message.epoch();

        match intent.kind {
            IntentKind::KeyUpdate
            | IntentKind::UpdateGroupMembership
            | IntentKind::UpdateAdminList
            | IntentKind::MetadataUpdate
            | IntentKind::UpdatePermission => {
                if let Some(published_in_epoch) = intent.published_in_epoch {
                    let group_epoch = group_epoch.as_u64() as i64;

                    if published_in_epoch != group_epoch {
                        tracing::warn!(
                            inbox_id = self.context.inbox_id(),
                            installation_id = %self.context.installation_id(),
                            group_id = hex::encode(&self.group_id),
                            cursor,
                            intent.id,
                            intent.kind = %intent.kind,
                            "Intent for msg = [{cursor}] was published in epoch {} but group is currently in epoch {}",
                            published_in_epoch,
                            group_epoch
                        );

                        return Err(Ok(IntentState::ToPublish));
                    }

                    let staged_commit = if let Some(staged_commit) = &intent.staged_commit {
                        match decode_staged_commit(staged_commit) {
                            Err(err) => return Err(Err(err)),
                            Ok(staged_commit) => staged_commit,
                        }
                    } else {
                        return Err(Err(GroupMessageProcessingError::IntentMissingStagedCommit));
                    };

                    tracing::info!(
                        "[{}] Validating commit for intent {}. Message timestamp: {envelope_timestamp_ns}",
                        self.context().inbox_id(),
                        intent.id
                    );

                    let maybe_validated_commit = ValidatedCommit::from_staged_commit(
                        &self.context,
                        &staged_commit,
                        mls_group,
                    )
                    .await;

                    let validated_commit = match maybe_validated_commit {
                        Err(err) => {
                            tracing::error!(
                                inbox_id = self.context.inbox_id(),
                                installation_id = %self.context.installation_id(),
                                group_id = hex::encode(&self.group_id),
                                cursor,
                                intent.id,
                                intent.kind = %intent.kind,
                                "Error validating commit for own message. Intent ID [{}]: {err:?}",
                                intent.id,
                            );
                            // Return before merging commit since it does not pass validation
                            // Return OK so that the group intent update is still written to the DB
                            return Err(Ok(IntentState::Error));
                        }
                        Ok(validated_commit) => validated_commit,
                    };

                    return Ok(Some((staged_commit, validated_commit)));
                }
            }

            IntentKind::SendMessage => {
                Self::validate_message_epoch(
                    self.context().inbox_id(),
                    intent.id,
                    group_epoch,
                    message_epoch,
                    MAX_PAST_EPOCHS,
                )
                .map_err(|_| Ok(IntentState::ToPublish))?;
            }
        }

        Ok(None)
    }

    #[allow(clippy::too_many_arguments)]
    #[tracing::instrument(level = "debug", skip(mls_group, commit, intent, message, envelope))]
    fn process_own_message(
        &self,
        mls_group: &mut OpenMlsGroup,
        commit: Option<(StagedCommit, ValidatedCommit)>,
        intent: &StoredGroupIntent,
        message: &ProtocolMessage,
        envelope: &GroupMessageV1,
    ) -> Result<(IntentState, Option<Vec<u8>>), GroupMessageProcessingError> {
        if intent.state == IntentState::Committed {
            return Ok((IntentState::Committed, None));
        }

        let provider = self.mls_provider();
        let conn = provider.db();
        let message_epoch = message.epoch();
        let GroupMessageV1 {
            created_ns: envelope_timestamp_ns,
            id: ref cursor,
            ..
        } = *envelope;

        tracing::debug!(
            inbox_id = self.context.inbox_id(),
            installation_id = %self.context.installation_id(),
            group_id = hex::encode(&self.group_id),
            cursor,
            intent.id,
            intent.kind = %intent.kind,
            "[{}]-[{}] processing own message for intent {} / {}, message_epoch: {}",
            self.context().inbox_id(),
            hex::encode(self.group_id.clone()),
            intent.id,
            intent.kind,
            message_epoch.clone()
        );

        if let Some((staged_commit, validated_commit)) = commit {
            tracing::info!(
                "[{}] merging pending commit for intent {}",
                self.context().inbox_id(),
                intent.id
            );

            if let Err(err) = mls_group.merge_staged_commit_logged(
                &provider,
                staged_commit,
                &validated_commit,
                *cursor as i64,
            ) {
                tracing::error!("error merging commit: {err}");
                return Ok((IntentState::ToPublish, None));
            }
            let epoch = mls_group.epoch().as_u64();
            track!(
                "Commit merged",
                {
                    "": format!("Epoch {epoch}"),
                    "cursor": cursor,
                    "epoch": epoch,
                    "epoch_authenticator": hex::encode(mls_group.epoch_authenticator().as_slice()),
                    "validated_commit": Some(&validated_commit)
                        .and_then(|c| serde_json::to_string_pretty(c).ok()),
                },
                icon: "⬆️",
                group: &envelope.group_id
            );

            // If no error committing the change, write a transcript message
            let msg =
                self.save_transcript_message(validated_commit, envelope_timestamp_ns, *cursor)?;
            return Ok((IntentState::Committed, msg.map(|m| m.id)));
        } else if let Some(id) = calculate_message_id_for_intent(intent)? {
            tracing::debug!("setting message @cursor=[{}] to published", envelope.id);
            conn.set_delivery_status_to_published(&id, envelope_timestamp_ns, envelope.id as i64)?;
            return Ok((IntentState::Processed, Some(id)));
        }
        // TODO: Should clarify when this would happen
        Ok((IntentState::Committed, None))
    }

    #[tracing::instrument(level = "debug", skip(mls_group, message, envelope))]
    async fn validate_and_process_external_message(
        &self,
        mls_group: &mut OpenMlsGroup,
        message: PrivateMessageIn,
        envelope: &GroupMessageV1,
        allow_cursor_increment: bool,
    ) -> Result<MessageIdentifier, GroupMessageProcessingError> {
        #[cfg(any(test, feature = "test-utils"))]
        {
            use crate::utils::maybe_mock_wrong_epoch_for_tests;
            maybe_mock_wrong_epoch_for_tests()?;
        }

        let GroupMessageV1 {
            created_ns: envelope_timestamp_ns,
            id: ref cursor,
            ..
        } = *envelope;
        let mut identifier = MessageIdentifierBuilder::from(envelope);

        let provider = self.mls_provider();
        // We need to process the message twice to avoid an async transaction.
        // We'll process for the first time, get the processed message,
        // and roll the transaction back, so we can fetch updates from the server before
        // being ready to process the message for a second time.
        let mut processed_message = None;
        let result = provider.transaction(|provider| {
            processed_message = Some(mls_group.process_message(&provider, message.clone()));
            // Rollback the transaction. We want to synchronize with the server before committing.
            Err::<(), StorageError>(StorageError::IntentionalRollback)
        });
        if !matches!(result, Err(StorageError::IntentionalRollback)) {
            result.inspect_err(|e| tracing::debug!("immutable process message failed {}", e))?;
        }
        let processed_message = processed_message.expect("Was just set to Some")?;

        // Reload the mlsgroup to clear the it's internal cache
        mls_group.reload(&provider)?;

        let (sender_inbox_id, sender_installation_id) =
            extract_message_sender(mls_group, &processed_message, envelope_timestamp_ns)?;

        tracing::info!(
            inbox_id = self.context.inbox_id(),
            installation_id = %self.context.installation_id(),sender_inbox_id = sender_inbox_id,
            sender_installation_id = hex::encode(&sender_installation_id),
            group_id = hex::encode(&self.group_id),
            current_epoch = mls_group.epoch().as_u64(),
            msg_epoch = processed_message.epoch().as_u64(),
            msg_group_id = hex::encode(processed_message.group_id().as_slice()),
            cursor,
            "[{}] extracted sender inbox id: {}",
            self.context.inbox_id(),
            sender_inbox_id
        );

        let validated_commit = match &processed_message.content() {
            ProcessedMessageContent::StagedCommitMessage(staged_commit) => {
                let result =
                    ValidatedCommit::from_staged_commit(&self.context, staged_commit, mls_group)
                        .await;

                let validated_commit = match result {
                    Err(e) if !e.is_retryable() => {
                        match &e {
                            CommitValidationError::ProtocolVersionTooLow(_) => {}
                            _ => {
                                provider.db().update_cursor(
                                    &envelope.group_id,
                                    EntityKind::Group,
                                    *cursor as i64,
                                )?;
                            }
                        };

                        Err(e)
                    }
                    v => v,
                }?;

                identifier.group_context(staged_commit.group_context().clone());
                Some(validated_commit)
            }
            _ => None,
        };

        let identifier = self.mls_provider().transaction(|provider| {
            tracing::debug!(
                inbox_id = self.context.inbox_id(),
                installation_id = %self.context.installation_id(),
                group_id = hex::encode(&self.group_id),
                current_epoch = mls_group.epoch().as_u64(),
                msg_epoch = processed_message.epoch().as_u64(),
                cursor = ?cursor,
                "[{}] processing message in transaction epoch = {}, cursor = {:?}",
                self.context.inbox_id(),
                mls_group.epoch().as_u64(),
                cursor
            );
            let requires_processing = if allow_cursor_increment {
                tracing::info!(
                    "calling update cursor for group {}, with cursor {}, allow_cursor_increment is true",
                    hex::encode(envelope.group_id.as_slice()),
                    *cursor
                );
                provider.db().update_cursor(
                    &envelope.group_id,
                    EntityKind::Group,
                    *cursor as i64,
                )?
            } else {
                tracing::info!(
                    "will not call update cursor for group {}, with cursor {}, allow_cursor_increment is false",
                    hex::encode(envelope.group_id.as_slice()),
                    *cursor
                );
                let current_cursor = provider
                    .db()
                    .get_last_cursor_for_id(&envelope.group_id, EntityKind::Group)?;
                current_cursor < *cursor as i64
            };
            if !requires_processing {
                // early return if the message is already procesed
                // _NOTE_: Not early returning and re-processing a message that
                // has already been processed, has the potential to result in forks.
                tracing::debug!("message @cursor=[{}] for group=[{}] created_at=[{}] no longer require processing, should be available in database",
                    envelope.id,
                    xmtp_common::fmt::debug_hex(&envelope.group_id),
                    envelope.created_ns
                 );
                identifier.previously_processed(true);
                return identifier.build();
            }
            // once the checks for processing pass, actually process the message
            let processed_message = mls_group.process_message(&provider, message)?;
            let previous_epoch = mls_group.epoch().as_u64();
            let identifier = self.process_external_message(
                mls_group,
                processed_message,
                envelope,
                validated_commit.clone(),
            )?;
            let new_epoch = mls_group.epoch().as_u64();
            if new_epoch > previous_epoch {
                tracing::info!(
                    "[{}] externally processed message [{}] advanced epoch from [{}] to [{}]",
                    self.context.inbox_id(),
                    cursor,
                    previous_epoch,
                    new_epoch
                );
            }
            Ok::<_, GroupMessageProcessingError>(identifier)
        })?;

        Ok(identifier)
    }

    /// Process an external message
    /// returns a MessageIdentifier, identifiying the message processed if any.
    #[tracing::instrument(
        level = "debug",
        skip(mls_group, processed_message, envelope, validated_commit)
    )]
    fn process_external_message(
        &self,
        mls_group: &mut OpenMlsGroup,
        processed_message: ProcessedMessage,
        envelope: &GroupMessageV1,
        validated_commit: Option<ValidatedCommit>,
    ) -> Result<MessageIdentifier, GroupMessageProcessingError> {
        let GroupMessageV1 {
            created_ns: envelope_timestamp_ns,
            id: ref cursor,
            ..
        } = *envelope;
        let provider = self.mls_provider();
        let msg_epoch = processed_message.epoch().as_u64();
        let msg_group_id = hex::encode(processed_message.group_id().as_slice());
        let (sender_inbox_id, sender_installation_id) =
            extract_message_sender(mls_group, &processed_message, envelope_timestamp_ns)?;

        let mut identifier = MessageIdentifierBuilder::from(envelope);
        match processed_message.into_content() {
            ProcessedMessageContent::ApplicationMessage(application_message) => {
                tracing::info!(
                    inbox_id = self.context.inbox_id(),
                    sender_inbox_id = sender_inbox_id,
                    sender_installation_id = hex::encode(&sender_installation_id),
                    installation_id = %self.context.installation_id(),group_id = hex::encode(&self.group_id),
                    current_epoch = mls_group.epoch().as_u64(),
                    msg_epoch,
                    msg_group_id,
                    cursor,
                    "[{}] decoding application message",
                    self.context().inbox_id()
                );
                let message_bytes = application_message.into_bytes();

                let mut bytes = Bytes::from(message_bytes);
                let envelope = PlaintextEnvelope::decode(&mut bytes)?;

                match envelope.content {
                    Some(Content::V1(V1 {
                        idempotency_key,
                        content,
                    })) => {
                        let message_id =
                            calculate_message_id(&self.group_id, &content, &idempotency_key);
                        let queryable_content_fields =
                            Self::extract_queryable_content_fields(&content);

                        let message = StoredGroupMessage {
                            id: message_id.clone(),
                            group_id: self.group_id.clone(),
                            decrypted_message_bytes: content,
                            sent_at_ns: envelope_timestamp_ns as i64,
                            kind: GroupMessageKind::Application,
                            sender_installation_id,
                            sender_inbox_id: sender_inbox_id.clone(),
                            delivery_status: DeliveryStatus::Published,
                            content_type: queryable_content_fields.content_type,
                            version_major: queryable_content_fields.version_major,
                            version_minor: queryable_content_fields.version_minor,
                            authority_id: queryable_content_fields.authority_id,
                            reference_id: queryable_content_fields.reference_id,
                            sequence_id: Some(*cursor as i64),
                            originator_id: None,
                        };
                        message.store_or_ignore(provider.db())?;
                        // make sure internal id is on return type after its stored successfully
                        identifier.internal_id(message_id);

                        // If this message was sent by us on another installation, check if it
                        // belongs to a sync group, and if it is - notify the worker.
                        if sender_inbox_id == self.context.inbox_id() {
                            if let Some(StoredGroup {
                                conversation_type: ConversationType::Sync,
                                ..
                            }) = provider.db().find_group(&self.group_id)?
                            {
                                let _ = self
                                    .context
                                    .worker_events()
                                    .send(SyncWorkerEvent::NewSyncGroupMsg);
                            }
                        }
                        Ok::<_, GroupMessageProcessingError>(())
                    }
                    Some(Content::V2(V2 {
                        idempotency_key,
                        message_type,
                    })) => {
                        match message_type {
                            Some(MessageType::DeviceSyncRequest(history_request)) => {
                                let content = DeviceSyncContent::Request(history_request);
                                let content_bytes = serde_json::to_vec(&content)?;
                                let message_id = calculate_message_id(
                                    &self.group_id,
                                    &content_bytes,
                                    &idempotency_key,
                                );

                                // store the request message
                                let message = StoredGroupMessage {
                                    id: message_id.clone(),
                                    group_id: self.group_id.clone(),
                                    decrypted_message_bytes: content_bytes,
                                    sent_at_ns: envelope_timestamp_ns as i64,
                                    kind: GroupMessageKind::Application,
                                    sender_installation_id,
                                    sender_inbox_id: sender_inbox_id.clone(),
                                    delivery_status: DeliveryStatus::Published,
                                    content_type: ContentType::Unknown,
                                    version_major: 0,
                                    version_minor: 0,
                                    authority_id: "unknown".to_string(),
                                    reference_id: None,
                                    sequence_id: Some(*cursor as i64),
                                    originator_id: None,
                                };
                                message.store_or_ignore(provider.db())?;
                                identifier.internal_id(message_id.clone());

                                tracing::info!("Received a history request.");
                                let _ = self
                                    .context
                                    .worker_events()
                                    .send(SyncWorkerEvent::Request { message_id });
                                Ok(())
                            }
                            Some(MessageType::DeviceSyncReply(history_reply)) => {
                                let content = DeviceSyncContent::Reply(history_reply);
                                let content_bytes = serde_json::to_vec(&content)?;
                                let message_id = calculate_message_id(
                                    &self.group_id,
                                    &content_bytes,
                                    &idempotency_key,
                                );

                                // store the reply message
                                let message = StoredGroupMessage {
                                    id: message_id.clone(),
                                    group_id: self.group_id.clone(),
                                    decrypted_message_bytes: content_bytes,
                                    sent_at_ns: envelope_timestamp_ns as i64,
                                    kind: GroupMessageKind::Application,
                                    sender_installation_id,
                                    sender_inbox_id,
                                    delivery_status: DeliveryStatus::Published,
                                    content_type: ContentType::Unknown,
                                    version_major: 0,
                                    version_minor: 0,
                                    authority_id: "unknown".to_string(),
                                    reference_id: None,
                                    sequence_id: Some(*cursor as i64),
                                    originator_id: None,
                                };
                                message.store_or_ignore(provider.db())?;
                                identifier.internal_id(message_id.clone());

                                tracing::info!("Received a history reply.");
                                let _ = self
                                    .context
                                    .worker_events()
                                    .send(SyncWorkerEvent::Reply { message_id });
                                Ok(())
                            }
                            Some(MessageType::UserPreferenceUpdate(update)) => {
                                // This function inserts the updates appropriately,
                                // and returns a copy of what was inserted
                                let updates =
                                    process_incoming_preference_update(update, &self.context)?;

                                // Broadcast those updates for integrators to be notified of changes
                                let _ = self
                                    .context
                                    .local_events()
                                    .send(LocalEvents::PreferencesChanged(updates));
                                Ok(())
                            }
                            _ => {
                                return Err(GroupMessageProcessingError::InvalidPayload);
                            }
                        }
                    }
                    None => {
                        return Err(GroupMessageProcessingError::InvalidPayload);
                    }
                }
            }
            ProcessedMessageContent::ProposalMessage(_proposal_ptr) => {
                Ok(())
                // intentionally left blank.
            }
            ProcessedMessageContent::ExternalJoinProposalMessage(_external_proposal_ptr) => {
                Ok(())
                // intentionally left blank.
            }
            ProcessedMessageContent::StagedCommitMessage(staged_commit) => {
                let staged_commit = *staged_commit;
                let validated_commit =
                    validated_commit.expect("Needs to be present when this is a staged commit");

                tracing::info!(
                    inbox_id = self.context.inbox_id(),
                    sender_inbox_id = sender_inbox_id,
                    installation_id = %self.context.installation_id(),sender_installation_id = hex::encode(&sender_installation_id),
                    group_id = hex::encode(&self.group_id),
                    current_epoch = mls_group.epoch().as_u64(),
                    msg_epoch,
                    msg_group_id,
                    cursor,
                    "[{}] received staged commit. Merging and clearing any pending commits",
                    self.context().inbox_id()
                );

                tracing::info!(
                    inbox_id = self.context.inbox_id(),
                    sender_inbox_id = sender_inbox_id,
                    installation_id = %self.context.installation_id(),sender_installation_id = hex::encode(&sender_installation_id),
                    group_id = hex::encode(&self.group_id),
                    current_epoch = mls_group.epoch().as_u64(),
                    msg_epoch,
                    msg_group_id,
                    cursor,
                    "[{}] staged commit is valid, will attempt to merge",
                    self.context().inbox_id()
                );
                identifier.group_context(staged_commit.group_context().clone());

                mls_group.merge_staged_commit_logged(
                    &provider,
                    staged_commit,
                    &validated_commit,
                    *cursor as i64,
                )?;

                let epoch = mls_group.epoch().as_u64();
                track!(
                    "Commit merged",
                    {
                        "": format!("Epoch {epoch}"),
                        "cursor": cursor,
                        "epoch": epoch,
                        "epoch_authenticator": hex::encode(mls_group.epoch_authenticator().as_slice()),
                        "validated_commit": Some(&validated_commit)
                            .and_then(|c| serde_json::to_string_pretty(c).ok()),
                    },
                    icon: "⬆️",
                    group: &envelope.group_id
                );

                let msg =
                    self.save_transcript_message(validated_commit, envelope_timestamp_ns, *cursor)?;
                identifier.internal_id(msg.as_ref().map(|m| m.id.clone()));
                Ok(())
            }
        }?;
        identifier.build()
    }

    /// This function is idempotent. No need to wrap in a transaction.
    ///
    /// # Parameters
    /// * `envelope` - The message envelope to process
    /// * `trust_message_order` - Controls whether to allow epoch increments from commits and msg cursor increments.
    ///   Set to `true` when processing messages from trusted ordered sources (queries), and `false` when
    ///   processing from potentially out-of-order sources like streams.
    #[tracing::instrument(skip(envelope), level = "debug")]
    pub(crate) async fn process_message(
        &self,
        envelope: &GroupMessageV1,
        trust_message_order: bool,
    ) -> Result<MessageIdentifier, GroupMessageProcessingError> {
        self.load_mls_group_with_lock_async(|mls_group| {
            self.process_message_inner(mls_group, envelope, trust_message_order)
        })
        .await
    }

    #[tracing::instrument(skip(envelope), level = "debug")]
    async fn process_message_inner(
        &self,
        mut mls_group: OpenMlsGroup,
        envelope: &GroupMessageV1,
        trust_message_order: bool,
    ) -> Result<MessageIdentifier, GroupMessageProcessingError> {
        let provider = self.mls_provider();
        let allow_epoch_increment = trust_message_order;
        let allow_cursor_increment = trust_message_order;
        let cursor = envelope.id;
        let mls_message_in = MlsMessageIn::tls_deserialize_exact(&envelope.data)?;

        let message = match mls_message_in.extract() {
            MlsMessageBodyIn::PrivateMessage(message) => Ok(message),
            other => Err(GroupMessageProcessingError::UnsupportedMessageType(
                discriminant(&other),
            )),
        }?;
        if !allow_epoch_increment && message.content_type() == MlsContentType::Commit {
            return Err(GroupMessageProcessingError::EpochIncrementNotAllowed);
        }

        let intent = provider
            .db()
            .find_group_intent_by_payload_hash(&sha256(envelope.data.as_slice()))
            .map_err(GroupMessageProcessingError::Storage)?;

        let group_cursor = provider
            .db()
            .get_last_cursor_for_id(&self.group_id, EntityKind::Group)?;
        if group_cursor >= cursor as i64 {
            // early return if the message is already procesed
            // _NOTE_: Not early returning and re-processing a message that
            // has already been processed, has the potential to result in forks.
            return MessageIdentifierBuilder::from(envelope)
                .previously_processed(true)
                .build();
        }

        tracing::info!(
            inbox_id = self.context.inbox_id(),
            installation_id = %self.context.installation_id(),
            group_id = hex::encode(&self.group_id),
            cursor = envelope.id,
            "Processing envelope with hash {}, sequence_id = {}, is_own_intent={}",
            hex::encode(sha256(envelope.data.as_slice())),
            envelope.id,
            intent.is_some()
        );
        match intent {
            // Intent with the payload hash matches
            Some(intent) => {
                let mut identifier = MessageIdentifierBuilder::from(envelope);
                identifier.intent_kind(intent.kind);
                let intent_id = intent.id;
                tracing::info!(
                    inbox_id = self.context.inbox_id(),
                    installation_id = %self.context.installation_id(),
                    group_id = hex::encode(&self.group_id),
                    cursor = envelope.id,
                    intent_id,
                    intent.kind = %intent.kind,
                    "client [{}] is about to process own envelope [{}] for intent [{}] [{}]",
                    self.context.inbox_id(),
                    envelope.id,
                    intent_id,
                    intent.kind
                );

                let message = message.into();
                // TODO: the return type of stage_and_validated_commit should be fixed
                // We should never be nesting Result types within the error return type, it is
                // super confusing. Instead of failing one way, this function can now fail
                // in four ways with ambiguous meaning:
                //  - Be OK but produce a null pointer (None) -- what does this mean?
                //  - Be Ok but produce a staged commit and validated commit
                //  - be an Error but produce a valid intent state?
                //  - be an error and produce a GroupMessage Processing Error
                let maybe_validated_commit = self
                    .stage_and_validate_intent(&mls_group, &intent, &message, envelope)
                    .await;

                provider.transaction(|provider| {
                        let requires_processing = if allow_cursor_increment {
                            tracing::info!(
                                "calling update cursor for group {}, with cursor {}, allow_cursor_increment is true",
                                hex::encode(envelope.group_id.as_slice()),
                                cursor
                            );
                            let updated = provider.db().update_cursor(
                                &envelope.group_id,
                                EntityKind::Group,
                                cursor as i64,
                            )?;
                            if updated {
                                tracing::debug!("cursor updated to [{}]", cursor as i64);
                            } else { tracing::debug!("no cursor update required"); }
                            updated
                        } else {
                            tracing::info!(
                                "will not call update cursor for group {}, with cursor {}, allow_cursor_increment is false",
                                hex::encode(envelope.group_id.as_slice()),
                                cursor
                            );
                            let current_cursor = provider
                                .db()
                                .get_last_cursor_for_id(&envelope.group_id, EntityKind::Group)?;
                            current_cursor < cursor as i64
                        };
                        if !requires_processing {
                            tracing::debug!("message @cursor=[{}] for group=[{}] created_at=[{}] no longer require processing, should be available in database",
                                envelope.id,
                                xmtp_common::fmt::debug_hex(&envelope.group_id),
                                envelope.created_ns
                            );

                            // early return if the message is already procesed
                            // _NOTE_: Not early returning and re-processing a message that
                            // has already been processed, has the potential to result in forks.
                            // In some cases, we may want to roll back the cursor if we updated the
                            // cursor, but actually cannot process the message.
                            identifier.previously_processed(true);
                            return Ok(());
                        }
                        let (intent_state, internal_message_id) = match maybe_validated_commit {
                            // the error is also a Result
                            Err(err) => match err {
                                Ok(intent_state) => (intent_state, None),
                                Err(e) => return Err(e)
                            },
                            Ok(commit) => {
                                self
                                .process_own_message(&mut mls_group, commit, &intent, &message, envelope)?
                            }
                        };
                        identifier.internal_id(internal_message_id.clone());

                        match intent_state {
                            IntentState::ToPublish => {
                                provider.db().set_group_intent_to_publish(intent_id)?;
                            }
                            IntentState::Committed => {
                                self.handle_metadata_update_from_intent(&intent)?;
                                provider.db().set_group_intent_committed(intent_id, cursor as i64)?;
                            }
                            IntentState::Published => {
                                tracing::error!("Unexpected behaviour: returned intent state published from process_own_message");
                            }
                            IntentState::Error => {
                                tracing::error!("Intent [{}] moved to error status", intent_id);
                                provider.db().set_group_intent_error(intent_id)?;
                            }
                            IntentState::Processed => {
                                tracing::debug!("Intent [{}] moved to Processed status", intent_id);
                                provider.db().set_group_intent_processed(intent_id)?;
                            }
                        }
                        Ok(())
                    })?;
                identifier.build()
            }
            // No matching intent found. The message did not originate here.
            None => {
                tracing::info!(
                    inbox_id = self.context.inbox_id(),
                    installation_id = %self.context.installation_id(),
                    group_id = hex::encode(&self.group_id),
                    cursor = envelope.id,
                    "client [{}] is about to process external envelope [{}]",
                    self.context.inbox_id(),
                    envelope.id
                );
                let identifier = self
                    .validate_and_process_external_message(
                        &mut mls_group,
                        message,
                        envelope,
                        allow_cursor_increment,
                    )
                    .await?;
                Ok(identifier)
            }
        }
    }

    /// In case of metadataUpdate will extract the updated fields and store them to the db
    fn handle_metadata_update_from_intent(
        &self,
        intent: &StoredGroupIntent,
    ) -> Result<(), IntentError> {
        let provider = self.mls_provider();
        if intent.kind == MetadataUpdate {
            let data = UpdateMetadataIntentData::try_from(intent.data.clone())?;

            match data.field_name.as_str() {
                field_name if field_name == MetadataField::MessageDisappearFromNS.as_str() => {
                    provider.db().update_message_disappearing_from_ns(
                        self.group_id.clone(),
                        data.field_value.parse::<i64>().ok(),
                    )?
                }
                field_name if field_name == MetadataField::MessageDisappearInNS.as_str() => {
                    provider.db().update_message_disappearing_in_ns(
                        self.group_id.clone(),
                        data.field_value.parse::<i64>().ok(),
                    )?
                }
                _ => {} // handle other metadata updates
            }
        }

        Ok(())
    }

    fn handle_metadata_update_from_commit(
        &self,
        metadata_field_changes: Vec<group_updated::MetadataFieldChange>,
    ) -> Result<(), StorageError> {
        let provider = self.mls_provider();
        let conn = provider.db();
        for change in metadata_field_changes {
            match change.field_name.as_str() {
                field_name if field_name == MetadataField::MessageDisappearFromNS.as_str() => {
                    let parsed_value = change
                        .new_value
                        .as_deref()
                        .and_then(|v| v.parse::<i64>().ok());
                    conn.update_message_disappearing_from_ns(self.group_id.clone(), parsed_value)?
                }
                field_name if field_name == MetadataField::MessageDisappearInNS.as_str() => {
                    let parsed_value = change
                        .new_value
                        .as_deref()
                        .and_then(|v| v.parse::<i64>().ok());
                    conn.update_message_disappearing_in_ns(self.group_id.clone(), parsed_value)?
                }
                _ => {} // Handle other metadata updates if needed
            }
        }

        Ok(())
    }

    /// Consume a message, decrypting its contents and processing it
    /// Applies the message if it is a commit.
    /// Returns a 'MessageIdentifier' for this message
    #[tracing::instrument(level = "debug", skip(envelope))]
    async fn consume_message(
        &self,
        envelope: &GroupMessage,
    ) -> Result<MessageIdentifier, GroupMessageProcessingError> {
        let provider = self.mls_provider();
        let msgv1 = match &envelope.version {
            Some(GroupMessageVersion::V1(value)) => value,
            _ => return Err(GroupMessageProcessingError::InvalidPayload),
        };

        let mls_message_in = MlsMessageIn::tls_deserialize_exact(&msgv1.data)?;
        let message_entity_kind = match mls_message_in.wire_format() {
            WireFormat::Welcome => EntityKind::Welcome,
            _ => EntityKind::Group,
        };

        let last_cursor = provider
            .db()
            .get_last_cursor_for_id(&self.group_id, message_entity_kind)?;
        if last_cursor > msgv1.id as i64 {
            tracing::info!(
                inbox_id = self.context.inbox_id(),
                installation_id = %self.context.installation_id(),
                group_id = hex::encode(&self.group_id),
                "Message already processed: skipped cursor:[{}] entity kind:[{:?}] last cursor in db: [{}]",
                msgv1.id,
                message_entity_kind,
                last_cursor
            );
            // early return if the message is already procesed
            // _NOTE_: Not early returning and re-processing a message that
            // has already been processed, has the potential to result in forks.
            return MessageIdentifierBuilder::from(msgv1).build();
        }

        // Download all unread welcome messages and convert to groups.Run `man nix.conf` for more information on the `substituters` configuration option.
        // In a database transaction, increment the cursor for a given entity and
        // apply the update after the provided `ProcessingFn` has completed successfully.
        let result = self.process_message(msgv1, true).await;

        track_err!("Process message", &result, group: &msgv1.group_id);
        let message = match result {
            Ok(m) => {
                tracing::info!(
                    "Transaction completed successfully: process for group [{}] envelope cursor[{}]",
                    hex::encode(&msgv1.group_id),
                    msgv1.id
                );
                Ok(m)
            }
            Err(GroupMessageProcessingError::CommitValidation(
                CommitValidationError::ProtocolVersionTooLow(min_version),
            )) => {
                // Instead of updating cursor, mark group as paused
                provider
                    .db()
                    .set_group_paused(&self.group_id, &min_version)?;
                tracing::warn!(
                    "Group [{}] paused due to minimum protocol version requirement",
                    hex::encode(&self.group_id)
                );
                Err(GroupMessageProcessingError::GroupPaused)
            }
            Err(e) => {
                tracing::info!(
                    "Transaction failed: process for group [{}] envelope cursor [{}] error:[{}]",
                    hex::encode(&msgv1.group_id),
                    msgv1.id,
                    e
                );
                if let Err(accounting_error) =
                    self.insert_commit_entry_for_failed_commit(msgv1.id, mls_message_in, &e)
                {
                    tracing::error!(
                        "Error inserting commit entry for failed commit: {}",
                        accounting_error
                    );
                }
                if let Err(accounting_error) = self
                    .process_group_message_error_for_fork_detection(msgv1, &e)
                    .await
                {
                    tracing::error!(
                        "Error trying to log fork detection errors: {}",
                        accounting_error
                    );
                }
                Err(e)
            }
        }?;
        Ok(message)
    }

    #[tracing::instrument(level = "debug", skip(messages))]
    pub async fn process_messages(&self, messages: Vec<GroupMessage>) -> ProcessSummary {
        let mut summary = ProcessSummary::default();
        for message in messages {
            let message_cursor = match extract_message_cursor(&message) {
                // None means unsupported message version
                // skip the message
                None => continue,
                Some(c) => c,
            };
            summary.add_id(message_cursor);

            let result = retry_async!(
                Retry::default(),
                (async { self.consume_message(&message).await })
            );

            match result {
                Ok(m) => summary.add(m),
                Err(GroupMessageProcessingError::GroupPaused) => {
                    tracing::info!(
                        "Group [{}] is paused, skip syncing remaining messages",
                        hex::encode(&self.group_id),
                    );
                    return summary;
                }
                Err(e) => {
                    let is_retryable = e.is_retryable();
                    let error_message = e.to_string();
                    summary.errored(message_cursor, e);
                    // If the error is retryable we cannot move on to the next message
                    // otherwise you can get into a forked group state.
                    if is_retryable {
                        tracing::info!(
                            error = %error_message,
                            "Aborting message processing for retryable error: {}",
                            error_message
                        );
                        break;
                    }
                }
            }
        }
        summary
    }

    /// Receive messages from the last cursor network and try to process each message
    /// Return all the cursors of the messages we tried to process regardless
    /// if they were succesfull or not. It is important to return _all_
    /// cursor ids, so that streams do not unintentially retry O(n^2) messages.
    #[tracing::instrument(skip_all, level = "debug")]
    pub async fn receive(&self, limit: Option<u32>) -> Result<ProcessSummary, GroupError> {
        let provider = self.mls_provider();
        let messages = MlsStore::new(self.context.clone())
            .query_group_messages(&self.group_id, provider.db(), limit)
            .await?;

        let summary = self.process_messages(messages).await;

        track!(
            "Receive messages",
            {
                "total": summary.total_messages.len(),
                "errors": summary.errored.iter().map(|(_, err)| format!("{err:?}")).collect::<Vec<_>>(),
                "new": summary.new_messages.len(),
                "limit": limit
            },
            group: &self.group_id,
            icon: "🫴"
        );

        Ok(summary)
    }

    fn save_transcript_message(
        &self,
        validated_commit: ValidatedCommit,
        timestamp_ns: u64,
        cursor: u64,
    ) -> Result<Option<StoredGroupMessage>, GroupMessageProcessingError> {
        let provider = self.mls_provider();
        let conn = provider.db();
        if validated_commit.is_empty() {
            return Ok(None);
        }

        tracing::info!(
            "[{}]: Storing a transcript message with {} members added and {} members removed and {} metadata changes",
            self.context().inbox_id(),
            validated_commit.added_inboxes.len(),
            validated_commit.removed_inboxes.len(),
            validated_commit.metadata_validation_info.metadata_field_changes.len(),
        );
        let sender_installation_id = validated_commit.actor_installation_id();
        let sender_inbox_id = validated_commit.actor_inbox_id();

        let payload: GroupUpdated = validated_commit.into();
        let encoded_payload = GroupUpdatedCodec::encode(payload.clone())?;
        let mut encoded_payload_bytes = Vec::new();
        encoded_payload.encode(&mut encoded_payload_bytes)?;

        let group_id = self.group_id.as_slice();
        let message_id = calculate_message_id(
            group_id,
            encoded_payload_bytes.as_slice(),
            &timestamp_ns.to_string(),
        );
        let content_type = match encoded_payload.r#type {
            Some(ct) => ct,
            None => {
                tracing::warn!("Missing content type in encoded payload, using default values");
                // Default content type values
                xmtp_proto::xmtp::mls::message_contents::ContentTypeId {
                    authority_id: "unknown".to_string(),
                    type_id: "unknown".to_string(),
                    version_major: 0,
                    version_minor: 0,
                }
            }
        };
        self.handle_metadata_update_from_commit(payload.metadata_field_changes)?;
        let msg = StoredGroupMessage {
            id: message_id,
            group_id: group_id.to_vec(),
            decrypted_message_bytes: encoded_payload_bytes.to_vec(),
            sent_at_ns: timestamp_ns as i64,
            kind: GroupMessageKind::MembershipChange,
            sender_installation_id,
            sender_inbox_id,
            delivery_status: DeliveryStatus::Published,
            content_type: content_type.type_id.into(),
            version_major: content_type.version_major as i32,
            version_minor: content_type.version_minor as i32,
            authority_id: content_type.authority_id.to_string(),
            reference_id: None,
            sequence_id: Some(cursor as i64),
            originator_id: None,
        };
        msg.store_or_ignore(conn)?;
        Ok(Some(msg))
    }

    fn insert_commit_entry_for_failed_commit(
        &self,
        message_cursor: u64,
        mls_message_in: MlsMessageIn,
        error: &GroupMessageProcessingError,
    ) -> Result<(), StorageError> {
        if !crate::configuration::ENABLE_COMMIT_LOG {
            return Ok(());
        }
        if error.is_retryable() {
            return Ok(());
        }
        if let MlsMessageBodyIn::PrivateMessage(message) = mls_message_in.extract() {
            if message.content_type() != openmls::framing::ContentType::Commit {
                return Ok(());
            }
            let provider = self.mls_provider();
            let conn = provider.db();
            let mut last_epoch_number = 0;
            let mut last_epoch_authenticator = Vec::new();
            if let Some(latest_log) = conn.get_latest_log_for_group(&self.group_id)? {
                // Because we don't increment the cursor for non-retryable errors, we may have already logged this commit
                if latest_log.commit_sequence_id == message_cursor as i64
                    && latest_log.commit_result != CommitResult::Success
                {
                    return Ok(());
                }
                // TODO(rich): Fetch this directly off the group rather than from the latest log
                // We would prefer to fetch the last_epoch_authenticator directly from the OpenMLS group, but we cannot
                // fetch it here without race conditions
                last_epoch_number = latest_log.applied_epoch_number;
                last_epoch_authenticator = latest_log.applied_epoch_authenticator;
            }
            let commit_result = match error {
                GroupMessageProcessingError::OpenMlsProcessMessage(
                    ProcessMessageError::ValidationError(ValidationError::WrongEpoch),
                ) => CommitResult::WrongEpoch,
                GroupMessageProcessingError::CommitValidation(_) => CommitResult::Invalid,
                GroupMessageProcessingError::OpenMlsProcessMessage(_) => {
                    CommitResult::Undecryptable
                }
                _ => CommitResult::Unknown,
            };
            NewLocalCommitLog {
                group_id: self.group_id.to_vec(),
                commit_sequence_id: message_cursor as i64,
                last_epoch_authenticator: last_epoch_authenticator.clone(),
                commit_result,
                applied_epoch_number: last_epoch_number,
                applied_epoch_authenticator: last_epoch_authenticator,
                error_message: Some(format!("{error:?}")),
                sender_inbox_id: None,
                sender_installation_id: None,
                commit_type: None,
            }
            .store(conn)?;
        }
        Ok(())
    }

    async fn process_group_message_error_for_fork_detection(
        &self,
        message: &GroupMessageV1,
        error: &GroupMessageProcessingError,
    ) -> Result<(), GroupMessageProcessingError> {
        let group_id = message.group_id.clone();
        if let OpenMlsProcessMessage(ProcessMessageError::ValidationError(
            ValidationError::WrongEpoch,
        )) = error
        {
            let group_epoch = match self.epoch().await {
                Ok(epoch) => epoch,
                Err(error) => {
                    tracing::info!(
                        "WrongEpoch encountered but group_epoch could not be calculated, error:{}",
                        error
                    );
                    return Ok(());
                }
            };

            let mls_message_in = match MlsMessageIn::tls_deserialize_exact(&message.data) {
                Ok(msg) => msg,
                Err(error) => {
                    tracing::info!(
                        "WrongEpoch encountered but failed to deserialize the message, error:{}",
                        error
                    );
                    return Ok(());
                }
            };

            let protocol_message = match mls_message_in.extract() {
                MlsMessageBodyIn::PrivateMessage(msg) => msg,
                _ => {
                    tracing::info!("WrongEpoch encountered but failed to extract PrivateMessage");
                    return Ok(());
                }
            };

            let message_epoch = protocol_message.epoch();
            let epoch_validation_result = Self::validate_message_epoch(
                self.context().inbox_id(),
                0,
                GroupEpoch::from(group_epoch),
                message_epoch,
                MAX_PAST_EPOCHS,
            );

            if let Err(GroupMessageProcessingError::FutureEpoch(_, _)) = &epoch_validation_result {
                let fork_details = format!(
                    "Message cursor [{}] epoch [{}] is greater than group epoch [{}], your group may be forked",
                    message.id, message_epoch, group_epoch
                );
                tracing::error!(
                    inbox_id = self.context.inbox_id(),
                    installation_id = %self.context.installation_id(),
                    group_id = hex::encode(&self.group_id),
                    original_error = error.to_string(),
                    fork_details
                );
                track!(
                    "Possible Fork",
                    {
                        "message_epoch": message_epoch,
                        "group_epoch": group_epoch
                    },
                    group: &self.group_id,
                    level: EventLevel::Fault
                );
                let _ = self
                    .context()
                    .db()
                    .mark_group_as_maybe_forked(&group_id, fork_details);
                return epoch_validation_result;
            }

            return Ok(());
        }

        Ok(())
    }

    #[tracing::instrument]
    pub(super) async fn publish_intents(&self) -> Result<(), GroupError> {
        let provider = self.mls_provider();
        self.load_mls_group_with_lock_async(|mut mls_group| async move {
            let intents = provider.db().find_group_intents(
                self.group_id.clone(),
                Some(vec![IntentState::ToPublish]),
                None,
            )?;

            for intent in intents {
                let result = retry_async!(
                    Retry::default(),
                    (async {
                        self.get_publish_intent_data(&mut mls_group, &intent)
                            .await
                    })
                );

                match result {
                    Err(err) => {
                        tracing::error!(error = %err, "error getting publish intent data {:?}", err);
                        if (intent.publish_attempts + 1) as usize >= MAX_INTENT_PUBLISH_ATTEMPTS {
                            tracing::error!(
                                intent.id,
                                intent.kind = %intent.kind,
                                inbox_id = self.context.inbox_id(),
                                installation_id = %self.context.installation_id(),group_id = hex::encode(&self.group_id),
                                "intent {} has reached max publish attempts", intent.id);
                            // TODO: Eventually clean up errored attempts
                            let id = utils::id::calculate_message_id_for_intent(&intent)?;
                            provider
                                .db()
                                .set_group_intent_error_and_fail_msg(&intent, id)?;
                        } else {
                            provider
                                .db()
                                .increment_intent_publish_attempt_count(intent.id)?;
                        }

                        return Err(err);
                    }
                    Ok(Some(PublishIntentData {
                                payload_to_publish,
                                post_commit_action,
                                staged_commit,
                                should_send_push_notification
                            })) => {
                        let payload_slice = payload_to_publish.as_slice();
                        let has_staged_commit = staged_commit.is_some();
                        let intent_hash = sha256(payload_slice);
                        // removing this transaction causes missed messages
                        provider.transaction(|provider| {
                            provider.db().set_group_intent_published(
                                intent.id,
                                &intent_hash,
                                post_commit_action,
                                staged_commit,
                                mls_group.epoch().as_u64() as i64,
                            )
                        })?;
                        tracing::debug!(
                            inbox_id = self.context.inbox_id(),
                            installation_id = %self.context.installation_id(),
                            intent.id,
                            intent.kind = %intent.kind,
                            group_id = hex::encode(&self.group_id),
                            "[{}] set stored intent [{}] with hash [{}] to state `published`",
                            self.context.inbox_id(),
                            intent.id,
                            hex::encode(&intent_hash)
                        );

                        let messages = self.prepare_group_messages(vec![(payload_slice, should_send_push_notification)])?;
                        self.context
                            .api()
                            .send_group_messages(messages)
                            .await?;

                        tracing::info!(
                            intent.id,
                            intent.kind = %intent.kind,
                            inbox_id = self.context.inbox_id(),
                            installation_id = %self.context.installation_id(),
                            group_id = hex::encode(&self.group_id),
                            "[{}] published intent [{}] of type [{}] with hash [{}]",
                            self.context.inbox_id(),
                            intent.id,
                            intent.kind,
                            hex::encode(sha256(payload_slice))
                        );
                        if has_staged_commit {
                            tracing::info!("Commit sent. Stopping further publishes for this round");
                            return Ok(());
                        }
                    }
                    Ok(None) => {
                        tracing::info!(
                            inbox_id = self.context.inbox_id(),
                            installation_id = %self.context.installation_id(),
                            "Skipping intent because no publish data returned"
                        );
                        provider.db().set_group_intent_processed(intent.id)?
                    }
                }

            }

            Ok(())
        }).await
    }

    // Takes a StoredGroupIntent and returns the payload and post commit data as a tuple
    // A return value of [`Option::None`] means this intent would not change the group.
    #[allow(clippy::type_complexity)]
    #[tracing::instrument(level = "trace", skip_all)]
    async fn get_publish_intent_data(
        &self,
        openmls_group: &mut OpenMlsGroup,
        intent: &StoredGroupIntent,
    ) -> Result<Option<PublishIntentData>, GroupError> {
        let provider = self.mls_provider();
        match intent.kind {
            IntentKind::UpdateGroupMembership => {
                let intent_data =
                    UpdateGroupMembershipIntentData::try_from(intent.data.as_slice())?;
                let signer = &self.context().identity.installation_keys;
                apply_update_group_membership_intent(
                    &self.context,
                    openmls_group,
                    intent_data,
                    signer,
                )
                .await
            }
            IntentKind::SendMessage => {
                // We can safely assume all SendMessage intents have data
                let intent_data = SendMessageIntentData::from_bytes(intent.data.as_slice())?;
                // TODO: Handle pending_proposal errors and UseAfterEviction errors
                let msg = openmls_group.create_message(
                    &provider,
                    &self.context().identity.installation_keys,
                    intent_data.message.as_slice(),
                )?;

                Ok(Some(PublishIntentData {
                    payload_to_publish: msg.tls_serialize_detached()?,
                    post_commit_action: None,
                    staged_commit: None,
                    should_send_push_notification: intent.should_push,
                }))
            }
            IntentKind::KeyUpdate => {
                let provider = self.mls_provider();
                let result = provider.transaction(|provider| {
                    let bundle = openmls_group.self_update(
                        &provider,
                        &self.context().identity.installation_keys,
                        LeafNodeParameters::default(),
                    )?;
                    let staged_commit = get_and_clear_pending_commit(openmls_group, provider)?;
                    Ok::<_, GroupError>((bundle, staged_commit))
                });
                let (bundle, staged_commit) = match result {
                    Ok(res) => res,
                    Err(e) => {
                        openmls_group.reload(&provider)?;
                        return Err(e);
                    }
                };
                Ok(Some(PublishIntentData {
                    payload_to_publish: bundle.commit().tls_serialize_detached()?,
                    staged_commit,
                    post_commit_action: None,
                    should_send_push_notification: intent.should_push,
                }))
            }
            IntentKind::MetadataUpdate => {
                let metadata_intent = UpdateMetadataIntentData::try_from(intent.data.clone())?;
                let mutable_metadata_extensions = build_extensions_for_metadata_update(
                    openmls_group,
                    metadata_intent.field_name,
                    metadata_intent.field_value,
                )?;

                let provider = self.mls_provider();
                let result = provider.transaction(|provider| {
                    let (commit, _, _) = openmls_group.update_group_context_extensions(
                        &provider,
                        mutable_metadata_extensions,
                        &self.context().identity.installation_keys,
                    )?;
                    let staged_commit = get_and_clear_pending_commit(openmls_group, provider)?;

                    Ok::<_, GroupError>((commit, staged_commit))
                });
                let (commit, staged_commit) = match result {
                    Ok(res) => res,
                    Err(e) => {
                        openmls_group.reload(&provider)?;
                        return Err(e);
                    }
                };

                let commit_bytes = commit.tls_serialize_detached()?;

                Ok(Some(PublishIntentData {
                    payload_to_publish: commit_bytes,
                    staged_commit,
                    post_commit_action: None,
                    should_send_push_notification: intent.should_push,
                }))
            }
            IntentKind::UpdateAdminList => {
                let admin_list_update_intent =
                    UpdateAdminListIntentData::try_from(intent.data.clone())?;
                let mutable_metadata_extensions = build_extensions_for_admin_lists_update(
                    openmls_group,
                    admin_list_update_intent,
                )?;

                let provider = self.mls_provider();
                let result = provider.transaction(|provider| {
                    let (commit, _, _) = openmls_group.update_group_context_extensions(
                        &provider,
                        mutable_metadata_extensions,
                        &self.context().identity.installation_keys,
                    )?;
                    let staged_commit = get_and_clear_pending_commit(openmls_group, provider)?;

                    Ok::<_, GroupError>((commit, staged_commit))
                });
                let (commit, staged_commit) = match result {
                    Ok(res) => res,
                    Err(e) => {
                        openmls_group.reload(&provider)?;
                        return Err(e);
                    }
                };

                let commit_bytes = commit.tls_serialize_detached()?;

                Ok(Some(PublishIntentData {
                    payload_to_publish: commit_bytes,
                    staged_commit,
                    post_commit_action: None,
                    should_send_push_notification: intent.should_push,
                }))
            }
            IntentKind::UpdatePermission => {
                let update_permissions_intent =
                    UpdatePermissionIntentData::try_from(intent.data.clone())?;
                let group_permissions_extensions = build_extensions_for_permissions_update(
                    openmls_group,
                    update_permissions_intent,
                )?;

                let provider = self.mls_provider();
                let result = provider.transaction(|provider| {
                    let (commit, _, _) = openmls_group.update_group_context_extensions(
                        &provider,
                        group_permissions_extensions,
                        &self.context().identity.installation_keys,
                    )?;
                    let staged_commit = get_and_clear_pending_commit(openmls_group, provider)?;

                    Ok::<_, GroupError>((commit, staged_commit))
                });
                let (commit, staged_commit) = match result {
                    Ok(res) => res,
                    Err(e) => {
                        openmls_group.reload(&provider)?;
                        return Err(e);
                    }
                };

                let commit_bytes = commit.tls_serialize_detached()?;
                Ok(Some(PublishIntentData {
                    payload_to_publish: commit_bytes,
                    staged_commit,
                    post_commit_action: None,
                    should_send_push_notification: intent.should_push,
                }))
            }
        }
    }

    #[tracing::instrument(skip_all)]
    pub(crate) async fn post_commit(&self) -> Result<(), GroupError> {
        let provider = self.mls_provider();
        let conn = provider.db();
        let intents = conn.find_group_intents(
            self.group_id.clone(),
            Some(vec![IntentState::Committed]),
            None,
        )?;

        for intent in intents {
            if let Some(post_commit_data) = intent.post_commit_data {
                tracing::debug!(
                    inbox_id = self.context.inbox_id(),
                    installation_id = %self.context.installation_id(),
                    intent.id,
                    intent.kind = %intent.kind, "taking post commit action"
                );

                let post_commit_action = PostCommitAction::from_bytes(post_commit_data.as_slice())?;
                match post_commit_action {
                    PostCommitAction::SendWelcomes(action) => {
                        self.send_welcomes(action, intent.sequence_id).await?;
                    }
                }
            }
            conn.set_group_intent_processed(intent.id)?
        }

        Ok(())
    }

    pub async fn maybe_update_installations(
        &self,
        update_interval_ns: Option<i64>,
    ) -> Result<(), GroupError> {
        let provider = self.mls_provider();

        let Some(stored_group) = provider.db().find_group(&self.group_id)? else {
            return Err(GroupError::NotFound(NotFound::GroupById(
                self.group_id.clone(),
            )));
        };
        if stored_group.conversation_type == ConversationType::Sync {
            // Sync groups should not add new installations, new installations will create their own.
            return Ok(());
        }

        // determine how long of an interval in time to use before updating list
        let interval_ns = update_interval_ns.unwrap_or(sync_update_installations_interval_ns());

        let now_ns = xmtp_common::time::now_ns();
        let last_ns = provider
            .db()
            .get_installations_time_checked(self.group_id.clone())?;
        let elapsed_ns = now_ns - last_ns;
        if elapsed_ns > interval_ns && self.is_active()? {
            self.add_missing_installations().await?;
            provider
                .db()
                .update_installations_time_checked(self.group_id.clone())?;
        }

        Ok(())
    }

    /**
     * Checks each member of the group for `IdentityUpdates` after their current sequence_id. If updates
     * are found the method will construct an [`UpdateGroupMembershipIntentData`] and create a change
     * to the [`GroupMembership`] that will add any missing installations.
     *
     * This is designed to handle cases where existing members have added a new installation to their inbox or revoked an installation
     * and the group has not been updated to include it.
     */
    pub(super) async fn add_missing_installations(&self) -> Result<(), GroupError> {
        let intent_data = self.get_membership_update_intent(&[], &[]).await?;

        // If there is nothing to do, stop here
        if intent_data.is_empty() {
            return Ok(());
        }

        debug!(
            inbox_id = self.context.inbox_id(),
            installation_id = %self.context.installation_id(),
            "Adding missing installations {:?}",
            intent_data
        );

        let intent =
            self.queue_intent(IntentKind::UpdateGroupMembership, intent_data.into(), false)?;

        let _ = self.sync_until_intent_resolved(intent.id).await?;
        Ok(())
    }

    /**
     * get_membership_update_intent will query the network for any new [`IdentityUpdate`]s for any of the existing
     * group members
     *
     * Callers may also include a list of added or removed inboxes
     */
    #[tracing::instrument(level = "trace", skip_all)]
    pub(super) async fn get_membership_update_intent(
        &self,
        inbox_ids_to_add: &[InboxIdRef<'_>],
        inbox_ids_to_remove: &[InboxIdRef<'_>],
    ) -> Result<UpdateGroupMembershipIntentData, GroupError> {
        let provider = self.mls_provider();
        self.load_mls_group_with_lock_async(|mls_group| async move {
            let existing_group_membership = extract_group_membership(mls_group.extensions())?;
            // TODO:nm prevent querying for updates on members who are being removed
            let mut inbox_ids = existing_group_membership.inbox_ids();
            inbox_ids.extend_from_slice(inbox_ids_to_add);
            let conn = provider.db();
            // Load any missing updates from the network
            load_identity_updates(self.context.api(), conn, &inbox_ids).await?;

            let latest_sequence_id_map = conn.get_latest_sequence_id(&inbox_ids as &[&str])?;

            // Get a list of all inbox IDs that have increased sequence_id for the group
            let changed_inbox_ids =
                inbox_ids
                    .iter()
                    .try_fold(HashMap::new(), |mut updates, inbox_id| {
                        match (
                            latest_sequence_id_map.get(inbox_id as &str),
                            existing_group_membership.get(inbox_id),
                        ) {
                            // This is an update. We have a new sequence ID and an existing one
                            (Some(latest_sequence_id), Some(current_sequence_id)) => {
                                let latest_sequence_id_u64 = *latest_sequence_id as u64;
                                if latest_sequence_id_u64.gt(current_sequence_id) {
                                    updates.insert(inbox_id.to_string(), latest_sequence_id_u64);
                                }
                            }
                            // This is for new additions to the group
                            (Some(latest_sequence_id), None) => {
                                // This is the case for net new members to the group
                                updates.insert(inbox_id.to_string(), *latest_sequence_id as u64);
                            }
                            (_, _) => {
                                tracing::warn!(
                                    "Could not find existing sequence ID for inbox {}",
                                    inbox_id
                                );
                                return Err(GroupError::MissingSequenceId);
                            }
                        }

                        Ok(updates)
                    })?;
            let extensions: Extensions = mls_group.extensions().clone();
            let old_group_membership = extract_group_membership(&extensions)?;
            let mut new_membership = old_group_membership.clone();
            for (inbox_id, sequence_id) in changed_inbox_ids.iter() {
                new_membership.add(inbox_id.clone(), *sequence_id);
            }
            for inbox_id in inbox_ids_to_remove {
                new_membership.remove(inbox_id);
            }

            let changes_with_kps = calculate_membership_changes_with_keypackages(
                self.context.clone(),
                &new_membership,
                &old_group_membership,
            )
            .await?;

            // If we fail to fetch or verify all the added members' KeyPackage, return an error.
            // skip if the inbox ids is 0 from the beginning
            if !inbox_ids_to_add.is_empty()
                && !changes_with_kps.failed_installations.is_empty()
                && changes_with_kps.new_installations.is_empty()
            {
                return Err(GroupError::FailedToVerifyInstallations);
            }

            Ok(UpdateGroupMembershipIntentData::new(
                changed_inbox_ids,
                inbox_ids_to_remove
                    .iter()
                    .map(|s| s.to_string())
                    .collect::<Vec<String>>(),
                changes_with_kps.failed_installations,
            ))
        })
        .await
    }

    /**
     * Sends welcome messages to the installations specified in the action
     *
     * Internally, this breaks the request into chunks to avoid exceeding the GRPC max message size limits
     */
    #[tracing::instrument(level = "trace", skip_all)]
    pub(super) async fn send_welcomes(
        &self,
        action: SendWelcomesAction,
        message_cursor: Option<i64>,
    ) -> Result<(), GroupError> {
        let welcomes = action
            .installations
            .into_iter()
            .map(
                |installation| -> Result<WelcomeMessageInput, WrapWelcomeError> {
                    let installation_key = installation.installation_key;
                    let algorithm = installation.welcome_wrapper_algorithm;

                    let welcome_metadadta = WelcomeMetadata {
                        message_cursor: message_cursor.unwrap_or(0) as u64,
                    };
                    let wrapped_welcome_metadata = wrap_welcome(
                        &welcome_metadadta.encode_to_vec(),
                        &installation.hpke_public_key,
                        &algorithm,
                    )?;

                    let wrapped_welcome = wrap_welcome(
                        &action.welcome_message,
                        &installation.hpke_public_key,
                        &algorithm,
                    )?;
                    Ok(WelcomeMessageInput {
                        version: Some(WelcomeMessageInputVersion::V1(WelcomeMessageInputV1 {
                            installation_key,
                            data: wrapped_welcome,
                            hpke_public_key: installation.hpke_public_key,
                            wrapper_algorithm: algorithm.into(),
<<<<<<< HEAD
                            welcome_metadata: wrapped_welcome_metadata,
=======
                            welcome_metadata: Vec::new(),
>>>>>>> 84c8604b
                        })),
                    })
                },
            )
            .collect::<Result<Vec<WelcomeMessageInput>, WrapWelcomeError>>()?;

        let welcome = welcomes.first().ok_or(GroupError::NoWelcomesToSend)?;

        let chunk_size = GRPC_DATA_LIMIT
            / welcome
                .version
                .as_ref()
                .map(|w| match w {
                    WelcomeMessageInputVersion::V1(w) => {
                        let w = w.installation_key.len() + w.data.len() + w.hpke_public_key.len();
                        tracing::debug!("total welcome message proto bytes={w}");
                        w
                    }
                })
                .unwrap_or(GRPC_DATA_LIMIT / MAX_GROUP_SIZE);

        tracing::debug!("welcome chunk_size={chunk_size}");
        let api = self.context.api();
        let mut futures = vec![];
        for welcomes in welcomes.chunks(chunk_size) {
            futures.push(api.send_welcome_messages(welcomes));
        }
        try_join_all(futures).await?;
        Ok(())
    }

    /// Provides hmac keys for a range of epochs around current epoch
    /// `group.hmac_keys(-1..=1)`` will provide 3 keys consisting of last epoch, current epoch, and next epoch
    /// `group.hmac_keys(0..=0) will provide 1 key, consisting of only the current epoch
    #[tracing::instrument(level = "trace", skip_all)]
    pub fn hmac_keys(
        &self,
        epoch_delta_range: RangeInclusive<i64>,
    ) -> Result<Vec<HmacKey>, StorageError> {
        let conn = self.context.db();

        let preferences = StoredUserPreferences::load(&conn)?;
        let mut ikm = match preferences.hmac_key {
            Some(ikm) => ikm,
            None => {
                let key = HmacKey::random_key();
                StoredUserPreferences::store_hmac_key(&conn, &key, None)?;
                key
            }
        };
        ikm.extend(&self.group_id);
        let hkdf = Hkdf::<Sha256>::new(Some(HMAC_SALT), &ikm);

        let mut result = vec![];
        let current_epoch = hmac_epoch();
        for delta in epoch_delta_range {
            let epoch = current_epoch + delta;

            let mut info = self.group_id.clone();
            info.extend(&epoch.to_le_bytes());

            let mut key = [0; 42];
            hkdf.expand(&info, &mut key).expect("Length is correct");

            result.push(HmacKey { key, epoch });
        }

        Ok(result)
    }

    #[tracing::instrument(level = "trace", skip_all)]
    pub(super) fn prepare_group_messages(
        &self,
        payloads: Vec<(&[u8], bool)>,
    ) -> Result<Vec<GroupMessageInput>, GroupError> {
        let hmac_key = self
            .hmac_keys(0..=0)?
            .pop()
            .expect("Range of count 1 was provided.");
        let sender_hmac =
            Hmac::<Sha256>::new_from_slice(&hmac_key.key).expect("HMAC can take key of any size");

        let mut result = vec![];
        for (payload, should_push) in payloads {
            let mut sender_hmac = sender_hmac.clone();
            sender_hmac.update(payload);
            let sender_hmac = sender_hmac.finalize();

            result.push(GroupMessageInput {
                version: Some(GroupMessageInputVersion::V1(GroupMessageInputV1 {
                    data: payload.to_vec(),
                    sender_hmac: sender_hmac.into_bytes().to_vec(),
                    should_push,
                })),
            });
        }

        Ok(result)
    }
}

// Extracts the message sender, but does not do any validation to ensure that the
// installation_id is actually part of the inbox.
fn extract_message_sender(
    openmls_group: &mut OpenMlsGroup,
    decrypted_message: &ProcessedMessage,
    message_created_ns: u64,
) -> Result<(InboxId, Vec<u8>), GroupMessageProcessingError> {
    if let Sender::Member(leaf_node_index) = decrypted_message.sender() {
        if let Some(member) = openmls_group.member_at(*leaf_node_index) {
            if member.credential.eq(decrypted_message.credential()) {
                let basic_credential = BasicCredential::try_from(member.credential)?;
                let sender_inbox_id = parse_credential(basic_credential.identity())?;
                return Ok((sender_inbox_id, member.signature_key));
            }
        }
    }

    let basic_credential = BasicCredential::try_from(decrypted_message.credential().clone())?;
    Err(GroupMessageProcessingError::InvalidSender {
        message_time_ns: message_created_ns,
        credential: basic_credential.identity().to_vec(),
    })
}

async fn calculate_membership_changes_with_keypackages<'a, ApiClient, Db>(
    context: Arc<XmtpMlsLocalContext<ApiClient, Db>>,
    new_group_membership: &'a GroupMembership,
    old_group_membership: &'a GroupMembership,
) -> Result<MembershipDiffWithKeyPackages, GroupError>
where
    ApiClient: XmtpApi,
    Db: XmtpDb,
{
    let provider = context.mls_provider();
    let membership_diff = old_group_membership.diff(new_group_membership);

    let identity = IdentityUpdates::new(context.clone());
    let mut installation_diff = identity
        .get_installation_diff(
            provider.db(),
            old_group_membership,
            new_group_membership,
            &membership_diff,
        )
        .await?;

    let mut new_installations = Vec::new();
    let mut new_key_packages = Vec::new();
    let mut new_failed_installations = Vec::new();

    if !installation_diff.added_installations.is_empty() {
        let key_packages = get_keypackages_for_installation_ids(
            context,
            installation_diff.added_installations,
            &mut new_failed_installations,
        )
        .await?;
        for (installation_id, result) in key_packages {
            match result {
                Ok(verified_key_package) => {
                    new_installations.push(Installation::from_verified_key_package(
                        &verified_key_package,
                    )?);
                    new_key_packages.push(verified_key_package.inner.clone());
                }
                Err(_) => new_failed_installations.push(installation_id.clone()),
            }
        }
    }

    let mut failed_installations: HashSet<Vec<u8>> = old_group_membership
        .failed_installations
        .clone()
        .into_iter()
        .chain(new_failed_installations)
        .collect();

    let common: HashSet<_> = failed_installations
        .intersection(&installation_diff.removed_installations)
        .cloned()
        .collect();

    failed_installations.retain(|item| !common.contains(item));

    installation_diff
        .removed_installations
        .retain(|item| !common.contains(item));

    Ok(MembershipDiffWithKeyPackages::new(
        new_installations,
        new_key_packages,
        installation_diff.removed_installations,
        failed_installations.into_iter().collect(),
    ))
}
#[allow(dead_code)]
#[cfg(any(test, feature = "test-utils"))]
async fn get_keypackages_for_installation_ids<ApiClient, Db>(
    context: Arc<XmtpMlsLocalContext<ApiClient, Db>>,
    added_installations: HashSet<Vec<u8>>,
    failed_installations: &mut Vec<Vec<u8>>,
) -> Result<HashMap<Vec<u8>, Result<VerifiedKeyPackageV2, KeyPackageVerificationError>>, ClientError>
where
    ApiClient: XmtpApi,
    Db: XmtpDb,
{
    use crate::utils::{
        get_test_mode_malformed_installations, is_test_mode_upload_malformed_keypackage,
    };

    let my_installation_id = context.installation_id().to_vec();
    let store = MlsStore::new(context.clone());
    let mut key_packages = store
        .get_key_packages_for_installation_ids(
            added_installations
                .iter()
                .filter(|installation| my_installation_id.ne(*installation))
                .cloned()
                .collect(),
        )
        .await?;

    tracing::info!("trying to validate keypackages");

    if is_test_mode_upload_malformed_keypackage() {
        let malformed_installations = get_test_mode_malformed_installations();
        key_packages.retain(|id, _| !malformed_installations.contains(id));
        failed_installations.extend(malformed_installations);
    }

    Ok(key_packages)
}
#[allow(unused_variables, dead_code)]
#[cfg(not(any(test, feature = "test-utils")))]
async fn get_keypackages_for_installation_ids<ApiClient, Db>(
    context: Arc<XmtpMlsLocalContext<ApiClient, Db>>,
    added_installations: HashSet<Vec<u8>>,
    failed_installations: &mut [Vec<u8>],
) -> Result<HashMap<Vec<u8>, Result<VerifiedKeyPackageV2, KeyPackageVerificationError>>, ClientError>
where
    ApiClient: XmtpApi,
    Db: XmtpDb,
{
    let my_installation_id = context.installation_public_key().to_vec();
    let store = MlsStore::new(context.clone());
    store
        .get_key_packages_for_installation_ids(
            added_installations
                .iter()
                .filter(|installation| my_installation_id.ne(*installation))
                .cloned()
                .collect(),
        )
        .await
        .map_err(Into::into)
}

// Takes UpdateGroupMembershipIntentData and applies it to the openmls group
// returning the commit and post_commit_action
#[tracing::instrument(level = "trace", skip_all)]
async fn apply_update_group_membership_intent<ApiClient, Db>(
    context: &Arc<XmtpMlsLocalContext<ApiClient, Db>>,
    openmls_group: &mut OpenMlsGroup,
    intent_data: UpdateGroupMembershipIntentData,
    signer: impl Signer,
) -> Result<Option<PublishIntentData>, GroupError>
where
    ApiClient: XmtpApi,
    Db: XmtpDb,
{
    let provider = context.mls_provider();
    let extensions: Extensions = openmls_group.extensions().clone();
    let old_group_membership = extract_group_membership(&extensions)?;
    let new_group_membership = intent_data.apply_to_group_membership(&old_group_membership);
    let membership_diff = old_group_membership.diff(&new_group_membership);

    let changes_with_kps = calculate_membership_changes_with_keypackages(
        context.clone(),
        &new_group_membership,
        &old_group_membership,
    )
    .await?;
    let leaf_nodes_to_remove: Vec<LeafNodeIndex> =
        get_removed_leaf_nodes(openmls_group, &changes_with_kps.removed_installations);

    if leaf_nodes_to_remove.contains(&openmls_group.own_leaf_index()) {
        tracing::info!("Cannot remove own leaf node");
        return Ok(None);
    }

    if leaf_nodes_to_remove.is_empty()
        && changes_with_kps.new_key_packages.is_empty()
        && membership_diff.updated_inboxes.is_empty()
    {
        return Ok(None);
    }

    // Update the extensions to have the new GroupMembership
    let mut new_extensions = extensions.clone();

    new_extensions.add_or_replace(build_group_membership_extension(&new_group_membership));

    let result = provider.transaction(|provider| {
        // Create the commit
        let (commit, maybe_welcome_message, _) = openmls_group.update_group_membership(
            &provider,
            &signer,
            &changes_with_kps.new_key_packages,
            &leaf_nodes_to_remove,
            new_extensions,
        )?;

        let post_commit_action = match maybe_welcome_message {
            Some(welcome_message) => Some(PostCommitAction::from_welcome(
                welcome_message,
                changes_with_kps.new_installations,
            )?),
            None => None,
        };

        let staged_commit = get_and_clear_pending_commit(openmls_group, provider)?
            .ok_or_else(|| GroupError::MissingPendingCommit)?;

        Ok::<_, GroupError>((commit, post_commit_action, staged_commit))
    });

    let (commit, post_commit_action, staged_commit) = match result {
        Ok(res) => res,
        Err(e) => {
            openmls_group.reload(&provider)?;
            return Err(e);
        }
    };

    Ok(Some(PublishIntentData {
        payload_to_publish: commit.tls_serialize_detached()?,
        post_commit_action: post_commit_action.map(|action| action.to_bytes()),
        staged_commit: Some(staged_commit),
        should_send_push_notification: false,
    }))
}

fn get_removed_leaf_nodes(
    openmls_group: &mut OpenMlsGroup,
    removed_installations: &HashSet<Vec<u8>>,
) -> Vec<LeafNodeIndex> {
    openmls_group
        .members()
        .filter(|member| removed_installations.contains(&member.signature_key))
        .map(|member| member.index)
        .collect()
}

fn get_and_clear_pending_commit<C: ConnectionExt>(
    openmls_group: &mut OpenMlsGroup,
    provider: impl OpenMlsProvider<StorageProvider = SqlKeyStore<C>>,
) -> Result<Option<Vec<u8>>, GroupError> {
    let commit = openmls_group
        .pending_commit()
        .as_ref()
        .map(xmtp_db::db_serialize)
        .transpose()?;
    openmls_group.clear_pending_commit(provider.storage())?;
    Ok(commit)
}

fn decode_staged_commit(data: &[u8]) -> Result<StagedCommit, GroupMessageProcessingError> {
    Ok(xmtp_db::db_deserialize(data)?)
}

#[cfg(test)]
pub(crate) mod tests {
    #[cfg(target_arch = "wasm32")]
    wasm_bindgen_test::wasm_bindgen_test_configure!(run_in_dedicated_worker);

    use super::*;
    use crate::{builder::ClientBuilder, utils::ConcreteMlsGroup};
    use std::sync::Arc;
    use xmtp_cryptography::utils::generate_local_wallet;

    /// This test is not reproducible in webassembly, b/c webassembly has only one thread.
    #[cfg_attr(
        not(target_arch = "wasm32"),
        tokio::test(flavor = "multi_thread", worker_threads = 10)
    )]
    #[cfg(not(target_family = "wasm"))]
    async fn publish_intents_worst_case_scenario() {
        use crate::utils::Tester;

        let amal_a = Tester::new().await;
        let amal_group_a: Arc<MlsGroup<_, _>> =
            Arc::new(amal_a.create_group(None, Default::default()).unwrap());

        let conn = amal_a.context().mls_provider();
        let provider = Arc::new(conn);

        // create group intent
        amal_group_a.sync().await.unwrap();
        assert_eq!(provider.db().intents_processed(), 1);

        for _ in 0..100 {
            let s = xmtp_common::rand_string::<100>();
            amal_group_a.send_message_optimistic(s.as_bytes()).unwrap();
        }

        let mut set = tokio::task::JoinSet::new();
        for _ in 0..50 {
            let g = amal_group_a.clone();
            set.spawn(async move { g.publish_intents().await });
        }

        let res = set.join_all().await;
        let errs: Vec<&Result<_, _>> = res.iter().filter(|r| r.is_err()).collect();
        errs.iter().for_each(|e| {
            tracing::error!("{}", e.as_ref().unwrap_err());
        });

        let published = provider.db().intents_published();
        assert_eq!(published, 101);
        let created = provider.db().intents_created();
        assert_eq!(created, 101);
        if !errs.is_empty() {
            panic!("Errors during publish");
        }
    }

    #[xmtp_common::test]
    async fn hmac_keys_work_as_expected() {
        let wallet = generate_local_wallet();
        let amal = Arc::new(ClientBuilder::new_test_client(&wallet).await);
        let amal_group: Arc<ConcreteMlsGroup> =
            Arc::new(amal.create_group(None, Default::default()).unwrap());

        let hmac_keys = amal_group.hmac_keys(-1..=1).unwrap();
        let current_hmac_key = amal_group.hmac_keys(0..=0).unwrap().pop().unwrap();
        assert_eq!(hmac_keys.len(), 3);
        assert_eq!(hmac_keys[1].key, current_hmac_key.key);
        assert_eq!(hmac_keys[1].epoch, current_hmac_key.epoch);

        // Make sure the keys are different
        assert_ne!(hmac_keys[0].key, hmac_keys[1].key);
        assert_ne!(hmac_keys[0].key, hmac_keys[2].key);
        assert_ne!(hmac_keys[1].key, hmac_keys[2].key);

        // Make sure the epochs align
        let current_epoch = hmac_epoch();
        assert_eq!(hmac_keys[0].epoch, current_epoch - 1);
        assert_eq!(hmac_keys[1].epoch, current_epoch);
        assert_eq!(hmac_keys[2].epoch, current_epoch + 1);
    }
}<|MERGE_RESOLUTION|>--- conflicted
+++ resolved
@@ -43,14 +43,8 @@
     utils::id::calculate_message_id_for_intent,
 };
 use crate::{
-<<<<<<< HEAD
-    groups::mls_ext::{wrap_welcome, WrapWelcomeError},
+    groups::mls_ext::{wrap_welcome, CommitLogStorer, WrapWelcomeError},
     track, track_err,
-=======
-    groups::mls_ext::{wrap_welcome, CommitLogStorer, WrapWelcomeError},
-    subscriptions::SyncWorkerEvent,
-    track, track_err,
-    verified_key_package_v2::{KeyPackageVerificationError, VerifiedKeyPackageV2},
 };
 use xmtp_api::XmtpApi;
 use xmtp_db::{
@@ -64,8 +58,10 @@
     sql_key_store::{self, SqlKeyStore},
     user_preferences::StoredUserPreferences,
     ConnectionExt, Fetch, MlsProviderExt, StorageError, Store, StoreOrIgnore, XmtpDb,
->>>>>>> 84c8604b
 };
+use xmtp_mls_common::group_mutable_metadata::MetadataField;
+
+use crate::groups::mls_sync::GroupMessageProcessingError::OpenMlsProcessMessage;
 use futures::future::try_join_all;
 use hkdf::Hkdf;
 use hmac::{Hmac, Mac};
@@ -2272,11 +2268,7 @@
                             data: wrapped_welcome,
                             hpke_public_key: installation.hpke_public_key,
                             wrapper_algorithm: algorithm.into(),
-<<<<<<< HEAD
                             welcome_metadata: wrapped_welcome_metadata,
-=======
-                            welcome_metadata: Vec::new(),
->>>>>>> 84c8604b
                         })),
                     })
                 },
