--- conflicted
+++ resolved
@@ -1422,42 +1422,12 @@
                         Ok(commit) => {
                             self.process_own_message(mls_group, commit, &intent, &message, envelope)
                         }
-<<<<<<< HEAD
-                        let (intent_state, internal_message_id) = match maybe_validated_commit {
-                            // the error is also a Result
-                            Err(err) => match err {
-                                Ok(intent_state) => (intent_state, None),
-                                Err(e) => return Err(e)
-                            },
-                            Ok(commit) => {
-                                self
-                                .process_own_message(mls_group, commit, &intent, &message, envelope)?
-                            }
-                        };
-                        identifier.internal_id(internal_message_id.clone());
-
-                        match intent_state {
-                            IntentState::ToPublish => {
-                                provider.db().set_group_intent_to_publish(intent_id)?;
-                            }
-                            IntentState::Committed => {
-                                self.handle_metadata_update_from_intent(&intent)?;
-                                provider.db().set_group_intent_committed(intent_id, cursor as i64)?;
-                            }
-                            IntentState::Published => {
-                                tracing::error!("Unexpected behaviour: returned intent state published from process_own_message");
-                            }
-                            IntentState::Error => {
-                                tracing::error!("Intent [{}] moved to error status", intent_id);
-                                provider.db().set_group_intent_error(intent_id)?;
-=======
                     };
                     let (next_intent_state, internal_message_id) = match result {
                         Err(err) => {
                             if err.processing_error.is_retryable() {
                                 // Rollback the transaction so that we can retry
                                 return Err(err.processing_error);
->>>>>>> 17de2cd4
                             }
                             // TODO(rich): Add log_err! macro/trait for swallowing errors
                             if let Err(accounting_error) = mls_group.mark_failed_commit_logged(provider, cursor, message.epoch(), &err.processing_error) {
@@ -1479,7 +1449,7 @@
                         }
                         IntentState::Committed => {
                             self.handle_metadata_update_from_intent(&intent)?;
-                            provider.db().set_group_intent_committed(intent_id)?;
+                            provider.db().set_group_intent_committed(intent_id, cursor as i64)?;
                         }
                         IntentState::Published => {
                             tracing::error!("Unexpected behaviour: returned intent state published from process_own_message");
@@ -1738,13 +1708,8 @@
     /// Return all the cursors of the messages we tried to process regardless
     /// if they were succesfull or not. It is important to return _all_
     /// cursor ids, so that streams do not unintentially retry O(n^2) messages.
-<<<<<<< HEAD
-    #[tracing::instrument(skip_all, level = "debug")]
+    #[tracing::instrument(skip_all, level = "trace")]
     pub async fn receive(&self, limit: Option<u32>) -> Result<ProcessSummary, GroupError> {
-=======
-    #[tracing::instrument(skip_all, level = "trace")]
-    pub(super) async fn receive(&self) -> Result<ProcessSummary, GroupError> {
->>>>>>> 17de2cd4
         let provider = self.mls_provider();
         let messages = MlsStore::new(self.context.clone())
             .query_group_messages(&self.group_id, provider.db(), limit)
