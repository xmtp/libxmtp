--- conflicted
+++ resolved
@@ -1547,13 +1547,9 @@
 
             // If we fail to fetch or verify all the added members' KeyPackage, return an error.
             if changes_with_kps.failed_installations.len() == inbox_ids_to_add.len() {
-<<<<<<< HEAD
                 return Err(GroupError::Generic(
                     "Failed to add all installations.".to_string(),
                 ));
-=======
-                return Err(GroupError::Generic("Failed to add all installations.".to_string()));
->>>>>>> 10b99c9d
             }
 
             Ok(UpdateGroupMembershipIntentData::new(
