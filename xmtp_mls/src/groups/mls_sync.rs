use super::{
    build_extensions_for_admin_lists_update, build_extensions_for_metadata_update,
    build_extensions_for_permissions_update, build_group_membership_extension,
    intents::{
        Installation, IntentError, PostCommitAction, SendMessageIntentData, SendWelcomesAction,
        UpdateAdminListIntentData, UpdateGroupMembershipIntentData, UpdatePermissionIntentData,
    },
    validated_commit::{extract_group_membership, CommitValidationError, LibXMTPVersion},
    GroupError, HmacKey, MlsGroup, ScopedGroupClient,
};
<<<<<<< HEAD
use crate::storage::{group_intent::IntentKind::MetadataUpdate, NotFound};
=======
use crate::configuration::sync_update_installations_interval_ns;
use crate::groups::group_membership::{GroupMembership, MembershipDiffWithKeyPackages};
>>>>>>> ab2cb3d2
use crate::verified_key_package_v2::{KeyPackageVerificationError, VerifiedKeyPackageV2};
use crate::{client::ClientError, groups::group_mutable_metadata::MetadataField};
use crate::{
    configuration::sync_update_installations_interval_ns,
    storage::group::{ConversationType, StoredGroup},
};
use crate::{
    configuration::{
        GRPC_DATA_LIMIT, HMAC_SALT, MAX_GROUP_SIZE, MAX_INTENT_PUBLISH_ATTEMPTS, MAX_PAST_EPOCHS,
    },
    groups::{
        device_sync::{preference_sync::UserPreferenceUpdate, DeviceSyncContent},
        intents::UpdateMetadataIntentData,
        validated_commit::ValidatedCommit,
    },
    hpke::{encrypt_welcome, HpkeError},
    identity::{parse_credential, IdentityError},
    identity_updates::load_identity_updates,
    intents::ProcessIntentError,
<<<<<<< HEAD
    storage::xmtp_openmls_provider::XmtpOpenMlsProvider,
    storage::{
        db_connection::DbConnection,
        group_intent::{IntentKind, IntentState, StoredGroupIntent, ID},
        group_message::{ContentType, DeliveryStatus, GroupMessageKind, StoredGroupMessage},
        refresh_state::EntityKind,
        serialization::{db_deserialize, db_serialize},
        sql_key_store,
        user_preferences::StoredUserPreferences,
        ProviderTransactions, StorageError,
    },
    subscriptions::{LocalEvents, SyncEvent},
    utils::{hash::sha256, id::calculate_message_id, time::hmac_epoch},
    Delete, Fetch, StoreOrIgnore,
};
use crate::{
    groups::group_membership::{GroupMembership, MembershipDiffWithKeyPackages},
    storage::group_message::NewStoredGroupMessage,
};
=======
    subscriptions::{LocalEvents, SyncMessage},
    utils::{self, hash::sha256, id::calculate_message_id, time::hmac_epoch},
};
use xmtp_db::xmtp_openmls_provider::XmtpOpenMlsProvider;
use xmtp_db::{
    db_connection::DbConnection,
    group_intent::{IntentKind, IntentState, StoredGroupIntent, ID},
    group_message::{ContentType, DeliveryStatus, GroupMessageKind, StoredGroupMessage},
    refresh_state::EntityKind,
    sql_key_store,
    user_preferences::StoredUserPreferences,
    Delete, Fetch, ProviderTransactions, StorageError, StoreOrIgnore,
};

>>>>>>> ab2cb3d2
use futures::future::try_join_all;
use hkdf::Hkdf;
use hmac::{Hmac, Mac};
use openmls::{
    credentials::BasicCredential,
    extensions::Extensions,
    framing::{ContentType as MlsContentType, ProtocolMessage},
    group::{GroupEpoch, StagedCommit},
    prelude::{
        tls_codec::{Deserialize, Error as TlsCodecError, Serialize},
        LeafNodeIndex, MlsGroup as OpenMlsGroup, MlsMessageBodyIn, MlsMessageIn, PrivateMessageIn,
        ProcessedMessage, ProcessedMessageContent, Sender,
    },
    treesync::LeafNodeParameters,
};
use openmls::{framing::WireFormat, prelude::BasicCredentialError};
use openmls_traits::{signatures::Signer, OpenMlsProvider};
use prost::bytes::Bytes;
use prost::Message;
use sha2::Sha256;
use std::{
    collections::{HashMap, HashSet},
    mem::{discriminant, Discriminant},
    ops::RangeInclusive,
};
use thiserror::Error;
use tracing::debug;
use xmtp_common::{retry_async, Retry, RetryableError};
use xmtp_content_types::{group_updated::GroupUpdatedCodec, CodecError, ContentCodec};
use xmtp_db::{group_intent::IntentKind::MetadataUpdate, NotFound};
use xmtp_id::{InboxId, InboxIdRef};
use xmtp_proto::xmtp::mls::message_contents::group_updated;
use xmtp_proto::xmtp::mls::{
    api::v1::{
        group_message::{Version as GroupMessageVersion, V1 as GroupMessageV1},
        group_message_input::{Version as GroupMessageInputVersion, V1 as GroupMessageInputV1},
        welcome_message_input::{
            Version as WelcomeMessageInputVersion, V1 as WelcomeMessageInputV1,
        },
        GroupMessage, GroupMessageInput, WelcomeMessageInput,
    },
    message_contents::{
        plaintext_envelope::{v2::MessageType, Content, V1, V2},
        GroupUpdated, PlaintextEnvelope,
    },
};

#[derive(Debug, Error)]
pub enum GroupMessageProcessingError {
    #[error("[{0}] already processed")]
    AlreadyProcessed(u64),
    #[error("[{message_time_ns:?}] invalid sender with credential: {credential:?}")]
    InvalidSender {
        message_time_ns: u64,
        credential: Vec<u8>,
    },
    #[error("invalid payload")]
    InvalidPayload,
    #[error("storage error: {0}")]
    Storage(#[from] xmtp_db::StorageError),
    #[error(transparent)]
    Identity(#[from] IdentityError),
    #[error("openmls process message error: {0}")]
    OpenMlsProcessMessage(#[from] openmls::prelude::ProcessMessageError),
    #[error("merge staged commit: {0}")]
    MergeStagedCommit(#[from] openmls::group::MergeCommitError<sql_key_store::SqlKeyStoreError>),
    #[error("TLS Codec error: {0}")]
    TlsError(#[from] TlsCodecError),
    #[error("unsupported message type: {0:?}")]
    UnsupportedMessageType(Discriminant<MlsMessageBodyIn>),
    #[error("commit validation")]
    CommitValidation(#[from] CommitValidationError),
    #[error("epoch increment not allowed")]
    EpochIncrementNotAllowed,
    #[error("clear pending commit error: {0}")]
    ClearPendingCommit(#[from] sql_key_store::SqlKeyStoreError),
    #[error("Serialization/Deserialization Error {0}")]
    Serde(#[from] serde_json::Error),
    #[error("intent is missing staged_commit field")]
    IntentMissingStagedCommit,
    #[error("encode proto: {0}")]
    EncodeProto(#[from] prost::EncodeError),
    #[error("proto decode error: {0}")]
    DecodeProto(#[from] prost::DecodeError),
    #[error(transparent)]
    Intent(#[from] IntentError),
    #[error(transparent)]
    Codec(#[from] CodecError),
    #[error("wrong credential type")]
    WrongCredentialType(#[from] BasicCredentialError),
    #[error(transparent)]
    ProcessIntent(#[from] ProcessIntentError),
    #[error(transparent)]
    AssociationDeserialization(#[from] xmtp_id::associations::DeserializationError),
    #[error(transparent)]
    Client(#[from] ClientError),
    #[error("Group paused due to minimum protocol version requirement")]
    GroupPaused,
}

impl RetryableError for GroupMessageProcessingError {
    fn is_retryable(&self) -> bool {
        match self {
            Self::Storage(err) => err.is_retryable(),
            Self::Identity(err) => err.is_retryable(),
            Self::OpenMlsProcessMessage(err) => err.is_retryable(),
            Self::MergeStagedCommit(err) => err.is_retryable(),
            Self::ProcessIntent(err) => err.is_retryable(),
            Self::CommitValidation(err) => err.is_retryable(),
            Self::ClearPendingCommit(err) => err.is_retryable(),
            Self::Client(err) => err.is_retryable(),
            Self::WrongCredentialType(_)
            | Self::Codec(_)
            | Self::AlreadyProcessed(_)
            | Self::InvalidSender { .. }
            | Self::DecodeProto(_)
            | Self::InvalidPayload
            | Self::Intent(_)
            | Self::EpochIncrementNotAllowed
            | Self::EncodeProto(_)
            | Self::IntentMissingStagedCommit
            | Self::Serde(_)
            | Self::AssociationDeserialization(_)
            | Self::TlsError(_)
            | Self::UnsupportedMessageType(_)
            | Self::GroupPaused => false,
        }
    }
}

#[derive(Debug)]
struct PublishIntentData {
    staged_commit: Option<Vec<u8>>,
    post_commit_action: Option<Vec<u8>>,
    payload_to_publish: Vec<u8>,
    should_send_push_notification: bool,
}

impl<ScopedClient> MlsGroup<ScopedClient>
where
    ScopedClient: ScopedGroupClient,
{
    #[tracing::instrument(skip_all)]
    pub async fn sync(&self) -> Result<(), GroupError> {
        let conn = self.context().store().conn()?;
        let mls_provider = XmtpOpenMlsProvider::from(conn);
        let conn = mls_provider.conn_ref();

        let epoch = self.epoch(&mls_provider).await?;
        tracing::info!(
            inbox_id = self.client.inbox_id(),
            installation_id = %self.client.installation_id(),
            group_id = hex::encode(&self.group_id),
            epoch = epoch,
            "[{}] syncing group, epoch = {}",
            self.client.inbox_id(),
            epoch
        );

        // Also sync the "stitched DMs", if any...
        for other_dm in conn.other_dms(&self.group_id)? {
            let other_dm =
                Self::new_from_arc(self.client.clone(), other_dm.id, other_dm.created_at_ns);
            other_dm
                .maybe_update_installations(&mls_provider, None)
                .await?;
            other_dm.sync_with_conn(&mls_provider).await?;
        }

        self.maybe_update_installations(&mls_provider, None).await?;
        self.sync_with_conn(&mls_provider).await
    }

    // TODO: Should probably be renamed to `sync_with_provider`
    #[tracing::instrument(skip_all)]
    pub async fn sync_with_conn(&self, provider: &XmtpOpenMlsProvider) -> Result<(), GroupError> {
        let _mutex = self.mutex.lock().await;
        let mut errors: Vec<GroupError> = vec![];

        let conn = provider.conn_ref();

        // Check if group is paused and try to unpause if version requirements are met
        if let Some(required_min_version_str) = conn.get_group_paused_version(&self.group_id)? {
            tracing::info!(
                "Group is paused until version: {}",
                required_min_version_str
            );
            let current_version_str = self.client.version_info().pkg_version();
            let current_version = LibXMTPVersion::parse(current_version_str)?;
            let required_min_version = LibXMTPVersion::parse(&required_min_version_str)?;

            if required_min_version <= current_version {
                tracing::info!(
                    "Unpausing group since version requirements are met. \
                     Group ID: {}",
                    hex::encode(&self.group_id),
                );
                conn.unpause_group(&self.group_id)?;
            } else {
                tracing::warn!(
                    "Skipping sync for paused group since version requirements are not met. \
                    Group ID: {}, \
                    Required version: {}, \
                    Current version: {}",
                    hex::encode(&self.group_id),
                    required_min_version_str,
                    current_version_str
                );
                return Ok(()); // Skip sync for paused groups
            }
        }

        // Even if publish fails, continue to receiving
        if let Err(publish_error) = self.publish_intents(provider).await {
            tracing::error!(
                error = %publish_error,
                "Sync: error publishing intents {:?}",
                publish_error
            );
            errors.push(publish_error);
        }

        // Even if receiving fails, continue to post_commit
        if let Err(receive_error) = self.receive(provider).await {
            tracing::error!(error = %receive_error, "receive error {:?}", receive_error);
            // We don't return an error if receive fails, because it's possible this is caused
            // by malicious data sent over the network, or messages from before the user was
            // added to the group
        }

        if let Err(post_commit_err) = self.post_commit(conn).await {
            tracing::error!(
                error = %post_commit_err,
                "post commit error {:?}",
                post_commit_err
            );
            errors.push(post_commit_err);
        }

        // Return a combination of publish and post_commit errors
        if !errors.is_empty() {
            return Err(GroupError::Sync(errors));
        }
        Ok(())
    }

    #[tracing::instrument(skip_all)]
    pub(super) async fn sync_until_last_intent_resolved(
        &self,
        provider: &XmtpOpenMlsProvider,
    ) -> Result<(), GroupError> {
        let intents = provider.conn_ref().find_group_intents(
            self.group_id.clone(),
            Some(vec![IntentState::ToPublish, IntentState::Published]),
            None,
        )?;

        if intents.is_empty() {
            return Ok(());
        }

        self.sync_until_intent_resolved(provider, intents[intents.len() - 1].id)
            .await
    }

    /**
     * Sync the group and wait for the intent to be deleted
     * Group syncing may involve picking up messages unrelated to the intent, so simply checking for errors
     * does not give a clear signal as to whether the intent was successfully completed or not.
     *
     * This method will retry up to `crate::configuration::MAX_GROUP_SYNC_RETRIES` times.
     */
    #[tracing::instrument(skip_all)]
    pub(super) async fn sync_until_intent_resolved(
        &self,
        provider: &XmtpOpenMlsProvider,
        intent_id: ID,
    ) -> Result<(), GroupError> {
        let mut num_attempts = 0;
        // Return the last error to the caller if we fail to sync
        let mut last_err: Option<GroupError> = None;
        while num_attempts < crate::configuration::MAX_GROUP_SYNC_RETRIES {
            if let Err(err) = self.sync_with_conn(provider).await {
                tracing::error!("error syncing group {:?}", err);
                last_err = Some(err);
            }

            match Fetch::<StoredGroupIntent>::fetch(provider.conn_ref(), &intent_id) {
                Ok(None) => {
                    // This is expected. The intent gets deleted on success
                    return Ok(());
                }
                Ok(Some(StoredGroupIntent {
                    id,
                    state: IntentState::Error,
                    ..
                })) => {
                    tracing::warn!(
                        "not retrying intent ID {id}. since it is in state Error. {:?}",
                        last_err
                    );
                    return Err(last_err.unwrap_or(GroupError::IntentNotCommitted));
                }
                Ok(Some(StoredGroupIntent { id, state, .. })) => {
                    tracing::warn!("retrying intent ID {id}. intent currently in state {state:?}");
                }
                Err(err) => {
                    tracing::error!("database error fetching intent {:?}", err);
                    last_err = Some(GroupError::Storage(err));
                }
            };
            num_attempts += 1;
        }

        Err(last_err.unwrap_or(GroupError::SyncFailedToWait))
    }

    fn is_valid_epoch(
        inbox_id: InboxIdRef<'_>,
        intent_id: i32,
        group_epoch: GroupEpoch,
        message_epoch: GroupEpoch,
        max_past_epochs: usize,
    ) -> bool {
        if message_epoch.as_u64() + max_past_epochs as u64 <= group_epoch.as_u64() {
            tracing::warn!(
                inbox_id,
                message_epoch = message_epoch.as_u64(),
                group_epoch = group_epoch.as_u64(),
                intent_id,
                "[{}] own message epoch {} is {} or more less than group epoch {} for intent {}. Retrying message",
                inbox_id,
                message_epoch,
                max_past_epochs,
                group_epoch.as_u64(),
                intent_id
            );
            return false;
        } else if message_epoch.as_u64() > group_epoch.as_u64() {
            // Should not happen, logging proactively
            tracing::error!(
                inbox_id,
                message_epoch = message_epoch.as_u64(),
                group_epoch = group_epoch.as_u64(),
                intent_id,
                "[{}] own message epoch {} is greater than group epoch {} for intent {}. Retrying message",
                inbox_id,
                message_epoch,
                group_epoch,
                intent_id
            );
            return false;
        }
        true
    }

    // This function is intended to isolate the async validation code to
    // validate the message and prepare it for database insertion synchronously.
    async fn stage_and_validate_intent(
        &self,
        mls_group: &openmls::group::MlsGroup,
        intent: &StoredGroupIntent,
        provider: &XmtpOpenMlsProvider,
        message: &ProtocolMessage,
        envelope: &GroupMessageV1,
    ) -> Result<
        Option<(StagedCommit, ValidatedCommit)>,
        Result<IntentState, GroupMessageProcessingError>,
    > {
        let GroupMessageV1 {
            created_ns: envelope_timestamp_ns,
            id: ref cursor,
            ..
        } = *envelope;

        let group_epoch = mls_group.epoch();
        let message_epoch = message.epoch();

        match intent.kind {
            IntentKind::KeyUpdate
            | IntentKind::UpdateGroupMembership
            | IntentKind::UpdateAdminList
            | IntentKind::MetadataUpdate
            | IntentKind::UpdatePermission => {
                if let Some(published_in_epoch) = intent.published_in_epoch {
                    let group_epoch = group_epoch.as_u64() as i64;

                    if published_in_epoch != group_epoch {
                        tracing::warn!(
                            inbox_id = self.client.inbox_id(),
                            installation_id = %self.client.installation_id(),
                            group_id = hex::encode(&self.group_id),
                            cursor,
                            intent.id,
                            intent.kind = %intent.kind,
                            "Intent for msg = [{cursor}] was published in epoch {} but group is currently in epoch {}",
                            published_in_epoch,
                            group_epoch
                        );

                        return Err(Ok(IntentState::ToPublish));
                    }

                    let staged_commit = if let Some(staged_commit) = &intent.staged_commit {
                        match decode_staged_commit(staged_commit) {
                            Err(err) => return Err(Err(err)),
                            Ok(staged_commit) => staged_commit,
                        }
                    } else {
                        return Err(Err(GroupMessageProcessingError::IntentMissingStagedCommit));
                    };

                    tracing::info!(
                        "[{}] Validating commit for intent {}. Message timestamp: {envelope_timestamp_ns}",
                        self.context().inbox_id(),
                        intent.id
                    );

                    let maybe_validated_commit = ValidatedCommit::from_staged_commit(
                        &self.client,
                        provider.conn_ref(),
                        &staged_commit,
                        mls_group,
                    )
                    .await;

                    let validated_commit = match maybe_validated_commit {
                        Err(err) => {
                            tracing::error!(
                                "Error validating commit for own message. Intent ID [{}]: {err:?}",
                                intent.id,
                            );
                            // Return before merging commit since it does not pass validation
                            // Return OK so that the group intent update is still written to the DB
                            return Err(Ok(IntentState::Error));
                        }
                        Ok(validated_commit) => validated_commit,
                    };

                    return Ok(Some((staged_commit, validated_commit)));
                }
            }

            IntentKind::SendMessage => {
                if !Self::is_valid_epoch(
                    self.context().inbox_id(),
                    intent.id,
                    group_epoch,
                    message_epoch,
                    MAX_PAST_EPOCHS,
                ) {
                    return Err(Ok(IntentState::ToPublish));
                }
            }
        }

        Ok(None)
    }

    #[allow(clippy::too_many_arguments)]
    #[tracing::instrument(level = "trace", skip_all)]
    fn process_own_message(
        &self,
        mls_group: &mut OpenMlsGroup,
        commit: Option<(StagedCommit, ValidatedCommit)>,
        intent: &StoredGroupIntent,
        provider: &XmtpOpenMlsProvider,
        message: &ProtocolMessage,
        envelope: &GroupMessageV1,
    ) -> Result<IntentState, GroupMessageProcessingError> {
        if intent.state == IntentState::Committed {
            return Ok(IntentState::Committed);
        }

        let conn = provider.conn_ref();
        let message_epoch = message.epoch();
        let GroupMessageV1 {
            created_ns: envelope_timestamp_ns,
            id: ref cursor,
            ..
        } = *envelope;

        tracing::debug!(
            inbox_id = self.client.inbox_id(),
            installation_id = %self.client.installation_id(),
            group_id = hex::encode(&self.group_id),
            cursor,
            intent.id,
            intent.kind = %intent.kind,
            "[{}]-[{}] processing own message for intent {} / {}, message_epoch: {}",
            self.context().inbox_id(),
            hex::encode(self.group_id.clone()),
            intent.id,
            intent.kind,
            message_epoch
        );

        if let Some((staged_commit, validated_commit)) = commit {
            tracing::info!(
                "[{}] merging pending commit for intent {}",
                self.context().inbox_id(),
                intent.id
            );
            if let Err(err) = mls_group.merge_staged_commit(&provider, staged_commit) {
                tracing::error!("error merging commit: {err}");
                return Ok(IntentState::ToPublish);
            } else {
                // If no error committing the change, write a transcript message
                self.save_transcript_message(conn, validated_commit, envelope_timestamp_ns)?;
            }
        } else if let Some(id) = crate::utils::id::calculate_message_id_for_intent(intent)? {
            conn.set_delivery_status_to_published(&id, envelope_timestamp_ns)?;
        }

        Ok(IntentState::Committed)
    }

    #[tracing::instrument(level = "trace", skip_all)]
    async fn validate_and_process_external_message(
        &self,
        provider: &XmtpOpenMlsProvider,
        mls_group: &mut OpenMlsGroup,
        message: PrivateMessageIn,
        envelope: &GroupMessageV1,
    ) -> Result<(), GroupMessageProcessingError> {
        let GroupMessageV1 {
            created_ns: envelope_timestamp_ns,
            id: ref cursor,
            ..
        } = *envelope;

        // We need to process the message twice to avoid an async transaction.
        // We'll process for the first time, get the processed message,
        // and roll the transaction back, so we can fetch updates from the server before
        // being ready to process the message for a second time.
        let mut processed_message = None;
        let result = provider.transaction(|provider| {
            processed_message = Some(mls_group.process_message(provider, message.clone()));
            // Rollback the transaction. We want to synchronize with the server before committing.
            Err::<(), StorageError>(StorageError::IntentionalRollback)
        });
        if !matches!(result, Err(StorageError::IntentionalRollback)) {
            result?;
        }
        let processed_message = processed_message.expect("Was just set to Some")?;

        // Reload the mlsgroup to clear the it's internal cache
        *mls_group = OpenMlsGroup::load(provider.storage(), mls_group.group_id())?.ok_or(
            GroupMessageProcessingError::Storage(StorageError::NotFound(NotFound::MlsGroup)),
        )?;

        let (sender_inbox_id, sender_installation_id) =
            extract_message_sender(mls_group, &processed_message, envelope_timestamp_ns)?;

        tracing::info!(
            inbox_id = self.client.inbox_id(),
            installation_id = %self.client.installation_id(),sender_inbox_id = sender_inbox_id,
            sender_installation_id = hex::encode(&sender_installation_id),
            group_id = hex::encode(&self.group_id),
            current_epoch = mls_group.epoch().as_u64(),
            msg_epoch = processed_message.epoch().as_u64(),
            msg_group_id = hex::encode(processed_message.group_id().as_slice()),
            cursor,
            "[{}] extracted sender inbox id: {}",
            self.client.inbox_id(),
            sender_inbox_id
        );

        let validated_commit = match &processed_message.content() {
            ProcessedMessageContent::StagedCommitMessage(staged_commit) => {
                let validated_commit = ValidatedCommit::from_staged_commit(
                    &self.client,
                    provider.conn_ref(),
                    staged_commit,
                    mls_group,
                )
                .await?;

                Some(validated_commit)
            }
            _ => None,
        };

        provider.transaction(|provider| {
            tracing::debug!(
                inbox_id = self.client.inbox_id(),
                installation_id = %self.client.installation_id(),
                group_id = hex::encode(&self.group_id),
                current_epoch = mls_group.epoch().as_u64(),
                msg_epoch = processed_message.epoch().as_u64(),
                cursor = ?cursor,
                "[{}] processing message in transaction epoch = {}, cursor = {:?}",
                self.client.inbox_id(),
                mls_group.epoch().as_u64(),
                cursor
            );
            let processed_message = mls_group.process_message(provider, message)?;

            let is_updated = provider.conn_ref().update_cursor(
                &envelope.group_id,
                EntityKind::Group,
                *cursor as i64,
            )?;
            if !is_updated {
                return Err(ProcessIntentError::AlreadyProcessed(*cursor).into());
            }
            let previous_epoch = mls_group.epoch().as_u64();

            self.process_external_message(
                provider,
                mls_group,
                processed_message,
                envelope,
                validated_commit,
            )?;
            let new_epoch = mls_group.epoch().as_u64();
            if new_epoch > previous_epoch {
                tracing::info!(
                    "[{}] externally processed message [{}] advanced epoch from [{}] to [{}]",
                    self.client.inbox_id(),
                    cursor,
                    previous_epoch,
                    new_epoch
                );
            }
            Ok::<_, GroupMessageProcessingError>(())
        })?;

        Ok(())
    }

    #[tracing::instrument(level = "trace", skip_all)]
    fn process_external_message(
        &self,
        provider: &XmtpOpenMlsProvider,
        mls_group: &mut OpenMlsGroup,
        processed_message: ProcessedMessage,
        envelope: &GroupMessageV1,
        validated_commit: Option<ValidatedCommit>,
    ) -> Result<(), GroupMessageProcessingError> {
        let GroupMessageV1 {
            created_ns: envelope_timestamp_ns,
            id: ref cursor,
            ..
        } = *envelope;

        let msg_epoch = processed_message.epoch().as_u64();
        let msg_group_id = hex::encode(processed_message.group_id().as_slice());
        let (sender_inbox_id, sender_installation_id) =
            extract_message_sender(mls_group, &processed_message, envelope_timestamp_ns)?;

        match processed_message.into_content() {
            ProcessedMessageContent::ApplicationMessage(application_message) => {
                tracing::info!(
                    inbox_id = self.client.inbox_id(),
                    sender_inbox_id = sender_inbox_id,
                    sender_installation_id = hex::encode(&sender_installation_id),
                    installation_id = %self.client.installation_id(),group_id = hex::encode(&self.group_id),
                    current_epoch = mls_group.epoch().as_u64(),
                    msg_epoch,
                    msg_group_id,
                    cursor,
                    "[{}] decoding application message",
                    self.context().inbox_id()
                );
                let message_bytes = application_message.into_bytes();

                let mut bytes = Bytes::from(message_bytes);
                let envelope = PlaintextEnvelope::decode(&mut bytes)?;

                match envelope.content {
                    Some(Content::V1(V1 {
                        idempotency_key,
                        content,
                    })) => {
                        let message_id =
                            calculate_message_id(&self.group_id, &content, &idempotency_key);
                        let queryable_content_fields =
                            Self::extract_queryable_content_fields(&content);

                        NewStoredGroupMessage {
                            id: message_id.clone(),
                            group_id: self.group_id.clone(),
                            decrypted_message_bytes: content,
                            sent_at_ns: envelope_timestamp_ns as i64,
                            kind: GroupMessageKind::Application,
                            sender_installation_id,
                            sender_inbox_id: sender_inbox_id.clone(),
                            delivery_status: DeliveryStatus::Published,
                            content_type: queryable_content_fields.content_type,
                            version_major: queryable_content_fields.version_major,
                            version_minor: queryable_content_fields.version_minor,
                            authority_id: queryable_content_fields.authority_id,
                            reference_id: queryable_content_fields.reference_id,
                        }
                        .store_or_ignore(provider.conn_ref())?;

                        // If this message was sent by us on another installation, check if it
                        // belongs to a sync group, and if it is - notify the worker.
                        if sender_inbox_id == self.client.inbox_id() {
                            if let Some(StoredGroup {
                                conversation_type: ConversationType::Sync,
                                ..
                            }) = provider.conn_ref().find_group(&self.group_id)?
                            {
                                let _ = self
                                    .client
                                    .local_events()
                                    .send(LocalEvents::SyncEvent(SyncEvent::NewSyncGroupMsg));
                            }
                        }
                    }
                    Some(Content::V2(V2 {
                        idempotency_key,
                        message_type,
                    })) => {
                        match message_type {
                            Some(MessageType::DeviceSyncRequest(history_request)) => {
                                let content: DeviceSyncContent =
                                    DeviceSyncContent::Request(history_request);
                                let content_bytes = serde_json::to_vec(&content)?;
                                let message_id = calculate_message_id(
                                    &self.group_id,
                                    &content_bytes,
                                    &idempotency_key,
                                );

                                // store the request message
                                NewStoredGroupMessage {
                                    id: message_id.clone(),
                                    group_id: self.group_id.clone(),
                                    decrypted_message_bytes: content_bytes,
                                    sent_at_ns: envelope_timestamp_ns as i64,
                                    kind: GroupMessageKind::Application,
                                    sender_installation_id,
                                    sender_inbox_id: sender_inbox_id.clone(),
                                    delivery_status: DeliveryStatus::Published,
                                    content_type: ContentType::Unknown,
                                    version_major: 0,
                                    version_minor: 0,
                                    authority_id: "unknown".to_string(),
                                    reference_id: None,
                                }
                                .store_or_ignore(provider.conn_ref())?;

                                tracing::info!("Received a history request.");
                                let _ = self.client.local_events().send(LocalEvents::SyncEvent(
                                    SyncEvent::Request { message_id },
                                ));
                            }

                            Some(MessageType::DeviceSyncReply(history_reply)) => {
                                let content: DeviceSyncContent =
                                    DeviceSyncContent::Payload(history_reply);
                                let content_bytes = serde_json::to_vec(&content)?;
                                let message_id = calculate_message_id(
                                    &self.group_id,
                                    &content_bytes,
                                    &idempotency_key,
                                );

                                // store the reply message
                                NewStoredGroupMessage {
                                    id: message_id.clone(),
                                    group_id: self.group_id.clone(),
                                    decrypted_message_bytes: content_bytes,
                                    sent_at_ns: envelope_timestamp_ns as i64,
                                    kind: GroupMessageKind::Application,
                                    sender_installation_id,
                                    sender_inbox_id,
                                    delivery_status: DeliveryStatus::Published,
                                    content_type: ContentType::Unknown,
                                    version_major: 0,
                                    version_minor: 0,
                                    authority_id: "unknown".to_string(),
                                    reference_id: None,
                                }
                                .store_or_ignore(provider.conn_ref())?;

                                tracing::info!("Received a history reply.");
                                let _ = self
                                    .client
                                    .local_events()
                                    .send(LocalEvents::SyncEvent(SyncEvent::Reply { message_id }));
                            }
                            Some(MessageType::UserPreferenceUpdate(update)) => {
                                // This function inserts the updates appropriately,
                                // and returns a copy of what was inserted
                                let updates =
                                    UserPreferenceUpdate::process_incoming_preference_update(
                                        update, provider,
                                    )?;

                                // Broadcast those updates for integrators to be notified of changes
                                let _ = self
                                    .client
                                    .local_events()
                                    .send(LocalEvents::IncomingPreferenceUpdate(updates));
                            }
                            _ => {
                                return Err(GroupMessageProcessingError::InvalidPayload);
                            }
                        }
                    }
                    None => return Err(GroupMessageProcessingError::InvalidPayload),
                }
            }
            ProcessedMessageContent::ProposalMessage(_proposal_ptr) => {
                // intentionally left blank.
            }
            ProcessedMessageContent::ExternalJoinProposalMessage(_external_proposal_ptr) => {
                // intentionally left blank.
            }
            ProcessedMessageContent::StagedCommitMessage(staged_commit) => {
                let staged_commit = *staged_commit;
                let validated_commit =
                    validated_commit.expect("Needs to be present when this is a staged commit");

                tracing::info!(
                    inbox_id = self.client.inbox_id(),
                    sender_inbox_id = sender_inbox_id,
                    installation_id = %self.client.installation_id(),sender_installation_id = hex::encode(&sender_installation_id),
                    group_id = hex::encode(&self.group_id),
                    current_epoch = mls_group.epoch().as_u64(),
                    msg_epoch,
                    msg_group_id,
                    cursor,
                    "[{}] received staged commit. Merging and clearing any pending commits",
                    self.context().inbox_id()
                );

                tracing::info!(
                    inbox_id = self.client.inbox_id(),
                    sender_inbox_id = sender_inbox_id,
                    installation_id = %self.client.installation_id(),sender_installation_id = hex::encode(&sender_installation_id),
                    group_id = hex::encode(&self.group_id),
                    current_epoch = mls_group.epoch().as_u64(),
                    msg_epoch,
                    msg_group_id,
                    cursor,
                    "[{}] staged commit is valid, will attempt to merge",
                    self.context().inbox_id()
                );

                mls_group.merge_staged_commit(provider, staged_commit)?;
                self.save_transcript_message(
                    provider.conn_ref(),
                    validated_commit,
                    envelope_timestamp_ns,
                )?;
            }
        };

        Ok(())
    }

    /// This function is idempotent. No need to wrap in a transaction.
    #[tracing::instrument(skip(self, provider, envelope), level = "debug")]
    pub(crate) async fn process_message(
        &self,
        provider: &XmtpOpenMlsProvider,
        envelope: &GroupMessageV1,
        allow_epoch_increment: bool,
    ) -> Result<(), GroupMessageProcessingError> {
        let cursor = envelope.id;
        let mls_message_in = MlsMessageIn::tls_deserialize_exact(&envelope.data)?;

        let message = match mls_message_in.extract() {
            MlsMessageBodyIn::PrivateMessage(message) => Ok(message),
            other => Err(GroupMessageProcessingError::UnsupportedMessageType(
                discriminant(&other),
            )),
        }?;
        if !allow_epoch_increment && message.content_type() == MlsContentType::Commit {
            return Err(GroupMessageProcessingError::EpochIncrementNotAllowed);
        }

        let intent = provider
            .conn_ref()
            .find_group_intent_by_payload_hash(sha256(envelope.data.as_slice()));
        tracing::info!(
            inbox_id = self.client.inbox_id(),
            installation_id = %self.client.installation_id(),
            group_id = hex::encode(&self.group_id),
            cursor = envelope.id,
            "Processing envelope with hash {}, id = {}",
            hex::encode(sha256(envelope.data.as_slice())),
            envelope.id
        );

        match intent {
            // Intent with the payload hash matches
            Ok(Some(intent)) => {
                let intent_id = intent.id;
                tracing::info!(
                    inbox_id = self.client.inbox_id(),
                    installation_id = %self.client.installation_id(),
                    group_id = hex::encode(&self.group_id),
                    cursor = envelope.id,
                    intent_id,
                    intent.kind = %intent.kind,
                    "client [{}] is about to process own envelope [{}] for intent [{}]",
                    self.client.inbox_id(),
                    envelope.id,
                    intent_id
                );

                self.load_mls_group_with_lock_async(provider, |mut mls_group| async move  {
                    let message = message.into();
                    let maybe_validated_commit = self.stage_and_validate_intent(&mls_group, &intent, provider, &message, envelope).await;

                    provider.transaction(|provider| {
                        let is_updated =
                            provider
                                .conn_ref()
                                .update_cursor(&envelope.group_id, EntityKind::Group, cursor as i64)?;
                        if !is_updated {
                            return Err(ProcessIntentError::AlreadyProcessed(cursor).into());
                        }

                        let intent_state = match maybe_validated_commit {
                            Err(err) => err?,
                            Ok(commit) => {
                                self
                                .process_own_message(&mut mls_group, commit, &intent, provider, &message, envelope)?
                            }
                        };
                        match intent_state {
                            IntentState::ToPublish => {
                                Ok::<_, GroupMessageProcessingError>(provider.conn_ref().set_group_intent_to_publish(intent_id)?)
                            }
                            IntentState::Committed => {
                                self.handle_metadata_update_from_intent(provider, &intent)?;
                                Ok(provider.conn_ref().set_group_intent_committed(intent_id)?)
                            }
                            IntentState::Published => {
                                tracing::error!("Unexpected behaviour: returned intent state published from process_own_message");
                                Ok(())
                            }
                            IntentState::Error => {
                                tracing::warn!("Intent [{}] moved to error status", intent_id);
                                Ok(provider.conn_ref().set_group_intent_error(intent_id)?)
                            }
                        }
                    })
                }).await?;

                Ok(())
            }
            // No matching intent found. The message did not originate here.
            Ok(None) => {
                tracing::info!(
                    inbox_id = self.client.inbox_id(),
                    installation_id = %self.client.installation_id(),
                    group_id = hex::encode(&self.group_id),
                    cursor = envelope.id,
                    "client [{}] is about to process external envelope [{}]",
                    self.client.inbox_id(),
                    envelope.id
                );

                self.load_mls_group_with_lock_async(provider, |mut mls_group| async move {
                    self.validate_and_process_external_message(
                        provider,
                        &mut mls_group,
                        message,
                        envelope,
                    )
                    .await
                })
                .await?;

                Ok(())
            }
            Err(err) => Err(GroupMessageProcessingError::Storage(err)),
        }
    }

    /// In case of metadataUpdate will extract the updated fields and store them to the db
    fn handle_metadata_update_from_intent(
        &self,
        provider: &XmtpOpenMlsProvider,
        intent: &StoredGroupIntent,
    ) -> Result<(), IntentError> {
        if intent.kind == MetadataUpdate {
            let data = UpdateMetadataIntentData::try_from(intent.data.clone())?;

            match data.field_name.as_str() {
                field_name if field_name == MetadataField::MessageDisappearFromNS.as_str() => {
                    provider.conn_ref().update_message_disappearing_from_ns(
                        self.group_id.clone(),
                        data.field_value.parse::<i64>().ok(),
                    )?
                }
                field_name if field_name == MetadataField::MessageDisappearInNS.as_str() => {
                    provider.conn_ref().update_message_disappearing_in_ns(
                        self.group_id.clone(),
                        data.field_value.parse::<i64>().ok(),
                    )?
                }
                _ => {} // handle other metadata updates
            }
        }

        Ok(())
    }

    fn handle_metadata_update_from_commit(
        &self,
        conn: &DbConnection,
        metadata_field_changes: Vec<group_updated::MetadataFieldChange>,
    ) -> Result<(), StorageError> {
        for change in metadata_field_changes {
            match change.field_name.as_str() {
                field_name if field_name == MetadataField::MessageDisappearFromNS.as_str() => {
                    let parsed_value = change
                        .new_value
                        .as_deref()
                        .and_then(|v| v.parse::<i64>().ok());
                    conn.update_message_disappearing_from_ns(self.group_id.clone(), parsed_value)?
                }
                field_name if field_name == MetadataField::MessageDisappearInNS.as_str() => {
                    let parsed_value = change
                        .new_value
                        .as_deref()
                        .and_then(|v| v.parse::<i64>().ok());
                    conn.update_message_disappearing_in_ns(self.group_id.clone(), parsed_value)?
                }
                _ => {} // Handle other metadata updates if needed
            }
        }

        Ok(())
    }

    #[tracing::instrument(level = "trace", skip_all)]
    async fn consume_message(
        &self,
        provider: &XmtpOpenMlsProvider,
        envelope: &GroupMessage,
    ) -> Result<(), GroupMessageProcessingError> {
        let msgv1 = match &envelope.version {
            Some(GroupMessageVersion::V1(value)) => value,
            _ => return Err(GroupMessageProcessingError::InvalidPayload),
        };

        let mls_message_in = MlsMessageIn::tls_deserialize_exact(&msgv1.data)?;
        let message_entity_kind = match mls_message_in.wire_format() {
            WireFormat::Welcome => EntityKind::Welcome,
            _ => EntityKind::Group,
        };

        let last_cursor = provider
            .conn_ref()
            .get_last_cursor_for_id(&self.group_id, message_entity_kind)?;
        let should_skip_message = last_cursor > msgv1.id as i64;
        if should_skip_message {
            tracing::info!(
                inbox_id = self.client.inbox_id(),
                installation_id = %self.client.installation_id(),
                group_id = hex::encode(&self.group_id),
                "Message already processed: skipped cursor:[{}] entity kind:[{:?}] last cursor in db: [{}]",
                msgv1.id,
                message_entity_kind,
                last_cursor
            );
            Err(GroupMessageProcessingError::AlreadyProcessed(msgv1.id))
        } else {
            // Download all unread welcome messages and convert to groups.
            // In a database transaction, increment the cursor for a given entity and
            // apply the update after the provided `ProcessingFn` has completed successfully.
            match self.process_message(provider, msgv1, true).await {
                Ok(_) => {
                    tracing::info!(
                        "Transaction completed successfully: process for group [{}] envelope cursor[{}]",
                        hex::encode(&msgv1.group_id),
                        msgv1.id
                    );
                    Ok(())
                }
                Err(GroupMessageProcessingError::CommitValidation(
                    CommitValidationError::MinimumSupportedProtocolVersionExceedsCurrentVersion(
                        min_version,
                    ),
                )) => {
                    // Instead of updating cursor, mark group as paused
                    provider
                        .conn_ref()
                        .set_group_paused(&self.group_id, &min_version)?;
                    tracing::warn!(
                        "Group [{}] paused due to minimum protocol version requirement",
                        hex::encode(&self.group_id)
                    );
                    Err(GroupMessageProcessingError::GroupPaused)
                }
                Err(e) => {
                    tracing::info!(
                        "Transaction failed: process for group [{}] envelope cursor [{}] error:[{}]",
                        hex::encode(&msgv1.group_id),
                        msgv1.id,
                        e
                    );
                    Err(e)
                }
            }
        }
    }

    #[tracing::instrument(level = "trace", skip_all)]
    pub async fn process_messages(
        &self,
        messages: Vec<GroupMessage>,
        provider: &XmtpOpenMlsProvider,
    ) -> Result<(), GroupError> {
        let mut receive_errors: Vec<GroupMessageProcessingError> = vec![];
        for message in messages.into_iter() {
            let result = retry_async!(
                Retry::default(),
                (async { self.consume_message(provider, &message).await })
            );
            match result {
                Ok(_) => {}
                Err(GroupMessageProcessingError::GroupPaused) => {
                    tracing::info!(
                        "Group [{}] is paused, skip syncing remaining messages",
                        hex::encode(&self.group_id),
                    );
                    return Ok(());
                }
                Err(e) => {
                    let is_retryable = e.is_retryable();
                    let error_message = e.to_string();
                    receive_errors.push(e);
                    // If the error is retryable we cannot move on to the next message
                    // otherwise you can get into a forked group state.
                    if is_retryable {
                        tracing::error!(
                            error = %error_message,
                            "Aborting message processing for retryable error: {}",
                            error_message
                        );
                        break;
                    }
                }
            }
        }

        if receive_errors.is_empty() {
            Ok(())
        } else {
            tracing::error!(
                group_id = hex::encode(&self.group_id),
                inbox_id = self.client.inbox_id(),
                installation_id = hex::encode(self.client.installation_id()),
                "Message processing errors: {:?}",
                receive_errors
            );
            Err(GroupError::ReceiveErrors(receive_errors))
        }
    }

    #[tracing::instrument(skip_all, level = "debug")]
    pub(super) async fn receive(&self, provider: &XmtpOpenMlsProvider) -> Result<(), GroupError> {
        let messages = self
            .client
            .query_group_messages(&self.group_id, provider.conn_ref())
            .await?;
        self.process_messages(messages, provider).await?;
        Ok(())
    }

    fn save_transcript_message(
        &self,
        conn: &DbConnection,
        validated_commit: ValidatedCommit,
        timestamp_ns: u64,
    ) -> Result<Option<StoredGroupMessage>, GroupMessageProcessingError> {
        if validated_commit.is_empty() {
            return Ok(None);
        }

        tracing::info!(
            "[{}]: Storing a transcript message with {} members added and {} members removed and {} metadata changes",
            self.context().inbox_id(),
            validated_commit.added_inboxes.len(),
            validated_commit.removed_inboxes.len(),
            validated_commit.metadata_validation_info.metadata_field_changes.len(),
        );
        let sender_installation_id = validated_commit.actor_installation_id();
        let sender_inbox_id = validated_commit.actor_inbox_id();

        let payload: GroupUpdated = validated_commit.into();
        let encoded_payload = GroupUpdatedCodec::encode(payload.clone())?;
        let mut encoded_payload_bytes = Vec::new();
        encoded_payload.encode(&mut encoded_payload_bytes)?;

        let group_id = self.group_id.as_slice();
        let message_id = calculate_message_id(
            group_id,
            encoded_payload_bytes.as_slice(),
            &timestamp_ns.to_string(),
        );
        let content_type = match encoded_payload.r#type {
            Some(ct) => ct,
            None => {
                tracing::warn!("Missing content type in encoded payload, using default values");
                // Default content type values
                xmtp_proto::xmtp::mls::message_contents::ContentTypeId {
                    authority_id: "unknown".to_string(),
                    type_id: "unknown".to_string(),
                    version_major: 0,
                    version_minor: 0,
                }
            }
        };
        self.handle_metadata_update_from_commit(conn, payload.metadata_field_changes)?;
        let msg = NewStoredGroupMessage {
            id: message_id,
            group_id: group_id.to_vec(),
            decrypted_message_bytes: encoded_payload_bytes.to_vec(),
            sent_at_ns: timestamp_ns as i64,
            kind: GroupMessageKind::MembershipChange,
            sender_installation_id,
            sender_inbox_id,
            delivery_status: DeliveryStatus::Published,
            content_type: content_type.type_id.into(),
            version_major: content_type.version_major as i32,
            version_minor: content_type.version_minor as i32,
            authority_id: content_type.authority_id.to_string(),
            reference_id: None,
        };
        let msg = msg.store_or_ignore(conn)?;
        Ok(Some(msg))
    }

    #[tracing::instrument(skip_all)]
    pub(super) async fn publish_intents(
        &self,
        provider: &XmtpOpenMlsProvider,
    ) -> Result<(), GroupError> {
        self.load_mls_group_with_lock_async(provider, |mut mls_group| async move {
            let intents = provider.conn_ref().find_group_intents(
                self.group_id.clone(),
                Some(vec![IntentState::ToPublish]),
                None,
            )?;

            for intent in intents {
                let result = retry_async!(
                    Retry::default(),
                    (async {
                        self.get_publish_intent_data(provider, &mut mls_group, &intent)
                            .await
                    })
                );

                match result {
                    Err(err) => {
                        tracing::error!(error = %err, "error getting publish intent data {:?}", err);
                        if (intent.publish_attempts + 1) as usize >= MAX_INTENT_PUBLISH_ATTEMPTS {
                            tracing::error!(
                                intent.id,
                                intent.kind = %intent.kind,
                                inbox_id = self.client.inbox_id(),
                                installation_id = %self.client.installation_id(),group_id = hex::encode(&self.group_id),
                                "intent {} has reached max publish attempts", intent.id);
                            // TODO: Eventually clean up errored attempts
                            let id = utils::id::calculate_message_id_for_intent(&intent)?;
                            provider
                                .conn_ref()
                                .set_group_intent_error_and_fail_msg(&intent, id)?;
                        } else {
                            provider
                                .conn_ref()
                                .increment_intent_publish_attempt_count(intent.id)?;
                        }

                        return Err(err);
                    }
                    Ok(Some(PublishIntentData {
                                payload_to_publish,
                                post_commit_action,
                                staged_commit,
                                should_send_push_notification
                            })) => {
                        let payload_slice = payload_to_publish.as_slice();
                        let has_staged_commit = staged_commit.is_some();
                        provider.conn_ref().set_group_intent_published(
                            intent.id,
                            sha256(payload_slice),
                            post_commit_action,
                            staged_commit,
                            mls_group.epoch().as_u64() as i64,
                        )?;
                        tracing::debug!(
                            inbox_id = self.client.inbox_id(),
                            installation_id = %self.client.installation_id(),
                            intent.id,
                            intent.kind = %intent.kind,
                            group_id = hex::encode(&self.group_id),
                            "[{}] set stored intent [{}] to state `published`",
                            self.client.inbox_id(),
                            intent.id
                        );

                        let messages = self.prepare_group_messages(vec![(payload_slice, should_send_push_notification)])?;
                        self.client
                            .api()
                            .send_group_messages(messages)
                            .await?;

                        tracing::info!(
                            intent.id,
                            intent.kind = %intent.kind,
                            inbox_id = self.client.inbox_id(),
                            installation_id = %self.client.installation_id(),
                            group_id = hex::encode(&self.group_id),
                            "[{}] published intent [{}] of type [{}]",
                            self.client.inbox_id(),
                            intent.id,
                            intent.kind
                        );
                        if has_staged_commit {
                            tracing::info!("Commit sent. Stopping further publishes for this round");
                            return Ok(());
                        }
                    }
                    Ok(None) => {
                        tracing::info!(
                            inbox_id = self.client.inbox_id(),
                            installation_id = %self.client.installation_id(),
                            "Skipping intent because no publish data returned"
                        );
                        let deleter: &dyn Delete<StoredGroupIntent, Key = i32> = provider.conn_ref();
                        deleter.delete(intent.id)?;
                    }
                }
            }

            Ok(())
        }).await
    }

    // Takes a StoredGroupIntent and returns the payload and post commit data as a tuple
    // A return value of [`Option::None`] means this intent would not change the group.
    #[allow(clippy::type_complexity)]
    #[tracing::instrument(level = "trace", skip_all)]
    async fn get_publish_intent_data(
        &self,
        provider: &XmtpOpenMlsProvider,
        openmls_group: &mut OpenMlsGroup,
        intent: &StoredGroupIntent,
    ) -> Result<Option<PublishIntentData>, GroupError> {
        match intent.kind {
            IntentKind::UpdateGroupMembership => {
                let intent_data =
                    UpdateGroupMembershipIntentData::try_from(intent.data.as_slice())?;
                let signer = &self.context().identity.installation_keys;
                apply_update_group_membership_intent(
                    self.client.as_ref(),
                    provider,
                    openmls_group,
                    intent_data,
                    signer,
                )
                .await
            }
            IntentKind::SendMessage => {
                // We can safely assume all SendMessage intents have data
                let intent_data = SendMessageIntentData::from_bytes(intent.data.as_slice())?;
                // TODO: Handle pending_proposal errors and UseAfterEviction errors
                let msg = openmls_group.create_message(
                    &provider,
                    &self.context().identity.installation_keys,
                    intent_data.message.as_slice(),
                )?;

                Ok(Some(PublishIntentData {
                    payload_to_publish: msg.tls_serialize_detached()?,
                    post_commit_action: None,
                    staged_commit: None,
                    should_send_push_notification: intent.should_push,
                }))
            }
            IntentKind::KeyUpdate => {
                let (commit, _, _) = openmls_group.self_update(
                    &provider,
                    &self.context().identity.installation_keys,
                    LeafNodeParameters::default(),
                )?;

                Ok(Some(PublishIntentData {
                    payload_to_publish: commit.tls_serialize_detached()?,
                    staged_commit: get_and_clear_pending_commit(openmls_group, provider)?,
                    post_commit_action: None,
                    should_send_push_notification: intent.should_push,
                }))
            }
            IntentKind::MetadataUpdate => {
                let metadata_intent = UpdateMetadataIntentData::try_from(intent.data.clone())?;
                let mutable_metadata_extensions = build_extensions_for_metadata_update(
                    openmls_group,
                    metadata_intent.field_name,
                    metadata_intent.field_value,
                )?;

                let (commit, _, _) = openmls_group.update_group_context_extensions(
                    &provider,
                    mutable_metadata_extensions,
                    &self.context().identity.installation_keys,
                )?;

                let commit_bytes = commit.tls_serialize_detached()?;

                Ok(Some(PublishIntentData {
                    payload_to_publish: commit_bytes,
                    staged_commit: get_and_clear_pending_commit(openmls_group, provider)?,
                    post_commit_action: None,
                    should_send_push_notification: intent.should_push,
                }))
            }
            IntentKind::UpdateAdminList => {
                let admin_list_update_intent =
                    UpdateAdminListIntentData::try_from(intent.data.clone())?;
                let mutable_metadata_extensions = build_extensions_for_admin_lists_update(
                    openmls_group,
                    admin_list_update_intent,
                )?;

                let (commit, _, _) = openmls_group.update_group_context_extensions(
                    provider,
                    mutable_metadata_extensions,
                    &self.context().identity.installation_keys,
                )?;
                let commit_bytes = commit.tls_serialize_detached()?;

                Ok(Some(PublishIntentData {
                    payload_to_publish: commit_bytes,
                    staged_commit: get_and_clear_pending_commit(openmls_group, provider)?,
                    post_commit_action: None,
                    should_send_push_notification: intent.should_push,
                }))
            }
            IntentKind::UpdatePermission => {
                let update_permissions_intent =
                    UpdatePermissionIntentData::try_from(intent.data.clone())?;
                let group_permissions_extensions = build_extensions_for_permissions_update(
                    openmls_group,
                    update_permissions_intent,
                )?;
                let (commit, _, _) = openmls_group.update_group_context_extensions(
                    provider,
                    group_permissions_extensions,
                    &self.context().identity.installation_keys,
                )?;
                let commit_bytes = commit.tls_serialize_detached()?;
                Ok(Some(PublishIntentData {
                    payload_to_publish: commit_bytes,
                    staged_commit: get_and_clear_pending_commit(openmls_group, provider)?,
                    post_commit_action: None,
                    should_send_push_notification: intent.should_push,
                }))
            }
        }
    }

    #[tracing::instrument(skip_all)]
    pub(crate) async fn post_commit(&self, conn: &DbConnection) -> Result<(), GroupError> {
        let intents = conn.find_group_intents(
            self.group_id.clone(),
            Some(vec![IntentState::Committed]),
            None,
        )?;

        for intent in intents {
            if let Some(post_commit_data) = intent.post_commit_data {
                tracing::debug!(
                    inbox_id = self.client.inbox_id(),
                    installation_id = %self.client.installation_id(),
                    intent.id,
                    intent.kind = %intent.kind, "taking post commit action"
                );

                let post_commit_action = PostCommitAction::from_bytes(post_commit_data.as_slice())?;
                match post_commit_action {
                    PostCommitAction::SendWelcomes(action) => {
                        self.send_welcomes(action).await?;
                    }
                }
            }
            let deleter: &dyn Delete<StoredGroupIntent, Key = i32> = conn;
            deleter.delete(intent.id)?;
        }

        Ok(())
    }

    pub async fn maybe_update_installations(
        &self,
        provider: &XmtpOpenMlsProvider,
        update_interval_ns: Option<i64>,
    ) -> Result<(), GroupError> {
        // determine how long of an interval in time to use before updating list
        let interval_ns = update_interval_ns.unwrap_or(sync_update_installations_interval_ns());

        let now_ns = xmtp_common::time::now_ns();
        let last_ns = provider
            .conn_ref()
            .get_installations_time_checked(self.group_id.clone())?;
        let elapsed_ns = now_ns - last_ns;
        if elapsed_ns > interval_ns {
            self.add_missing_installations(provider).await?;
            provider
                .conn_ref()
                .update_installations_time_checked(self.group_id.clone())?;
        }

        Ok(())
    }

    /**
     * Checks each member of the group for `IdentityUpdates` after their current sequence_id. If updates
     * are found the method will construct an [`UpdateGroupMembershipIntentData`] and create a change
     * to the [`GroupMembership`] that will add any missing installations.
     *
     * This is designed to handle cases where existing members have added a new installation to their inbox or revoked an installation
     * and the group has not been updated to include it.
     */
    pub(super) async fn add_missing_installations(
        &self,
        provider: &XmtpOpenMlsProvider,
    ) -> Result<(), GroupError> {
        let intent_data = self
            .get_membership_update_intent(provider, &[], &[])
            .await?;

        // If there is nothing to do, stop here
        if intent_data.is_empty() {
            return Ok(());
        }

        debug!(
            inbox_id = self.client.inbox_id(),
            installation_id = %self.client.installation_id(),
            "Adding missing installations {:?}",
            intent_data
        );

        let intent = self.queue_intent(
            provider,
            IntentKind::UpdateGroupMembership,
            intent_data.into(),
            false,
        )?;

        self.sync_until_intent_resolved(provider, intent.id).await
    }

    /**
     * get_membership_update_intent will query the network for any new [`IdentityUpdate`]s for any of the existing
     * group members
     *
     * Callers may also include a list of added or removed inboxes
     */
    #[tracing::instrument(level = "trace", skip_all)]
    pub(super) async fn get_membership_update_intent(
        &self,
        provider: &XmtpOpenMlsProvider,
        inbox_ids_to_add: &[InboxIdRef<'_>],
        inbox_ids_to_remove: &[InboxIdRef<'_>],
    ) -> Result<UpdateGroupMembershipIntentData, GroupError> {
        self.load_mls_group_with_lock_async(provider, |mls_group| async move {
            let existing_group_membership = extract_group_membership(mls_group.extensions())?;
            // TODO:nm prevent querying for updates on members who are being removed
            let mut inbox_ids = existing_group_membership.inbox_ids();
            inbox_ids.extend_from_slice(inbox_ids_to_add);
            let conn = provider.conn_ref();
            // Load any missing updates from the network
            load_identity_updates(self.client.api(), conn, &inbox_ids).await?;

            let latest_sequence_id_map = conn.get_latest_sequence_id(&inbox_ids as &[&str])?;

            // Get a list of all inbox IDs that have increased sequence_id for the group
            let changed_inbox_ids =
                inbox_ids
                    .iter()
                    .try_fold(HashMap::new(), |mut updates, inbox_id| {
                        match (
                            latest_sequence_id_map.get(inbox_id as &str),
                            existing_group_membership.get(inbox_id),
                        ) {
                            // This is an update. We have a new sequence ID and an existing one
                            (Some(latest_sequence_id), Some(current_sequence_id)) => {
                                let latest_sequence_id_u64 = *latest_sequence_id as u64;
                                if latest_sequence_id_u64.gt(current_sequence_id) {
                                    updates.insert(inbox_id.to_string(), latest_sequence_id_u64);
                                }
                            }
                            // This is for new additions to the group
                            (Some(latest_sequence_id), None) => {
                                // This is the case for net new members to the group
                                updates.insert(inbox_id.to_string(), *latest_sequence_id as u64);
                            }
                            (_, _) => {
                                tracing::warn!(
                                    "Could not find existing sequence ID for inbox {}",
                                    inbox_id
                                );
                                return Err(GroupError::MissingSequenceId);
                            }
                        }

                        Ok(updates)
                    })?;
            let extensions: Extensions = mls_group.extensions().clone();
            let old_group_membership = extract_group_membership(&extensions)?;
            let mut new_membership = old_group_membership.clone();
            for (inbox_id, sequence_id) in changed_inbox_ids.iter() {
                new_membership.add(inbox_id.clone(), *sequence_id);
            }
            for inbox_id in inbox_ids_to_remove {
                new_membership.remove(inbox_id);
            }

            let changes_with_kps = calculate_membership_changes_with_keypackages(
                &self.client,
                provider,
                &new_membership,
                &old_group_membership,
            )
            .await?;

            // If we fail to fetch or verify all the added members' KeyPackage, return an error.
            // skip if the inbox ids is 0 from the beginning
            if !inbox_ids_to_add.is_empty()
                && !changes_with_kps.failed_installations.is_empty()
                && changes_with_kps.new_installations.is_empty()
            {
                return Err(GroupError::Generic(
                    "Failed to verify all installations".to_string(),
                ));
            }

            Ok(UpdateGroupMembershipIntentData::new(
                changed_inbox_ids,
                inbox_ids_to_remove
                    .iter()
                    .map(|s| s.to_string())
                    .collect::<Vec<String>>(),
                changes_with_kps.failed_installations,
            ))
        })
        .await
    }

    /**
     * Sends welcome messages to the installations specified in the action
     *
     * Internally, this breaks the request into chunks to avoid exceeding the GRPC max message size limits
     */
    #[tracing::instrument(level = "trace", skip_all)]
    pub(super) async fn send_welcomes(&self, action: SendWelcomesAction) -> Result<(), GroupError> {
        let welcomes = action
            .installations
            .into_iter()
            .map(|installation| -> Result<WelcomeMessageInput, HpkeError> {
                let installation_key = installation.installation_key;
                let encrypted = encrypt_welcome(
                    action.welcome_message.as_slice(),
                    installation.hpke_public_key.as_slice(),
                )?;
                Ok(WelcomeMessageInput {
                    version: Some(WelcomeMessageInputVersion::V1(WelcomeMessageInputV1 {
                        installation_key,
                        data: encrypted,
                        hpke_public_key: installation.hpke_public_key,
                    })),
                })
            })
            .collect::<Result<Vec<WelcomeMessageInput>, HpkeError>>()?;

        let welcome = welcomes
            .first()
            .ok_or(GroupError::Generic("No welcomes to send".to_string()))?;

        let chunk_size = GRPC_DATA_LIMIT
            / welcome
                .version
                .as_ref()
                .map(|w| match w {
                    WelcomeMessageInputVersion::V1(w) => {
                        let w = w.installation_key.len() + w.data.len() + w.hpke_public_key.len();
                        tracing::debug!("total welcome message proto bytes={w}");
                        w
                    }
                })
                .unwrap_or(GRPC_DATA_LIMIT / MAX_GROUP_SIZE);

        tracing::debug!("welcome chunk_size={chunk_size}");
        let api = self.client.api();
        let mut futures = vec![];
        for welcomes in welcomes.chunks(chunk_size) {
            futures.push(api.send_welcome_messages(welcomes));
        }
        try_join_all(futures).await?;
        Ok(())
    }

    /// Provides hmac keys for a range of epochs around current epoch
    /// `group.hmac_keys(-1..=1)`` will provide 3 keys consisting of last epoch, current epoch, and next epoch
    /// `group.hmac_keys(0..=0) will provide 1 key, consisting of only the current epoch
    #[tracing::instrument(level = "trace", skip_all)]
    pub fn hmac_keys(
        &self,
        epoch_delta_range: RangeInclusive<i64>,
    ) -> Result<Vec<HmacKey>, StorageError> {
        let conn = self.client.store().conn()?;

        let preferences = StoredUserPreferences::load(&conn)?;
        let mut ikm = match preferences.hmac_key {
            Some(ikm) => ikm,
            None => {
<<<<<<< HEAD
                let hmac_key = HmacKey::new();
                hmac_key.save_and_sync_to_other_devices(&conn, self.client.local_events())?;
                hmac_key.key.to_vec()
=======
                let local_events = self.client.local_events();
                let hmac_key = StoredUserPreferences::new_hmac_key(&conn)?;
                // Sync the new key to other devices
                let _ = local_events.send(LocalEvents::OutgoingPreferenceUpdates(vec![
                    UserPreferenceUpdate::HmacKeyUpdate {
                        key: hmac_key.clone(),
                    },
                ]));
                hmac_key
>>>>>>> ab2cb3d2
            }
        };
        ikm.extend(&self.group_id);
        let hkdf = Hkdf::<Sha256>::new(Some(HMAC_SALT), &ikm);

        let mut result = vec![];
        let current_epoch = hmac_epoch();
        for delta in epoch_delta_range {
            let epoch = current_epoch + delta;

            let mut info = self.group_id.clone();
            info.extend(&epoch.to_le_bytes());

            let mut key = [0; 42];
            hkdf.expand(&info, &mut key).expect("Length is correct");

            result.push(HmacKey { key, epoch });
        }

        Ok(result)
    }

    #[tracing::instrument(level = "trace", skip_all)]
    pub(super) fn prepare_group_messages(
        &self,
        payloads: Vec<(&[u8], bool)>,
    ) -> Result<Vec<GroupMessageInput>, GroupError> {
        let hmac_key = self
            .hmac_keys(0..=0)?
            .pop()
            .expect("Range of count 1 was provided.");
        let sender_hmac =
            Hmac::<Sha256>::new_from_slice(&hmac_key.key).expect("HMAC can take key of any size");

        let mut result = vec![];
        for (payload, should_push) in payloads {
            let mut sender_hmac = sender_hmac.clone();
            sender_hmac.update(payload);
            let sender_hmac = sender_hmac.finalize();

            result.push(GroupMessageInput {
                version: Some(GroupMessageInputVersion::V1(GroupMessageInputV1 {
                    data: payload.to_vec(),
                    sender_hmac: sender_hmac.into_bytes().to_vec(),
                    should_push,
                })),
            });
        }

        Ok(result)
    }
}

// Extracts the message sender, but does not do any validation to ensure that the
// installation_id is actually part of the inbox.
fn extract_message_sender(
    openmls_group: &mut OpenMlsGroup,
    decrypted_message: &ProcessedMessage,
    message_created_ns: u64,
) -> Result<(InboxId, Vec<u8>), GroupMessageProcessingError> {
    if let Sender::Member(leaf_node_index) = decrypted_message.sender() {
        if let Some(member) = openmls_group.member_at(*leaf_node_index) {
            if member.credential.eq(decrypted_message.credential()) {
                let basic_credential = BasicCredential::try_from(member.credential)?;
                let sender_inbox_id = parse_credential(basic_credential.identity())?;
                return Ok((sender_inbox_id, member.signature_key));
            }
        }
    }

    let basic_credential = BasicCredential::try_from(decrypted_message.credential().clone())?;
    Err(GroupMessageProcessingError::InvalidSender {
        message_time_ns: message_created_ns,
        credential: basic_credential.identity().to_vec(),
    })
}

async fn calculate_membership_changes_with_keypackages<'a>(
    client: impl ScopedGroupClient,
    provider: &'a XmtpOpenMlsProvider,
    new_group_membership: &'a GroupMembership,
    old_group_membership: &'a GroupMembership,
) -> Result<MembershipDiffWithKeyPackages, GroupError> {
    let membership_diff = old_group_membership.diff(new_group_membership);

    let mut installation_diff = client
        .get_installation_diff(
            provider.conn_ref(),
            old_group_membership,
            new_group_membership,
            &membership_diff,
        )
        .await?;

    let mut new_installations = Vec::new();
    let mut new_key_packages = Vec::new();
    let mut new_failed_installations = Vec::new();

    if !installation_diff.added_installations.is_empty() {
        let key_packages = get_keypackages_for_installation_ids(
            client,
            installation_diff.added_installations,
            &mut new_failed_installations,
        )
        .await?;
        for (installation_id, result) in key_packages {
            match result {
                Ok(verified_key_package) => {
                    new_installations.push(Installation::from_verified_key_package(
                        &verified_key_package,
                    ));
                    new_key_packages.push(verified_key_package.inner.clone());
                }
                Err(_) => new_failed_installations.push(installation_id.clone()),
            }
        }
    }

    let mut failed_installations: Vec<Vec<u8>> = old_group_membership
        .failed_installations
        .clone()
        .into_iter()
        .chain(new_failed_installations)
        .collect::<HashSet<_>>()
        .into_iter()
        .collect();

    let common: HashSet<_> = failed_installations
        .iter()
        .filter(|item| installation_diff.removed_installations.contains(*item))
        .cloned()
        .collect();

    failed_installations.retain(|item| !common.contains(item));

    installation_diff
        .removed_installations
        .retain(|item| !common.contains(item));

    Ok(MembershipDiffWithKeyPackages::new(
        new_installations,
        new_key_packages,
        installation_diff.removed_installations,
        failed_installations,
    ))
}
#[allow(dead_code)]
#[cfg(any(test, feature = "test-utils"))]
async fn get_keypackages_for_installation_ids(
    client: impl ScopedGroupClient,
    added_installations: HashSet<Vec<u8>>,
    failed_installations: &mut Vec<Vec<u8>>,
) -> Result<HashMap<Vec<u8>, Result<VerifiedKeyPackageV2, KeyPackageVerificationError>>, ClientError>
{
    use crate::utils::{
        get_test_mode_malformed_installations, is_test_mode_upload_malformed_keypackage,
    };

    let my_installation_id = client.context().installation_public_key().to_vec();
    let mut key_packages = client
        .get_key_packages_for_installation_ids(
            added_installations
                .iter()
                .filter(|installation| my_installation_id.ne(*installation))
                .cloned()
                .collect(),
        )
        .await?;

    tracing::info!("trying to validate keypackages");

    if is_test_mode_upload_malformed_keypackage() {
        let malformed_installations = get_test_mode_malformed_installations();
        key_packages.retain(|id, _| !malformed_installations.contains(id));
        failed_installations.extend(malformed_installations);
    }

    Ok(key_packages)
}
#[allow(unused_variables, dead_code)]
#[cfg(not(any(test, feature = "test-utils")))]
async fn get_keypackages_for_installation_ids(
    client: impl ScopedGroupClient,
    added_installations: HashSet<Vec<u8>>,
    failed_installations: &mut [Vec<u8>],
) -> Result<HashMap<Vec<u8>, Result<VerifiedKeyPackageV2, KeyPackageVerificationError>>, ClientError>
{
    let my_installation_id = client.context().installation_public_key().to_vec();
    client
        .get_key_packages_for_installation_ids(
            added_installations
                .iter()
                .filter(|installation| my_installation_id.ne(*installation))
                .cloned()
                .collect(),
        )
        .await
}

// Takes UpdateGroupMembershipIntentData and applies it to the openmls group
// returning the commit and post_commit_action
#[tracing::instrument(level = "trace", skip_all)]
async fn apply_update_group_membership_intent(
    client: impl ScopedGroupClient,
    provider: &XmtpOpenMlsProvider,
    openmls_group: &mut OpenMlsGroup,
    intent_data: UpdateGroupMembershipIntentData,
    signer: impl Signer,
) -> Result<Option<PublishIntentData>, GroupError> {
    let extensions: Extensions = openmls_group.extensions().clone();
    let old_group_membership = extract_group_membership(&extensions)?;
    let new_group_membership = intent_data.apply_to_group_membership(&old_group_membership);
    let membership_diff = old_group_membership.diff(&new_group_membership);

    let changes_with_kps = calculate_membership_changes_with_keypackages(
        client,
        provider,
        &new_group_membership,
        &old_group_membership,
    )
    .await?;
    let leaf_nodes_to_remove: Vec<LeafNodeIndex> =
        get_removed_leaf_nodes(openmls_group, &changes_with_kps.removed_installations);

    if leaf_nodes_to_remove.is_empty()
        && changes_with_kps.new_key_packages.is_empty()
        && membership_diff.updated_inboxes.is_empty()
    {
        return Ok(None);
    }

    // Update the extensions to have the new GroupMembership
    let mut new_extensions = extensions.clone();

    new_extensions.add_or_replace(build_group_membership_extension(&new_group_membership));

    // Create the commit
    let (commit, maybe_welcome_message, _) = openmls_group.update_group_membership(
        provider,
        &signer,
        &changes_with_kps.new_key_packages,
        &leaf_nodes_to_remove,
        new_extensions,
    )?;

    let post_commit_action = match maybe_welcome_message {
        Some(welcome_message) => Some(PostCommitAction::from_welcome(
            welcome_message,
            changes_with_kps.new_installations,
        )?),
        None => None,
    };

    let staged_commit = get_and_clear_pending_commit(openmls_group, provider)?
        .ok_or_else(|| GroupError::MissingPendingCommit)?;

    Ok(Some(PublishIntentData {
        payload_to_publish: commit.tls_serialize_detached()?,
        post_commit_action: post_commit_action.map(|action| action.to_bytes()),
        staged_commit: Some(staged_commit),
        should_send_push_notification: false,
    }))
}

fn get_removed_leaf_nodes(
    openmls_group: &mut OpenMlsGroup,
    removed_installations: &HashSet<Vec<u8>>,
) -> Vec<LeafNodeIndex> {
    openmls_group
        .members()
        .filter(|member| removed_installations.contains(&member.signature_key))
        .map(|member| member.index)
        .collect()
}

fn get_and_clear_pending_commit(
    openmls_group: &mut OpenMlsGroup,
    provider: &XmtpOpenMlsProvider,
) -> Result<Option<Vec<u8>>, GroupError> {
    let commit = openmls_group
        .pending_commit()
        .as_ref()
        .map(xmtp_db::db_serialize)
        .transpose()?;
    openmls_group.clear_pending_commit(provider.storage())?;
    Ok(commit)
}

fn decode_staged_commit(data: &[u8]) -> Result<StagedCommit, GroupMessageProcessingError> {
    Ok(xmtp_db::db_deserialize(data)?)
}

#[cfg(test)]
pub(crate) mod tests {
    #[cfg(target_arch = "wasm32")]
    wasm_bindgen_test::wasm_bindgen_test_configure!(run_in_dedicated_worker);

    use super::*;
    use crate::builder::ClientBuilder;
    use std::sync::Arc;
    use xmtp_cryptography::utils::generate_local_wallet;

    /// This test is not reproducible in webassembly, b/c webassembly has only one thread.
    #[cfg_attr(
        not(target_arch = "wasm32"),
        tokio::test(flavor = "multi_thread", worker_threads = 10)
    )]
    #[cfg(not(target_family = "wasm"))]
    async fn publish_intents_worst_case_scenario() {
        let wallet = generate_local_wallet();
        let amal_a = Arc::new(ClientBuilder::new_test_client(&wallet).await);
        let amal_group_a: Arc<MlsGroup<_>> =
            Arc::new(amal_a.create_group(None, Default::default()).unwrap());

        let conn = amal_a.context().store().conn().unwrap();
        let provider: Arc<XmtpOpenMlsProvider> = Arc::new(conn.into());

        // create group intent
        amal_group_a.sync().await.unwrap();
        assert_eq!(provider.conn_ref().intents_deleted(), 1);

        for _ in 0..100 {
            let s = xmtp_common::rand_string::<100>();
            amal_group_a.send_message_optimistic(s.as_bytes()).unwrap();
        }

        let mut set = tokio::task::JoinSet::new();
        for _ in 0..50 {
            let g = amal_group_a.clone();
            let p = provider.clone();
            set.spawn(async move { g.publish_intents(&p).await });
        }

        let res = set.join_all().await;
        let errs: Vec<&Result<_, _>> = res.iter().filter(|r| r.is_err()).collect();
        errs.iter().for_each(|e| {
            tracing::error!("{}", e.as_ref().unwrap_err());
        });

        let published = provider.conn_ref().intents_published();
        assert_eq!(published, 101);
        let created = provider.conn_ref().intents_created();
        assert_eq!(created, 101);
        if !errs.is_empty() {
            panic!("Errors during publish");
        }
    }

    #[xmtp_common::test]
    async fn hmac_keys_work_as_expected() {
        let wallet = generate_local_wallet();
        let amal = Arc::new(ClientBuilder::new_test_client(&wallet).await);
        let amal_group: Arc<MlsGroup<_>> =
            Arc::new(amal.create_group(None, Default::default()).unwrap());

        let hmac_keys = amal_group.hmac_keys(-1..=1).unwrap();
        let current_hmac_key = amal_group.hmac_keys(0..=0).unwrap().pop().unwrap();
        assert_eq!(hmac_keys.len(), 3);
        assert_eq!(hmac_keys[1].key, current_hmac_key.key);
        assert_eq!(hmac_keys[1].epoch, current_hmac_key.epoch);

        // Make sure the keys are different
        assert_ne!(hmac_keys[0].key, hmac_keys[1].key);
        assert_ne!(hmac_keys[0].key, hmac_keys[2].key);
        assert_ne!(hmac_keys[1].key, hmac_keys[2].key);

        // Make sure the epochs align
        let current_epoch = hmac_epoch();
        assert_eq!(hmac_keys[0].epoch, current_epoch - 1);
        assert_eq!(hmac_keys[1].epoch, current_epoch);
        assert_eq!(hmac_keys[2].epoch, current_epoch + 1);
    }
}<|MERGE_RESOLUTION|>--- conflicted
+++ resolved
@@ -6,20 +6,12 @@
         UpdateAdminListIntentData, UpdateGroupMembershipIntentData, UpdatePermissionIntentData,
     },
     validated_commit::{extract_group_membership, CommitValidationError, LibXMTPVersion},
-    GroupError, HmacKey, MlsGroup, ScopedGroupClient,
+    GroupError, HmacKey, HmacKeyExt, MlsGroup, ScopedGroupClient,
 };
-<<<<<<< HEAD
-use crate::storage::{group_intent::IntentKind::MetadataUpdate, NotFound};
-=======
-use crate::configuration::sync_update_installations_interval_ns;
 use crate::groups::group_membership::{GroupMembership, MembershipDiffWithKeyPackages};
->>>>>>> ab2cb3d2
 use crate::verified_key_package_v2::{KeyPackageVerificationError, VerifiedKeyPackageV2};
 use crate::{client::ClientError, groups::group_mutable_metadata::MetadataField};
-use crate::{
-    configuration::sync_update_installations_interval_ns,
-    storage::group::{ConversationType, StoredGroup},
-};
+use crate::{configuration::sync_update_installations_interval_ns, subscriptions::SyncEvent};
 use crate::{
     configuration::{
         GRPC_DATA_LIMIT, HMAC_SALT, MAX_GROUP_SIZE, MAX_INTENT_PUBLISH_ATTEMPTS, MAX_PAST_EPOCHS,
@@ -33,42 +25,9 @@
     identity::{parse_credential, IdentityError},
     identity_updates::load_identity_updates,
     intents::ProcessIntentError,
-<<<<<<< HEAD
-    storage::xmtp_openmls_provider::XmtpOpenMlsProvider,
-    storage::{
-        db_connection::DbConnection,
-        group_intent::{IntentKind, IntentState, StoredGroupIntent, ID},
-        group_message::{ContentType, DeliveryStatus, GroupMessageKind, StoredGroupMessage},
-        refresh_state::EntityKind,
-        serialization::{db_deserialize, db_serialize},
-        sql_key_store,
-        user_preferences::StoredUserPreferences,
-        ProviderTransactions, StorageError,
-    },
-    subscriptions::{LocalEvents, SyncEvent},
-    utils::{hash::sha256, id::calculate_message_id, time::hmac_epoch},
-    Delete, Fetch, StoreOrIgnore,
-};
-use crate::{
-    groups::group_membership::{GroupMembership, MembershipDiffWithKeyPackages},
-    storage::group_message::NewStoredGroupMessage,
-};
-=======
-    subscriptions::{LocalEvents, SyncMessage},
+    subscriptions::LocalEvents,
     utils::{self, hash::sha256, id::calculate_message_id, time::hmac_epoch},
 };
-use xmtp_db::xmtp_openmls_provider::XmtpOpenMlsProvider;
-use xmtp_db::{
-    db_connection::DbConnection,
-    group_intent::{IntentKind, IntentState, StoredGroupIntent, ID},
-    group_message::{ContentType, DeliveryStatus, GroupMessageKind, StoredGroupMessage},
-    refresh_state::EntityKind,
-    sql_key_store,
-    user_preferences::StoredUserPreferences,
-    Delete, Fetch, ProviderTransactions, StorageError, StoreOrIgnore,
-};
-
->>>>>>> ab2cb3d2
 use futures::future::try_join_all;
 use hkdf::Hkdf;
 use hmac::{Hmac, Mac};
@@ -98,7 +57,18 @@
 use tracing::debug;
 use xmtp_common::{retry_async, Retry, RetryableError};
 use xmtp_content_types::{group_updated::GroupUpdatedCodec, CodecError, ContentCodec};
+use xmtp_db::{
+    db_connection::DbConnection,
+    group::{ConversationType, StoredGroup},
+    group_intent::{IntentKind, IntentState, StoredGroupIntent, ID},
+    group_message::{ContentType, DeliveryStatus, GroupMessageKind, StoredGroupMessage},
+    refresh_state::EntityKind,
+    sql_key_store,
+    user_preferences::StoredUserPreferences,
+    Delete, Fetch, ProviderTransactions, StorageError, StoreOrIgnore,
+};
 use xmtp_db::{group_intent::IntentKind::MetadataUpdate, NotFound};
+use xmtp_db::{group_message::NewStoredGroupMessage, xmtp_openmls_provider::XmtpOpenMlsProvider};
 use xmtp_id::{InboxId, InboxIdRef};
 use xmtp_proto::xmtp::mls::message_contents::group_updated;
 use xmtp_proto::xmtp::mls::{
@@ -1791,21 +1761,9 @@
         let mut ikm = match preferences.hmac_key {
             Some(ikm) => ikm,
             None => {
-<<<<<<< HEAD
                 let hmac_key = HmacKey::new();
                 hmac_key.save_and_sync_to_other_devices(&conn, self.client.local_events())?;
                 hmac_key.key.to_vec()
-=======
-                let local_events = self.client.local_events();
-                let hmac_key = StoredUserPreferences::new_hmac_key(&conn)?;
-                // Sync the new key to other devices
-                let _ = local_events.send(LocalEvents::OutgoingPreferenceUpdates(vec![
-                    UserPreferenceUpdate::HmacKeyUpdate {
-                        key: hmac_key.clone(),
-                    },
-                ]));
-                hmac_key
->>>>>>> ab2cb3d2
             }
         };
         ikm.extend(&self.group_id);
