--- conflicted
+++ resolved
@@ -554,10 +554,7 @@
         if !matches!(result, Err(StorageError::IntentionalRollback)) {
             result?;
         }
-<<<<<<< HEAD
-=======
-
->>>>>>> 1b071e0d
+
         let processed_message = processed_message.expect("Was just set to Some")?;
 
         let (sender_inbox_id, sender_installation_id) =
@@ -604,7 +601,7 @@
 
         provider.transaction(|provider| {
             let processed_message = mls_group.process_message(provider, message)?;
-<<<<<<< HEAD
+
             let mut validated_commit = None;
 
             if let ProcessedMessageContent::StagedCommitMessage(staged_commit) =
@@ -621,8 +618,6 @@
                     &expected_diff,
                 )?);
             }
-=======
->>>>>>> 1b071e0d
 
             if let Some(cursor) = cursor {
                 let is_updated = provider.conn_ref().update_cursor(
