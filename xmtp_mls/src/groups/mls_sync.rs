use super::{
    build_extensions_for_admin_lists_update, build_extensions_for_metadata_update,
    build_extensions_for_permissions_update, build_group_membership_extension,
    intents::{
        Installation, IntentError, PostCommitAction, SendMessageIntentData, SendWelcomesAction,
        UpdateAdminListIntentData, UpdateGroupMembershipIntentData, UpdatePermissionIntentData,
    },
    validated_commit::{extract_group_membership, CommitValidationError},
    GroupError, HmacKey, MlsGroup, ScopedGroupClient,
};
use crate::{
    configuration::{
        GRPC_DATA_LIMIT, HMAC_SALT, MAX_GROUP_SIZE, MAX_INTENT_PUBLISH_ATTEMPTS, MAX_PAST_EPOCHS,
        SYNC_UPDATE_INSTALLATIONS_INTERVAL_NS,
    },
    groups::device_sync::DeviceSyncContent,
    groups::{
        device_sync::preference_sync::UserPreferenceUpdate, intents::UpdateMetadataIntentData,
        validated_commit::ValidatedCommit,
    },
    hpke::{encrypt_welcome, HpkeError},
    identity::{parse_credential, IdentityError},
    identity_updates::load_identity_updates,
    intents::ProcessIntentError,
    storage::{
        db_connection::DbConnection,
        group_intent::{IntentKind, IntentState, StoredGroupIntent, ID},
        group_message::{DeliveryStatus, GroupMessageKind, StoredGroupMessage},
        refresh_state::EntityKind,
        serialization::{db_deserialize, db_serialize},
        sql_key_store,
        user_preferences::StoredUserPreferences,
        StorageError,
    },
    subscriptions::LocalEvents,
    subscriptions::SyncMessage,
    utils::{hash::sha256, id::calculate_message_id, time::hmac_epoch},
    xmtp_openmls_provider::XmtpOpenMlsProvider,
    Delete, Fetch, StoreOrIgnore,
};
use futures::future::try_join_all;
use hkdf::Hkdf;
use hmac::{Hmac, Mac};
use openmls::{
    credentials::BasicCredential,
    extensions::Extensions,
    framing::{ContentType, ProtocolMessage},
    group::{GroupEpoch, StagedCommit},
    key_packages::KeyPackage,
    prelude::{
        tls_codec::{Deserialize, Error as TlsCodecError, Serialize},
        LeafNodeIndex, MlsGroup as OpenMlsGroup, MlsMessageBodyIn, MlsMessageIn, PrivateMessageIn,
        ProcessedMessage, ProcessedMessageContent, Sender,
    },
    treesync::LeafNodeParameters,
};
use openmls::{framing::WireFormat, prelude::BasicCredentialError};
use openmls_traits::{signatures::Signer, OpenMlsProvider};
use prost::bytes::Bytes;
use prost::Message;
use sha2::Sha256;
use std::{
    collections::{HashMap, HashSet},
    mem::{discriminant, Discriminant},
    ops::RangeInclusive,
};
use thiserror::Error;
use tracing::debug;
use xmtp_common::{retry_async, Retry, RetryableError};
use xmtp_content_types::{group_updated::GroupUpdatedCodec, CodecError, ContentCodec};
use xmtp_id::{InboxId, InboxIdRef};
use xmtp_proto::xmtp::mls::{
    api::v1::{
        group_message::{Version as GroupMessageVersion, V1 as GroupMessageV1},
        group_message_input::{Version as GroupMessageInputVersion, V1 as GroupMessageInputV1},
        welcome_message_input::{
            Version as WelcomeMessageInputVersion, V1 as WelcomeMessageInputV1,
        },
        GroupMessage, GroupMessageInput, WelcomeMessageInput,
    },
    message_contents::{
        plaintext_envelope::{v2::MessageType, Content, V1, V2},
        GroupUpdated, PlaintextEnvelope,
    },
};

#[derive(Debug, Error)]
pub enum GroupMessageProcessingError {
    #[error("[{0}] already processed")]
    AlreadyProcessed(u64),
    #[error("diesel error: {0}")]
    Diesel(#[from] diesel::result::Error),
    #[error("[{message_time_ns:?}] invalid sender with credential: {credential:?}")]
    InvalidSender {
        message_time_ns: u64,
        credential: Vec<u8>,
    },
    #[error("invalid payload")]
    InvalidPayload,
    #[error("storage error: {0}")]
    Storage(#[from] crate::storage::StorageError),
    #[error(transparent)]
    Identity(#[from] IdentityError),
    #[error("openmls process message error: {0}")]
    OpenMlsProcessMessage(#[from] openmls::prelude::ProcessMessageError),
    #[error("merge staged commit: {0}")]
    MergeStagedCommit(#[from] openmls::group::MergeCommitError<sql_key_store::SqlKeyStoreError>),
    #[error("TLS Codec error: {0}")]
    TlsError(#[from] TlsCodecError),
    #[error("unsupported message type: {0:?}")]
    UnsupportedMessageType(Discriminant<MlsMessageBodyIn>),
    #[error("commit validation")]
    CommitValidation(#[from] CommitValidationError),
    #[error("epoch increment not allowed")]
    EpochIncrementNotAllowed,
    #[error("clear pending commit error: {0}")]
    ClearPendingCommit(#[from] sql_key_store::SqlKeyStoreError),
    #[error("Serialization/Deserialization Error {0}")]
    Serde(#[from] serde_json::Error),
    #[error("intent is missing staged_commit field")]
    IntentMissingStagedCommit,
    #[error("encode proto: {0}")]
    EncodeProto(#[from] prost::EncodeError),
    #[error("proto decode error: {0}")]
    DecodeProto(#[from] prost::DecodeError),
    #[error(transparent)]
    Intent(#[from] IntentError),
    #[error(transparent)]
    Codec(#[from] CodecError),
    #[error("wrong credential type")]
    WrongCredentialType(#[from] BasicCredentialError),
    #[error(transparent)]
    ProcessIntent(#[from] ProcessIntentError),
    #[error(transparent)]
    AssociationDeserialization(#[from] xmtp_id::associations::DeserializationError),
}

impl RetryableError for GroupMessageProcessingError {
    fn is_retryable(&self) -> bool {
        match self {
            Self::Diesel(err) => err.is_retryable(),
            Self::Storage(err) => err.is_retryable(),
            Self::Identity(err) => err.is_retryable(),
            Self::OpenMlsProcessMessage(err) => err.is_retryable(),
            Self::MergeStagedCommit(err) => err.is_retryable(),
            Self::ProcessIntent(err) => err.is_retryable(),
            Self::CommitValidation(err) => err.is_retryable(),
            Self::ClearPendingCommit(err) => err.is_retryable(),
            Self::WrongCredentialType(_)
            | Self::Codec(_)
            | Self::AlreadyProcessed(_)
            | Self::InvalidSender { .. }
            | Self::DecodeProto(_)
            | Self::InvalidPayload
            | Self::Intent(_)
            | Self::EpochIncrementNotAllowed
            | Self::EncodeProto(_)
            | Self::IntentMissingStagedCommit
            | Self::Serde(_)
            | Self::AssociationDeserialization(_)
            | Self::TlsError(_)
            | Self::UnsupportedMessageType(_) => false,
        }
    }
}

#[derive(Debug)]
struct PublishIntentData {
    staged_commit: Option<Vec<u8>>,
    post_commit_action: Option<Vec<u8>>,
    payload_to_publish: Vec<u8>,
}

impl<ScopedClient> MlsGroup<ScopedClient>
where
    ScopedClient: ScopedGroupClient,
{
    #[tracing::instrument(skip_all)]
    pub async fn sync(&self) -> Result<(), GroupError> {
        let conn = self.context().store().conn()?;
        let mls_provider = XmtpOpenMlsProvider::from(conn);
        tracing::info!(
            inbox_id = self.client.inbox_id(),
            installation_id = %self.client.installation_id(),
            group_id = hex::encode(&self.group_id),
            "[{}] syncing group",
            self.client.inbox_id()
        );
        tracing::info!(
            inbox_id = self.client.inbox_id(),
            installation_id = %self.client.installation_id(),
            group_id = hex::encode(&self.group_id),
            "current epoch for [{}] in sync()",
            self.client.inbox_id(),
        );
        self.maybe_update_installations(&mls_provider, None).await?;

        self.sync_with_conn(&mls_provider).await
    }

    // TODO: Should probably be renamed to `sync_with_provider`
    #[tracing::instrument(skip_all)]
    pub async fn sync_with_conn(&self, provider: &XmtpOpenMlsProvider) -> Result<(), GroupError> {
        let _mutex = self.mutex.lock().await;
        let mut errors: Vec<GroupError> = vec![];

        let conn = provider.conn_ref();

        // Even if publish fails, continue to receiving
        if let Err(publish_error) = self.publish_intents(provider).await {
            tracing::error!(
                error = %publish_error,
                "Sync: error publishing intents {:?}",
                publish_error
            );
            errors.push(publish_error);
        }

        // Even if receiving fails, continue to post_commit
        if let Err(receive_error) = self.receive(provider).await {
            tracing::error!(error = %receive_error, "receive error {:?}", receive_error);
            // We don't return an error if receive fails, because it's possible this is caused
            // by malicious data sent over the network, or messages from before the user was
            // added to the group
        }

        if let Err(post_commit_err) = self.post_commit(conn).await {
            tracing::error!(
                error = %post_commit_err,
                "post commit error {:?}",
                post_commit_err
            );
            errors.push(post_commit_err);
        }

        // Return a combination of publish and post_commit errors
        if !errors.is_empty() {
            return Err(GroupError::Sync(errors));
        }
        Ok(())
    }

    #[tracing::instrument(skip_all)]
    pub(super) async fn sync_until_last_intent_resolved(
        &self,
        provider: &XmtpOpenMlsProvider,
    ) -> Result<(), GroupError> {
        let intents = provider.conn_ref().find_group_intents(
            self.group_id.clone(),
            Some(vec![IntentState::ToPublish, IntentState::Published]),
            None,
        )?;

        if intents.is_empty() {
            return Ok(());
        }

        self.sync_until_intent_resolved(provider, intents[intents.len() - 1].id)
            .await
    }

    /**
     * Sync the group and wait for the intent to be deleted
     * Group syncing may involve picking up messages unrelated to the intent, so simply checking for errors
     * does not give a clear signal as to whether the intent was successfully completed or not.
     *
     * This method will retry up to `crate::configuration::MAX_GROUP_SYNC_RETRIES` times.
     */
    #[tracing::instrument(skip_all)]
    pub(super) async fn sync_until_intent_resolved(
        &self,
        provider: &XmtpOpenMlsProvider,
        intent_id: ID,
    ) -> Result<(), GroupError> {
        let mut num_attempts = 0;
        // Return the last error to the caller if we fail to sync
        let mut last_err: Option<GroupError> = None;
        while num_attempts < crate::configuration::MAX_GROUP_SYNC_RETRIES {
            if let Err(err) = self.sync_with_conn(provider).await {
                tracing::error!("error syncing group {:?}", err);
                last_err = Some(err);
            }

            match Fetch::<StoredGroupIntent>::fetch(provider.conn_ref(), &intent_id) {
                Ok(None) => {
                    // This is expected. The intent gets deleted on success
                    return Ok(());
                }
                Ok(Some(StoredGroupIntent {
                    id,
                    state: IntentState::Error,
                    ..
                })) => {
                    tracing::warn!(
                        "not retrying intent ID {id}. since it is in state Error. {:?}",
                        last_err
                    );
                    return Err(last_err.unwrap_or(GroupError::IntentNotCommitted));
                }
                Ok(Some(StoredGroupIntent { id, state, .. })) => {
                    tracing::warn!("retrying intent ID {id}. intent currently in state {state:?}");
                }
                Err(err) => {
                    tracing::error!("database error fetching intent {:?}", err);
                    last_err = Some(GroupError::Storage(err));
                }
            };
            num_attempts += 1;
        }

        Err(last_err.unwrap_or(GroupError::SyncFailedToWait))
    }

    fn is_valid_epoch(
        inbox_id: InboxIdRef<'_>,
        intent_id: i32,
        group_epoch: GroupEpoch,
        message_epoch: GroupEpoch,
        max_past_epochs: usize,
    ) -> bool {
        if message_epoch.as_u64() + max_past_epochs as u64 <= group_epoch.as_u64() {
            tracing::warn!(
                inbox_id,
                message_epoch = message_epoch.as_u64(),
                group_epoch = group_epoch.as_u64(),
                intent_id,
                "[{}] own message epoch {} is {} or more less than group epoch {} for intent {}. Retrying message",
                inbox_id,
                message_epoch,
                max_past_epochs,
                group_epoch.as_u64(),
                intent_id
            );
            return false;
        } else if message_epoch.as_u64() > group_epoch.as_u64() {
            // Should not happen, logging proactively
            tracing::error!(
                inbox_id,
                message_epoch = message_epoch.as_u64(),
                group_epoch = group_epoch.as_u64(),
                intent_id,
                "[{}] own message epoch {} is greater than group epoch {} for intent {}. Retrying message",
                inbox_id,
                message_epoch,
                group_epoch,
                intent_id
            );
            return false;
        }
        true
    }

    #[allow(clippy::too_many_arguments)]
    #[tracing::instrument(level = "trace", skip_all)]
    async fn process_own_message(
        &self,
        intent: StoredGroupIntent,
        provider: &XmtpOpenMlsProvider,
        message: ProtocolMessage,
        envelope: &GroupMessageV1,
    ) -> Result<IntentState, GroupMessageProcessingError> {
        self.load_mls_group_with_lock_async(provider, |mut mls_group| async move {
            let GroupMessageV1 {
                created_ns: envelope_timestamp_ns,
                id: ref msg_id,
                ..
            } = *envelope;

            if intent.state == IntentState::Committed {
                return Ok(IntentState::Committed);
            }
            let message_epoch = message.epoch();
            let group_epoch = mls_group.epoch();
            debug!(
                inbox_id = self.client.inbox_id(),
                installation_id = %self.client.installation_id(),
                group_id = hex::encode(&self.group_id),
                msg_id,
                intent.id,
                intent.kind = %intent.kind,
                "[{}]-[{}] processing own message for intent {} / {:?}, message_epoch: {}",
                self.context().inbox_id(),
                hex::encode(self.group_id.clone()),
                intent.id,
                intent.kind,
                message_epoch
            );

            let conn = provider.conn_ref();
            match intent.kind {
                IntentKind::KeyUpdate
                | IntentKind::UpdateGroupMembership
                | IntentKind::UpdateAdminList
                | IntentKind::MetadataUpdate
                | IntentKind::UpdatePermission => {
                    if let Some(published_in_epoch) = intent.published_in_epoch {
                        let published_in_epoch_u64 = published_in_epoch as u64;
                        let group_epoch_u64 = group_epoch.as_u64();

                        if published_in_epoch_u64 != group_epoch_u64 {
                            tracing::warn!(
                                inbox_id = self.client.inbox_id(),
                                installation_id = %self.client.installation_id(),
                            group_id = hex::encode(&self.group_id),
                                msg_id,
                                intent.id,
                                intent.kind = %intent.kind,
                                "Intent was published in epoch {} but group is currently",
                                published_in_epoch_u64,
                            );
                            return Ok(IntentState::ToPublish);
                        }
                    }

                    let pending_commit = if let Some(staged_commit) = intent.staged_commit {
                        decode_staged_commit(staged_commit)?
                    } else {
                        return Err(GroupMessageProcessingError::IntentMissingStagedCommit);
                    };

                    tracing::info!(
                        "[{}] Validating commit for intent {}. Message timestamp: {}",
                        self.context().inbox_id(),
                        intent.id,
                        envelope_timestamp_ns
                    );

                    let maybe_validated_commit = ValidatedCommit::from_staged_commit(
                        self.client.as_ref(),
                        conn,
                        &pending_commit,
                        &mls_group,
                    )
                    .await;

                    if let Err(err) = maybe_validated_commit {
                        tracing::error!(
                            "Error validating commit for own message. Intent ID [{}]: {:?}",
                            intent.id,
                            err
                        );
                        // Return before merging commit since it does not pass validation
                        // Return OK so that the group intent update is still written to the DB
                        return Ok(IntentState::Error);
                    }

                    let validated_commit = maybe_validated_commit.expect("Checked for error");

                    tracing::info!(
                        "[{}] merging pending commit for intent {}",
                        self.context().inbox_id(),
                        intent.id
                    );
                    if let Err(err) = mls_group.merge_staged_commit(&provider, pending_commit) {
                        tracing::error!("error merging commit: {}", err);
                        return Ok(IntentState::ToPublish);
                    } else {
                        // If no error committing the change, write a transcript message
                        self.save_transcript_message(
                            conn,
                            validated_commit,
                            envelope_timestamp_ns,
                        )?;
                    }
                }
                IntentKind::SendMessage => {
                    if !Self::is_valid_epoch(
                        self.context().inbox_id(),
                        intent.id,
                        group_epoch,
                        message_epoch,
                        MAX_PAST_EPOCHS,
                    ) {
                        return Ok(IntentState::ToPublish);
                    }
                    if let Some(id) = intent.message_id()? {
                        conn.set_delivery_status_to_published(&id, envelope_timestamp_ns)?;
                    }
                }
            };

            Ok(IntentState::Committed)
        })
        .await
    }

    #[tracing::instrument(level = "trace", skip_all)]
    async fn process_external_message(
        &self,
        provider: &XmtpOpenMlsProvider,
        message: PrivateMessageIn,
        envelope: &GroupMessageV1,
    ) -> Result<(), GroupMessageProcessingError> {
        self.load_mls_group_with_lock_async(provider, |mut mls_group| async move {
            let GroupMessageV1 {
                created_ns: envelope_timestamp_ns,
                id: ref msg_id,
                ..
            } = *envelope;

            let decrypted_message = mls_group.process_message(provider, message)?;
            let (sender_inbox_id, sender_installation_id) =
                extract_message_sender(&mut mls_group, &decrypted_message, envelope_timestamp_ns)?;

            tracing::info!(
                inbox_id = self.client.inbox_id(),
                installation_id = %self.client.installation_id(),sender_inbox_id = sender_inbox_id,
                sender_installation_id = hex::encode(&sender_installation_id),
                group_id = hex::encode(&self.group_id),
                current_epoch = mls_group.epoch().as_u64(),
                msg_epoch = decrypted_message.epoch().as_u64(),
                msg_group_id = hex::encode(decrypted_message.group_id().as_slice()),
                msg_id,
                "[{}] extracted sender inbox id: {}",
                self.client.inbox_id(),
                sender_inbox_id
            );

            let (msg_epoch, msg_group_id) = (
                decrypted_message.epoch().as_u64(),
                hex::encode(decrypted_message.group_id().as_slice()),
            );
            match decrypted_message.into_content() {
                ProcessedMessageContent::ApplicationMessage(application_message) => {
                    tracing::info!(
                        inbox_id = self.client.inbox_id(),
                        sender_inbox_id = sender_inbox_id,
                        sender_installation_id = hex::encode(&sender_installation_id),
                    installation_id = %self.client.installation_id(),group_id = hex::encode(&self.group_id),
                        current_epoch = mls_group.epoch().as_u64(),
                        msg_epoch,
                        msg_group_id,
                        msg_id,
                        "[{}] decoding application message",
                        self.context().inbox_id()
                    );
                    let message_bytes = application_message.into_bytes();

                    let mut bytes = Bytes::from(message_bytes.clone());
                    let envelope = PlaintextEnvelope::decode(&mut bytes)?;

                    match envelope.content {
                        Some(Content::V1(V1 {
                                             idempotency_key,
                                             content,
                                         })) => {
                            let message_id =
                                calculate_message_id(&self.group_id, &content, &idempotency_key);
                            StoredGroupMessage {
                                id: message_id,
                                group_id: self.group_id.clone(),
                                decrypted_message_bytes: content,
                                sent_at_ns: envelope_timestamp_ns as i64,
                                kind: GroupMessageKind::Application,
                                sender_installation_id,
                                sender_inbox_id,
                                delivery_status: DeliveryStatus::Published,
                            }
                                .store_or_ignore(provider.conn_ref())?
                        }
                        Some(Content::V2(V2 {
                                             idempotency_key,
                                             message_type,
                                         })) => {
                            match message_type {
                                Some(MessageType::DeviceSyncRequest(history_request)) => {
                                    let content: DeviceSyncContent =
                                        DeviceSyncContent::Request(history_request);
                                    let content_bytes = serde_json::to_vec(&content)?;
                                    let message_id = calculate_message_id(
                                        &self.group_id,
                                        &content_bytes,
                                        &idempotency_key,
                                    );

                                    // store the request message
                                    StoredGroupMessage {
                                        id: message_id.clone(),
                                        group_id: self.group_id.clone(),
                                        decrypted_message_bytes: content_bytes,
                                        sent_at_ns: envelope_timestamp_ns as i64,
                                        kind: GroupMessageKind::Application,
                                        sender_installation_id,
                                        sender_inbox_id: sender_inbox_id.clone(),
                                        delivery_status: DeliveryStatus::Published,
                                    }
                                        .store_or_ignore(provider.conn_ref())?;

                                    tracing::info!("Received a history request.");
                                    let _ = self.client.local_events().send(LocalEvents::SyncMessage(
                                        SyncMessage::Request { message_id },
                                    ));
                                }

                                Some(MessageType::DeviceSyncReply(history_reply)) => {
                                    let content: DeviceSyncContent =
                                        DeviceSyncContent::Reply(history_reply);
                                    let content_bytes = serde_json::to_vec(&content)?;
                                    let message_id = calculate_message_id(
                                        &self.group_id,
                                        &content_bytes,
                                        &idempotency_key,
                                    );

                                    // store the reply message
                                    StoredGroupMessage {
                                        id: message_id.clone(),
                                        group_id: self.group_id.clone(),
                                        decrypted_message_bytes: content_bytes,
                                        sent_at_ns: envelope_timestamp_ns as i64,
                                        kind: GroupMessageKind::Application,
                                        sender_installation_id,
                                        sender_inbox_id,
                                        delivery_status: DeliveryStatus::Published,
                                    }
                                        .store_or_ignore(provider.conn_ref())?;

                                    tracing::info!("Received a history reply.");
                                    let _ = self.client.local_events().send(LocalEvents::SyncMessage(
                                        SyncMessage::Reply { message_id },
                                    ));
                                }
<<<<<<< HEAD
                                Some(MessageType::UserPreferenceUpdate(update)) => {
                                    // Ignore errors since this may come from a newer version of the lib
                                    // that has new update types.
                                    if let Ok(update) = update.try_into() {
                                        let _ = self
                                            .client
                                            .local_events()
                                            .send(LocalEvents::IncomingPreferenceUpdate(vec![update]));
                                    } else {
                                        tracing::warn!("Failed to deserialize preference update. Is this libxmtp version old?");
                                    }
                                }
                                _ => {
                                    return Err(GroupMessageProcessingError::InvalidPayload);
                                }
=======
                                .store_or_ignore(provider.conn_ref())?;

                                tracing::info!("Received a history reply.");
                                let _ = self.client.local_events().send(LocalEvents::SyncMessage(
                                    SyncMessage::Reply { message_id },
                                ));
                            }
                            Some(MessageType::UserPreferenceUpdate(update)) => {
                                // This function inserts the updates appropriately,
                                // and returns a copy of what was inserted
                                let updates =
                                    UserPreferenceUpdate::process_incoming_preference_update(
                                        update, provider,
                                    )?;

                                // Broadcast those updates for integrators to be notified of changes
                                let _ = self
                                    .client
                                    .local_events()
                                    .send(LocalEvents::IncomingPreferenceUpdate(updates));
                            }
                            _ => {
                                return Err(GroupMessageProcessingError::InvalidPayload);
>>>>>>> 7c7dbdbf
                            }
                        }
                        None => return Err(GroupMessageProcessingError::InvalidPayload),
                    }
                }
                ProcessedMessageContent::ProposalMessage(_proposal_ptr) => {
                    // intentionally left blank.
                }
                ProcessedMessageContent::ExternalJoinProposalMessage(_external_proposal_ptr) => {
                    // intentionally left blank.
                }
                ProcessedMessageContent::StagedCommitMessage(staged_commit) => {
                    tracing::info!(
                        inbox_id = self.client.inbox_id(),
                        sender_inbox_id = sender_inbox_id,
                        installation_id = %self.client.installation_id(),sender_installation_id = hex::encode(&sender_installation_id),
                        group_id = hex::encode(&self.group_id),
                        current_epoch = mls_group.epoch().as_u64(),
                        msg_epoch,
                        msg_group_id,
                        msg_id,
                        "[{}] received staged commit. Merging and clearing any pending commits",
                        self.context().inbox_id()
                    );

                    let sc = *staged_commit;

                    // Validate the commit
                    let validated_commit = ValidatedCommit::from_staged_commit(
                        self.client.as_ref(),
                        provider.conn_ref(),
                        &sc,
                        &mls_group,
                    )
                        .await?;
                    tracing::info!(
                        inbox_id = self.client.inbox_id(),
                        sender_inbox_id = sender_inbox_id,
                        installation_id = %self.client.installation_id(),sender_installation_id = hex::encode(&sender_installation_id),
                        group_id = hex::encode(&self.group_id),
                        current_epoch = mls_group.epoch().as_u64(),
                        msg_epoch,
                        msg_group_id,
                        msg_id,
                        "[{}] staged commit is valid, will attempt to merge",
                        self.context().inbox_id()
                    );
                    mls_group.merge_staged_commit(provider, sc)?;
                    self.save_transcript_message(
                        provider.conn_ref(),
                        validated_commit,
                        envelope_timestamp_ns,
                    )?;
                }
            };

            Ok(())
        }).await
    }

    #[tracing::instrument(level = "trace", skip_all)]
    pub(super) async fn process_message(
        &self,
        provider: &XmtpOpenMlsProvider,
        envelope: &GroupMessageV1,
        allow_epoch_increment: bool,
    ) -> Result<(), GroupMessageProcessingError> {
        let mls_message_in = MlsMessageIn::tls_deserialize_exact(&envelope.data)?;

        let message = match mls_message_in.extract() {
            MlsMessageBodyIn::PrivateMessage(message) => Ok(message),
            other => Err(GroupMessageProcessingError::UnsupportedMessageType(
                discriminant(&other),
            )),
        }?;
        if !allow_epoch_increment && message.content_type() == ContentType::Commit {
            return Err(GroupMessageProcessingError::EpochIncrementNotAllowed);
        }

        let intent = provider
            .conn_ref()
            .find_group_intent_by_payload_hash(sha256(envelope.data.as_slice()));
        tracing::info!(
            inbox_id = self.client.inbox_id(),
            installation_id = %self.client.installation_id(),
            group_id = hex::encode(&self.group_id),
            msg_id = envelope.id,
            "Processing envelope with hash {:?}",
            hex::encode(sha256(envelope.data.as_slice()))
        );

        match intent {
            // Intent with the payload hash matches
            Ok(Some(intent)) => {
                let intent_id = intent.id;
                tracing::info!(
                    inbox_id = self.client.inbox_id(),
                    installation_id = %self.client.installation_id(),
                    group_id = hex::encode(&self.group_id),
                    msg_id = envelope.id,
                    intent_id,
                    intent.kind = %intent.kind,
                    "client [{}] is about to process own envelope [{}] for intent [{}]",
                    self.client.inbox_id(),
                    envelope.id,
                    intent_id
                );
                match self
                    .process_own_message(intent, provider, message.into(), envelope)
                    .await?
                {
                    IntentState::ToPublish => {
                        Ok(provider.conn_ref().set_group_intent_to_publish(intent_id)?)
                    }
                    IntentState::Committed => {
                        Ok(provider.conn_ref().set_group_intent_committed(intent_id)?)
                    }
                    IntentState::Published => {
                        tracing::error!("Unexpected behaviour: returned intent state published from process_own_message");
                        Ok(())
                    }
                    IntentState::Error => {
                        tracing::warn!("Intent [{}] moved to error status", intent_id);
                        Ok(provider.conn_ref().set_group_intent_error(intent_id)?)
                    }
                }
            }
            // No matching intent found
            Ok(None) => {
                tracing::info!(
                    inbox_id = self.client.inbox_id(),
                    installation_id = %self.client.installation_id(),
                    group_id = hex::encode(&self.group_id),
                    msg_id = envelope.id,
                    "client [{}] is about to process external envelope [{}]",
                    self.client.inbox_id(),
                    envelope.id
                );
                self.process_external_message(provider, message, envelope)
                    .await
            }
            Err(err) => Err(GroupMessageProcessingError::Storage(err)),
        }
    }

    #[tracing::instrument(level = "trace", skip_all)]
    async fn consume_message(
        &self,
        provider: &XmtpOpenMlsProvider,
        envelope: &GroupMessage,
    ) -> Result<(), GroupMessageProcessingError> {
        let msgv1 = match &envelope.version {
            Some(GroupMessageVersion::V1(value)) => value,
            _ => return Err(GroupMessageProcessingError::InvalidPayload),
        };

        let mls_message_in = MlsMessageIn::tls_deserialize_exact(&msgv1.data)?;
        let message_entity_kind = match mls_message_in.wire_format() {
            WireFormat::Welcome => EntityKind::Welcome,
            _ => EntityKind::Group,
        };

        let last_cursor = provider
            .conn_ref()
            .get_last_cursor_for_id(&self.group_id, message_entity_kind)?;
        let should_skip_message = last_cursor > msgv1.id as i64;
        if should_skip_message {
            tracing::info!(
                inbox_id = "self.inbox_id()",
                installation_id = %self.client.installation_id(),
                group_id = hex::encode(&self.group_id),
                "Message already processed: skipped msgId:[{}] entity kind:[{:?}] last cursor in db: [{}]",
                msgv1.id,
                message_entity_kind,
                last_cursor
            );
            Err(GroupMessageProcessingError::AlreadyProcessed(msgv1.id))
        } else {
            let cursor = &msgv1.id;
            // Download all unread welcome messages and convert to groups.
            // In a database transaction, increment the cursor for a given entity and
            // apply the update after the provided `ProcessingFn` has completed successfully.
            self.client.store().transaction_async(provider, |provider| async move {
                let is_updated =
                    provider
                        .conn_ref()
                        .update_cursor(&msgv1.group_id, EntityKind::Group, *cursor as i64)?;
                if !is_updated {
                    return Err(ProcessIntentError::AlreadyProcessed(*cursor).into());
                }
                self.process_message(provider, msgv1, true).await?;
                Ok::<_, GroupMessageProcessingError>(())
            }).await
            .inspect(|_| {
                tracing::info!(
                    "Transaction completed successfully: process for group [{}] envelope cursor[{}]",
                    hex::encode(&msgv1.group_id),
                    cursor
                );
            })
            .inspect_err(|err| {
                tracing::info!(
                    "Transaction failed: process for group [{}] envelope cursor [{}] error:[{}]",
                    hex::encode(&msgv1.group_id),
                    cursor,
                    err
                );
            })?;
            Ok(())
        }
    }

    #[tracing::instrument(level = "trace", skip_all)]
    pub async fn process_messages(
        &self,
        messages: Vec<GroupMessage>,
        provider: &XmtpOpenMlsProvider,
    ) -> Result<(), GroupError> {
        let mut receive_errors: Vec<GroupMessageProcessingError> = vec![];
        for message in messages.into_iter() {
            let result = retry_async!(
                Retry::default(),
                (async { self.consume_message(provider, &message).await })
            );
            if let Err(e) = result {
                let is_retryable = e.is_retryable();
                let error_message = e.to_string();
                receive_errors.push(e);
                // If the error is retryable we cannot move on to the next message
                // otherwise you can get into a forked group state.
                if is_retryable {
                    tracing::error!(
                        error = %error_message,
                        "Aborting message processing for retryable error: {}",
                        error_message
                    );
                    break;
                }
            }
        }

        if receive_errors.is_empty() {
            Ok(())
        } else {
            tracing::error!(
                group_id = hex::encode(&self.group_id),
                inbox_id = self.client.inbox_id(),
                installation_id = hex::encode(self.client.installation_id()),
                "Message processing errors: {:?}",
                receive_errors
            );
            Err(GroupError::ReceiveErrors(receive_errors))
        }
    }

    #[tracing::instrument(skip_all)]
    pub(super) async fn receive(&self, provider: &XmtpOpenMlsProvider) -> Result<(), GroupError> {
        let messages = self
            .client
            .query_group_messages(&self.group_id, provider.conn_ref())
            .await?;
        self.process_messages(messages, provider).await?;
        Ok(())
    }

    fn save_transcript_message(
        &self,
        conn: &DbConnection,
        validated_commit: ValidatedCommit,
        timestamp_ns: u64,
    ) -> Result<Option<StoredGroupMessage>, GroupMessageProcessingError> {
        if validated_commit.is_empty() {
            return Ok(None);
        }

        tracing::info!(
            "{}: Storing a transcript message with {} members added and {} members removed and {} metadata changes",
            self.context().inbox_id(),
            validated_commit.added_inboxes.len(),
            validated_commit.removed_inboxes.len(),
            validated_commit.metadata_changes.metadata_field_changes.len(),
        );
        let sender_installation_id = validated_commit.actor_installation_id();
        let sender_inbox_id = validated_commit.actor_inbox_id();

        let payload: GroupUpdated = validated_commit.into();
        let encoded_payload = GroupUpdatedCodec::encode(payload)?;
        let mut encoded_payload_bytes = Vec::new();
        encoded_payload.encode(&mut encoded_payload_bytes)?;

        let group_id = self.group_id.as_slice();
        let message_id = calculate_message_id(
            group_id,
            encoded_payload_bytes.as_slice(),
            &timestamp_ns.to_string(),
        );

        let msg = StoredGroupMessage {
            id: message_id,
            group_id: group_id.to_vec(),
            decrypted_message_bytes: encoded_payload_bytes.to_vec(),
            sent_at_ns: timestamp_ns as i64,
            kind: GroupMessageKind::MembershipChange,
            sender_installation_id,
            sender_inbox_id,
            delivery_status: DeliveryStatus::Published,
        };

        msg.store_or_ignore(conn)?;
        Ok(Some(msg))
    }

    #[tracing::instrument(level = "trace", skip_all)]
    pub(super) async fn publish_intents(
        &self,
        provider: &XmtpOpenMlsProvider,
    ) -> Result<(), GroupError> {
        self.load_mls_group_with_lock_async(provider, |mut mls_group| async move {
            let intents = provider.conn_ref().find_group_intents(
                self.group_id.clone(),
                Some(vec![IntentState::ToPublish]),
                None,
            )?;

            for intent in intents {
                let result = retry_async!(
                    Retry::default(),
                    (async {
                        self.get_publish_intent_data(provider, &mut mls_group, &intent)
                            .await
                    })
                );

                match result {
                    Err(err) => {
                        tracing::error!(error = %err, "error getting publish intent data {:?}", err);
                        if (intent.publish_attempts + 1) as usize >= MAX_INTENT_PUBLISH_ATTEMPTS {
                            tracing::error!(
                                intent.id,
                                intent.kind = %intent.kind,
                                inbox_id = self.client.inbox_id(),
                                installation_id = %self.client.installation_id(),group_id = hex::encode(&self.group_id),
                                "intent {} has reached max publish attempts", intent.id);
                            // TODO: Eventually clean up errored attempts
                            provider
                                .conn_ref()
                                .set_group_intent_error_and_fail_msg(&intent)?;
                        } else {
                            provider
                                .conn_ref()
                                .increment_intent_publish_attempt_count(intent.id)?;
                        }

                        return Err(err);
                    }
                    Ok(Some(PublishIntentData {
                                payload_to_publish,
                                post_commit_action,
                                staged_commit,
                            })) => {
                        let payload_slice = payload_to_publish.as_slice();
                        let has_staged_commit = staged_commit.is_some();
                        provider.conn_ref().set_group_intent_published(
                            intent.id,
                            sha256(payload_slice),
                            post_commit_action,
                            staged_commit,
                            mls_group.epoch().as_u64() as i64,
                        )?;
                        tracing::debug!(
                            inbox_id = self.client.inbox_id(),
                            installation_id = %self.client.installation_id(),
                            intent.id,
                            intent.kind = %intent.kind,
                            group_id = hex::encode(&self.group_id),
                            "client [{}] set stored intent [{}] to state `published`",
                            self.client.inbox_id(),
                            intent.id
                        );

                        let messages = self.prepare_group_messages(vec![payload_slice])?;self.client
                            .api()
                            .send_group_messages(messages)
                            .await?;

                        tracing::info!(
                            intent.id,
                            intent.kind = %intent.kind,
                            inbox_id = self.client.inbox_id(),
                            installation_id = %self.client.installation_id(),
                            group_id = hex::encode(&self.group_id),
                            "[{}] published intent [{}] of type [{}]",
                            self.client.inbox_id(),
                            intent.id,
                            intent.kind
                        );
                        if has_staged_commit {
                            tracing::info!("Commit sent. Stopping further publishes for this round");
                            return Ok(());
                        }
                    }
                    Ok(None) => {
                        tracing::info!(
                            inbox_id = self.client.inbox_id(),
                            installation_id = %self.client.installation_id(),
                            "Skipping intent because no publish data returned"
                        );
                        let deleter: &dyn Delete<StoredGroupIntent, Key = i32> = provider.conn_ref();
                        deleter.delete(intent.id)?;
                    }
                }
            }

            Ok(())
        }).await
    }

    // Takes a StoredGroupIntent and returns the payload and post commit data as a tuple
    // A return value of [`Option::None`] means this intent would not change the group.
    #[allow(clippy::type_complexity)]
    #[tracing::instrument(level = "trace", skip_all)]
    async fn get_publish_intent_data(
        &self,
        provider: &XmtpOpenMlsProvider,
        openmls_group: &mut OpenMlsGroup,
        intent: &StoredGroupIntent,
    ) -> Result<Option<PublishIntentData>, GroupError> {
        match intent.kind {
            IntentKind::UpdateGroupMembership => {
                let intent_data = UpdateGroupMembershipIntentData::try_from(&intent.data)?;
                let signer = &self.context().identity.installation_keys;
                apply_update_group_membership_intent(
                    self.client.as_ref(),
                    provider,
                    openmls_group,
                    intent_data,
                    signer,
                )
                .await
            }
            IntentKind::SendMessage => {
                // We can safely assume all SendMessage intents have data
                let intent_data = SendMessageIntentData::from_bytes(intent.data.as_slice())?;
                // TODO: Handle pending_proposal errors and UseAfterEviction errors
                let msg = openmls_group.create_message(
                    &provider,
                    &self.context().identity.installation_keys,
                    intent_data.message.as_slice(),
                )?;

                Ok(Some(PublishIntentData {
                    payload_to_publish: msg.tls_serialize_detached()?,
                    post_commit_action: None,
                    staged_commit: None,
                }))
            }
            IntentKind::KeyUpdate => {
                let (commit, _, _) = openmls_group.self_update(
                    &provider,
                    &self.context().identity.installation_keys,
                    LeafNodeParameters::default(),
                )?;

                Ok(Some(PublishIntentData {
                    payload_to_publish: commit.tls_serialize_detached()?,
                    staged_commit: get_and_clear_pending_commit(openmls_group, provider)?,
                    post_commit_action: None,
                }))
            }
            IntentKind::MetadataUpdate => {
                let metadata_intent = UpdateMetadataIntentData::try_from(intent.data.clone())?;
                let mutable_metadata_extensions = build_extensions_for_metadata_update(
                    openmls_group,
                    metadata_intent.field_name,
                    metadata_intent.field_value,
                )?;

                let (commit, _, _) = openmls_group.update_group_context_extensions(
                    &provider,
                    mutable_metadata_extensions,
                    &self.context().identity.installation_keys,
                )?;

                let commit_bytes = commit.tls_serialize_detached()?;

                Ok(Some(PublishIntentData {
                    payload_to_publish: commit_bytes,
                    staged_commit: get_and_clear_pending_commit(openmls_group, provider)?,
                    post_commit_action: None,
                }))
            }
            IntentKind::UpdateAdminList => {
                let admin_list_update_intent =
                    UpdateAdminListIntentData::try_from(intent.data.clone())?;
                let mutable_metadata_extensions = build_extensions_for_admin_lists_update(
                    openmls_group,
                    admin_list_update_intent,
                )?;

                let (commit, _, _) = openmls_group.update_group_context_extensions(
                    provider,
                    mutable_metadata_extensions,
                    &self.context().identity.installation_keys,
                )?;
                let commit_bytes = commit.tls_serialize_detached()?;

                Ok(Some(PublishIntentData {
                    payload_to_publish: commit_bytes,
                    staged_commit: get_and_clear_pending_commit(openmls_group, provider)?,
                    post_commit_action: None,
                }))
            }
            IntentKind::UpdatePermission => {
                let update_permissions_intent =
                    UpdatePermissionIntentData::try_from(intent.data.clone())?;
                let group_permissions_extensions = build_extensions_for_permissions_update(
                    openmls_group,
                    update_permissions_intent,
                )?;
                let (commit, _, _) = openmls_group.update_group_context_extensions(
                    provider,
                    group_permissions_extensions,
                    &self.context().identity.installation_keys,
                )?;
                let commit_bytes = commit.tls_serialize_detached()?;
                Ok(Some(PublishIntentData {
                    payload_to_publish: commit_bytes,
                    staged_commit: get_and_clear_pending_commit(openmls_group, provider)?,
                    post_commit_action: None,
                }))
            }
        }
    }

    #[tracing::instrument(skip_all)]
    pub(crate) async fn post_commit(&self, conn: &DbConnection) -> Result<(), GroupError> {
        let intents = conn.find_group_intents(
            self.group_id.clone(),
            Some(vec![IntentState::Committed]),
            None,
        )?;

        for intent in intents {
            if let Some(post_commit_data) = intent.post_commit_data {
                tracing::debug!(
                    inbox_id = self.client.inbox_id(),
                    installation_id = %self.client.installation_id(),
                    intent.id,
                    intent.kind = %intent.kind, "taking post commit action"
                );

                let post_commit_action = PostCommitAction::from_bytes(post_commit_data.as_slice())?;
                match post_commit_action {
                    PostCommitAction::SendWelcomes(action) => {
                        self.send_welcomes(action).await?;
                    }
                }
            }
            let deleter: &dyn Delete<StoredGroupIntent, Key = i32> = conn;
            deleter.delete(intent.id)?;
        }

        Ok(())
    }

    pub async fn maybe_update_installations(
        &self,
        provider: &XmtpOpenMlsProvider,
        update_interval_ns: Option<i64>,
    ) -> Result<(), GroupError> {
        // determine how long of an interval in time to use before updating list
        let interval_ns = update_interval_ns.unwrap_or(SYNC_UPDATE_INSTALLATIONS_INTERVAL_NS);

        let now_ns = xmtp_common::time::now_ns();
        let last_ns = provider
            .conn_ref()
            .get_installations_time_checked(self.group_id.clone())?;
        let elapsed_ns = now_ns - last_ns;
        if elapsed_ns > interval_ns {
            self.add_missing_installations(provider).await?;
            provider
                .conn_ref()
                .update_installations_time_checked(self.group_id.clone())?;
        }

        Ok(())
    }

    /**
     * Checks each member of the group for `IdentityUpdates` after their current sequence_id. If updates
     * are found the method will construct an [`UpdateGroupMembershipIntentData`] and create a change
     * to the [`GroupMembership`] that will add any missing installations.
     *
     * This is designed to handle cases where existing members have added a new installation to their inbox or revoked an installation
     * and the group has not been updated to include it.
     */
    pub(super) async fn add_missing_installations(
        &self,
        provider: &XmtpOpenMlsProvider,
    ) -> Result<(), GroupError> {
        let intent_data = self
            .get_membership_update_intent(provider, &[], &[])
            .await?;

        // If there is nothing to do, stop here
        if intent_data.is_empty() {
            return Ok(());
        }

        debug!(
            inbox_id = self.client.inbox_id(),
            installation_id = %self.client.installation_id(),
            "Adding missing installations {:?}",
            intent_data
        );

        let intent = self.queue_intent(
            provider,
            IntentKind::UpdateGroupMembership,
            intent_data.into(),
        )?;

        self.sync_until_intent_resolved(provider, intent.id).await
    }

    /**
     * get_membership_update_intent will query the network for any new [`IdentityUpdate`]s for any of the existing
     * group members
     *
     * Callers may also include a list of added or removed inboxes
     */
    #[tracing::instrument(level = "trace", skip_all)]
    pub(super) async fn get_membership_update_intent(
        &self,
        provider: &XmtpOpenMlsProvider,
        inbox_ids_to_add: &[InboxIdRef<'_>],
        inbox_ids_to_remove: &[InboxIdRef<'_>],
    ) -> Result<UpdateGroupMembershipIntentData, GroupError> {
        self.load_mls_group_with_lock_async(provider, |mls_group| async move {
            let existing_group_membership = extract_group_membership(mls_group.extensions())?;
            // TODO:nm prevent querying for updates on members who are being removed
            let mut inbox_ids = existing_group_membership.inbox_ids();
            inbox_ids.extend_from_slice(inbox_ids_to_add);
            let conn = provider.conn_ref();
            // Load any missing updates from the network
            load_identity_updates(self.client.api(), conn, &inbox_ids).await?;

            let latest_sequence_id_map = conn.get_latest_sequence_id(&inbox_ids as &[&str])?;

            // Get a list of all inbox IDs that have increased sequence_id for the group
            let changed_inbox_ids =
                inbox_ids
                    .iter()
                    .try_fold(HashMap::new(), |mut updates, inbox_id| {
                        match (
                            latest_sequence_id_map.get(inbox_id as &str),
                            existing_group_membership.get(inbox_id),
                        ) {
                            // This is an update. We have a new sequence ID and an existing one
                            (Some(latest_sequence_id), Some(current_sequence_id)) => {
                                let latest_sequence_id_u64 = *latest_sequence_id as u64;
                                if latest_sequence_id_u64.gt(current_sequence_id) {
                                    updates.insert(inbox_id.to_string(), latest_sequence_id_u64);
                                }
                            }
                            // This is for new additions to the group
                            (Some(latest_sequence_id), _) => {
                                // This is the case for net new members to the group
                                updates.insert(inbox_id.to_string(), *latest_sequence_id as u64);
                            }
                            (_, _) => {
                                tracing::warn!(
                                    "Could not find existing sequence ID for inbox {}",
                                    inbox_id
                                );
                                return Err(GroupError::MissingSequenceId);
                            }
                        }

                        Ok(updates)
                    })?;

            Ok(UpdateGroupMembershipIntentData::new(
                changed_inbox_ids,
                inbox_ids_to_remove
                    .iter()
                    .map(|s| s.to_string())
                    .collect::<Vec<String>>(),
            ))
        })
        .await
    }

    /**
     * Sends welcome messages to the installations specified in the action
     *
     * Internally, this breaks the request into chunks to avoid exceeding the GRPC max message size limits
     */
    #[tracing::instrument(level = "trace", skip_all)]
    pub(super) async fn send_welcomes(&self, action: SendWelcomesAction) -> Result<(), GroupError> {
        let welcomes = action
            .installations
            .into_iter()
            .map(|installation| -> Result<WelcomeMessageInput, HpkeError> {
                let installation_key = installation.installation_key;
                let encrypted = encrypt_welcome(
                    action.welcome_message.as_slice(),
                    installation.hpke_public_key.as_slice(),
                )?;
                Ok(WelcomeMessageInput {
                    version: Some(WelcomeMessageInputVersion::V1(WelcomeMessageInputV1 {
                        installation_key,
                        data: encrypted,
                        hpke_public_key: installation.hpke_public_key,
                    })),
                })
            })
            .collect::<Result<Vec<WelcomeMessageInput>, HpkeError>>()?;

        let welcome = welcomes
            .first()
            .ok_or(GroupError::Generic("No welcomes to send".to_string()))?;

        let chunk_size = GRPC_DATA_LIMIT
            / welcome
                .version
                .as_ref()
                .map(|w| match w {
                    WelcomeMessageInputVersion::V1(w) => {
                        let w = w.installation_key.len() + w.data.len() + w.hpke_public_key.len();
                        tracing::debug!("total welcome message proto bytes={w}");
                        w
                    }
                })
                .unwrap_or(GRPC_DATA_LIMIT / MAX_GROUP_SIZE);

        tracing::debug!("welcome chunk_size={chunk_size}");
        let api = self.client.api();
        let mut futures = vec![];
        for welcomes in welcomes.chunks(chunk_size) {
            futures.push(api.send_welcome_messages(welcomes));
        }
        try_join_all(futures).await?;
        Ok(())
    }

    /// Provides hmac keys for a range of epochs around current epoch
    /// `group.hmac_keys(-1..=1)`` will provide 3 keys consisting of last epoch, current epoch, and next epoch
    /// `group.hmac_keys(0..=0) will provide 1 key, consisting of only the current epoch
    #[tracing::instrument(level = "trace", skip_all)]
    pub fn hmac_keys(
        &self,
        epoch_delta_range: RangeInclusive<i64>,
    ) -> Result<Vec<HmacKey>, StorageError> {
        let conn = self.client.store().conn()?;

        let preferences = StoredUserPreferences::load(&conn)?;
        let mut ikm = match preferences.hmac_key {
            Some(ikm) => ikm,
            None => {
                let local_events = self.client.local_events();
                StoredUserPreferences::new_hmac_key(&conn, local_events)?
            }
        };
        ikm.extend(&self.group_id);
        let hkdf = Hkdf::<Sha256>::new(Some(HMAC_SALT), &ikm);

        let mut result = vec![];
        let current_epoch = hmac_epoch();
        for delta in epoch_delta_range {
            let epoch = current_epoch + delta;

            let mut info = self.group_id.clone();
            info.extend(&epoch.to_le_bytes());

            let mut key = [0; 42];
            hkdf.expand(&info, &mut key).expect("Length is correct");

            result.push(HmacKey { key, epoch });
        }

        Ok(result)
    }

    #[tracing::instrument(level = "trace", skip_all)]
    pub(super) fn prepare_group_messages(
        &self,
        payloads: Vec<&[u8]>,
    ) -> Result<Vec<GroupMessageInput>, GroupError> {
        let hmac_key = self
            .hmac_keys(0..=0)?
            .pop()
            .expect("Range of count 1 was provided.");
        let sender_hmac =
            Hmac::<Sha256>::new_from_slice(&hmac_key.key).expect("HMAC can take key of any size");

        let mut result = vec![];
        for payload in payloads {
            let mut sender_hmac = sender_hmac.clone();
            sender_hmac.update(payload);
            let sender_hmac = sender_hmac.finalize();

            result.push(GroupMessageInput {
                version: Some(GroupMessageInputVersion::V1(GroupMessageInputV1 {
                    data: payload.to_vec(),
                    sender_hmac: sender_hmac.into_bytes().to_vec(),
                })),
            });
        }

        Ok(result)
    }
}

// Extracts the message sender, but does not do any validation to ensure that the
// installation_id is actually part of the inbox.
fn extract_message_sender(
    openmls_group: &mut OpenMlsGroup,
    decrypted_message: &ProcessedMessage,
    message_created_ns: u64,
) -> Result<(InboxId, Vec<u8>), GroupMessageProcessingError> {
    if let Sender::Member(leaf_node_index) = decrypted_message.sender() {
        if let Some(member) = openmls_group.member_at(*leaf_node_index) {
            if member.credential.eq(decrypted_message.credential()) {
                let basic_credential = BasicCredential::try_from(member.credential)?;
                let sender_inbox_id = parse_credential(basic_credential.identity())?;
                return Ok((sender_inbox_id, member.signature_key));
            }
        }
    }

    let basic_credential = BasicCredential::try_from(decrypted_message.credential().clone())?;
    Err(GroupMessageProcessingError::InvalidSender {
        message_time_ns: message_created_ns,
        credential: basic_credential.identity().to_vec(),
    })
}

// Takes UpdateGroupMembershipIntentData and applies it to the openmls group
// returning the commit and post_commit_action
#[tracing::instrument(level = "trace", skip_all)]
async fn apply_update_group_membership_intent(
    client: impl ScopedGroupClient,
    provider: &XmtpOpenMlsProvider,
    openmls_group: &mut OpenMlsGroup,
    intent_data: UpdateGroupMembershipIntentData,
    signer: impl Signer,
) -> Result<Option<PublishIntentData>, GroupError> {
    let extensions: Extensions = openmls_group.extensions().clone();

    let old_group_membership = extract_group_membership(&extensions)?;
    let new_group_membership = intent_data.apply_to_group_membership(&old_group_membership);

    // Diff the two membership hashmaps getting a list of inboxes that have been added, removed, or updated
    let membership_diff = old_group_membership.diff(&new_group_membership);

    // Construct a diff of the installations that have been added or removed.
    // This function goes to the network and fills in any missing Identity Updates
    let installation_diff = client
        .get_installation_diff(
            provider.conn_ref(),
            &old_group_membership,
            &new_group_membership,
            &membership_diff,
        )
        .await?;

    let mut new_installations: Vec<Installation> = vec![];
    let mut new_key_packages: Vec<KeyPackage> = vec![];

    if !installation_diff.added_installations.is_empty() {
        let my_installation_id = &client.context().installation_public_key().to_vec();
        // Go to the network and load the key packages for any new installation
        let key_packages = client
            .get_key_packages_for_installation_ids(
                installation_diff
                    .added_installations
                    .into_iter()
                    .filter(|installation| my_installation_id.ne(installation))
                    .collect(),
            )
            .await?;

        for key_package in key_packages {
            // Add a proposal to add the member to the local proposal queue
            new_installations.push(Installation::from_verified_key_package(&key_package));
            new_key_packages.push(key_package.inner);
        }
    }

    let leaf_nodes_to_remove: Vec<LeafNodeIndex> =
        get_removed_leaf_nodes(openmls_group, &installation_diff.removed_installations);

    if leaf_nodes_to_remove.is_empty()
        && new_key_packages.is_empty()
        && membership_diff.updated_inboxes.is_empty()
    {
        return Ok(None);
    }

    // Update the extensions to have the new GroupMembership
    let mut new_extensions = extensions.clone();
    new_extensions.add_or_replace(build_group_membership_extension(&new_group_membership));

    // Create the commit
    let (commit, maybe_welcome_message, _) = openmls_group.update_group_membership(
        provider,
        &signer,
        &new_key_packages,
        &leaf_nodes_to_remove,
        new_extensions,
    )?;

    let post_commit_action = match maybe_welcome_message {
        Some(welcome_message) => Some(PostCommitAction::from_welcome(
            welcome_message,
            new_installations,
        )?),
        None => None,
    };

    let staged_commit = get_and_clear_pending_commit(openmls_group, provider)?
        .ok_or_else(|| GroupError::MissingPendingCommit)?;

    Ok(Some(PublishIntentData {
        payload_to_publish: commit.tls_serialize_detached()?,
        post_commit_action: post_commit_action.map(|action| action.to_bytes()),
        staged_commit: Some(staged_commit),
    }))
}

fn get_removed_leaf_nodes(
    openmls_group: &mut OpenMlsGroup,
    removed_installations: &HashSet<Vec<u8>>,
) -> Vec<LeafNodeIndex> {
    openmls_group
        .members()
        .filter(|member| removed_installations.contains(&member.signature_key))
        .map(|member| member.index)
        .collect()
}

fn get_and_clear_pending_commit(
    openmls_group: &mut OpenMlsGroup,
    provider: &XmtpOpenMlsProvider,
) -> Result<Option<Vec<u8>>, GroupError> {
    let commit = openmls_group
        .pending_commit()
        .as_ref()
        .map(db_serialize)
        .transpose()?;
    openmls_group.clear_pending_commit(provider.storage())?;
    Ok(commit)
}

fn decode_staged_commit(data: Vec<u8>) -> Result<StagedCommit, GroupMessageProcessingError> {
    Ok(db_deserialize(&data)?)
}

#[cfg(test)]
pub(crate) mod tests {
    #[cfg(target_arch = "wasm32")]
    wasm_bindgen_test::wasm_bindgen_test_configure!(run_in_dedicated_worker);

    use super::*;
    use crate::builder::ClientBuilder;
    use futures::future;
    use std::sync::Arc;
    use xmtp_cryptography::utils::generate_local_wallet;

    #[cfg_attr(target_arch = "wasm32", wasm_bindgen_test::wasm_bindgen_test)]
    #[cfg_attr(not(target_arch = "wasm32"), tokio::test(flavor = "multi_thread"))]
    async fn publish_intents_worst_case_scenario() {
        let wallet = generate_local_wallet();
        let amal = Arc::new(ClientBuilder::new_test_client(&wallet).await);
        let amal_group: Arc<MlsGroup<_>> =
            Arc::new(amal.create_group(None, Default::default()).unwrap());

        amal_group.send_message_optimistic(b"1").unwrap();
        amal_group.send_message_optimistic(b"2").unwrap();
        amal_group.send_message_optimistic(b"3").unwrap();
        amal_group.send_message_optimistic(b"4").unwrap();
        amal_group.send_message_optimistic(b"5").unwrap();
        amal_group.send_message_optimistic(b"6").unwrap();

        let conn = amal.context().store().conn().unwrap();
        let provider: XmtpOpenMlsProvider = conn.into();

        let mut futures = vec![];
        for _ in 0..10 {
            futures.push(amal_group.publish_intents(&provider))
        }
        future::join_all(futures).await;
    }

    #[cfg_attr(target_arch = "wasm32", wasm_bindgen_test::wasm_bindgen_test)]
    #[cfg_attr(not(target_arch = "wasm32"), tokio::test(flavor = "multi_thread"))]
    async fn hmac_keys_work_as_expected() {
        let wallet = generate_local_wallet();
        let amal = Arc::new(ClientBuilder::new_test_client(&wallet).await);
        let amal_group: Arc<MlsGroup<_>> =
            Arc::new(amal.create_group(None, Default::default()).unwrap());

        let hmac_keys = amal_group.hmac_keys(-1..=1).unwrap();
        let current_hmac_key = amal_group.hmac_keys(0..=0).unwrap().pop().unwrap();
        assert_eq!(hmac_keys.len(), 3);
        assert_eq!(hmac_keys[1].key, current_hmac_key.key);
        assert_eq!(hmac_keys[1].epoch, current_hmac_key.epoch);

        // Make sure the keys are different
        assert_ne!(hmac_keys[0].key, hmac_keys[1].key);
        assert_ne!(hmac_keys[0].key, hmac_keys[2].key);
        assert_ne!(hmac_keys[1].key, hmac_keys[2].key);

        // Make sure the epochs align
        let current_epoch = hmac_epoch();
        assert_eq!(hmac_keys[0].epoch, current_epoch - 1);
        assert_eq!(hmac_keys[1].epoch, current_epoch);
        assert_eq!(hmac_keys[2].epoch, current_epoch + 1);
    }
}<|MERGE_RESOLUTION|>--- conflicted
+++ resolved
@@ -620,23 +620,6 @@
                                         SyncMessage::Reply { message_id },
                                     ));
                                 }
-<<<<<<< HEAD
-                                Some(MessageType::UserPreferenceUpdate(update)) => {
-                                    // Ignore errors since this may come from a newer version of the lib
-                                    // that has new update types.
-                                    if let Ok(update) = update.try_into() {
-                                        let _ = self
-                                            .client
-                                            .local_events()
-                                            .send(LocalEvents::IncomingPreferenceUpdate(vec![update]));
-                                    } else {
-                                        tracing::warn!("Failed to deserialize preference update. Is this libxmtp version old?");
-                                    }
-                                }
-                                _ => {
-                                    return Err(GroupMessageProcessingError::InvalidPayload);
-                                }
-=======
                                 .store_or_ignore(provider.conn_ref())?;
 
                                 tracing::info!("Received a history reply.");
@@ -660,7 +643,6 @@
                             }
                             _ => {
                                 return Err(GroupMessageProcessingError::InvalidPayload);
->>>>>>> 7c7dbdbf
                             }
                         }
                         None => return Err(GroupMessageProcessingError::InvalidPayload),
