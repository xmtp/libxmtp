--- conflicted
+++ resolved
@@ -13,15 +13,11 @@
         GRPC_DATA_LIMIT, HMAC_SALT, MAX_GROUP_SIZE, MAX_INTENT_PUBLISH_ATTEMPTS, MAX_PAST_EPOCHS,
         SYNC_UPDATE_INSTALLATIONS_INTERVAL_NS,
     },
-<<<<<<< HEAD
+    groups::device_sync::DeviceSyncContent,
     groups::{
         device_sync::preference_sync::UserPreferenceUpdate, intents::UpdateMetadataIntentData,
         validated_commit::ValidatedCommit,
     },
-=======
-    groups::device_sync::DeviceSyncContent,
-    groups::{intents::UpdateMetadataIntentData, validated_commit::ValidatedCommit},
->>>>>>> 600a8e27
     hpke::{encrypt_welcome, HpkeError},
     identity::{parse_credential, IdentityError},
     identity_updates::load_identity_updates,
