--- conflicted
+++ resolved
@@ -1269,13 +1269,8 @@
                 );
 
                 let msg = self.save_transcript_message(
-<<<<<<< HEAD
                     validated_commit.clone(),
-                    envelope_timestamp_ns,
-=======
-                    validated_commit,
                     envelope_timestamp_ns as u64,
->>>>>>> 274643ca
                     *cursor,
                     storage,
                 )?;
