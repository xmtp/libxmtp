--- conflicted
+++ resolved
@@ -1788,13 +1788,8 @@
     /// Return all the cursors of the messages we tried to process regardless
     /// if they were succesfull or not. It is important to return _all_
     /// cursor ids, so that streams do not unintentially retry O(n^2) messages.
-<<<<<<< HEAD
-    #[tracing::instrument(skip_all, level = "debug")]
-    pub(super) async fn receive(&self) -> Result<ProcessSummary, GroupError> {
-=======
     #[tracing::instrument(skip_all, level = "trace")]
     pub async fn receive(&self) -> Result<ProcessSummary, GroupError> {
->>>>>>> 21a358b6
         let db = self.context.db();
         let messages = MlsStore::new(self.context.clone())
             .query_group_messages(&self.group_id, &db)
