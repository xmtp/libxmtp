use super::{
    build_extensions_for_admin_lists_update, build_extensions_for_metadata_update,
    build_extensions_for_permissions_update, build_group_membership_extension,
    intents::{
        Installation, IntentError, PostCommitAction, SendMessageIntentData, SendWelcomesAction,
        UpdateAdminListIntentData, UpdateGroupMembershipIntentData, UpdatePermissionIntentData,
    },
    summary::{MessageIdentifier, MessageIdentifierBuilder, ProcessSummary, SyncSummary},
    validated_commit::{extract_group_membership, CommitValidationError, LibXMTPVersion},
    GroupError, HmacKey, MlsGroup,
};
use crate::{
    client::ClientError, mls_store::MlsStore,
    subscriptions::stream_messages::extract_message_cursor,
};
use crate::{
    configuration::sync_update_installations_interval_ns, identity_updates::IdentityUpdates,
};
use crate::{
    configuration::{
        GRPC_DATA_LIMIT, HMAC_SALT, MAX_GROUP_SIZE, MAX_INTENT_PUBLISH_ATTEMPTS, MAX_PAST_EPOCHS,
    },
    context::XmtpMlsLocalContext,
    groups::{
        device_sync_legacy::DeviceSyncContent, intents::UpdateMetadataIntentData,
        validated_commit::ValidatedCommit,
    },
    identity::{parse_credential, IdentityError},
    identity_updates::load_identity_updates,
    intents::ProcessIntentError,
    subscriptions::LocalEvents,
    utils::{self, hash::sha256, id::calculate_message_id, time::hmac_epoch},
};
use crate::{
    context::XmtpContextProvider,
    groups::device_sync_legacy::preference_sync_legacy::process_incoming_preference_update,
};
use crate::{
    groups::group_membership::{GroupMembership, MembershipDiffWithKeyPackages},
    utils::id::calculate_message_id_for_intent,
};
use crate::{
<<<<<<< HEAD
    groups::mls_ext::MergeStagedCommitAndLog,
    verified_key_package_v2::{KeyPackageVerificationError, VerifiedKeyPackageV2},
};
use crate::{subscriptions::SyncWorkerEvent, track};
=======
    groups::mls_ext::{wrap_welcome, WrapWelcomeError},
    subscriptions::SyncWorkerEvent,
    track, track_err,
    verified_key_package_v2::{KeyPackageVerificationError, VerifiedKeyPackageV2},
};
>>>>>>> 2e56b351
use xmtp_api::XmtpApi;
use xmtp_db::{
    events::EventLevel,
    group::{ConversationType, StoredGroup},
    group_intent::{IntentKind, IntentState, StoredGroupIntent, ID},
    group_message::{ContentType, DeliveryStatus, GroupMessageKind, StoredGroupMessage},
    refresh_state::EntityKind,
    sql_key_store::{self, SqlKeyStore},
    user_preferences::StoredUserPreferences,
    ConnectionExt, Fetch, MlsProviderExt, StorageError, StoreOrIgnore, XmtpDb,
};
use xmtp_mls_common::group_mutable_metadata::MetadataField;

use crate::groups::mls_sync::GroupMessageProcessingError::OpenMlsProcessMessage;
use futures::future::try_join_all;
use hkdf::Hkdf;
use hmac::{Hmac, Mac};
use openmls::group::{ProcessMessageError, ValidationError};
use openmls::{
    credentials::BasicCredential,
    extensions::Extensions,
    framing::{ContentType as MlsContentType, ProtocolMessage},
    group::{GroupEpoch, StagedCommit},
    prelude::{
        tls_codec::{Deserialize, Error as TlsCodecError, Serialize},
        LeafNodeIndex, MlsGroup as OpenMlsGroup, MlsMessageBodyIn, MlsMessageIn, PrivateMessageIn,
        ProcessedMessage, ProcessedMessageContent, Sender,
    },
    treesync::LeafNodeParameters,
};
use openmls::{framing::WireFormat, prelude::BasicCredentialError};
use openmls_traits::{signatures::Signer, OpenMlsProvider};
use prost::bytes::Bytes;
use prost::Message;
use sha2::Sha256;
use std::sync::Arc;
use std::{
    collections::{HashMap, HashSet},
    mem::{discriminant, Discriminant},
    ops::RangeInclusive,
};
use thiserror::Error;
use tracing::debug;
use xmtp_common::{retry_async, Retry, RetryableError};
use xmtp_content_types::{group_updated::GroupUpdatedCodec, CodecError, ContentCodec};
use xmtp_db::{group_intent::IntentKind::MetadataUpdate, NotFound};
use xmtp_id::{InboxId, InboxIdRef};
use xmtp_proto::xmtp::mls::message_contents::group_updated;
use xmtp_proto::xmtp::mls::{
    api::v1::{
        group_message::{Version as GroupMessageVersion, V1 as GroupMessageV1},
        group_message_input::{Version as GroupMessageInputVersion, V1 as GroupMessageInputV1},
        welcome_message_input::{
            Version as WelcomeMessageInputVersion, V1 as WelcomeMessageInputV1,
        },
        GroupMessage, GroupMessageInput, WelcomeMessageInput,
    },
    message_contents::{
        plaintext_envelope::{v2::MessageType, Content, V1, V2},
        GroupUpdated, PlaintextEnvelope,
    },
};

#[derive(Debug, Error)]
pub enum GroupMessageProcessingError {
    #[error("message with cursor [{}] for group [{}] already processed", _0.cursor, xmtp_common::fmt::debug_hex(&_0.group_id))]
    MessageAlreadyProcessed(MessageIdentifier),
    #[error("welcome with cursor [{0}] already processed")]
    WelcomeAlreadyProcessed(u64),
    #[error("[{message_time_ns:?}] invalid sender with credential: {credential:?}")]
    InvalidSender {
        message_time_ns: u64,
        credential: Vec<u8>,
    },
    #[error("invalid payload")]
    InvalidPayload,
    #[error("storage error: {0}")]
    Storage(#[from] xmtp_db::StorageError),
    #[error(transparent)]
    Identity(#[from] IdentityError),
    #[error("openmls process message error: {0}")]
    OpenMlsProcessMessage(#[from] openmls::prelude::ProcessMessageError),
    #[error("merge staged commit: {0}")]
    MergeStagedCommit(#[from] openmls::group::MergeCommitError<sql_key_store::SqlKeyStoreError>),
    #[error("TLS Codec error: {0}")]
    TlsError(#[from] TlsCodecError),
    #[error("unsupported message type: {0:?}")]
    UnsupportedMessageType(Discriminant<MlsMessageBodyIn>),
    #[error("commit validation")]
    CommitValidation(#[from] CommitValidationError),
    #[error("epoch increment not allowed")]
    EpochIncrementNotAllowed,
    #[error("clear pending commit error: {0}")]
    ClearPendingCommit(#[from] sql_key_store::SqlKeyStoreError),
    #[error("Serialization/Deserialization Error {0}")]
    Serde(#[from] serde_json::Error),
    #[error("intent is missing staged_commit field")]
    IntentMissingStagedCommit,
    #[error("encode proto: {0}")]
    EncodeProto(#[from] prost::EncodeError),
    #[error("proto decode error: {0}")]
    DecodeProto(#[from] prost::DecodeError),
    #[error(transparent)]
    Intent(#[from] IntentError),
    #[error(transparent)]
    Codec(#[from] CodecError),
    #[error("wrong credential type")]
    WrongCredentialType(#[from] BasicCredentialError),
    #[error(transparent)]
    ProcessIntent(#[from] ProcessIntentError),
    #[error(transparent)]
    AssociationDeserialization(#[from] xmtp_id::associations::DeserializationError),
    #[error(transparent)]
    Client(#[from] ClientError),
    #[error("Group paused due to minimum protocol version requirement")]
    GroupPaused,
    #[error("Message epoch [{0}] is too old [{1}]")]
    OldEpoch(u64, u64),
    #[error("Message epoch [{0}] is greater than group epoch [{1}]")]
    FutureEpoch(u64, u64),
    #[error(transparent)]
    Db(#[from] xmtp_db::ConnectionError),
    #[error(transparent)]
    Builder(#[from] derive_builder::UninitializedFieldError),
}

impl RetryableError for GroupMessageProcessingError {
    fn is_retryable(&self) -> bool {
        match self {
            Self::Storage(err) => err.is_retryable(),
            Self::Identity(err) => err.is_retryable(),
            Self::OpenMlsProcessMessage(err) => err.is_retryable(),
            Self::MergeStagedCommit(err) => err.is_retryable(),
            Self::ProcessIntent(err) => err.is_retryable(),
            Self::CommitValidation(err) => err.is_retryable(),
            Self::ClearPendingCommit(err) => err.is_retryable(),
            Self::Client(err) => err.is_retryable(),
            Self::Db(e) => e.is_retryable(),
            Self::WrongCredentialType(_)
            | Self::Codec(_)
            | Self::MessageAlreadyProcessed(_)
            | Self::WelcomeAlreadyProcessed(_)
            | Self::InvalidSender { .. }
            | Self::DecodeProto(_)
            | Self::InvalidPayload
            | Self::Intent(_)
            | Self::EpochIncrementNotAllowed
            | Self::EncodeProto(_)
            | Self::IntentMissingStagedCommit
            | Self::Serde(_)
            | Self::AssociationDeserialization(_)
            | Self::TlsError(_)
            | Self::UnsupportedMessageType(_)
            | Self::GroupPaused
            | Self::FutureEpoch(_, _)
            | Self::OldEpoch(_, _) => false,
            Self::Builder(_) => false,
        }
    }
}

#[derive(Debug)]
struct PublishIntentData {
    staged_commit: Option<Vec<u8>>,
    post_commit_action: Option<Vec<u8>>,
    payload_to_publish: Vec<u8>,
    should_send_push_notification: bool,
}

impl<ApiClient, Db> MlsGroup<ApiClient, Db>
where
    ApiClient: XmtpApi,
    Db: XmtpDb,
{
    #[tracing::instrument]
    pub async fn sync(&self) -> Result<SyncSummary, GroupError> {
        let conn = self.context.db();

        let epoch = self.epoch().await?;
        tracing::info!(
            inbox_id = self.context.inbox_id(),
            installation_id = %self.context.installation_id(),
            group_id = hex::encode(&self.group_id),
            epoch = epoch,
            "[{}] syncing group, epoch = {}",
            self.context.inbox_id(),
            epoch
        );

        // Also sync the "stitched DMs", if any...
        for other_dm in conn.other_dms(&self.group_id)? {
            let other_dm = Self::new_from_arc(
                self.context.clone(),
                other_dm.id,
                other_dm.dm_id.clone(),
                other_dm.created_at_ns,
            );
            other_dm.maybe_update_installations(None).await?;
            other_dm.sync_with_conn().await?;
        }

        self.maybe_update_installations(None).await?;
        self.sync_with_conn().await.map_err(GroupError::from)
    }

    fn handle_group_paused(&self) -> Result<(), GroupError> {
        // Check if group is paused and try to unpause if version requirements are met
        if let Some(required_min_version_str) =
            self.context.db().get_group_paused_version(&self.group_id)?
        {
            tracing::info!(
                "Group is paused until version: {}",
                required_min_version_str
            );
            let current_version_str = self.context.version_info().pkg_version();
            let current_version = LibXMTPVersion::parse(current_version_str)?;
            let required_min_version = LibXMTPVersion::parse(&required_min_version_str)?;

            if required_min_version <= current_version {
                tracing::info!(
                    "Unpausing group since version requirements are met. \
                     Group ID: {}",
                    hex::encode(&self.group_id),
                );
                self.context.db().unpause_group(&self.group_id)?;
            } else {
                tracing::warn!(
                    "Skipping sync for paused group since version requirements are not met. \
                    Group ID: {}, \
                    Required version: {}, \
                    Current version: {}",
                    hex::encode(&self.group_id),
                    required_min_version_str,
                    current_version_str
                );
                // Skip sync for paused groups
                return Err(GroupError::GroupPausedUntilUpdate(required_min_version_str));
            }
        }
        Ok(())
    }

    /// Sync from the network with the 'conn' (local database).
    /// must return a summary of all messages synced, whether they were
    /// successful or not.
    #[tracing::instrument(skip_all)]
    pub async fn sync_with_conn(&self) -> Result<SyncSummary, SyncSummary> {
        let _mutex = self.mutex.lock().await;
        let mut summary = SyncSummary::default();

        if let Err(e) = self.handle_group_paused() {
            if matches!(e, GroupError::GroupPausedUntilUpdate(_)) {
                // nothing synced
                return Ok(summary);
            } else {
                return Err(SyncSummary::other(e));
            }
        }

        // Even if publish fails, continue to receiving
        let result = self.publish_intents().await;
        track_err!("Publish intents", &result, group: &self.group_id);
        if let Err(e) = result {
            tracing::error!("Sync: error publishing intents {e:?}",);
            summary.add_publish_err(e);
        }

        // Even if receiving fails, we continue to post_commit
        // Errors are collected in the summary.
        let result = self.receive().await;
        track_err!("Receive messages", &result, group: &self.group_id);
        match result {
            Ok(s) => summary.add_process(s),
            Err(e) => {
                summary.add_other(e);
                // We don't return an error if receive fails, because it's possible this is caused
                // by malicious data sent over the network, or messages from before the user was
                // added to the group
            }
        }

        let result = self.post_commit().await;
        track_err!("Post commit", &result, group: &self.group_id);
        if let Err(e) = result {
            tracing::error!("post commit error {e:?}",);
            summary.add_post_commit_err(e);
        }

        if summary.is_errored() {
            Err(summary)
        } else {
            Ok(summary)
        }
    }

    #[tracing::instrument(skip_all)]
    pub(super) async fn sync_until_last_intent_resolved(&self) -> Result<SyncSummary, GroupError> {
        let intents = self.mls_provider().db().find_group_intents(
            self.group_id.clone(),
            Some(vec![IntentState::ToPublish, IntentState::Published]),
            None,
        )?;

        let Some(intent) = intents.last() else {
            return Ok(Default::default());
        };

        track!(
            "Syncing Intents",
            {"num_intents": intents.len()},
            group: &self.group_id,
            icon: "🔄"
        );
        let result = self.sync_until_intent_resolved(intent.id).await;
        track_err!("Sync until intent resolved", &result, group: &self.group_id);
        result
    }

    /**
     * Sync the group and wait for the intent to be deleted
     * Group syncing may involve picking up messages unrelated to the intent, so simply checking for errors
     * does not give a clear signal as to whether the intent was successfully completed or not.
     *
     * This method will retry up to `crate::configuration::MAX_GROUP_SYNC_RETRIES` times.
     */
    #[tracing::instrument(level = "debug", skip_all)]
    pub(super) async fn sync_until_intent_resolved(
        &self,
        intent_id: ID,
    ) -> Result<SyncSummary, GroupError> {
        let provider = self.mls_provider();
        let mut num_attempts = 0;
        let mut summary = SyncSummary::default();
        // Return the last error to the caller if we fail to sync
        while num_attempts < crate::configuration::MAX_GROUP_SYNC_RETRIES {
            match self.sync_with_conn().await {
                Ok(s) => summary.extend(s),
                Err(s) => {
                    tracing::error!("error syncing group {}", s);
                    summary.extend(s);
                }
            }
            match Fetch::<StoredGroupIntent>::fetch(provider.db(), &intent_id) {
                Ok(None) => {
                    // This is expected. The intent gets deleted on success
                    return Ok(summary);
                }
                Ok(Some(StoredGroupIntent {
                    id,
                    state: IntentState::Error,
                    ..
                })) => {
                    tracing::warn!(
                        "not retrying intent ID {id}. since it is in state Error. {:?}",
                        summary
                    );
                    return Err(GroupError::from(summary));
                }
                Ok(Some(StoredGroupIntent {
                    id,
                    state: IntentState::Processed,
                    ..
                })) => {
                    tracing::debug!(
                        "not retrying intent ID {id}. since it is in state processed. {}",
                        summary
                    );
                    return Ok(summary);
                }
                Ok(Some(StoredGroupIntent { id, state, .. })) => {
                    tracing::warn!("retrying intent ID {id}. intent currently in state {state:?}");
                }
                Err(err) => {
                    tracing::error!("database error fetching intent {:?}", err);
                    summary.add_other(GroupError::Storage(err));
                }
            };
            num_attempts += 1;
        }
        Err(GroupError::SyncFailedToWait(Box::new(summary)))
    }

    fn validate_message_epoch(
        inbox_id: InboxIdRef<'_>,
        intent_id: i32,
        group_epoch: GroupEpoch,
        message_epoch: GroupEpoch,
        max_past_epochs: usize,
    ) -> Result<(), GroupMessageProcessingError> {
        #[cfg(any(test, feature = "test-utils"))]
        utils::maybe_mock_future_epoch_for_tests()?;

        if message_epoch.as_u64() + max_past_epochs as u64 <= group_epoch.as_u64() {
            tracing::warn!(
                inbox_id,
                message_epoch = message_epoch.as_u64(),
                group_epoch = group_epoch.as_u64(),
                intent_id,
                "[{}] own message epoch {} is {} or more less than the group epoch {} for intent {}. Retrying message",
                inbox_id,
                message_epoch,
                max_past_epochs,
                group_epoch.as_u64(),
                intent_id
            );
            return Err(GroupMessageProcessingError::OldEpoch(
                message_epoch.as_u64(),
                group_epoch.as_u64(),
            ));
        } else if message_epoch.as_u64() > group_epoch.as_u64() {
            // Should not happen, logging proactively
            tracing::error!(
                inbox_id,
                message_epoch = message_epoch.as_u64(),
                group_epoch = group_epoch.as_u64(),
                intent_id,
                "[{}] own message epoch {} is greater than group epoch {} for intent {}. Retrying message",
                inbox_id,
                message_epoch,
                group_epoch,
                intent_id
            );
            return Err(GroupMessageProcessingError::FutureEpoch(
                message_epoch.as_u64(),
                group_epoch.as_u64(),
            ));
        }
        Ok(())
    }

    // This function is intended to isolate the async validation code to
    // validate the message and prepare it for database insertion synchronously.
    async fn stage_and_validate_intent(
        &self,
        mls_group: &openmls::group::MlsGroup,
        intent: &StoredGroupIntent,
        message: &ProtocolMessage,
        envelope: &GroupMessageV1,
    ) -> Result<
        Option<(StagedCommit, ValidatedCommit)>,
        Result<IntentState, GroupMessageProcessingError>,
    > {
        let GroupMessageV1 {
            created_ns: envelope_timestamp_ns,
            id: ref cursor,
            ..
        } = *envelope;

        let group_epoch = mls_group.epoch();
        let message_epoch = message.epoch();

        match intent.kind {
            IntentKind::KeyUpdate
            | IntentKind::UpdateGroupMembership
            | IntentKind::UpdateAdminList
            | IntentKind::MetadataUpdate
            | IntentKind::UpdatePermission => {
                if let Some(published_in_epoch) = intent.published_in_epoch {
                    let group_epoch = group_epoch.as_u64() as i64;

                    if published_in_epoch != group_epoch {
                        tracing::warn!(
                            inbox_id = self.context.inbox_id(),
                            installation_id = %self.context.installation_id(),
                            group_id = hex::encode(&self.group_id),
                            cursor,
                            intent.id,
                            intent.kind = %intent.kind,
                            "Intent for msg = [{cursor}] was published in epoch {} but group is currently in epoch {}",
                            published_in_epoch,
                            group_epoch
                        );

                        return Err(Ok(IntentState::ToPublish));
                    }

                    let staged_commit = if let Some(staged_commit) = &intent.staged_commit {
                        match decode_staged_commit(staged_commit) {
                            Err(err) => return Err(Err(err)),
                            Ok(staged_commit) => staged_commit,
                        }
                    } else {
                        return Err(Err(GroupMessageProcessingError::IntentMissingStagedCommit));
                    };

                    tracing::info!(
                        "[{}] Validating commit for intent {}. Message timestamp: {envelope_timestamp_ns}",
                        self.context().inbox_id(),
                        intent.id
                    );

                    let maybe_validated_commit = ValidatedCommit::from_staged_commit(
                        &self.context,
                        &staged_commit,
                        mls_group,
                    )
                    .await;

                    let validated_commit = match maybe_validated_commit {
                        Err(err) => {
                            tracing::error!(
                                "Error validating commit for own message. Intent ID [{}]: {err:?}",
                                intent.id,
                            );
                            // Return before merging commit since it does not pass validation
                            // Return OK so that the group intent update is still written to the DB
                            return Err(Ok(IntentState::Error));
                        }
                        Ok(validated_commit) => validated_commit,
                    };

                    return Ok(Some((staged_commit, validated_commit)));
                }
            }

            IntentKind::SendMessage => {
                Self::validate_message_epoch(
                    self.context().inbox_id(),
                    intent.id,
                    group_epoch,
                    message_epoch,
                    MAX_PAST_EPOCHS,
                )
                .map_err(|_| Ok(IntentState::ToPublish))?;
            }
        }

        Ok(None)
    }

    #[allow(clippy::too_many_arguments)]
    #[tracing::instrument(level = "debug", skip(mls_group, commit, intent, message, envelope))]
    fn process_own_message(
        &self,
        mls_group: &mut OpenMlsGroup,
        commit: Option<(StagedCommit, ValidatedCommit)>,
        intent: &StoredGroupIntent,
        message: &ProtocolMessage,
        envelope: &GroupMessageV1,
    ) -> Result<(IntentState, Option<Vec<u8>>), GroupMessageProcessingError> {
        if intent.state == IntentState::Committed {
            return Ok((IntentState::Committed, None));
        }

        let provider = self.mls_provider();
        let conn = provider.db();
        let message_epoch = message.epoch();
        let GroupMessageV1 {
            created_ns: envelope_timestamp_ns,
            id: ref cursor,
            ..
        } = *envelope;

        tracing::debug!(
            inbox_id = self.context.inbox_id(),
            installation_id = %self.context.installation_id(),
            group_id = hex::encode(&self.group_id),
            cursor,
            intent.id,
            intent.kind = %intent.kind,
            "[{}]-[{}] processing own message for intent {} / {}, message_epoch: {}",
            self.context().inbox_id(),
            hex::encode(self.group_id.clone()),
            intent.id,
            intent.kind,
            message_epoch.clone()
        );

        if let Some((staged_commit, validated_commit)) = commit {
            tracing::info!(
                "[{}] merging pending commit for intent {}",
                self.context().inbox_id(),
                intent.id
            );
<<<<<<< HEAD

            if mls_group
                .merge_staged_commit_and_log(
                    &provider,
                    staged_commit,
                    &validated_commit,
                    Some(*cursor as i64),
                )
                .is_err()
            {
                return Ok((IntentState::ToPublish, None));
            }

            track!(
                "Epoch Change",
                {
                    "cursor": cursor,
                    "prev_epoch": message_epoch.as_u64(),
                    "new_epoch": mls_group.epoch().as_u64(),
                    "validated_commit": Some(&validated_commit)
                        .and_then(|c| serde_json::to_string_pretty(c).ok())
                },
=======
            if let Err(err) = mls_group.merge_staged_commit(&provider, staged_commit) {
                tracing::error!("error merging commit: {err}");
                return Ok((IntentState::ToPublish, None));
            }
            let epoch = mls_group.epoch().as_u64();
            track!(
                "Commit merged",
                {
                    "": format!("Epoch {epoch}"),
                    "cursor": cursor,
                    "epoch": epoch,
                    "epoch_authenticator": hex::encode(mls_group.epoch_authenticator().as_slice()),
                    "validated_commit": Some(&validated_commit)
                        .and_then(|c| serde_json::to_string_pretty(c).ok()),
                },
                icon: "⬆️",
>>>>>>> 2e56b351
                group: &envelope.group_id
            );

            // If no error committing the change, write a transcript message
            let msg =
                self.save_transcript_message(validated_commit, envelope_timestamp_ns, *cursor)?;
            return Ok((IntentState::Committed, msg.map(|m| m.id)));
        } else if let Some(id) = calculate_message_id_for_intent(intent)? {
            tracing::debug!("setting message @cursor=[{}] to published", envelope.id);
            conn.set_delivery_status_to_published(&id, envelope_timestamp_ns, envelope.id as i64)?;
            return Ok((IntentState::Processed, Some(id)));
        }
        // TODO: Should clarify when this would happen
        Ok((IntentState::Committed, None))
    }

    #[tracing::instrument(level = "debug", skip(mls_group, message, envelope))]
    async fn validate_and_process_external_message(
        &self,
        mls_group: &mut OpenMlsGroup,
        message: PrivateMessageIn,
        envelope: &GroupMessageV1,
        allow_cursor_increment: bool,
    ) -> Result<MessageIdentifier, GroupMessageProcessingError> {
        #[cfg(any(test, feature = "test-utils"))]
        {
            use crate::utils::maybe_mock_wrong_epoch_for_tests;
            maybe_mock_wrong_epoch_for_tests()?;
        }

        let GroupMessageV1 {
            created_ns: envelope_timestamp_ns,
            id: ref cursor,
            ..
        } = *envelope;
        let mut identifier = MessageIdentifierBuilder::from(envelope);

        let provider = self.mls_provider();
        // We need to process the message twice to avoid an async transaction.
        // We'll process for the first time, get the processed message,
        // and roll the transaction back, so we can fetch updates from the server before
        // being ready to process the message for a second time.
        let mut processed_message = None;
        let result = provider.transaction(|provider| {
            processed_message = Some(mls_group.process_message(&provider, message.clone()));
            // Rollback the transaction. We want to synchronize with the server before committing.
            Err::<(), StorageError>(StorageError::IntentionalRollback)
        });
        if !matches!(result, Err(StorageError::IntentionalRollback)) {
            result.inspect_err(|e| tracing::debug!("immutable process message failed {}", e))?;
        }
        let processed_message = processed_message.expect("Was just set to Some")?;

        // Reload the mlsgroup to clear the it's internal cache
        *mls_group = OpenMlsGroup::load(provider.storage(), mls_group.group_id())?.ok_or(
            GroupMessageProcessingError::Storage(StorageError::NotFound(NotFound::MlsGroup)),
        )?;

        let (sender_inbox_id, sender_installation_id) =
            extract_message_sender(mls_group, &processed_message, envelope_timestamp_ns)?;

        tracing::info!(
            inbox_id = self.context.inbox_id(),
            installation_id = %self.context.installation_id(),sender_inbox_id = sender_inbox_id,
            sender_installation_id = hex::encode(&sender_installation_id),
            group_id = hex::encode(&self.group_id),
            current_epoch = mls_group.epoch().as_u64(),
            msg_epoch = processed_message.epoch().as_u64(),
            msg_group_id = hex::encode(processed_message.group_id().as_slice()),
            cursor,
            "[{}] extracted sender inbox id: {}",
            self.context.inbox_id(),
            sender_inbox_id
        );

        let validated_commit = match &processed_message.content() {
            ProcessedMessageContent::StagedCommitMessage(staged_commit) => {
                let validated_commit =
                    ValidatedCommit::from_staged_commit(&self.context, staged_commit, mls_group)
                        .await?;
                identifier.group_context(staged_commit.group_context().clone());
                Some(validated_commit)
            }
            _ => None,
        };

        let identifier = self.mls_provider().transaction(|provider| {
            tracing::debug!(
                inbox_id = self.context.inbox_id(),
                installation_id = %self.context.installation_id(),
                group_id = hex::encode(&self.group_id),
                current_epoch = mls_group.epoch().as_u64(),
                msg_epoch = processed_message.epoch().as_u64(),
                cursor = ?cursor,
                "[{}] processing message in transaction epoch = {}, cursor = {:?}",
                self.context.inbox_id(),
                mls_group.epoch().as_u64(),
                cursor
            );
            let requires_processing = if allow_cursor_increment {
                tracing::info!(
                    "calling update cursor for group {}, with cursor {}, allow_cursor_increment is true",
                    hex::encode(envelope.group_id.as_slice()),
                    *cursor
                );
                provider.db().update_cursor(
                    &envelope.group_id,
                    EntityKind::Group,
                    *cursor as i64,
                )?
            } else {
                tracing::info!(
                    "will not call update cursor for group {}, with cursor {}, allow_cursor_increment is false",
                    hex::encode(envelope.group_id.as_slice()),
                    *cursor
                );
                let current_cursor = provider
                    .db()
                    .get_last_cursor_for_id(&envelope.group_id, EntityKind::Group)?;
                current_cursor < *cursor as i64
            };
            if !requires_processing {
                // early return if the message is already procesed
                // _NOTE_: Not early returning and re-processing a message that
                // has already been processed, has the potential to result in forks.
                tracing::debug!("message @cursor=[{}] for group=[{}] created_at=[{}] no longer require processing, should be available in database",
                    envelope.id,
                    xmtp_common::fmt::debug_hex(&envelope.group_id),
                    envelope.created_ns
                 );
                identifier.previously_processed(true);
                return identifier.build();
            }
            // once the checks for processing pass, actually process the message
            let processed_message = mls_group.process_message(&provider, message)?;
            let previous_epoch = mls_group.epoch().as_u64();
            let identifier = self.process_external_message(
                mls_group,
                processed_message,
                envelope,
                validated_commit.clone(),
            )?;
            let new_epoch = mls_group.epoch().as_u64();
            if new_epoch > previous_epoch {
                tracing::info!(
                    "[{}] externally processed message [{}] advanced epoch from [{}] to [{}]",
                    self.context.inbox_id(),
                    cursor,
                    previous_epoch,
                    new_epoch
                );
            }
            Ok::<_, GroupMessageProcessingError>(identifier)
        })?;

        Ok(identifier)
    }

    /// Process an external message
    /// returns a MessageIdentifier, identifiying the message processed if any.
    #[tracing::instrument(
        level = "debug",
        skip(mls_group, processed_message, envelope, validated_commit)
    )]
    fn process_external_message(
        &self,
        mls_group: &mut OpenMlsGroup,
        processed_message: ProcessedMessage,
        envelope: &GroupMessageV1,
        validated_commit: Option<ValidatedCommit>,
    ) -> Result<MessageIdentifier, GroupMessageProcessingError> {
        let GroupMessageV1 {
            created_ns: envelope_timestamp_ns,
            id: ref cursor,
            ..
        } = *envelope;
        let provider = self.mls_provider();
        let msg_epoch = processed_message.epoch().as_u64();
        let msg_group_id = hex::encode(processed_message.group_id().as_slice());
        let (sender_inbox_id, sender_installation_id) =
            extract_message_sender(mls_group, &processed_message, envelope_timestamp_ns)?;

        let mut identifier = MessageIdentifierBuilder::from(envelope);
        match processed_message.into_content() {
            ProcessedMessageContent::ApplicationMessage(application_message) => {
                tracing::info!(
                    inbox_id = self.context.inbox_id(),
                    sender_inbox_id = sender_inbox_id,
                    sender_installation_id = hex::encode(&sender_installation_id),
                    installation_id = %self.context.installation_id(),group_id = hex::encode(&self.group_id),
                    current_epoch = mls_group.epoch().as_u64(),
                    msg_epoch,
                    msg_group_id,
                    cursor,
                    "[{}] decoding application message",
                    self.context().inbox_id()
                );
                let message_bytes = application_message.into_bytes();

                let mut bytes = Bytes::from(message_bytes);
                let envelope = PlaintextEnvelope::decode(&mut bytes)?;

                match envelope.content {
                    Some(Content::V1(V1 {
                        idempotency_key,
                        content,
                    })) => {
                        let message_id =
                            calculate_message_id(&self.group_id, &content, &idempotency_key);
                        let queryable_content_fields =
                            Self::extract_queryable_content_fields(&content);

                        let message = StoredGroupMessage {
                            id: message_id.clone(),
                            group_id: self.group_id.clone(),
                            decrypted_message_bytes: content,
                            sent_at_ns: envelope_timestamp_ns as i64,
                            kind: GroupMessageKind::Application,
                            sender_installation_id,
                            sender_inbox_id: sender_inbox_id.clone(),
                            delivery_status: DeliveryStatus::Published,
                            content_type: queryable_content_fields.content_type,
                            version_major: queryable_content_fields.version_major,
                            version_minor: queryable_content_fields.version_minor,
                            authority_id: queryable_content_fields.authority_id,
                            reference_id: queryable_content_fields.reference_id,
                            sequence_id: Some(*cursor as i64),
                            originator_id: None,
                        };
                        message.store_or_ignore(provider.db())?;
                        // make sure internal id is on return type after its stored successfully
                        identifier.internal_id(message_id);

                        // If this message was sent by us on another installation, check if it
                        // belongs to a sync group, and if it is - notify the worker.
                        if sender_inbox_id == self.context.inbox_id() {
                            if let Some(StoredGroup {
                                conversation_type: ConversationType::Sync,
                                ..
                            }) = provider.db().find_group(&self.group_id)?
                            {
                                let _ = self
                                    .context
                                    .worker_events()
                                    .send(SyncWorkerEvent::NewSyncGroupMsg);
                            }
                        }
                        Ok::<_, GroupMessageProcessingError>(())
                    }
                    Some(Content::V2(V2 {
                        idempotency_key,
                        message_type,
                    })) => {
                        match message_type {
                            Some(MessageType::DeviceSyncRequest(history_request)) => {
                                let content = DeviceSyncContent::Request(history_request);
                                let content_bytes = serde_json::to_vec(&content)?;
                                let message_id = calculate_message_id(
                                    &self.group_id,
                                    &content_bytes,
                                    &idempotency_key,
                                );

                                // store the request message
                                let message = StoredGroupMessage {
                                    id: message_id.clone(),
                                    group_id: self.group_id.clone(),
                                    decrypted_message_bytes: content_bytes,
                                    sent_at_ns: envelope_timestamp_ns as i64,
                                    kind: GroupMessageKind::Application,
                                    sender_installation_id,
                                    sender_inbox_id: sender_inbox_id.clone(),
                                    delivery_status: DeliveryStatus::Published,
                                    content_type: ContentType::Unknown,
                                    version_major: 0,
                                    version_minor: 0,
                                    authority_id: "unknown".to_string(),
                                    reference_id: None,
                                    sequence_id: Some(*cursor as i64),
                                    originator_id: None,
                                };
                                message.store_or_ignore(provider.db())?;
                                identifier.internal_id(message_id.clone());

                                tracing::info!("Received a history request.");
                                let _ = self
                                    .context
                                    .worker_events()
                                    .send(SyncWorkerEvent::Request { message_id });
                                Ok(())
                            }
                            Some(MessageType::DeviceSyncReply(history_reply)) => {
                                let content = DeviceSyncContent::Reply(history_reply);
                                let content_bytes = serde_json::to_vec(&content)?;
                                let message_id = calculate_message_id(
                                    &self.group_id,
                                    &content_bytes,
                                    &idempotency_key,
                                );

                                // store the reply message
                                let message = StoredGroupMessage {
                                    id: message_id.clone(),
                                    group_id: self.group_id.clone(),
                                    decrypted_message_bytes: content_bytes,
                                    sent_at_ns: envelope_timestamp_ns as i64,
                                    kind: GroupMessageKind::Application,
                                    sender_installation_id,
                                    sender_inbox_id,
                                    delivery_status: DeliveryStatus::Published,
                                    content_type: ContentType::Unknown,
                                    version_major: 0,
                                    version_minor: 0,
                                    authority_id: "unknown".to_string(),
                                    reference_id: None,
                                    sequence_id: Some(*cursor as i64),
                                    originator_id: None,
                                };
                                message.store_or_ignore(provider.db())?;
                                identifier.internal_id(message_id.clone());

                                tracing::info!("Received a history reply.");
                                let _ = self
                                    .context
                                    .worker_events()
                                    .send(SyncWorkerEvent::Reply { message_id });
                                Ok(())
                            }
                            Some(MessageType::UserPreferenceUpdate(update)) => {
                                // This function inserts the updates appropriately,
                                // and returns a copy of what was inserted
                                let updates =
                                    process_incoming_preference_update(update, &self.context)?;

                                // Broadcast those updates for integrators to be notified of changes
                                let _ = self
                                    .context
                                    .local_events()
                                    .send(LocalEvents::PreferencesChanged(updates));
                                Ok(())
                            }
                            _ => {
                                return Err(GroupMessageProcessingError::InvalidPayload);
                            }
                        }
                    }
                    None => {
                        return Err(GroupMessageProcessingError::InvalidPayload);
                    }
                }
            }
            ProcessedMessageContent::ProposalMessage(_proposal_ptr) => {
                Ok(())
                // intentionally left blank.
            }
            ProcessedMessageContent::ExternalJoinProposalMessage(_external_proposal_ptr) => {
                Ok(())
                // intentionally left blank.
            }
            ProcessedMessageContent::StagedCommitMessage(staged_commit) => {
                let staged_commit = *staged_commit;
                let validated_commit =
                    validated_commit.expect("Needs to be present when this is a staged commit");

                tracing::info!(
                    inbox_id = self.context.inbox_id(),
                    sender_inbox_id = sender_inbox_id,
                    installation_id = %self.context.installation_id(),sender_installation_id = hex::encode(&sender_installation_id),
                    group_id = hex::encode(&self.group_id),
                    current_epoch = mls_group.epoch().as_u64(),
                    msg_epoch,
                    msg_group_id,
                    cursor,
                    "[{}] received staged commit. Merging and clearing any pending commits",
                    self.context().inbox_id()
                );

                tracing::info!(
                    inbox_id = self.context.inbox_id(),
                    sender_inbox_id = sender_inbox_id,
                    installation_id = %self.context.installation_id(),sender_installation_id = hex::encode(&sender_installation_id),
                    group_id = hex::encode(&self.group_id),
                    current_epoch = mls_group.epoch().as_u64(),
                    msg_epoch,
                    msg_group_id,
                    cursor,
                    "[{}] staged commit is valid, will attempt to merge",
                    self.context().inbox_id()
                );
                identifier.group_context(staged_commit.group_context().clone());

<<<<<<< HEAD
                mls_group.merge_staged_commit_and_log(
                    &provider,
                    staged_commit,
                    &validated_commit,
                    Some(*cursor as i64),
                )?;
=======
                mls_group.merge_staged_commit(&provider, staged_commit)?;
                let epoch = mls_group.epoch().as_u64();
                track!(
                    "Commit merged",
                    {
                        "": format!("Epoch {epoch}"),
                        "cursor": cursor,
                        "epoch": epoch,
                        "epoch_authenticator": hex::encode(mls_group.epoch_authenticator().as_slice()),
                        "validated_commit": Some(&validated_commit)
                            .and_then(|c| serde_json::to_string_pretty(c).ok()),
                    },
                    icon: "⬆️",
                    group: &envelope.group_id
                );
>>>>>>> 2e56b351

                let msg =
                    self.save_transcript_message(validated_commit, envelope_timestamp_ns, *cursor)?;
                identifier.internal_id(msg.as_ref().map(|m| m.id.clone()));
                Ok(())
            }
        }?;
        identifier.build()
    }

    /// This function is idempotent. No need to wrap in a transaction.
    ///
    /// # Parameters
    /// * `envelope` - The message envelope to process
    /// * `trust_message_order` - Controls whether to allow epoch increments from commits and msg cursor increments.
    ///   Set to `true` when processing messages from trusted ordered sources (queries), and `false` when
    ///   processing from potentially out-of-order sources like streams.
    #[tracing::instrument(skip(envelope), level = "debug")]
    pub(crate) async fn process_message(
        &self,
        envelope: &GroupMessageV1,
        trust_message_order: bool,
    ) -> Result<MessageIdentifier, GroupMessageProcessingError> {
        let provider = self.mls_provider();
        let allow_epoch_increment = trust_message_order;
        let allow_cursor_increment = trust_message_order;
        let cursor = envelope.id;
        let mls_message_in = MlsMessageIn::tls_deserialize_exact(&envelope.data)?;

        let message = match mls_message_in.extract() {
            MlsMessageBodyIn::PrivateMessage(message) => Ok(message),
            other => Err(GroupMessageProcessingError::UnsupportedMessageType(
                discriminant(&other),
            )),
        }?;
        if !allow_epoch_increment && message.content_type() == MlsContentType::Commit {
            return Err(GroupMessageProcessingError::EpochIncrementNotAllowed);
        }

        let intent = provider
            .db()
            .find_group_intent_by_payload_hash(&sha256(envelope.data.as_slice()))
            .map_err(GroupMessageProcessingError::Storage)?;
        tracing::info!(
            inbox_id = self.context.inbox_id(),
            installation_id = %self.context.installation_id(),
            group_id = hex::encode(&self.group_id),
            cursor = envelope.id,
            "Processing envelope with hash {}, sequence_id = {}, is_own_intent={}",
            hex::encode(sha256(envelope.data.as_slice())),
            envelope.id,
            intent.is_some()
        );
        match intent {
            // Intent with the payload hash matches
            Some(intent) => {
                let mut identifier = MessageIdentifierBuilder::from(envelope);
                identifier.intent_kind(intent.kind);
                let intent_id = intent.id;
                tracing::info!(
                    inbox_id = self.context.inbox_id(),
                    installation_id = %self.context.installation_id(),
                    group_id = hex::encode(&self.group_id),
                    cursor = envelope.id,
                    intent_id,
                    intent.kind = %intent.kind,
                    "client [{}] is about to process own envelope [{}] for intent [{}] [{}]",
                    self.context.inbox_id(),
                    envelope.id,
                    intent_id,
                    intent.kind
                );

                let identifier = self.load_mls_group_with_lock_async(|mut mls_group| async move {
                    let message = message.into();
                    // TODO: the return type of stage_and_validated_commit should be fixed
                    // We should never be nesting Result types within the error return type, it is
                    // super confusing. Instead of failing one way, this function can now fail
                    // in four ways with ambiguous meaning:
                    //  - Be OK but produce a null pointer (None) -- what does this mean?
                    //  - Be Ok but produce a staged commit and validated commit
                    //  - be an Error but produce a valid intent state?
                    //  - be an error and produce a GroupMessage Processing Error
                    let maybe_validated_commit = self.stage_and_validate_intent(&mls_group, &intent, &message, envelope).await;
                    provider.transaction(|provider| {
                        let requires_processing = if allow_cursor_increment {
                            tracing::info!(
                                "calling update cursor for group {}, with cursor {}, allow_cursor_increment is true",
                                hex::encode(envelope.group_id.as_slice()),
                                cursor
                            );
                            let updated = provider.db().update_cursor(
                                &envelope.group_id,
                                EntityKind::Group,
                                cursor as i64,
                            )?;
                            if updated {
                                tracing::debug!("cursor updated to [{}]", cursor as i64);
                            } else { tracing::debug!("no cursor update required"); }
                            updated
                        } else {
                            tracing::info!(
                                "will not call update cursor for group {}, with cursor {}, allow_cursor_increment is false",
                                hex::encode(envelope.group_id.as_slice()),
                                cursor
                            );
                            let current_cursor = provider
                                .db()
                                .get_last_cursor_for_id(&envelope.group_id, EntityKind::Group)?;
                            current_cursor < cursor as i64
                        };
                        if !requires_processing {
                            tracing::debug!("message @cursor=[{}] for group=[{}] created_at=[{}] no longer require processing, should be available in database",
                                envelope.id,
                                xmtp_common::fmt::debug_hex(&envelope.group_id),
                                envelope.created_ns
                            );

                            // early return if the message is already procesed
                            // _NOTE_: Not early returning and re-processing a message that
                            // has already been processed, has the potential to result in forks.
                            // In some cases, we may want to roll back the cursor if we updated the
                            // cursor, but actually cannot process the message.
                            identifier.previously_processed(true);
                            return Ok(());
                        }
                        let (intent_state, internal_message_id) = match maybe_validated_commit {
                            // the error is also a Result
                            Err(err) => match err {
                                Ok(intent_state) => (intent_state, None),
                                Err(e) => return Err(e)
                            },
                            Ok(commit) => {
                                self
                                .process_own_message(&mut mls_group, commit, &intent, &message, envelope)?
                            }
                        };
                        identifier.internal_id(internal_message_id.clone());

                        match intent_state {
                            IntentState::ToPublish => {
                                provider.db().set_group_intent_to_publish(intent_id)?;
                            }
                            IntentState::Committed => {
                                self.handle_metadata_update_from_intent(&intent)?;
                                provider.db().set_group_intent_committed(intent_id)?;
                            }
                            IntentState::Published => {
                                tracing::error!("Unexpected behaviour: returned intent state published from process_own_message");
                            }
                            IntentState::Error => {
                                tracing::error!("Intent [{}] moved to error status", intent_id);
                                provider.db().set_group_intent_error(intent_id)?;
                            }
                            IntentState::Processed => {
                                tracing::debug!("Intent [{}] moved to Processed status", intent_id);
                                provider.db().set_group_intent_processed(intent_id)?;
                            }
                        }
                        Ok(())
                    })?;
                    Ok::<_, GroupMessageProcessingError>(identifier)
                }).await?;
                identifier.build()
            }
            // No matching intent found. The message did not originate here.
            None => {
                tracing::info!(
                    inbox_id = self.context.inbox_id(),
                    installation_id = %self.context.installation_id(),
                    group_id = hex::encode(&self.group_id),
                    cursor = envelope.id,
                    "client [{}] is about to process external envelope [{}]",
                    self.context.inbox_id(),
                    envelope.id
                );

                let identifier = self
                    .load_mls_group_with_lock_async(|mut mls_group| async move {
                        self.validate_and_process_external_message(
                            &mut mls_group,
                            message,
                            envelope,
                            allow_cursor_increment,
                        )
                        .await
                    })
                    .await?;

                Ok(identifier)
            }
        }
    }

    /// In case of metadataUpdate will extract the updated fields and store them to the db
    fn handle_metadata_update_from_intent(
        &self,
        intent: &StoredGroupIntent,
    ) -> Result<(), IntentError> {
        let provider = self.mls_provider();
        if intent.kind == MetadataUpdate {
            let data = UpdateMetadataIntentData::try_from(intent.data.clone())?;

            match data.field_name.as_str() {
                field_name if field_name == MetadataField::MessageDisappearFromNS.as_str() => {
                    provider.db().update_message_disappearing_from_ns(
                        self.group_id.clone(),
                        data.field_value.parse::<i64>().ok(),
                    )?
                }
                field_name if field_name == MetadataField::MessageDisappearInNS.as_str() => {
                    provider.db().update_message_disappearing_in_ns(
                        self.group_id.clone(),
                        data.field_value.parse::<i64>().ok(),
                    )?
                }
                _ => {} // handle other metadata updates
            }
        }

        Ok(())
    }

    fn handle_metadata_update_from_commit(
        &self,
        metadata_field_changes: Vec<group_updated::MetadataFieldChange>,
    ) -> Result<(), StorageError> {
        let provider = self.mls_provider();
        let conn = provider.db();
        for change in metadata_field_changes {
            match change.field_name.as_str() {
                field_name if field_name == MetadataField::MessageDisappearFromNS.as_str() => {
                    let parsed_value = change
                        .new_value
                        .as_deref()
                        .and_then(|v| v.parse::<i64>().ok());
                    conn.update_message_disappearing_from_ns(self.group_id.clone(), parsed_value)?
                }
                field_name if field_name == MetadataField::MessageDisappearInNS.as_str() => {
                    let parsed_value = change
                        .new_value
                        .as_deref()
                        .and_then(|v| v.parse::<i64>().ok());
                    conn.update_message_disappearing_in_ns(self.group_id.clone(), parsed_value)?
                }
                _ => {} // Handle other metadata updates if needed
            }
        }

        Ok(())
    }

    /// Consume a message, decrypting its contents and processing it
    /// Applies the message if it is a commit.
    /// Returns a 'MessageIdentifier' for this message
    #[tracing::instrument(level = "debug", skip(envelope))]
    async fn consume_message(
        &self,
        envelope: &GroupMessage,
    ) -> Result<MessageIdentifier, GroupMessageProcessingError> {
        let provider = self.mls_provider();
        let msgv1 = match &envelope.version {
            Some(GroupMessageVersion::V1(value)) => value,
            _ => return Err(GroupMessageProcessingError::InvalidPayload),
        };

        let mls_message_in = MlsMessageIn::tls_deserialize_exact(&msgv1.data)?;
        let message_entity_kind = match mls_message_in.wire_format() {
            WireFormat::Welcome => EntityKind::Welcome,
            _ => EntityKind::Group,
        };

        let last_cursor = provider
            .db()
            .get_last_cursor_for_id(&self.group_id, message_entity_kind)?;
        let should_skip_message = last_cursor > msgv1.id as i64;
        if should_skip_message {
            tracing::info!(
                inbox_id = self.context.inbox_id(),
                installation_id = %self.context.installation_id(),
                group_id = hex::encode(&self.group_id),
                "Message already processed: skipped cursor:[{}] entity kind:[{:?}] last cursor in db: [{}]",
                msgv1.id,
                message_entity_kind,
                last_cursor
            );
            // early return if the message is already procesed
            // _NOTE_: Not early returning and re-processing a message that
            // has already been processed, has the potential to result in forks.
            return MessageIdentifierBuilder::from(msgv1).build();
        }

        // Download all unread welcome messages and convert to groups.Run `man nix.conf` for more information on the `substituters` configuration option.
        // In a database transaction, increment the cursor for a given entity and
        // apply the update after the provided `ProcessingFn` has completed successfully.
        let result = self.process_message(msgv1, true).await;
        track_err!("Process message", &result, group: &msgv1.group_id);
        let message = match result {
            Ok(m) => {
                tracing::info!(
                    "Transaction completed successfully: process for group [{}] envelope cursor[{}]",
                    hex::encode(&msgv1.group_id),
                    msgv1.id
                );
                Ok(m)
            }
            Err(GroupMessageProcessingError::CommitValidation(
                CommitValidationError::MinimumSupportedProtocolVersionExceedsCurrentVersion(
                    min_version,
                ),
            )) => {
                // Instead of updating cursor, mark group as paused
                provider
                    .db()
                    .set_group_paused(&self.group_id, &min_version)?;
                tracing::warn!(
                    "Group [{}] paused due to minimum protocol version requirement",
                    hex::encode(&self.group_id)
                );
                Err(GroupMessageProcessingError::GroupPaused)
            }
            Err(e) => {
                tracing::info!(
                    "Transaction failed: process for group [{}] envelope cursor [{}] error:[{}]",
                    hex::encode(&msgv1.group_id),
                    msgv1.id,
                    e
                );
                self.process_group_message_error_for_fork_detection(msgv1, &e)
                    .await?;
                Err(e)
            }
        }?;
        Ok(message)
    }

    #[tracing::instrument(level = "debug", skip(messages))]
    pub async fn process_messages(&self, messages: Vec<GroupMessage>) -> ProcessSummary {
        let mut summary = ProcessSummary::default();
        for message in messages.into_iter() {
            let message_cursor = match extract_message_cursor(&message) {
                // None means unsupported message version
                // skip the message
                None => continue,
                Some(c) => c,
            };
            summary.add_id(message_cursor);
            let result = retry_async!(
                Retry::default(),
                (async { self.consume_message(&message).await })
            );
            match result {
                Ok(m) => summary.add(m),
                Err(GroupMessageProcessingError::GroupPaused) => {
                    tracing::info!(
                        "Group [{}] is paused, skip syncing remaining messages",
                        hex::encode(&self.group_id),
                    );
                    return summary;
                }
                Err(e) => {
                    let is_retryable = e.is_retryable();
                    let error_message = e.to_string();
                    summary.errored(message_cursor, e);
                    // If the error is retryable we cannot move on to the next message
                    // otherwise you can get into a forked group state.
                    if is_retryable {
                        tracing::info!(
                            error = %error_message,
                            "Aborting message processing for retryable error: {}",
                            error_message
                        );
                        break;
                    }
                }
            }
        }
        summary
    }

    /// Receive messages from the last cursor network and try to process each message
    /// Return all the cursors of the messages we tried to process regardless
    /// if they were succesfull or not. It is important to return _all_
    /// cursor ids, so that streams do not unintentially retry O(n^2) messages.
    #[tracing::instrument(skip_all, level = "debug")]
    pub(super) async fn receive(&self) -> Result<ProcessSummary, GroupError> {
        let provider = self.mls_provider();
        let messages = MlsStore::new(self.context.clone())
            .query_group_messages(&self.group_id, provider.db())
            .await?;
        let summary = self.process_messages(messages).await;

        track!(
            "Fetched messages",
            {
                "total": summary.total_messages.len(),
                "errors": summary.errored.iter().map(|(_, err)| format!("{err:?}")).collect::<Vec<_>>(),
                "new": summary.new_messages.len()
            },
            group: &self.group_id,
            icon: "🐕🦴"
        );

        Ok(summary)
    }

    fn save_transcript_message(
        &self,
        validated_commit: ValidatedCommit,
        timestamp_ns: u64,
        cursor: u64,
    ) -> Result<Option<StoredGroupMessage>, GroupMessageProcessingError> {
        let provider = self.mls_provider();
        let conn = provider.db();
        if validated_commit.is_empty() {
            return Ok(None);
        }

        tracing::info!(
            "[{}]: Storing a transcript message with {} members added and {} members removed and {} metadata changes",
            self.context().inbox_id(),
            validated_commit.added_inboxes.len(),
            validated_commit.removed_inboxes.len(),
            validated_commit.metadata_validation_info.metadata_field_changes.len(),
        );
        let sender_installation_id = validated_commit.actor_installation_id();
        let sender_inbox_id = validated_commit.actor_inbox_id();

        let payload: GroupUpdated = validated_commit.into();
        let encoded_payload = GroupUpdatedCodec::encode(payload.clone())?;
        let mut encoded_payload_bytes = Vec::new();
        encoded_payload.encode(&mut encoded_payload_bytes)?;

        let group_id = self.group_id.as_slice();
        let message_id = calculate_message_id(
            group_id,
            encoded_payload_bytes.as_slice(),
            &timestamp_ns.to_string(),
        );
        let content_type = match encoded_payload.r#type {
            Some(ct) => ct,
            None => {
                tracing::warn!("Missing content type in encoded payload, using default values");
                // Default content type values
                xmtp_proto::xmtp::mls::message_contents::ContentTypeId {
                    authority_id: "unknown".to_string(),
                    type_id: "unknown".to_string(),
                    version_major: 0,
                    version_minor: 0,
                }
            }
        };
        self.handle_metadata_update_from_commit(payload.metadata_field_changes)?;
        let msg = StoredGroupMessage {
            id: message_id,
            group_id: group_id.to_vec(),
            decrypted_message_bytes: encoded_payload_bytes.to_vec(),
            sent_at_ns: timestamp_ns as i64,
            kind: GroupMessageKind::MembershipChange,
            sender_installation_id,
            sender_inbox_id,
            delivery_status: DeliveryStatus::Published,
            content_type: content_type.type_id.into(),
            version_major: content_type.version_major as i32,
            version_minor: content_type.version_minor as i32,
            authority_id: content_type.authority_id.to_string(),
            reference_id: None,
            sequence_id: Some(cursor as i64),
            originator_id: None,
        };
        msg.store_or_ignore(conn)?;
        Ok(Some(msg))
    }

    async fn process_group_message_error_for_fork_detection(
        &self,
        message: &GroupMessageV1,
        error: &GroupMessageProcessingError,
    ) -> Result<(), GroupMessageProcessingError> {
        let group_id = message.group_id.clone();
        if let OpenMlsProcessMessage(ProcessMessageError::ValidationError(
            ValidationError::WrongEpoch,
        )) = error
        {
            let group_epoch = match self.epoch().await {
                Ok(epoch) => epoch,
                Err(error) => {
                    tracing::info!(
                        "WrongEpoch encountered but group_epoch could not be calculated, error:{}",
                        error
                    );
                    return Ok(());
                }
            };

            let mls_message_in = match MlsMessageIn::tls_deserialize_exact(&message.data) {
                Ok(msg) => msg,
                Err(error) => {
                    tracing::info!(
                        "WrongEpoch encountered but failed to deserialize the message, error:{}",
                        error
                    );
                    return Ok(());
                }
            };

            let protocol_message = match mls_message_in.extract() {
                MlsMessageBodyIn::PrivateMessage(msg) => msg,
                _ => {
                    tracing::info!("WrongEpoch encountered but failed to extract PrivateMessage");
                    return Ok(());
                }
            };

            let message_epoch = protocol_message.epoch();
            let epoch_validation_result = Self::validate_message_epoch(
                self.context().inbox_id(),
                0,
                GroupEpoch::from(group_epoch),
                message_epoch,
                MAX_PAST_EPOCHS,
            );

            if let Err(GroupMessageProcessingError::FutureEpoch(_, _)) = &epoch_validation_result {
                let fork_details = format!(
                    "Message cursor [{}] epoch [{}] is greater than group epoch [{}], your group may be forked",
                    message.id, message_epoch, group_epoch
                );
                tracing::error!(fork_details);
                track!(
                    "Possible Fork",
                    {
                        "message_epoch": message_epoch,
                        "group_epoch": group_epoch
                    },
                    group: &self.group_id,
                    level: EventLevel::Fault
                );
                let _ = self
                    .context()
                    .db()
                    .mark_group_as_maybe_forked(&group_id, fork_details);
                return epoch_validation_result;
            }

            return Ok(());
        }

        Ok(())
    }

    #[tracing::instrument]
    pub(super) async fn publish_intents(&self) -> Result<(), GroupError> {
        let provider = self.mls_provider();
        self.load_mls_group_with_lock_async(|mut mls_group| async move {
            let intents = provider.db().find_group_intents(
                self.group_id.clone(),
                Some(vec![IntentState::ToPublish]),
                None,
            )?;

            for intent in intents {
                let result = retry_async!(
                    Retry::default(),
                    (async {
                        self.get_publish_intent_data(&mut mls_group, &intent)
                            .await
                    })
                );

                match result {
                    Err(err) => {
                        tracing::error!(error = %err, "error getting publish intent data {:?}", err);
                        if (intent.publish_attempts + 1) as usize >= MAX_INTENT_PUBLISH_ATTEMPTS {
                            tracing::error!(
                                intent.id,
                                intent.kind = %intent.kind,
                                inbox_id = self.context.inbox_id(),
                                installation_id = %self.context.installation_id(),group_id = hex::encode(&self.group_id),
                                "intent {} has reached max publish attempts", intent.id);
                            // TODO: Eventually clean up errored attempts
                            let id = utils::id::calculate_message_id_for_intent(&intent)?;
                            provider
                                .db()
                                .set_group_intent_error_and_fail_msg(&intent, id)?;
                        } else {
                            provider
                                .db()
                                .increment_intent_publish_attempt_count(intent.id)?;
                        }

                        return Err(err);
                    }
                    Ok(Some(PublishIntentData {
                                payload_to_publish,
                                post_commit_action,
                                staged_commit,
                                should_send_push_notification
                            })) => {
                        let payload_slice = payload_to_publish.as_slice();
                        let has_staged_commit = staged_commit.is_some();
                        let intent_hash = sha256(payload_slice);
                        // removing this transaction causes missed messages
                        provider.transaction(|provider| {
                            provider.db().set_group_intent_published(
                                intent.id,
                                &intent_hash,
                                post_commit_action,
                                staged_commit,
                                mls_group.epoch().as_u64() as i64,
                            )
                        })?;
                        tracing::debug!(
                            inbox_id = self.context.inbox_id(),
                            installation_id = %self.context.installation_id(),
                            intent.id,
                            intent.kind = %intent.kind,
                            group_id = hex::encode(&self.group_id),
                            "[{}] set stored intent [{}] with hash [{}] to state `published`",
                            self.context.inbox_id(),
                            intent.id,
                            hex::encode(&intent_hash)
                        );

                        let messages = self.prepare_group_messages(vec![(payload_slice, should_send_push_notification)])?;
                        self.context
                            .api()
                            .send_group_messages(messages)
                            .await?;

                        tracing::info!(
                            intent.id,
                            intent.kind = %intent.kind,
                            inbox_id = self.context.inbox_id(),
                            installation_id = %self.context.installation_id(),
                            group_id = hex::encode(&self.group_id),
                            "[{}] published intent [{}] of type [{}] with hash [{}]",
                            self.context.inbox_id(),
                            intent.id,
                            intent.kind,
                            hex::encode(sha256(payload_slice))
                        );
                        if has_staged_commit {
                            tracing::info!("Commit sent. Stopping further publishes for this round");
                            return Ok(());
                        }
                    }
                    Ok(None) => {
                        tracing::info!(
                            inbox_id = self.context.inbox_id(),
                            installation_id = %self.context.installation_id(),
                            "Skipping intent because no publish data returned"
                        );
                        provider.db().set_group_intent_processed(intent.id)?
                    }
                }
            }

            Ok(())
        }).await
    }

    // Takes a StoredGroupIntent and returns the payload and post commit data as a tuple
    // A return value of [`Option::None`] means this intent would not change the group.
    #[allow(clippy::type_complexity)]
    #[tracing::instrument(level = "trace", skip_all)]
    async fn get_publish_intent_data(
        &self,
        openmls_group: &mut OpenMlsGroup,
        intent: &StoredGroupIntent,
    ) -> Result<Option<PublishIntentData>, GroupError> {
        let provider = self.mls_provider();
        match intent.kind {
            IntentKind::UpdateGroupMembership => {
                let intent_data =
                    UpdateGroupMembershipIntentData::try_from(intent.data.as_slice())?;
                let signer = &self.context().identity.installation_keys;
                apply_update_group_membership_intent(
                    &self.context,
                    openmls_group,
                    intent_data,
                    signer,
                )
                .await
            }
            IntentKind::SendMessage => {
                // We can safely assume all SendMessage intents have data
                let intent_data = SendMessageIntentData::from_bytes(intent.data.as_slice())?;
                // TODO: Handle pending_proposal errors and UseAfterEviction errors
                let msg = openmls_group.create_message(
                    &provider,
                    &self.context().identity.installation_keys,
                    intent_data.message.as_slice(),
                )?;

                Ok(Some(PublishIntentData {
                    payload_to_publish: msg.tls_serialize_detached()?,
                    post_commit_action: None,
                    staged_commit: None,
                    should_send_push_notification: intent.should_push,
                }))
            }
            IntentKind::KeyUpdate => {
                let provider = self.mls_provider();
                let (bundle, staged_commit) = provider.transaction(|provider| {
                    let bundle = openmls_group.self_update(
                        &provider,
                        &self.context().identity.installation_keys,
                        LeafNodeParameters::default(),
                    )?;
                    let staged_commit = get_and_clear_pending_commit(openmls_group, provider)?;

                    Ok::<_, GroupError>((bundle, staged_commit))
                })?;

                Ok(Some(PublishIntentData {
                    payload_to_publish: bundle.commit().tls_serialize_detached()?,
                    staged_commit,
                    post_commit_action: None,
                    should_send_push_notification: intent.should_push,
                }))
            }
            IntentKind::MetadataUpdate => {
                let metadata_intent = UpdateMetadataIntentData::try_from(intent.data.clone())?;
                let mutable_metadata_extensions = build_extensions_for_metadata_update(
                    openmls_group,
                    metadata_intent.field_name,
                    metadata_intent.field_value,
                )?;

                let provider = self.mls_provider();
                let (commit, staged_commit) = provider.transaction(|provider| {
                    let (commit, _, _) = openmls_group.update_group_context_extensions(
                        &provider,
                        mutable_metadata_extensions,
                        &self.context().identity.installation_keys,
                    )?;
                    let staged_commit = get_and_clear_pending_commit(openmls_group, provider)?;

                    Ok::<_, GroupError>((commit, staged_commit))
                })?;

                let commit_bytes = commit.tls_serialize_detached()?;

                Ok(Some(PublishIntentData {
                    payload_to_publish: commit_bytes,
                    staged_commit,
                    post_commit_action: None,
                    should_send_push_notification: intent.should_push,
                }))
            }
            IntentKind::UpdateAdminList => {
                let admin_list_update_intent =
                    UpdateAdminListIntentData::try_from(intent.data.clone())?;
                let mutable_metadata_extensions = build_extensions_for_admin_lists_update(
                    openmls_group,
                    admin_list_update_intent,
                )?;

                let provider = self.mls_provider();
                let (commit, staged_commit) = provider.transaction(|provider| {
                    let (commit, _, _) = openmls_group.update_group_context_extensions(
                        &provider,
                        mutable_metadata_extensions,
                        &self.context().identity.installation_keys,
                    )?;
                    let staged_commit = get_and_clear_pending_commit(openmls_group, provider)?;

                    Ok::<_, GroupError>((commit, staged_commit))
                })?;

                let commit_bytes = commit.tls_serialize_detached()?;

                Ok(Some(PublishIntentData {
                    payload_to_publish: commit_bytes,
                    staged_commit,
                    post_commit_action: None,
                    should_send_push_notification: intent.should_push,
                }))
            }
            IntentKind::UpdatePermission => {
                let update_permissions_intent =
                    UpdatePermissionIntentData::try_from(intent.data.clone())?;
                let group_permissions_extensions = build_extensions_for_permissions_update(
                    openmls_group,
                    update_permissions_intent,
                )?;

                let provider = self.mls_provider();
                let (commit, staged_commit) = provider.transaction(|provider| {
                    let (commit, _, _) = openmls_group.update_group_context_extensions(
                        &provider,
                        group_permissions_extensions,
                        &self.context().identity.installation_keys,
                    )?;
                    let staged_commit = get_and_clear_pending_commit(openmls_group, provider)?;

                    Ok::<_, GroupError>((commit, staged_commit))
                })?;

                let commit_bytes = commit.tls_serialize_detached()?;
                Ok(Some(PublishIntentData {
                    payload_to_publish: commit_bytes,
                    staged_commit,
                    post_commit_action: None,
                    should_send_push_notification: intent.should_push,
                }))
            }
        }
    }

    #[tracing::instrument(skip_all)]
    pub(crate) async fn post_commit(&self) -> Result<(), GroupError> {
        let provider = self.mls_provider();
        let conn = provider.db();
        let intents = conn.find_group_intents(
            self.group_id.clone(),
            Some(vec![IntentState::Committed]),
            None,
        )?;

        for intent in intents {
            if let Some(post_commit_data) = intent.post_commit_data {
                tracing::debug!(
                    inbox_id = self.context.inbox_id(),
                    installation_id = %self.context.installation_id(),
                    intent.id,
                    intent.kind = %intent.kind, "taking post commit action"
                );

                let post_commit_action = PostCommitAction::from_bytes(post_commit_data.as_slice())?;
                match post_commit_action {
                    PostCommitAction::SendWelcomes(action) => {
                        self.send_welcomes(action).await?;
                    }
                }
            }
            conn.set_group_intent_processed(intent.id)?
        }

        Ok(())
    }

    pub async fn maybe_update_installations(
        &self,
        update_interval_ns: Option<i64>,
    ) -> Result<(), GroupError> {
        let provider = self.mls_provider();
        let Some(stored_group) = provider.db().find_group(&self.group_id)? else {
            return Err(GroupError::NotFound(NotFound::GroupById(
                self.group_id.clone(),
            )));
        };
        if stored_group.conversation_type == ConversationType::Sync {
            // Sync groups should not add new installations, new installations will create their own.
            return Ok(());
        }

        // determine how long of an interval in time to use before updating list
        let interval_ns = update_interval_ns.unwrap_or(sync_update_installations_interval_ns());

        let now_ns = xmtp_common::time::now_ns();
        let last_ns = provider
            .db()
            .get_installations_time_checked(self.group_id.clone())?;
        let elapsed_ns = now_ns - last_ns;
        if elapsed_ns > interval_ns && self.is_active()? {
            self.add_missing_installations().await?;
            provider
                .db()
                .update_installations_time_checked(self.group_id.clone())?;
        }

        Ok(())
    }

    /**
     * Checks each member of the group for `IdentityUpdates` after their current sequence_id. If updates
     * are found the method will construct an [`UpdateGroupMembershipIntentData`] and create a change
     * to the [`GroupMembership`] that will add any missing installations.
     *
     * This is designed to handle cases where existing members have added a new installation to their inbox or revoked an installation
     * and the group has not been updated to include it.
     */
    pub(super) async fn add_missing_installations(&self) -> Result<(), GroupError> {
        let intent_data = self.get_membership_update_intent(&[], &[]).await?;

        // If there is nothing to do, stop here
        if intent_data.is_empty() {
            return Ok(());
        }

        debug!(
            inbox_id = self.context.inbox_id(),
            installation_id = %self.context.installation_id(),
            "Adding missing installations {:?}",
            intent_data
        );

        let intent =
            self.queue_intent(IntentKind::UpdateGroupMembership, intent_data.into(), false)?;

        let _ = self.sync_until_intent_resolved(intent.id).await?;
        Ok(())
    }

    /**
     * get_membership_update_intent will query the network for any new [`IdentityUpdate`]s for any of the existing
     * group members
     *
     * Callers may also include a list of added or removed inboxes
     */
    #[tracing::instrument(level = "trace", skip_all)]
    pub(super) async fn get_membership_update_intent(
        &self,
        inbox_ids_to_add: &[InboxIdRef<'_>],
        inbox_ids_to_remove: &[InboxIdRef<'_>],
    ) -> Result<UpdateGroupMembershipIntentData, GroupError> {
        let provider = self.mls_provider();
        self.load_mls_group_with_lock_async(|mls_group| async move {
            let existing_group_membership = extract_group_membership(mls_group.extensions())?;
            // TODO:nm prevent querying for updates on members who are being removed
            let mut inbox_ids = existing_group_membership.inbox_ids();
            inbox_ids.extend_from_slice(inbox_ids_to_add);
            let conn = provider.db();
            // Load any missing updates from the network
            load_identity_updates(self.context.api(), conn, &inbox_ids).await?;

            let latest_sequence_id_map = conn.get_latest_sequence_id(&inbox_ids as &[&str])?;

            // Get a list of all inbox IDs that have increased sequence_id for the group
            let changed_inbox_ids =
                inbox_ids
                    .iter()
                    .try_fold(HashMap::new(), |mut updates, inbox_id| {
                        match (
                            latest_sequence_id_map.get(inbox_id as &str),
                            existing_group_membership.get(inbox_id),
                        ) {
                            // This is an update. We have a new sequence ID and an existing one
                            (Some(latest_sequence_id), Some(current_sequence_id)) => {
                                let latest_sequence_id_u64 = *latest_sequence_id as u64;
                                if latest_sequence_id_u64.gt(current_sequence_id) {
                                    updates.insert(inbox_id.to_string(), latest_sequence_id_u64);
                                }
                            }
                            // This is for new additions to the group
                            (Some(latest_sequence_id), None) => {
                                // This is the case for net new members to the group
                                updates.insert(inbox_id.to_string(), *latest_sequence_id as u64);
                            }
                            (_, _) => {
                                tracing::warn!(
                                    "Could not find existing sequence ID for inbox {}",
                                    inbox_id
                                );
                                return Err(GroupError::MissingSequenceId);
                            }
                        }

                        Ok(updates)
                    })?;
            let extensions: Extensions = mls_group.extensions().clone();
            let old_group_membership = extract_group_membership(&extensions)?;
            let mut new_membership = old_group_membership.clone();
            for (inbox_id, sequence_id) in changed_inbox_ids.iter() {
                new_membership.add(inbox_id.clone(), *sequence_id);
            }
            for inbox_id in inbox_ids_to_remove {
                new_membership.remove(inbox_id);
            }

            let changes_with_kps = calculate_membership_changes_with_keypackages(
                self.context.clone(),
                &new_membership,
                &old_group_membership,
            )
            .await?;

            // If we fail to fetch or verify all the added members' KeyPackage, return an error.
            // skip if the inbox ids is 0 from the beginning
            if !inbox_ids_to_add.is_empty()
                && !changes_with_kps.failed_installations.is_empty()
                && changes_with_kps.new_installations.is_empty()
            {
                return Err(GroupError::FailedToVerifyInstallations);
            }

            Ok(UpdateGroupMembershipIntentData::new(
                changed_inbox_ids,
                inbox_ids_to_remove
                    .iter()
                    .map(|s| s.to_string())
                    .collect::<Vec<String>>(),
                changes_with_kps.failed_installations,
            ))
        })
        .await
    }

    /**
     * Sends welcome messages to the installations specified in the action
     *
     * Internally, this breaks the request into chunks to avoid exceeding the GRPC max message size limits
     */
    #[tracing::instrument(level = "trace", skip_all)]
    pub(super) async fn send_welcomes(&self, action: SendWelcomesAction) -> Result<(), GroupError> {
        let welcomes = action
            .installations
            .into_iter()
            .map(
                |installation| -> Result<WelcomeMessageInput, WrapWelcomeError> {
                    let installation_key = installation.installation_key;
                    let algorithm = installation.welcome_wrapper_algorithm;
                    let wrapped_welcome = wrap_welcome(
                        &action.welcome_message,
                        &installation.hpke_public_key,
                        &algorithm,
                    )?;
                    Ok(WelcomeMessageInput {
                        version: Some(WelcomeMessageInputVersion::V1(WelcomeMessageInputV1 {
                            installation_key,
                            data: wrapped_welcome,
                            hpke_public_key: installation.hpke_public_key,
                            wrapper_algorithm: algorithm.into(),
                        })),
                    })
                },
            )
            .collect::<Result<Vec<WelcomeMessageInput>, WrapWelcomeError>>()?;

        let welcome = welcomes.first().ok_or(GroupError::NoWelcomesToSend)?;

        let chunk_size = GRPC_DATA_LIMIT
            / welcome
                .version
                .as_ref()
                .map(|w| match w {
                    WelcomeMessageInputVersion::V1(w) => {
                        let w = w.installation_key.len() + w.data.len() + w.hpke_public_key.len();
                        tracing::debug!("total welcome message proto bytes={w}");
                        w
                    }
                })
                .unwrap_or(GRPC_DATA_LIMIT / MAX_GROUP_SIZE);

        tracing::debug!("welcome chunk_size={chunk_size}");
        let api = self.context.api();
        let mut futures = vec![];
        for welcomes in welcomes.chunks(chunk_size) {
            futures.push(api.send_welcome_messages(welcomes));
        }
        try_join_all(futures).await?;
        Ok(())
    }

    /// Provides hmac keys for a range of epochs around current epoch
    /// `group.hmac_keys(-1..=1)`` will provide 3 keys consisting of last epoch, current epoch, and next epoch
    /// `group.hmac_keys(0..=0) will provide 1 key, consisting of only the current epoch
    #[tracing::instrument(level = "trace", skip_all)]
    pub fn hmac_keys(
        &self,
        epoch_delta_range: RangeInclusive<i64>,
    ) -> Result<Vec<HmacKey>, StorageError> {
        let conn = self.context.db();

        let preferences = StoredUserPreferences::load(&conn)?;
        let mut ikm = match preferences.hmac_key {
            Some(ikm) => ikm,
            None => {
                let key = HmacKey::random_key();
                StoredUserPreferences::store_hmac_key(&conn, &key, None)?;
                key
            }
        };
        ikm.extend(&self.group_id);
        let hkdf = Hkdf::<Sha256>::new(Some(HMAC_SALT), &ikm);

        let mut result = vec![];
        let current_epoch = hmac_epoch();
        for delta in epoch_delta_range {
            let epoch = current_epoch + delta;

            let mut info = self.group_id.clone();
            info.extend(&epoch.to_le_bytes());

            let mut key = [0; 42];
            hkdf.expand(&info, &mut key).expect("Length is correct");

            result.push(HmacKey { key, epoch });
        }

        Ok(result)
    }

    #[tracing::instrument(level = "trace", skip_all)]
    pub(super) fn prepare_group_messages(
        &self,
        payloads: Vec<(&[u8], bool)>,
    ) -> Result<Vec<GroupMessageInput>, GroupError> {
        let hmac_key = self
            .hmac_keys(0..=0)?
            .pop()
            .expect("Range of count 1 was provided.");
        let sender_hmac =
            Hmac::<Sha256>::new_from_slice(&hmac_key.key).expect("HMAC can take key of any size");

        let mut result = vec![];
        for (payload, should_push) in payloads {
            let mut sender_hmac = sender_hmac.clone();
            sender_hmac.update(payload);
            let sender_hmac = sender_hmac.finalize();

            result.push(GroupMessageInput {
                version: Some(GroupMessageInputVersion::V1(GroupMessageInputV1 {
                    data: payload.to_vec(),
                    sender_hmac: sender_hmac.into_bytes().to_vec(),
                    should_push,
                })),
            });
        }

        Ok(result)
    }
}

// Extracts the message sender, but does not do any validation to ensure that the
// installation_id is actually part of the inbox.
fn extract_message_sender(
    openmls_group: &mut OpenMlsGroup,
    decrypted_message: &ProcessedMessage,
    message_created_ns: u64,
) -> Result<(InboxId, Vec<u8>), GroupMessageProcessingError> {
    if let Sender::Member(leaf_node_index) = decrypted_message.sender() {
        if let Some(member) = openmls_group.member_at(*leaf_node_index) {
            if member.credential.eq(decrypted_message.credential()) {
                let basic_credential = BasicCredential::try_from(member.credential)?;
                let sender_inbox_id = parse_credential(basic_credential.identity())?;
                return Ok((sender_inbox_id, member.signature_key));
            }
        }
    }

    let basic_credential = BasicCredential::try_from(decrypted_message.credential().clone())?;
    Err(GroupMessageProcessingError::InvalidSender {
        message_time_ns: message_created_ns,
        credential: basic_credential.identity().to_vec(),
    })
}

async fn calculate_membership_changes_with_keypackages<'a, ApiClient, Db>(
    context: Arc<XmtpMlsLocalContext<ApiClient, Db>>,
    new_group_membership: &'a GroupMembership,
    old_group_membership: &'a GroupMembership,
) -> Result<MembershipDiffWithKeyPackages, GroupError>
where
    ApiClient: XmtpApi,
    Db: XmtpDb,
{
    let provider = context.mls_provider();
    let membership_diff = old_group_membership.diff(new_group_membership);

    let identity = IdentityUpdates::new(context.clone());
    let mut installation_diff = identity
        .get_installation_diff(
            provider.db(),
            old_group_membership,
            new_group_membership,
            &membership_diff,
        )
        .await?;

    let mut new_installations = Vec::new();
    let mut new_key_packages = Vec::new();
    let mut new_failed_installations = Vec::new();

    if !installation_diff.added_installations.is_empty() {
        let key_packages = get_keypackages_for_installation_ids(
            context,
            installation_diff.added_installations,
            &mut new_failed_installations,
        )
        .await?;
        for (installation_id, result) in key_packages {
            match result {
                Ok(verified_key_package) => {
                    new_installations.push(Installation::from_verified_key_package(
                        &verified_key_package,
                    )?);
                    new_key_packages.push(verified_key_package.inner.clone());
                }
                Err(_) => new_failed_installations.push(installation_id.clone()),
            }
        }
    }

    let mut failed_installations: HashSet<Vec<u8>> = old_group_membership
        .failed_installations
        .clone()
        .into_iter()
        .chain(new_failed_installations)
        .collect();

    let common: HashSet<_> = failed_installations
        .intersection(&installation_diff.removed_installations)
        .cloned()
        .collect();

    failed_installations.retain(|item| !common.contains(item));

    installation_diff
        .removed_installations
        .retain(|item| !common.contains(item));

    Ok(MembershipDiffWithKeyPackages::new(
        new_installations,
        new_key_packages,
        installation_diff.removed_installations,
        failed_installations.into_iter().collect(),
    ))
}
#[allow(dead_code)]
#[cfg(any(test, feature = "test-utils"))]
async fn get_keypackages_for_installation_ids<ApiClient, Db>(
    context: Arc<XmtpMlsLocalContext<ApiClient, Db>>,
    added_installations: HashSet<Vec<u8>>,
    failed_installations: &mut Vec<Vec<u8>>,
) -> Result<HashMap<Vec<u8>, Result<VerifiedKeyPackageV2, KeyPackageVerificationError>>, ClientError>
where
    ApiClient: XmtpApi,
    Db: XmtpDb,
{
    use crate::utils::{
        get_test_mode_malformed_installations, is_test_mode_upload_malformed_keypackage,
    };

    let my_installation_id = context.installation_id().to_vec();
    let store = MlsStore::new(context.clone());
    let mut key_packages = store
        .get_key_packages_for_installation_ids(
            added_installations
                .iter()
                .filter(|installation| my_installation_id.ne(*installation))
                .cloned()
                .collect(),
        )
        .await?;

    tracing::info!("trying to validate keypackages");

    if is_test_mode_upload_malformed_keypackage() {
        let malformed_installations = get_test_mode_malformed_installations();
        key_packages.retain(|id, _| !malformed_installations.contains(id));
        failed_installations.extend(malformed_installations);
    }

    Ok(key_packages)
}
#[allow(unused_variables, dead_code)]
#[cfg(not(any(test, feature = "test-utils")))]
async fn get_keypackages_for_installation_ids<ApiClient, Db>(
    context: Arc<XmtpMlsLocalContext<ApiClient, Db>>,
    added_installations: HashSet<Vec<u8>>,
    failed_installations: &mut [Vec<u8>],
) -> Result<HashMap<Vec<u8>, Result<VerifiedKeyPackageV2, KeyPackageVerificationError>>, ClientError>
where
    ApiClient: XmtpApi,
    Db: XmtpDb,
{
    let my_installation_id = context.installation_public_key().to_vec();
    let store = MlsStore::new(context.clone());
    store
        .get_key_packages_for_installation_ids(
            added_installations
                .iter()
                .filter(|installation| my_installation_id.ne(*installation))
                .cloned()
                .collect(),
        )
        .await
        .map_err(Into::into)
}

// Takes UpdateGroupMembershipIntentData and applies it to the openmls group
// returning the commit and post_commit_action
#[tracing::instrument(level = "trace", skip_all)]
async fn apply_update_group_membership_intent<ApiClient, Db>(
    context: &Arc<XmtpMlsLocalContext<ApiClient, Db>>,
    openmls_group: &mut OpenMlsGroup,
    intent_data: UpdateGroupMembershipIntentData,
    signer: impl Signer,
) -> Result<Option<PublishIntentData>, GroupError>
where
    ApiClient: XmtpApi,
    Db: XmtpDb,
{
    let provider = context.mls_provider();
    let extensions: Extensions = openmls_group.extensions().clone();
    let old_group_membership = extract_group_membership(&extensions)?;
    let new_group_membership = intent_data.apply_to_group_membership(&old_group_membership);
    let membership_diff = old_group_membership.diff(&new_group_membership);

    let changes_with_kps = calculate_membership_changes_with_keypackages(
        context.clone(),
        &new_group_membership,
        &old_group_membership,
    )
    .await?;
    let leaf_nodes_to_remove: Vec<LeafNodeIndex> =
        get_removed_leaf_nodes(openmls_group, &changes_with_kps.removed_installations);

    if leaf_nodes_to_remove.contains(&openmls_group.own_leaf_index()) {
        tracing::info!("Cannot remove own leaf node");
        return Ok(None);
    }

    if leaf_nodes_to_remove.is_empty()
        && changes_with_kps.new_key_packages.is_empty()
        && membership_diff.updated_inboxes.is_empty()
    {
        return Ok(None);
    }

    // Update the extensions to have the new GroupMembership
    let mut new_extensions = extensions.clone();

    new_extensions.add_or_replace(build_group_membership_extension(&new_group_membership));

    let (commit, post_commit_action, staged_commit) = provider.transaction(|provider| {
        // Create the commit
        let (commit, maybe_welcome_message, _) = openmls_group.update_group_membership(
            &provider,
            &signer,
            &changes_with_kps.new_key_packages,
            &leaf_nodes_to_remove,
            new_extensions,
        )?;

        let post_commit_action = match maybe_welcome_message {
            Some(welcome_message) => Some(PostCommitAction::from_welcome(
                welcome_message,
                changes_with_kps.new_installations,
            )?),
            None => None,
        };

        let staged_commit = get_and_clear_pending_commit(openmls_group, provider)?
            .ok_or_else(|| GroupError::MissingPendingCommit)?;

        Ok::<_, GroupError>((commit, post_commit_action, staged_commit))
    })?;

    Ok(Some(PublishIntentData {
        payload_to_publish: commit.tls_serialize_detached()?,
        post_commit_action: post_commit_action.map(|action| action.to_bytes()),
        staged_commit: Some(staged_commit),
        should_send_push_notification: false,
    }))
}

fn get_removed_leaf_nodes(
    openmls_group: &mut OpenMlsGroup,
    removed_installations: &HashSet<Vec<u8>>,
) -> Vec<LeafNodeIndex> {
    openmls_group
        .members()
        .filter(|member| removed_installations.contains(&member.signature_key))
        .map(|member| member.index)
        .collect()
}

fn get_and_clear_pending_commit<C: ConnectionExt>(
    openmls_group: &mut OpenMlsGroup,
    provider: impl OpenMlsProvider<StorageProvider = SqlKeyStore<C>>,
) -> Result<Option<Vec<u8>>, GroupError> {
    let commit = openmls_group
        .pending_commit()
        .as_ref()
        .map(xmtp_db::db_serialize)
        .transpose()?;
    openmls_group.clear_pending_commit(provider.storage())?;
    Ok(commit)
}

fn decode_staged_commit(data: &[u8]) -> Result<StagedCommit, GroupMessageProcessingError> {
    Ok(xmtp_db::db_deserialize(data)?)
}

#[cfg(test)]
pub(crate) mod tests {
    #[cfg(target_arch = "wasm32")]
    wasm_bindgen_test::wasm_bindgen_test_configure!(run_in_dedicated_worker);

    use super::*;
    use crate::{builder::ClientBuilder, utils::ConcreteMlsGroup};
    use std::sync::Arc;
    use xmtp_cryptography::utils::generate_local_wallet;

    /// This test is not reproducible in webassembly, b/c webassembly has only one thread.
    #[cfg_attr(
        not(target_arch = "wasm32"),
        tokio::test(flavor = "multi_thread", worker_threads = 10)
    )]
    #[cfg(not(target_family = "wasm"))]
    async fn publish_intents_worst_case_scenario() {
        use crate::utils::Tester;

        let amal_a = Tester::new().await;
        let amal_group_a: Arc<MlsGroup<_, _>> =
            Arc::new(amal_a.create_group(None, Default::default()).unwrap());

        let conn = amal_a.context().mls_provider();
        let provider = Arc::new(conn);

        // create group intent
        amal_group_a.sync().await.unwrap();
        assert_eq!(provider.db().intents_processed(), 1);

        for _ in 0..100 {
            let s = xmtp_common::rand_string::<100>();
            amal_group_a.send_message_optimistic(s.as_bytes()).unwrap();
        }

        let mut set = tokio::task::JoinSet::new();
        for _ in 0..50 {
            let g = amal_group_a.clone();
            set.spawn(async move { g.publish_intents().await });
        }

        let res = set.join_all().await;
        let errs: Vec<&Result<_, _>> = res.iter().filter(|r| r.is_err()).collect();
        errs.iter().for_each(|e| {
            tracing::error!("{}", e.as_ref().unwrap_err());
        });

        let published = provider.db().intents_published();
        assert_eq!(published, 101);
        let created = provider.db().intents_created();
        assert_eq!(created, 101);
        if !errs.is_empty() {
            panic!("Errors during publish");
        }
    }

    #[xmtp_common::test]
    async fn hmac_keys_work_as_expected() {
        let wallet = generate_local_wallet();
        let amal = Arc::new(ClientBuilder::new_test_client(&wallet).await);
        let amal_group: Arc<ConcreteMlsGroup> =
            Arc::new(amal.create_group(None, Default::default()).unwrap());

        let hmac_keys = amal_group.hmac_keys(-1..=1).unwrap();
        let current_hmac_key = amal_group.hmac_keys(0..=0).unwrap().pop().unwrap();
        assert_eq!(hmac_keys.len(), 3);
        assert_eq!(hmac_keys[1].key, current_hmac_key.key);
        assert_eq!(hmac_keys[1].epoch, current_hmac_key.epoch);

        // Make sure the keys are different
        assert_ne!(hmac_keys[0].key, hmac_keys[1].key);
        assert_ne!(hmac_keys[0].key, hmac_keys[2].key);
        assert_ne!(hmac_keys[1].key, hmac_keys[2].key);

        // Make sure the epochs align
        let current_epoch = hmac_epoch();
        assert_eq!(hmac_keys[0].epoch, current_epoch - 1);
        assert_eq!(hmac_keys[1].epoch, current_epoch);
        assert_eq!(hmac_keys[2].epoch, current_epoch + 1);
    }
}<|MERGE_RESOLUTION|>--- conflicted
+++ resolved
@@ -40,18 +40,11 @@
     utils::id::calculate_message_id_for_intent,
 };
 use crate::{
-<<<<<<< HEAD
-    groups::mls_ext::MergeStagedCommitAndLog,
-    verified_key_package_v2::{KeyPackageVerificationError, VerifiedKeyPackageV2},
-};
-use crate::{subscriptions::SyncWorkerEvent, track};
-=======
-    groups::mls_ext::{wrap_welcome, WrapWelcomeError},
+    groups::mls_ext::{MergeStagedCommitAndLog, wrap_welcome, WrapWelcomeError},
     subscriptions::SyncWorkerEvent,
     track, track_err,
     verified_key_package_v2::{KeyPackageVerificationError, VerifiedKeyPackageV2},
 };
->>>>>>> 2e56b351
 use xmtp_api::XmtpApi;
 use xmtp_db::{
     events::EventLevel,
@@ -626,7 +619,6 @@
                 self.context().inbox_id(),
                 intent.id
             );
-<<<<<<< HEAD
 
             if mls_group
                 .merge_staged_commit_and_log(
@@ -637,21 +629,6 @@
                 )
                 .is_err()
             {
-                return Ok((IntentState::ToPublish, None));
-            }
-
-            track!(
-                "Epoch Change",
-                {
-                    "cursor": cursor,
-                    "prev_epoch": message_epoch.as_u64(),
-                    "new_epoch": mls_group.epoch().as_u64(),
-                    "validated_commit": Some(&validated_commit)
-                        .and_then(|c| serde_json::to_string_pretty(c).ok())
-                },
-=======
-            if let Err(err) = mls_group.merge_staged_commit(&provider, staged_commit) {
-                tracing::error!("error merging commit: {err}");
                 return Ok((IntentState::ToPublish, None));
             }
             let epoch = mls_group.epoch().as_u64();
@@ -666,7 +643,6 @@
                         .and_then(|c| serde_json::to_string_pretty(c).ok()),
                 },
                 icon: "⬆️",
->>>>>>> 2e56b351
                 group: &envelope.group_id
             );
 
@@ -1058,15 +1034,13 @@
                 );
                 identifier.group_context(staged_commit.group_context().clone());
 
-<<<<<<< HEAD
                 mls_group.merge_staged_commit_and_log(
                     &provider,
                     staged_commit,
                     &validated_commit,
                     Some(*cursor as i64),
                 )?;
-=======
-                mls_group.merge_staged_commit(&provider, staged_commit)?;
+
                 let epoch = mls_group.epoch().as_u64();
                 track!(
                     "Commit merged",
@@ -1081,7 +1055,6 @@
                     icon: "⬆️",
                     group: &envelope.group_id
                 );
->>>>>>> 2e56b351
 
                 let msg =
                     self.save_transcript_message(validated_commit, envelope_timestamp_ns, *cursor)?;
