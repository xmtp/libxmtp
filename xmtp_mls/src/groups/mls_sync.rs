--- conflicted
+++ resolved
@@ -976,41 +976,6 @@
 
                 tracing::warn!("intent info: {:?}", intent);
 
-<<<<<<< HEAD
-                match intent {
-                    Ok(Some(StoredGroupIntent {
-                                id,
-                                state: IntentState::Processed,
-                                ..
-                            })) => {
-                        tracing::warn!(
-                        "not retrying intent ID {id}. since it is in state processed");
-                        return Err(ProcessIntentError::AlreadyProcessed(envelope.id).into());
-                    }
-                    Ok(Some(intent)) => {
-                        let intent_id = intent.id;
-                        tracing::info!(
-                            inbox_id = self.client.inbox_id(),
-                            installation_id = %self.client.installation_id(),
-                            group_id = hex::encode(&self.group_id),
-                            cursor = envelope.id,
-                            intent_id,
-                            intent.kind = %intent.kind,
-                            "client [{}] is about to process own envelope [{}] for intent [{}]",
-                            self.client.inbox_id(),
-                            envelope.id,
-                            intent_id
-                        );
-                        let message = message.into();
-                        let maybe_validated_commit = self
-                            .stage_and_validate_intent(&mls_group, &intent, provider, &message, envelope)
-                            .await;
-
-                        provider.transaction(|provider| {
-                            let intent2 = provider
-                                .conn_ref()
-                                .find_group_intent_by_payload_hash(sha256(envelope.data.as_slice()));
-=======
                     provider.transaction(|provider| {
                         let requires_processing = if allow_cursor_increment {
                             provider.conn_ref().update_cursor(
@@ -1027,8 +992,6 @@
                         if !requires_processing {
                             return Err(ProcessIntentError::AlreadyProcessed(cursor).into());
                         }
->>>>>>> 4132dcfa
-
                             tracing::warn!("intent info2: {:?}", intent2);
                             let is_updated = provider
                                 .conn_ref()
@@ -1044,41 +1007,6 @@
                                 }
                             };
 
-<<<<<<< HEAD
-                            match intent_state {
-                                IntentState::ToPublish => {
-                                    Ok(provider.conn_ref().set_group_intent_to_publish(intent_id)?)
-                                }
-                                IntentState::Committed => {
-                                    self.handle_metadata_update_from_intent(provider, &intent)?;
-                                    Ok(provider.conn_ref().set_group_intent_committed(intent_id)?)
-                                }
-                                IntentState::Published => {
-                                    tracing::error!("Unexpected behaviour: returned intent state published from process_own_message");
-                                    Ok(())
-                                }
-                                IntentState::Error => {
-                                    tracing::warn!("Intent [{}] moved to error status", intent_id);
-                                    Ok(provider.conn_ref().set_group_intent_error(intent_id)?)
-                                }
-                                IntentState::Processed => {
-                                    tracing::warn!("Intent [{}] moved to Processed status", intent_id);
-                                    Ok(provider.conn_ref().set_group_intent_error(intent_id)?)
-                                }
-                            }
-                        })
-                    }
-                    Ok(None) => {
-                        tracing::info!(
-                            inbox_id = self.client.inbox_id(),
-                            installation_id = %self.client.installation_id(),
-                            group_id = hex::encode(&self.group_id),
-                            cursor = envelope.id,
-                            "client [{}] is about to process external envelope [{}]",
-                            self.client.inbox_id(),
-                            envelope.id
-                        );
-=======
                 self.load_mls_group_with_lock_async(provider, |mut mls_group| async move {
                     self.validate_and_process_external_message(
                         provider,
@@ -1090,8 +1018,6 @@
                     .await
                 })
                 .await?;
->>>>>>> 4132dcfa
-
                         self.validate_and_process_external_message(
                             provider,
                             &mut mls_group,
