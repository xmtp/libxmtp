use super::{
    build_extensions_for_admin_lists_update, build_extensions_for_metadata_update,
    build_extensions_for_permissions_update, build_group_membership_extension,
    intents::{
        Installation, IntentError, PostCommitAction, SendMessageIntentData, SendWelcomesAction,
        UpdateAdminListIntentData, UpdateGroupMembershipIntentData, UpdatePermissionIntentData,
    },
    validated_commit::{extract_group_membership, CommitValidationError},
    GroupError, HmacKey, MlsGroup, ScopedGroupClient,
};
use crate::groups::group_mutable_metadata::MetadataField;
use crate::storage::group_intent::IntentKind::MetadataUpdate;
use crate::{
    configuration::{
        GRPC_DATA_LIMIT, HMAC_SALT, MAX_GROUP_SIZE, MAX_INTENT_PUBLISH_ATTEMPTS, MAX_PAST_EPOCHS,
        SYNC_UPDATE_INSTALLATIONS_INTERVAL_NS,
    },
    groups::{
        device_sync::{preference_sync::UserPreferenceUpdate, DeviceSyncContent},
        intents::UpdateMetadataIntentData,
        validated_commit::ValidatedCommit,
    },
    hpke::{encrypt_welcome, HpkeError},
    identity::{parse_credential, IdentityError},
    identity_updates::load_identity_updates,
    intents::ProcessIntentError,
    storage::xmtp_openmls_provider::XmtpOpenMlsProvider,
    storage::{
        db_connection::DbConnection,
        group_intent::{IntentKind, IntentState, StoredGroupIntent, ID},
        group_message::{ContentType, DeliveryStatus, GroupMessageKind, StoredGroupMessage},
        refresh_state::EntityKind,
        serialization::{db_deserialize, db_serialize},
        sql_key_store,
        user_preferences::StoredUserPreferences,
        ProviderTransactions, StorageError,
    },
    subscriptions::{LocalEvents, SyncMessage},
    utils::{hash::sha256, id::calculate_message_id, time::hmac_epoch},
    Delete, Fetch, StoreOrIgnore,
};
use futures::future::try_join_all;
use hkdf::Hkdf;
use hmac::{Hmac, Mac};
use openmls::{
    credentials::BasicCredential,
    extensions::Extensions,
    framing::{ContentType as MlsContentType, ProtocolMessage},
    group::{GroupEpoch, StagedCommit},
    key_packages::KeyPackage,
    prelude::{
        tls_codec::{Deserialize, Error as TlsCodecError, Serialize},
        LeafNodeIndex, MlsGroup as OpenMlsGroup, MlsMessageBodyIn, MlsMessageIn, PrivateMessageIn,
        ProcessedMessage, ProcessedMessageContent, Sender,
    },
    treesync::LeafNodeParameters,
};
use openmls::{framing::WireFormat, prelude::BasicCredentialError};
use openmls_traits::{signatures::Signer, OpenMlsProvider};
use prost::bytes::Bytes;
use prost::Message;
use sha2::Sha256;
use std::{
    collections::{HashMap, HashSet},
    mem::{discriminant, Discriminant},
    ops::RangeInclusive,
};
use thiserror::Error;
use tracing::debug;
use xmtp_common::{retry_async, Retry, RetryableError};
use xmtp_content_types::{group_updated::GroupUpdatedCodec, CodecError, ContentCodec};
use xmtp_id::{InboxId, InboxIdRef};
use xmtp_proto::xmtp::mls::{
    api::v1::{
        group_message::{Version as GroupMessageVersion, V1 as GroupMessageV1},
        group_message_input::{Version as GroupMessageInputVersion, V1 as GroupMessageInputV1},
        welcome_message_input::{
            Version as WelcomeMessageInputVersion, V1 as WelcomeMessageInputV1,
        },
        GroupMessage, GroupMessageInput, WelcomeMessageInput,
    },
    message_contents::{
        plaintext_envelope::{v2::MessageType, Content, V1, V2},
        GroupUpdated, PlaintextEnvelope,
    },
};

#[derive(Debug, Error)]
pub enum GroupMessageProcessingError {
    #[error("[{0}] already processed")]
    AlreadyProcessed(u64),
    #[error("diesel error: {0}")]
    Diesel(#[from] diesel::result::Error),
    #[error("[{message_time_ns:?}] invalid sender with credential: {credential:?}")]
    InvalidSender {
        message_time_ns: u64,
        credential: Vec<u8>,
    },
    #[error("invalid payload")]
    InvalidPayload,
    #[error("storage error: {0}")]
    Storage(#[from] crate::storage::StorageError),
    #[error(transparent)]
    Identity(#[from] IdentityError),
    #[error("openmls process message error: {0}")]
    OpenMlsProcessMessage(#[from] openmls::prelude::ProcessMessageError),
    #[error("merge staged commit: {0}")]
    MergeStagedCommit(#[from] openmls::group::MergeCommitError<sql_key_store::SqlKeyStoreError>),
    #[error("TLS Codec error: {0}")]
    TlsError(#[from] TlsCodecError),
    #[error("unsupported message type: {0:?}")]
    UnsupportedMessageType(Discriminant<MlsMessageBodyIn>),
    #[error("commit validation")]
    CommitValidation(#[from] CommitValidationError),
    #[error("epoch increment not allowed")]
    EpochIncrementNotAllowed,
    #[error("clear pending commit error: {0}")]
    ClearPendingCommit(#[from] sql_key_store::SqlKeyStoreError),
    #[error("Serialization/Deserialization Error {0}")]
    Serde(#[from] serde_json::Error),
    #[error("intent is missing staged_commit field")]
    IntentMissingStagedCommit,
    #[error("encode proto: {0}")]
    EncodeProto(#[from] prost::EncodeError),
    #[error("proto decode error: {0}")]
    DecodeProto(#[from] prost::DecodeError),
    #[error(transparent)]
    Intent(#[from] IntentError),
    #[error(transparent)]
    Codec(#[from] CodecError),
    #[error("wrong credential type")]
    WrongCredentialType(#[from] BasicCredentialError),
    #[error(transparent)]
    ProcessIntent(#[from] ProcessIntentError),
    #[error(transparent)]
    AssociationDeserialization(#[from] xmtp_id::associations::DeserializationError),
}

impl RetryableError for GroupMessageProcessingError {
    fn is_retryable(&self) -> bool {
        match self {
            Self::Diesel(err) => err.is_retryable(),
            Self::Storage(err) => err.is_retryable(),
            Self::Identity(err) => err.is_retryable(),
            Self::OpenMlsProcessMessage(err) => err.is_retryable(),
            Self::MergeStagedCommit(err) => err.is_retryable(),
            Self::ProcessIntent(err) => err.is_retryable(),
            Self::CommitValidation(err) => err.is_retryable(),
            Self::ClearPendingCommit(err) => err.is_retryable(),
            Self::WrongCredentialType(_)
            | Self::Codec(_)
            | Self::AlreadyProcessed(_)
            | Self::InvalidSender { .. }
            | Self::DecodeProto(_)
            | Self::InvalidPayload
            | Self::Intent(_)
            | Self::EpochIncrementNotAllowed
            | Self::EncodeProto(_)
            | Self::IntentMissingStagedCommit
            | Self::Serde(_)
            | Self::AssociationDeserialization(_)
            | Self::TlsError(_)
            | Self::UnsupportedMessageType(_) => false,
        }
    }
}

#[derive(Debug)]
struct PublishIntentData {
    staged_commit: Option<Vec<u8>>,
    post_commit_action: Option<Vec<u8>>,
    payload_to_publish: Vec<u8>,
}

impl<ScopedClient> MlsGroup<ScopedClient>
where
    ScopedClient: ScopedGroupClient,
{
    #[tracing::instrument(skip_all)]
    pub async fn sync(&self) -> Result<(), GroupError> {
        let conn = self.context().store().conn()?;
        let mls_provider = XmtpOpenMlsProvider::from(conn);
        tracing::info!(
            inbox_id = self.client.inbox_id(),
            installation_id = %self.client.installation_id(),
            group_id = hex::encode(&self.group_id),
            "[{}] syncing group",
            self.client.inbox_id()
        );
        tracing::info!(
            inbox_id = self.client.inbox_id(),
            installation_id = %self.client.installation_id(),
            group_id = hex::encode(&self.group_id),
            "current epoch for [{}] in sync()",
            self.client.inbox_id(),
        );
        self.maybe_update_installations(&mls_provider, None).await?;

        self.sync_with_conn(&mls_provider).await
    }

    // TODO: Should probably be renamed to `sync_with_provider`
    #[tracing::instrument(skip_all)]
    pub async fn sync_with_conn(&self, provider: &XmtpOpenMlsProvider) -> Result<(), GroupError> {
        let _mutex = self.mutex.lock().await;
        let mut errors: Vec<GroupError> = vec![];

        let conn = provider.conn_ref();

        // Even if publish fails, continue to receiving
        if let Err(publish_error) = self.publish_intents(provider).await {
            tracing::error!(
                error = %publish_error,
                "Sync: error publishing intents {:?}",
                publish_error
            );
            errors.push(publish_error);
        }

        // Even if receiving fails, continue to post_commit
        if let Err(receive_error) = self.receive(provider).await {
            tracing::error!(error = %receive_error, "receive error {:?}", receive_error);
            // We don't return an error if receive fails, because it's possible this is caused
            // by malicious data sent over the network, or messages from before the user was
            // added to the group
        }

        if let Err(post_commit_err) = self.post_commit(conn).await {
            tracing::error!(
                error = %post_commit_err,
                "post commit error {:?}",
                post_commit_err
            );
            errors.push(post_commit_err);
        }

        // Return a combination of publish and post_commit errors
        if !errors.is_empty() {
            return Err(GroupError::Sync(errors));
        }
        Ok(())
    }

    #[tracing::instrument(skip_all)]
    pub(super) async fn sync_until_last_intent_resolved(
        &self,
        provider: &XmtpOpenMlsProvider,
    ) -> Result<(), GroupError> {
        let intents = provider.conn_ref().find_group_intents(
            self.group_id.clone(),
            Some(vec![IntentState::ToPublish, IntentState::Published]),
            None,
        )?;

        if intents.is_empty() {
            return Ok(());
        }

        self.sync_until_intent_resolved(provider, intents[intents.len() - 1].id)
            .await
    }

    /**
     * Sync the group and wait for the intent to be deleted
     * Group syncing may involve picking up messages unrelated to the intent, so simply checking for errors
     * does not give a clear signal as to whether the intent was successfully completed or not.
     *
     * This method will retry up to `crate::configuration::MAX_GROUP_SYNC_RETRIES` times.
     */
    #[tracing::instrument(skip_all)]
    pub(super) async fn sync_until_intent_resolved(
        &self,
        provider: &XmtpOpenMlsProvider,
        intent_id: ID,
    ) -> Result<(), GroupError> {
        let mut num_attempts = 0;
        // Return the last error to the caller if we fail to sync
        let mut last_err: Option<GroupError> = None;
        while num_attempts < crate::configuration::MAX_GROUP_SYNC_RETRIES {
            if let Err(err) = self.sync_with_conn(provider).await {
                tracing::error!("error syncing group {:?}", err);
                last_err = Some(err);
            }

            match Fetch::<StoredGroupIntent>::fetch(provider.conn_ref(), &intent_id) {
                Ok(None) => {
                    // This is expected. The intent gets deleted on success
                    return Ok(());
                }
                Ok(Some(StoredGroupIntent {
                    id,
                    state: IntentState::Error,
                    ..
                })) => {
                    tracing::warn!(
                        "not retrying intent ID {id}. since it is in state Error. {:?}",
                        last_err
                    );
                    return Err(last_err.unwrap_or(GroupError::IntentNotCommitted));
                }
                Ok(Some(StoredGroupIntent { id, state, .. })) => {
                    tracing::warn!("retrying intent ID {id}. intent currently in state {state:?}");
                }
                Err(err) => {
                    tracing::error!("database error fetching intent {:?}", err);
                    last_err = Some(GroupError::Storage(err));
                }
            };
            num_attempts += 1;
        }

        Err(last_err.unwrap_or(GroupError::SyncFailedToWait))
    }

    fn is_valid_epoch(
        inbox_id: InboxIdRef<'_>,
        intent_id: i32,
        group_epoch: GroupEpoch,
        message_epoch: GroupEpoch,
        max_past_epochs: usize,
    ) -> bool {
        if message_epoch.as_u64() + max_past_epochs as u64 <= group_epoch.as_u64() {
            tracing::warn!(
                inbox_id,
                message_epoch = message_epoch.as_u64(),
                group_epoch = group_epoch.as_u64(),
                intent_id,
                "[{}] own message epoch {} is {} or more less than group epoch {} for intent {}. Retrying message",
                inbox_id,
                message_epoch,
                max_past_epochs,
                group_epoch.as_u64(),
                intent_id
            );
            return false;
        } else if message_epoch.as_u64() > group_epoch.as_u64() {
            // Should not happen, logging proactively
            tracing::error!(
                inbox_id,
                message_epoch = message_epoch.as_u64(),
                group_epoch = group_epoch.as_u64(),
                intent_id,
                "[{}] own message epoch {} is greater than group epoch {} for intent {}. Retrying message",
                inbox_id,
                message_epoch,
                group_epoch,
                intent_id
            );
            return false;
        }
        true
    }

    // This function is intended to isolate the async validation code to
    // validate the message and prepare it for database insertion synchronously.
    async fn stage_and_validate_intent(
        &self,
        mls_group: &openmls::group::MlsGroup,
        intent: &StoredGroupIntent,
        provider: &XmtpOpenMlsProvider,
        message: &ProtocolMessage,
        envelope: &GroupMessageV1,
    ) -> Result<
        Option<(StagedCommit, ValidatedCommit)>,
        Result<IntentState, GroupMessageProcessingError>,
    > {
        let GroupMessageV1 {
            created_ns: envelope_timestamp_ns,
            id: ref msg_id,
            ..
        } = *envelope;
        let conn = provider.conn_ref();

        let group_epoch = mls_group.epoch();
        let message_epoch = message.epoch();

        match intent.kind {
            IntentKind::KeyUpdate
            | IntentKind::UpdateGroupMembership
            | IntentKind::UpdateAdminList
            | IntentKind::MetadataUpdate
            | IntentKind::UpdatePermission => {
                if let Some(published_in_epoch) = intent.published_in_epoch {
                    let group_epoch = group_epoch.as_u64() as i64;

                    if published_in_epoch != group_epoch {
                        tracing::warn!(
                            inbox_id = self.client.inbox_id(),
                            installation_id = %self.client.installation_id(),
                            group_id = hex::encode(&self.group_id),
                            msg_id,
                            intent.id,
                            intent.kind = %intent.kind,
                            "Intent was published in epoch {} but group is currently in epoch {}",
                            published_in_epoch,
                            group_epoch
                        );

                        return Err(Ok(IntentState::ToPublish));
                    }

                    let staged_commit = if let Some(staged_commit) = &intent.staged_commit {
                        match decode_staged_commit(staged_commit) {
                            Err(err) => return Err(Err(err)),
                            Ok(staged_commit) => staged_commit,
                        }
                    } else {
                        return Err(Err(GroupMessageProcessingError::IntentMissingStagedCommit));
                    };

                    tracing::info!(
                        "[{}] Validating commit for intent {}. Message timestamp: {envelope_timestamp_ns}",
                        self.context().inbox_id(),
                        intent.id
                    );

                    let maybe_validated_commit = ValidatedCommit::from_staged_commit(
                        self.client.as_ref(),
                        conn,
                        &staged_commit,
                        &mls_group,
                    )
                    .await;

                    let validated_commit = match maybe_validated_commit {
                        Err(err) => {
                            tracing::error!(
                                "Error validating commit for own message. Intent ID [{}]: {err:?}",
                                intent.id,
                            );
                            // Return before merging commit since it does not pass validation
                            // Return OK so that the group intent update is still written to the DB
                            return Err(Ok(IntentState::Error));
                        }
                        Ok(validated_commit) => validated_commit,
                    };

                    return Ok(Some((staged_commit, validated_commit)));
                }
            }

            IntentKind::SendMessage => {
                if !Self::is_valid_epoch(
                    self.context().inbox_id(),
                    intent.id,
                    group_epoch,
                    message_epoch,
                    MAX_PAST_EPOCHS,
                ) {
                    return Err(Ok(IntentState::ToPublish));
                }
            }
        }

        Ok(None)
    }

    #[allow(clippy::too_many_arguments)]
    #[tracing::instrument(level = "trace", skip_all)]
    fn process_own_message(
        &self,
        mls_group: &mut OpenMlsGroup,
        commit: Option<(StagedCommit, ValidatedCommit)>,
        intent: StoredGroupIntent,
        provider: &XmtpOpenMlsProvider,
        message: &ProtocolMessage,
        envelope: &GroupMessageV1,
    ) -> Result<IntentState, GroupMessageProcessingError> {
        if intent.state == IntentState::Committed {
            return Ok(IntentState::Committed);
        }

        let conn = provider.conn_ref();
        let message_epoch = message.epoch();
        let GroupMessageV1 {
            created_ns: envelope_timestamp_ns,
            id: ref msg_id,
            ..
        } = *envelope;

        tracing::debug!(
            inbox_id = self.client.inbox_id(),
            installation_id = %self.client.installation_id(),
            group_id = hex::encode(&self.group_id),
            msg_id,
            intent.id,
            intent.kind = %intent.kind,
            "[{}]-[{}] processing own message for intent {} / {:?}, message_epoch: {}",
            self.context().inbox_id(),
            hex::encode(self.group_id.clone()),
            intent.id,
            intent.kind,
            message_epoch
        );

        if let Some((staged_commit, validated_commit)) = commit {
            tracing::info!(
                "[{}] merging pending commit for intent {}",
                self.context().inbox_id(),
                intent.id
            );
            if let Err(err) = mls_group.merge_staged_commit(&provider, staged_commit) {
                tracing::error!("error merging commit: {err}");
                return Ok(IntentState::ToPublish);
            } else {
                // If no error committing the change, write a transcript message
                self.save_transcript_message(conn, validated_commit, envelope_timestamp_ns)?;
            }
        } else {
            if let Some(id) = intent.message_id()? {
                conn.set_delivery_status_to_published(&id, envelope_timestamp_ns)?;
            }
        }

        Ok(IntentState::Committed)
    }

    #[tracing::instrument(level = "trace", skip_all)]
    async fn process_external_message(
        &self,
        provider: &XmtpOpenMlsProvider,
        mls_group: &mut OpenMlsGroup,
        message: PrivateMessageIn,
        envelope: &GroupMessageV1,
    ) -> Result<(), GroupMessageProcessingError> {
        let GroupMessageV1 {
            created_ns: envelope_timestamp_ns,
            id: ref msg_id,
            ..
        } = *envelope;

        let decrypted_message = mls_group.process_message(provider, message)?;
        let (sender_inbox_id, sender_installation_id) =
            extract_message_sender(mls_group, &decrypted_message, envelope_timestamp_ns)?;

        tracing::info!(
            inbox_id = self.client.inbox_id(),
            installation_id = %self.client.installation_id(),sender_inbox_id = sender_inbox_id,
            sender_installation_id = hex::encode(&sender_installation_id),
            group_id = hex::encode(&self.group_id),
            current_epoch = mls_group.epoch().as_u64(),
            msg_epoch = decrypted_message.epoch().as_u64(),
            msg_group_id = hex::encode(decrypted_message.group_id().as_slice()),
            msg_id,
            "[{}] extracted sender inbox id: {}",
            self.client.inbox_id(),
            sender_inbox_id
        );

        let (msg_epoch, msg_group_id) = (
            decrypted_message.epoch().as_u64(),
            hex::encode(decrypted_message.group_id().as_slice()),
        );
        match decrypted_message.into_content() {
            ProcessedMessageContent::ApplicationMessage(application_message) => {
                tracing::info!(
                    inbox_id = self.client.inbox_id(),
                    sender_inbox_id = sender_inbox_id,
                    sender_installation_id = hex::encode(&sender_installation_id),
                    installation_id = %self.client.installation_id(),group_id = hex::encode(&self.group_id),
                    current_epoch = mls_group.epoch().as_u64(),
                    msg_epoch,
                    msg_group_id,
                    msg_id,
                    "[{}] decoding application message",
                    self.context().inbox_id()
                );
                let message_bytes = application_message.into_bytes();

                let mut bytes = Bytes::from(message_bytes.clone());
                let envelope = PlaintextEnvelope::decode(&mut bytes)?;

                match envelope.content {
                    Some(Content::V1(V1 {
                        idempotency_key,
                        content,
                    })) => {
                        let message_id =
                            calculate_message_id(&self.group_id, &content, &idempotency_key);
                        let queryable_content_fields =
                            Self::extract_queryable_content_fields(&content);
                        StoredGroupMessage {
                            id: message_id,
                            group_id: self.group_id.clone(),
                            decrypted_message_bytes: content,
                            sent_at_ns: envelope_timestamp_ns as i64,
                            kind: GroupMessageKind::Application,
                            sender_installation_id,
                            sender_inbox_id,
                            delivery_status: DeliveryStatus::Published,
                            content_type: queryable_content_fields.content_type,
                            version_major: queryable_content_fields.version_major,
                            version_minor: queryable_content_fields.version_minor,
                            authority_id: queryable_content_fields.authority_id,
                            reference_id: queryable_content_fields.reference_id,
                        }
                        .store_or_ignore(provider.conn_ref())?
                    }
                    Some(Content::V2(V2 {
                        idempotency_key,
                        message_type,
                    })) => {
                        match message_type {
                            Some(MessageType::DeviceSyncRequest(history_request)) => {
                                let content: DeviceSyncContent =
                                    DeviceSyncContent::Request(history_request);
                                let content_bytes = serde_json::to_vec(&content)?;
                                let message_id = calculate_message_id(
                                    &self.group_id,
                                    &content_bytes,
                                    &idempotency_key,
                                );

                                // store the request message
                                StoredGroupMessage {
                                    id: message_id.clone(),
                                    group_id: self.group_id.clone(),
                                    decrypted_message_bytes: content_bytes,
                                    sent_at_ns: envelope_timestamp_ns as i64,
                                    kind: GroupMessageKind::Application,
                                    sender_installation_id,
                                    sender_inbox_id: sender_inbox_id.clone(),
                                    delivery_status: DeliveryStatus::Published,
                                    content_type: ContentType::Unknown,
                                    version_major: 0,
                                    version_minor: 0,
                                    authority_id: "unknown".to_string(),
                                    reference_id: None,
                                }
                                .store_or_ignore(provider.conn_ref())?;

                                tracing::info!("Received a history request.");
                                let _ = self.client.local_events().send(LocalEvents::SyncMessage(
                                    SyncMessage::Request { message_id },
                                ));
                            }

                            Some(MessageType::DeviceSyncReply(history_reply)) => {
                                let content: DeviceSyncContent =
                                    DeviceSyncContent::Reply(history_reply);
                                let content_bytes = serde_json::to_vec(&content)?;
                                let message_id = calculate_message_id(
                                    &self.group_id,
                                    &content_bytes,
                                    &idempotency_key,
                                );

                                // store the reply message
                                StoredGroupMessage {
                                    id: message_id.clone(),
                                    group_id: self.group_id.clone(),
                                    decrypted_message_bytes: content_bytes,
                                    sent_at_ns: envelope_timestamp_ns as i64,
                                    kind: GroupMessageKind::Application,
                                    sender_installation_id,
                                    sender_inbox_id,
                                    delivery_status: DeliveryStatus::Published,
                                    content_type: ContentType::Unknown,
                                    version_major: 0,
                                    version_minor: 0,
                                    authority_id: "unknown".to_string(),
                                    reference_id: None,
                                }
                                .store_or_ignore(provider.conn_ref())?;

                                tracing::info!("Received a history reply.");
                                let _ = self.client.local_events().send(LocalEvents::SyncMessage(
                                    SyncMessage::Reply { message_id },
                                ));
                            }
                            Some(MessageType::UserPreferenceUpdate(update)) => {
                                // This function inserts the updates appropriately,
                                // and returns a copy of what was inserted
                                let updates =
                                    UserPreferenceUpdate::process_incoming_preference_update(
                                        update, provider,
                                    )?;

                                // Broadcast those updates for integrators to be notified of changes
                                let _ = self
                                    .client
                                    .local_events()
                                    .send(LocalEvents::IncomingPreferenceUpdate(updates));
                            }
                            _ => {
                                return Err(GroupMessageProcessingError::InvalidPayload);
                            }
                        }
                    }
                    None => return Err(GroupMessageProcessingError::InvalidPayload),
                }
            }
            ProcessedMessageContent::ProposalMessage(_proposal_ptr) => {
                // intentionally left blank.
            }
            ProcessedMessageContent::ExternalJoinProposalMessage(_external_proposal_ptr) => {
                // intentionally left blank.
            }
            ProcessedMessageContent::StagedCommitMessage(staged_commit) => {
                let staged_commit = *staged_commit;

                tracing::info!(
                    inbox_id = self.client.inbox_id(),
                    sender_inbox_id = sender_inbox_id,
                    installation_id = %self.client.installation_id(),sender_installation_id = hex::encode(&sender_installation_id),
                    group_id = hex::encode(&self.group_id),
                    current_epoch = mls_group.epoch().as_u64(),
                    msg_epoch,
                    msg_group_id,
                    msg_id,
                    "[{}] received staged commit. Merging and clearing any pending commits",
                    self.context().inbox_id()
                );

<<<<<<< HEAD
                // Validate the commit
                let validated_commit = ValidatedCommit::from_staged_commit(
                    self.client.as_ref(),
                    provider.conn_ref(),
                    &staged_commit,
                    &mls_group,
                )
                .await?;
                tracing::info!(
                    inbox_id = self.client.inbox_id(),
                    sender_inbox_id = sender_inbox_id,
                    installation_id = %self.client.installation_id(),sender_installation_id = hex::encode(&sender_installation_id),
                    group_id = hex::encode(&self.group_id),
                    current_epoch = mls_group.epoch().as_u64(),
                    msg_epoch,
                    msg_group_id,
                    msg_id,
                    "[{}] staged commit is valid, will attempt to merge",
                    self.context().inbox_id()
                );
                mls_group.merge_staged_commit(provider, staged_commit)?;
                self.save_transcript_message(
                    provider.conn_ref(),
                    validated_commit,
                    envelope_timestamp_ns,
                )?;
            }
        };
=======
                    // Validate the commit
                    let validated_commit = ValidatedCommit::from_staged_commit(
                        self.client.as_ref(),
                        provider.conn_ref(),
                        &sc,
                        &mls_group,
                    )
                        .await?;
                    tracing::info!(
                        inbox_id = self.client.inbox_id(),
                        sender_inbox_id = sender_inbox_id,
                        installation_id = %self.client.installation_id(),sender_installation_id = hex::encode(&sender_installation_id),
                        group_id = hex::encode(&self.group_id),
                        current_epoch = mls_group.epoch().as_u64(),
                        msg_epoch,
                        msg_group_id,
                        msg_id,
                        "[{}] staged commit is valid, will attempt to merge",
                        self.context().inbox_id()
                    );

                    mls_group.merge_staged_commit(provider, sc)?;
                    self.save_transcript_message(
                        provider.conn_ref(),
                        validated_commit,
                        envelope_timestamp_ns,
                    )?;
                }
            };
>>>>>>> 869a4144

        Ok(())
    }

    #[tracing::instrument(level = "trace", skip_all)]
    pub(super) async fn process_message(
        &self,
        provider: &XmtpOpenMlsProvider,
        envelope: &GroupMessageV1,
        allow_epoch_increment: bool,
        cursor: Option<i64>,
    ) -> Result<(), GroupMessageProcessingError> {
        let mls_message_in = MlsMessageIn::tls_deserialize_exact(&envelope.data)?;

        let message = match mls_message_in.extract() {
            MlsMessageBodyIn::PrivateMessage(message) => Ok(message),
            other => Err(GroupMessageProcessingError::UnsupportedMessageType(
                discriminant(&other),
            )),
        }?;
        if !allow_epoch_increment && message.content_type() == MlsContentType::Commit {
            return Err(GroupMessageProcessingError::EpochIncrementNotAllowed);
        }

        let intent = provider
            .conn_ref()
            .find_group_intent_by_payload_hash(sha256(envelope.data.as_slice()));
        tracing::info!(
            inbox_id = self.client.inbox_id(),
            installation_id = %self.client.installation_id(),
            group_id = hex::encode(&self.group_id),
            msg_id = envelope.id,
            "Processing envelope with hash {:?}",
            hex::encode(sha256(envelope.data.as_slice()))
        );

        match intent {
            // Intent with the payload hash matches
            Ok(Some(intent)) => {
                let intent_id = intent.id;
                tracing::info!(
                    inbox_id = self.client.inbox_id(),
                    installation_id = %self.client.installation_id(),
                    group_id = hex::encode(&self.group_id),
                    msg_id = envelope.id,
                    intent_id,
                    intent.kind = %intent.kind,
                    "client [{}] is about to process own envelope [{}] for intent [{}]",
                    self.client.inbox_id(),
                    envelope.id,
                    intent_id
                );
<<<<<<< HEAD
                self.load_mls_group_with_lock_async(provider, |mut mls_group| async move  {
                    let message = message.into();
                    let maybe_validated_commit = self.stage_and_validate_intent(&mls_group, &intent, provider, &message, envelope).await;
                    provider.transaction(|provider| {
                        if let Some(cursor) = cursor {
                            let is_updated =
                                provider
                                    .conn_ref()
                                    .update_cursor(&envelope.group_id, EntityKind::Group, cursor)?;
                            if !is_updated {
                                return Err(ProcessIntentError::AlreadyProcessed(cursor as u64).into());
                            }
                        }

                        let intent_state = match maybe_validated_commit {
                            Err(err) => err?,
                            Ok(commit) => {
                                self
                                .process_own_message(&mut mls_group, commit, intent, provider, &message, envelope)?
                            }
                        };
                        match intent_state {
                            IntentState::ToPublish => {
                                Ok::<_, GroupMessageProcessingError>(provider.conn_ref().set_group_intent_to_publish(intent_id)?)
                            }
                            IntentState::Committed => {
                                Ok(provider.conn_ref().set_group_intent_committed(intent_id)?)
                            }
                            IntentState::Published => {
                                tracing::error!("Unexpected behaviour: returned intent state published from process_own_message");
                                Ok(())
                            }
                            IntentState::Error => {
                                tracing::warn!("Intent [{}] moved to error status", intent_id);
                                Ok(provider.conn_ref().set_group_intent_error(intent_id)?)
                            }
                        }
                    })
                }).await?;

                Ok(())
=======
                match self
                    .process_own_message(intent.clone(), provider, message.into(), envelope)
                    .await?
                {
                    IntentState::ToPublish => {
                        Ok(provider.conn_ref().set_group_intent_to_publish(intent_id)?)
                    }
                    IntentState::Committed => {
                        self.handle_metadata_update(provider, &intent)?;
                        Ok(provider.conn_ref().set_group_intent_committed(intent_id)?)
                    }
                    IntentState::Published => {
                        tracing::error!("Unexpected behaviour: returned intent state published from process_own_message");
                        Ok(())
                    }
                    IntentState::Error => {
                        tracing::warn!("Intent [{}] moved to error status", intent_id);
                        Ok(provider.conn_ref().set_group_intent_error(intent_id)?)
                    }
                }
>>>>>>> 869a4144
            }
            // No matching intent found
            Ok(None) => {
                tracing::info!(
                    inbox_id = self.client.inbox_id(),
                    installation_id = %self.client.installation_id(),
                    group_id = hex::encode(&self.group_id),
                    msg_id = envelope.id,
                    "client [{}] is about to process external envelope [{}]",
                    self.client.inbox_id(),
                    envelope.id
                );

                self.load_mls_group_with_lock_async(provider, |mut mls_group| async move {
                    self.process_external_message(provider, &mut mls_group, message, envelope)
                        .await
                })
                .await?;

                Ok(())
            }
            Err(err) => Err(GroupMessageProcessingError::Storage(err)),
        }
    }

    /// In case of metadataUpdate will extract the updated fields and store them to the db
    fn handle_metadata_update(
        &self,
        provider: &XmtpOpenMlsProvider,
        intent: &StoredGroupIntent,
    ) -> Result<(), StorageError> {
        if intent.kind == MetadataUpdate {
            let data = UpdateMetadataIntentData::try_from(intent.data.clone())?;

            match data.field_name.as_str() {
                field_name if field_name == MetadataField::MessageDisappearFromNS.as_str() => {
                    provider.conn_ref().update_message_disappearing_from_ns(
                        self.group_id.clone(),
                        data.field_value.parse::<i64>().ok(),
                    )?
                }
                field_name if field_name == MetadataField::MessageDisappearInNS.as_str() => {
                    provider.conn_ref().update_message_disappearing_in_ns(
                        self.group_id.clone(),
                        data.field_value.parse::<i64>().ok(),
                    )?
                }
                _ => {} // handle other metadata updates
            }
        }

        Ok(())
    }

    #[tracing::instrument(level = "trace", skip_all)]
    async fn consume_message(
        &self,
        provider: &XmtpOpenMlsProvider,
        envelope: &GroupMessage,
    ) -> Result<(), GroupMessageProcessingError> {
        let msgv1 = match &envelope.version {
            Some(GroupMessageVersion::V1(value)) => value,
            _ => return Err(GroupMessageProcessingError::InvalidPayload),
        };

        let mls_message_in = MlsMessageIn::tls_deserialize_exact(&msgv1.data)?;
        let message_entity_kind = match mls_message_in.wire_format() {
            WireFormat::Welcome => EntityKind::Welcome,
            _ => EntityKind::Group,
        };

        let last_cursor = provider
            .conn_ref()
            .get_last_cursor_for_id(&self.group_id, message_entity_kind)?;
        let should_skip_message = last_cursor > msgv1.id as i64;
        if should_skip_message {
            tracing::info!(
                inbox_id = "self.inbox_id()",
                installation_id = %self.client.installation_id(),
                group_id = hex::encode(&self.group_id),
                "Message already processed: skipped msgId:[{}] entity kind:[{:?}] last cursor in db: [{}]",
                msgv1.id,
                message_entity_kind,
                last_cursor
            );
            Err(GroupMessageProcessingError::AlreadyProcessed(msgv1.id))
        } else {
            let cursor = &msgv1.id;
            // Download all unread welcome messages and convert to groups.
            // In a database transaction, increment the cursor for a given entity and
            // apply the update after the provided `ProcessingFn` has completed successfully.

            self.process_message(provider, msgv1, true, Some(*cursor as i64)).await
            .inspect(|_| {
                tracing::info!(
                    "Transaction completed successfully: process for group [{}] envelope cursor[{}]",
                    hex::encode(&msgv1.group_id),
                    cursor
                );
            })
            .inspect_err(|err| {
                tracing::info!(
                    "Transaction failed: process for group [{}] envelope cursor [{}] error:[{}]",
                    hex::encode(&msgv1.group_id),
                    cursor,
                    err
                );
            })?;
            Ok(())
        }
    }

    #[tracing::instrument(level = "trace", skip_all)]
    pub async fn process_messages(
        &self,
        messages: Vec<GroupMessage>,
        provider: &XmtpOpenMlsProvider,
    ) -> Result<(), GroupError> {
        let mut receive_errors: Vec<GroupMessageProcessingError> = vec![];
        for message in messages.into_iter() {
            let result = retry_async!(
                Retry::default(),
                (async { self.consume_message(provider, &message).await })
            );
            if let Err(e) = result {
                let is_retryable = e.is_retryable();
                let error_message = e.to_string();
                receive_errors.push(e);
                // If the error is retryable we cannot move on to the next message
                // otherwise you can get into a forked group state.
                if is_retryable {
                    tracing::error!(
                        error = %error_message,
                        "Aborting message processing for retryable error: {}",
                        error_message
                    );
                    break;
                }
            }
        }

        if receive_errors.is_empty() {
            Ok(())
        } else {
            tracing::error!(
                group_id = hex::encode(&self.group_id),
                inbox_id = self.client.inbox_id(),
                installation_id = hex::encode(self.client.installation_id()),
                "Message processing errors: {:?}",
                receive_errors
            );
            Err(GroupError::ReceiveErrors(receive_errors))
        }
    }

    #[tracing::instrument(skip_all)]
    pub(super) async fn receive(&self, provider: &XmtpOpenMlsProvider) -> Result<(), GroupError> {
        let messages = self
            .client
            .query_group_messages(&self.group_id, provider.conn_ref())
            .await?;
        self.process_messages(messages, provider).await?;
        Ok(())
    }

    fn save_transcript_message(
        &self,
        conn: &DbConnection,
        validated_commit: ValidatedCommit,
        timestamp_ns: u64,
    ) -> Result<Option<StoredGroupMessage>, GroupMessageProcessingError> {
        if validated_commit.is_empty() {
            return Ok(None);
        }

        tracing::info!(
            "{}: Storing a transcript message with {} members added and {} members removed and {} metadata changes",
            self.context().inbox_id(),
            validated_commit.added_inboxes.len(),
            validated_commit.removed_inboxes.len(),
            validated_commit.metadata_changes.metadata_field_changes.len(),
        );
        let sender_installation_id = validated_commit.actor_installation_id();
        let sender_inbox_id = validated_commit.actor_inbox_id();

        let payload: GroupUpdated = validated_commit.into();
        let encoded_payload = GroupUpdatedCodec::encode(payload)?;
        let mut encoded_payload_bytes = Vec::new();
        encoded_payload.encode(&mut encoded_payload_bytes)?;

        let group_id = self.group_id.as_slice();
        let message_id = calculate_message_id(
            group_id,
            encoded_payload_bytes.as_slice(),
            &timestamp_ns.to_string(),
        );
        let content_type = match encoded_payload.r#type {
            Some(ct) => ct,
            None => {
                tracing::warn!("Missing content type in encoded payload, using default values");
                // Default content type values
                xmtp_proto::xmtp::mls::message_contents::ContentTypeId {
                    authority_id: "unknown".to_string(),
                    type_id: "unknown".to_string(),
                    version_major: 0,
                    version_minor: 0,
                }
            }
        };
        let msg = StoredGroupMessage {
            id: message_id,
            group_id: group_id.to_vec(),
            decrypted_message_bytes: encoded_payload_bytes.to_vec(),
            sent_at_ns: timestamp_ns as i64,
            kind: GroupMessageKind::MembershipChange,
            sender_installation_id,
            sender_inbox_id,
            delivery_status: DeliveryStatus::Published,
            content_type: content_type.type_id.into(),
            version_major: content_type.version_major as i32,
            version_minor: content_type.version_minor as i32,
            authority_id: content_type.authority_id.to_string(),
            reference_id: None,
        };
        msg.store_or_ignore(conn)?;
        Ok(Some(msg))
    }

    #[tracing::instrument(level = "trace", skip_all)]
    pub(super) async fn publish_intents(
        &self,
        provider: &XmtpOpenMlsProvider,
    ) -> Result<(), GroupError> {
        self.load_mls_group_with_lock_async(provider, |mut mls_group| async move {
            let intents = provider.conn_ref().find_group_intents(
                self.group_id.clone(),
                Some(vec![IntentState::ToPublish]),
                None,
            )?;

            for intent in intents {
                let result = retry_async!(
                    Retry::default(),
                    (async {
                        self.get_publish_intent_data(provider, &mut mls_group, &intent)
                            .await
                    })
                );

                match result {
                    Err(err) => {
                        tracing::error!(error = %err, "error getting publish intent data {:?}", err);
                        if (intent.publish_attempts + 1) as usize >= MAX_INTENT_PUBLISH_ATTEMPTS {
                            tracing::error!(
                                intent.id,
                                intent.kind = %intent.kind,
                                inbox_id = self.client.inbox_id(),
                                installation_id = %self.client.installation_id(),group_id = hex::encode(&self.group_id),
                                "intent {} has reached max publish attempts", intent.id);
                            // TODO: Eventually clean up errored attempts
                            provider
                                .conn_ref()
                                .set_group_intent_error_and_fail_msg(&intent)?;
                        } else {
                            provider
                                .conn_ref()
                                .increment_intent_publish_attempt_count(intent.id)?;
                        }

                        return Err(err);
                    }
                    Ok(Some(PublishIntentData {
                                payload_to_publish,
                                post_commit_action,
                                staged_commit,
                            })) => {
                        let payload_slice = payload_to_publish.as_slice();
                        let has_staged_commit = staged_commit.is_some();
                        provider.conn_ref().set_group_intent_published(
                            intent.id,
                            sha256(payload_slice),
                            post_commit_action,
                            staged_commit,
                            mls_group.epoch().as_u64() as i64,
                        )?;
                        tracing::debug!(
                            inbox_id = self.client.inbox_id(),
                            installation_id = %self.client.installation_id(),
                            intent.id,
                            intent.kind = %intent.kind,
                            group_id = hex::encode(&self.group_id),
                            "client [{}] set stored intent [{}] to state `published`",
                            self.client.inbox_id(),
                            intent.id
                        );

                        let messages = self.prepare_group_messages(vec![payload_slice])?;

                        self.client
                            .api()
                            .send_group_messages(messages)
                            .await?;

                        tracing::info!(
                            intent.id,
                            intent.kind = %intent.kind,
                            inbox_id = self.client.inbox_id(),
                            installation_id = %self.client.installation_id(),
                            group_id = hex::encode(&self.group_id),
                            "[{}] published intent [{}] of type [{}]",
                            self.client.inbox_id(),
                            intent.id,
                            intent.kind
                        );
                        if has_staged_commit {
                            tracing::info!("Commit sent. Stopping further publishes for this round");
                            return Ok(());
                        }
                    }
                    Ok(None) => {
                        tracing::info!(
                            inbox_id = self.client.inbox_id(),
                            installation_id = %self.client.installation_id(),
                            "Skipping intent because no publish data returned"
                        );
                        let deleter: &dyn Delete<StoredGroupIntent, Key = i32> = provider.conn_ref();
                        deleter.delete(intent.id)?;
                    }
                }
            }

            Ok(())
        }).await
    }

    // Takes a StoredGroupIntent and returns the payload and post commit data as a tuple
    // A return value of [`Option::None`] means this intent would not change the group.
    #[allow(clippy::type_complexity)]
    #[tracing::instrument(level = "trace", skip_all)]
    async fn get_publish_intent_data(
        &self,
        provider: &XmtpOpenMlsProvider,
        openmls_group: &mut OpenMlsGroup,
        intent: &StoredGroupIntent,
    ) -> Result<Option<PublishIntentData>, GroupError> {
        match intent.kind {
            IntentKind::UpdateGroupMembership => {
                let intent_data = UpdateGroupMembershipIntentData::try_from(&intent.data)?;
                let signer = &self.context().identity.installation_keys;
                apply_update_group_membership_intent(
                    self.client.as_ref(),
                    provider,
                    openmls_group,
                    intent_data,
                    signer,
                )
                .await
            }
            IntentKind::SendMessage => {
                // We can safely assume all SendMessage intents have data
                let intent_data = SendMessageIntentData::from_bytes(intent.data.as_slice())?;
                // TODO: Handle pending_proposal errors and UseAfterEviction errors
                let msg = openmls_group.create_message(
                    &provider,
                    &self.context().identity.installation_keys,
                    intent_data.message.as_slice(),
                )?;

                Ok(Some(PublishIntentData {
                    payload_to_publish: msg.tls_serialize_detached()?,
                    post_commit_action: None,
                    staged_commit: None,
                }))
            }
            IntentKind::KeyUpdate => {
                let (commit, _, _) = openmls_group.self_update(
                    &provider,
                    &self.context().identity.installation_keys,
                    LeafNodeParameters::default(),
                )?;

                Ok(Some(PublishIntentData {
                    payload_to_publish: commit.tls_serialize_detached()?,
                    staged_commit: get_and_clear_pending_commit(openmls_group, provider)?,
                    post_commit_action: None,
                }))
            }
            IntentKind::MetadataUpdate => {
                let metadata_intent = UpdateMetadataIntentData::try_from(intent.data.clone())?;
                let mutable_metadata_extensions = build_extensions_for_metadata_update(
                    openmls_group,
                    metadata_intent.field_name,
                    metadata_intent.field_value,
                )?;

                let (commit, _, _) = openmls_group.update_group_context_extensions(
                    &provider,
                    mutable_metadata_extensions,
                    &self.context().identity.installation_keys,
                )?;

                let commit_bytes = commit.tls_serialize_detached()?;

                Ok(Some(PublishIntentData {
                    payload_to_publish: commit_bytes,
                    staged_commit: get_and_clear_pending_commit(openmls_group, provider)?,
                    post_commit_action: None,
                }))
            }
            IntentKind::UpdateAdminList => {
                let admin_list_update_intent =
                    UpdateAdminListIntentData::try_from(intent.data.clone())?;
                let mutable_metadata_extensions = build_extensions_for_admin_lists_update(
                    openmls_group,
                    admin_list_update_intent,
                )?;

                let (commit, _, _) = openmls_group.update_group_context_extensions(
                    provider,
                    mutable_metadata_extensions,
                    &self.context().identity.installation_keys,
                )?;
                let commit_bytes = commit.tls_serialize_detached()?;

                Ok(Some(PublishIntentData {
                    payload_to_publish: commit_bytes,
                    staged_commit: get_and_clear_pending_commit(openmls_group, provider)?,
                    post_commit_action: None,
                }))
            }
            IntentKind::UpdatePermission => {
                let update_permissions_intent =
                    UpdatePermissionIntentData::try_from(intent.data.clone())?;
                let group_permissions_extensions = build_extensions_for_permissions_update(
                    openmls_group,
                    update_permissions_intent,
                )?;
                let (commit, _, _) = openmls_group.update_group_context_extensions(
                    provider,
                    group_permissions_extensions,
                    &self.context().identity.installation_keys,
                )?;
                let commit_bytes = commit.tls_serialize_detached()?;
                Ok(Some(PublishIntentData {
                    payload_to_publish: commit_bytes,
                    staged_commit: get_and_clear_pending_commit(openmls_group, provider)?,
                    post_commit_action: None,
                }))
            }
        }
    }

    #[tracing::instrument(skip_all)]
    pub(crate) async fn post_commit(&self, conn: &DbConnection) -> Result<(), GroupError> {
        let intents = conn.find_group_intents(
            self.group_id.clone(),
            Some(vec![IntentState::Committed]),
            None,
        )?;

        for intent in intents {
            if let Some(post_commit_data) = intent.post_commit_data {
                tracing::debug!(
                    inbox_id = self.client.inbox_id(),
                    installation_id = %self.client.installation_id(),
                    intent.id,
                    intent.kind = %intent.kind, "taking post commit action"
                );

                let post_commit_action = PostCommitAction::from_bytes(post_commit_data.as_slice())?;
                match post_commit_action {
                    PostCommitAction::SendWelcomes(action) => {
                        self.send_welcomes(action).await?;
                    }
                }
            }
            let deleter: &dyn Delete<StoredGroupIntent, Key = i32> = conn;
            deleter.delete(intent.id)?;
        }

        Ok(())
    }

    pub async fn maybe_update_installations(
        &self,
        provider: &XmtpOpenMlsProvider,
        update_interval_ns: Option<i64>,
    ) -> Result<(), GroupError> {
        // determine how long of an interval in time to use before updating list
        let interval_ns = update_interval_ns.unwrap_or(SYNC_UPDATE_INSTALLATIONS_INTERVAL_NS);

        let now_ns = xmtp_common::time::now_ns();
        let last_ns = provider
            .conn_ref()
            .get_installations_time_checked(self.group_id.clone())?;
        let elapsed_ns = now_ns - last_ns;
        if elapsed_ns > interval_ns {
            self.add_missing_installations(provider).await?;
            provider
                .conn_ref()
                .update_installations_time_checked(self.group_id.clone())?;
        }

        Ok(())
    }

    /**
     * Checks each member of the group for `IdentityUpdates` after their current sequence_id. If updates
     * are found the method will construct an [`UpdateGroupMembershipIntentData`] and create a change
     * to the [`GroupMembership`] that will add any missing installations.
     *
     * This is designed to handle cases where existing members have added a new installation to their inbox or revoked an installation
     * and the group has not been updated to include it.
     */
    pub(super) async fn add_missing_installations(
        &self,
        provider: &XmtpOpenMlsProvider,
    ) -> Result<(), GroupError> {
        let intent_data = self
            .get_membership_update_intent(provider, &[], &[])
            .await?;

        // If there is nothing to do, stop here
        if intent_data.is_empty() {
            return Ok(());
        }

        debug!(
            inbox_id = self.client.inbox_id(),
            installation_id = %self.client.installation_id(),
            "Adding missing installations {:?}",
            intent_data
        );

        let intent = self.queue_intent(
            provider,
            IntentKind::UpdateGroupMembership,
            intent_data.into(),
        )?;

        self.sync_until_intent_resolved(provider, intent.id).await
    }

    /**
     * get_membership_update_intent will query the network for any new [`IdentityUpdate`]s for any of the existing
     * group members
     *
     * Callers may also include a list of added or removed inboxes
     */
    #[tracing::instrument(level = "trace", skip_all)]
    pub(super) async fn get_membership_update_intent(
        &self,
        provider: &XmtpOpenMlsProvider,
        inbox_ids_to_add: &[InboxIdRef<'_>],
        inbox_ids_to_remove: &[InboxIdRef<'_>],
    ) -> Result<UpdateGroupMembershipIntentData, GroupError> {
        self.load_mls_group_with_lock_async(provider, |mls_group| async move {
            let existing_group_membership = extract_group_membership(mls_group.extensions())?;
            // TODO:nm prevent querying for updates on members who are being removed
            let mut inbox_ids = existing_group_membership.inbox_ids();
            inbox_ids.extend_from_slice(inbox_ids_to_add);
            let conn = provider.conn_ref();
            // Load any missing updates from the network
            load_identity_updates(self.client.api(), conn, &inbox_ids).await?;

            let latest_sequence_id_map = conn.get_latest_sequence_id(&inbox_ids as &[&str])?;

            // Get a list of all inbox IDs that have increased sequence_id for the group
            let changed_inbox_ids =
                inbox_ids
                    .iter()
                    .try_fold(HashMap::new(), |mut updates, inbox_id| {
                        match (
                            latest_sequence_id_map.get(inbox_id as &str),
                            existing_group_membership.get(inbox_id),
                        ) {
                            // This is an update. We have a new sequence ID and an existing one
                            (Some(latest_sequence_id), Some(current_sequence_id)) => {
                                let latest_sequence_id_u64 = *latest_sequence_id as u64;
                                if latest_sequence_id_u64.gt(current_sequence_id) {
                                    updates.insert(inbox_id.to_string(), latest_sequence_id_u64);
                                }
                            }
                            // This is for new additions to the group
                            (Some(latest_sequence_id), _) => {
                                // This is the case for net new members to the group
                                updates.insert(inbox_id.to_string(), *latest_sequence_id as u64);
                            }
                            (_, _) => {
                                tracing::warn!(
                                    "Could not find existing sequence ID for inbox {}",
                                    inbox_id
                                );
                                return Err(GroupError::MissingSequenceId);
                            }
                        }

                        Ok(updates)
                    })?;

            Ok(UpdateGroupMembershipIntentData::new(
                changed_inbox_ids,
                inbox_ids_to_remove
                    .iter()
                    .map(|s| s.to_string())
                    .collect::<Vec<String>>(),
            ))
        })
        .await
    }

    /**
     * Sends welcome messages to the installations specified in the action
     *
     * Internally, this breaks the request into chunks to avoid exceeding the GRPC max message size limits
     */
    #[tracing::instrument(level = "trace", skip_all)]
    pub(super) async fn send_welcomes(&self, action: SendWelcomesAction) -> Result<(), GroupError> {
        let welcomes = action
            .installations
            .into_iter()
            .map(|installation| -> Result<WelcomeMessageInput, HpkeError> {
                let installation_key = installation.installation_key;
                let encrypted = encrypt_welcome(
                    action.welcome_message.as_slice(),
                    installation.hpke_public_key.as_slice(),
                )?;
                Ok(WelcomeMessageInput {
                    version: Some(WelcomeMessageInputVersion::V1(WelcomeMessageInputV1 {
                        installation_key,
                        data: encrypted,
                        hpke_public_key: installation.hpke_public_key,
                    })),
                })
            })
            .collect::<Result<Vec<WelcomeMessageInput>, HpkeError>>()?;

        let welcome = welcomes
            .first()
            .ok_or(GroupError::Generic("No welcomes to send".to_string()))?;

        let chunk_size = GRPC_DATA_LIMIT
            / welcome
                .version
                .as_ref()
                .map(|w| match w {
                    WelcomeMessageInputVersion::V1(w) => {
                        let w = w.installation_key.len() + w.data.len() + w.hpke_public_key.len();
                        tracing::debug!("total welcome message proto bytes={w}");
                        w
                    }
                })
                .unwrap_or(GRPC_DATA_LIMIT / MAX_GROUP_SIZE);

        tracing::debug!("welcome chunk_size={chunk_size}");
        let api = self.client.api();
        let mut futures = vec![];
        for welcomes in welcomes.chunks(chunk_size) {
            futures.push(api.send_welcome_messages(welcomes));
        }
        try_join_all(futures).await?;
        Ok(())
    }

    /// Provides hmac keys for a range of epochs around current epoch
    /// `group.hmac_keys(-1..=1)`` will provide 3 keys consisting of last epoch, current epoch, and next epoch
    /// `group.hmac_keys(0..=0) will provide 1 key, consisting of only the current epoch
    #[tracing::instrument(level = "trace", skip_all)]
    pub fn hmac_keys(
        &self,
        epoch_delta_range: RangeInclusive<i64>,
    ) -> Result<Vec<HmacKey>, StorageError> {
        let conn = self.client.store().conn()?;

        let preferences = StoredUserPreferences::load(&conn)?;
        let mut ikm = match preferences.hmac_key {
            Some(ikm) => ikm,
            None => {
                let local_events = self.client.local_events();
                StoredUserPreferences::new_hmac_key(&conn, local_events)?
            }
        };
        ikm.extend(&self.group_id);
        let hkdf = Hkdf::<Sha256>::new(Some(HMAC_SALT), &ikm);

        let mut result = vec![];
        let current_epoch = hmac_epoch();
        for delta in epoch_delta_range {
            let epoch = current_epoch + delta;

            let mut info = self.group_id.clone();
            info.extend(&epoch.to_le_bytes());

            let mut key = [0; 42];
            hkdf.expand(&info, &mut key).expect("Length is correct");

            result.push(HmacKey { key, epoch });
        }

        Ok(result)
    }

    #[tracing::instrument(level = "trace", skip_all)]
    pub(super) fn prepare_group_messages(
        &self,
        payloads: Vec<&[u8]>,
    ) -> Result<Vec<GroupMessageInput>, GroupError> {
        let hmac_key = self
            .hmac_keys(0..=0)?
            .pop()
            .expect("Range of count 1 was provided.");
        let sender_hmac =
            Hmac::<Sha256>::new_from_slice(&hmac_key.key).expect("HMAC can take key of any size");

        let mut result = vec![];
        for payload in payloads {
            let mut sender_hmac = sender_hmac.clone();
            sender_hmac.update(payload);
            let sender_hmac = sender_hmac.finalize();

            result.push(GroupMessageInput {
                version: Some(GroupMessageInputVersion::V1(GroupMessageInputV1 {
                    data: payload.to_vec(),
                    sender_hmac: sender_hmac.into_bytes().to_vec(),
                })),
            });
        }

        Ok(result)
    }
}

// Extracts the message sender, but does not do any validation to ensure that the
// installation_id is actually part of the inbox.
fn extract_message_sender(
    openmls_group: &mut OpenMlsGroup,
    decrypted_message: &ProcessedMessage,
    message_created_ns: u64,
) -> Result<(InboxId, Vec<u8>), GroupMessageProcessingError> {
    if let Sender::Member(leaf_node_index) = decrypted_message.sender() {
        if let Some(member) = openmls_group.member_at(*leaf_node_index) {
            if member.credential.eq(decrypted_message.credential()) {
                let basic_credential = BasicCredential::try_from(member.credential)?;
                let sender_inbox_id = parse_credential(basic_credential.identity())?;
                return Ok((sender_inbox_id, member.signature_key));
            }
        }
    }

    let basic_credential = BasicCredential::try_from(decrypted_message.credential().clone())?;
    Err(GroupMessageProcessingError::InvalidSender {
        message_time_ns: message_created_ns,
        credential: basic_credential.identity().to_vec(),
    })
}

// Takes UpdateGroupMembershipIntentData and applies it to the openmls group
// returning the commit and post_commit_action
#[tracing::instrument(level = "trace", skip_all)]
async fn apply_update_group_membership_intent(
    client: impl ScopedGroupClient,
    provider: &XmtpOpenMlsProvider,
    openmls_group: &mut OpenMlsGroup,
    intent_data: UpdateGroupMembershipIntentData,
    signer: impl Signer,
) -> Result<Option<PublishIntentData>, GroupError> {
    let extensions: Extensions = openmls_group.extensions().clone();

    let old_group_membership = extract_group_membership(&extensions)?;
    let new_group_membership = intent_data.apply_to_group_membership(&old_group_membership);

    // Diff the two membership hashmaps getting a list of inboxes that have been added, removed, or updated
    let membership_diff = old_group_membership.diff(&new_group_membership);

    // Construct a diff of the installations that have been added or removed.
    // This function goes to the network and fills in any missing Identity Updates
    let installation_diff = client
        .get_installation_diff(
            provider.conn_ref(),
            &old_group_membership,
            &new_group_membership,
            &membership_diff,
        )
        .await?;

    let mut new_installations: Vec<Installation> = vec![];
    let mut new_key_packages: Vec<KeyPackage> = vec![];

    if !installation_diff.added_installations.is_empty() {
        let my_installation_id = &client.context().installation_public_key().to_vec();
        // Go to the network and load the key packages for any new installation
        let key_packages = client
            .get_key_packages_for_installation_ids(
                installation_diff
                    .added_installations
                    .into_iter()
                    .filter(|installation| my_installation_id.ne(installation))
                    .collect(),
            )
            .await?;

        for key_package in key_packages {
            // Add a proposal to add the member to the local proposal queue
            new_installations.push(Installation::from_verified_key_package(&key_package));
            new_key_packages.push(key_package.inner);
        }
    }

    let leaf_nodes_to_remove: Vec<LeafNodeIndex> =
        get_removed_leaf_nodes(openmls_group, &installation_diff.removed_installations);

    if leaf_nodes_to_remove.is_empty()
        && new_key_packages.is_empty()
        && membership_diff.updated_inboxes.is_empty()
    {
        return Ok(None);
    }

    // Update the extensions to have the new GroupMembership
    let mut new_extensions = extensions.clone();
    new_extensions.add_or_replace(build_group_membership_extension(&new_group_membership));

    // Create the commit
    let (commit, maybe_welcome_message, _) = openmls_group.update_group_membership(
        provider,
        &signer,
        &new_key_packages,
        &leaf_nodes_to_remove,
        new_extensions,
    )?;

    let post_commit_action = match maybe_welcome_message {
        Some(welcome_message) => Some(PostCommitAction::from_welcome(
            welcome_message,
            new_installations,
        )?),
        None => None,
    };

    let staged_commit = get_and_clear_pending_commit(openmls_group, provider)?
        .ok_or_else(|| GroupError::MissingPendingCommit)?;

    Ok(Some(PublishIntentData {
        payload_to_publish: commit.tls_serialize_detached()?,
        post_commit_action: post_commit_action.map(|action| action.to_bytes()),
        staged_commit: Some(staged_commit),
    }))
}

fn get_removed_leaf_nodes(
    openmls_group: &mut OpenMlsGroup,
    removed_installations: &HashSet<Vec<u8>>,
) -> Vec<LeafNodeIndex> {
    openmls_group
        .members()
        .filter(|member| removed_installations.contains(&member.signature_key))
        .map(|member| member.index)
        .collect()
}

fn get_and_clear_pending_commit(
    openmls_group: &mut OpenMlsGroup,
    provider: &XmtpOpenMlsProvider,
) -> Result<Option<Vec<u8>>, GroupError> {
    let commit = openmls_group
        .pending_commit()
        .as_ref()
        .map(db_serialize)
        .transpose()?;
    openmls_group.clear_pending_commit(provider.storage())?;
    Ok(commit)
}

fn decode_staged_commit(data: &[u8]) -> Result<StagedCommit, GroupMessageProcessingError> {
    Ok(db_deserialize(data)?)
}

#[cfg(test)]
pub(crate) mod tests {
    #[cfg(target_arch = "wasm32")]
    wasm_bindgen_test::wasm_bindgen_test_configure!(run_in_dedicated_worker);

    use super::*;
    use crate::builder::ClientBuilder;
    use std::sync::Arc;
    use xmtp_cryptography::utils::generate_local_wallet;

    /// This test is not reproducible in webassembly, b/c webassembly has only one thread.
    #[cfg_attr(
        not(target_arch = "wasm32"),
        tokio::test(flavor = "multi_thread", worker_threads = 10)
    )]
    #[cfg(not(target_family = "wasm"))]
    async fn publish_intents_worst_case_scenario() {
        let wallet = generate_local_wallet();
        let amal_a = Arc::new(ClientBuilder::new_test_client(&wallet).await);
        let amal_group_a: Arc<MlsGroup<_>> =
            Arc::new(amal_a.create_group(None, Default::default()).unwrap());

        let conn = amal_a.context().store().conn().unwrap();
        let provider: Arc<XmtpOpenMlsProvider> = Arc::new(conn.into());

        // create group intent
        amal_group_a.sync().await.unwrap();
        assert_eq!(provider.conn_ref().intents_deleted(), 1);

        for _ in 0..100 {
            let s = xmtp_common::rand_string::<100>();
            amal_group_a.send_message_optimistic(s.as_bytes()).unwrap();
        }

        let mut set = tokio::task::JoinSet::new();
        for _ in 0..50 {
            let g = amal_group_a.clone();
            let p = provider.clone();
            set.spawn(async move { g.publish_intents(&p).await });
        }

        let res = set.join_all().await;
        let errs: Vec<&Result<_, _>> = res.iter().filter(|r| r.is_err()).collect();
        errs.iter().for_each(|e| {
            tracing::error!("{}", e.as_ref().unwrap_err());
        });

        let published = provider.conn_ref().intents_published();
        assert_eq!(published, 101);
        let created = provider.conn_ref().intents_created();
        assert_eq!(created, 101);
        if !errs.is_empty() {
            panic!("Errors during publish");
        }
    }

    #[cfg_attr(target_arch = "wasm32", wasm_bindgen_test::wasm_bindgen_test)]
    #[cfg_attr(not(target_arch = "wasm32"), tokio::test(flavor = "multi_thread"))]
    async fn hmac_keys_work_as_expected() {
        let wallet = generate_local_wallet();
        let amal = Arc::new(ClientBuilder::new_test_client(&wallet).await);
        let amal_group: Arc<MlsGroup<_>> =
            Arc::new(amal.create_group(None, Default::default()).unwrap());

        let hmac_keys = amal_group.hmac_keys(-1..=1).unwrap();
        let current_hmac_key = amal_group.hmac_keys(0..=0).unwrap().pop().unwrap();
        assert_eq!(hmac_keys.len(), 3);
        assert_eq!(hmac_keys[1].key, current_hmac_key.key);
        assert_eq!(hmac_keys[1].epoch, current_hmac_key.epoch);

        // Make sure the keys are different
        assert_ne!(hmac_keys[0].key, hmac_keys[1].key);
        assert_ne!(hmac_keys[0].key, hmac_keys[2].key);
        assert_ne!(hmac_keys[1].key, hmac_keys[2].key);

        // Make sure the epochs align
        let current_epoch = hmac_epoch();
        assert_eq!(hmac_keys[0].epoch, current_epoch - 1);
        assert_eq!(hmac_keys[1].epoch, current_epoch);
        assert_eq!(hmac_keys[2].epoch, current_epoch + 1);
    }
}<|MERGE_RESOLUTION|>--- conflicted
+++ resolved
@@ -461,7 +461,7 @@
         &self,
         mls_group: &mut OpenMlsGroup,
         commit: Option<(StagedCommit, ValidatedCommit)>,
-        intent: StoredGroupIntent,
+        intent: &StoredGroupIntent,
         provider: &XmtpOpenMlsProvider,
         message: &ProtocolMessage,
         envelope: &GroupMessageV1,
@@ -712,7 +712,6 @@
                     self.context().inbox_id()
                 );
 
-<<<<<<< HEAD
                 // Validate the commit
                 let validated_commit = ValidatedCommit::from_staged_commit(
                     self.client.as_ref(),
@@ -733,6 +732,7 @@
                     "[{}] staged commit is valid, will attempt to merge",
                     self.context().inbox_id()
                 );
+
                 mls_group.merge_staged_commit(provider, staged_commit)?;
                 self.save_transcript_message(
                     provider.conn_ref(),
@@ -741,37 +741,6 @@
                 )?;
             }
         };
-=======
-                    // Validate the commit
-                    let validated_commit = ValidatedCommit::from_staged_commit(
-                        self.client.as_ref(),
-                        provider.conn_ref(),
-                        &sc,
-                        &mls_group,
-                    )
-                        .await?;
-                    tracing::info!(
-                        inbox_id = self.client.inbox_id(),
-                        sender_inbox_id = sender_inbox_id,
-                        installation_id = %self.client.installation_id(),sender_installation_id = hex::encode(&sender_installation_id),
-                        group_id = hex::encode(&self.group_id),
-                        current_epoch = mls_group.epoch().as_u64(),
-                        msg_epoch,
-                        msg_group_id,
-                        msg_id,
-                        "[{}] staged commit is valid, will attempt to merge",
-                        self.context().inbox_id()
-                    );
-
-                    mls_group.merge_staged_commit(provider, sc)?;
-                    self.save_transcript_message(
-                        provider.conn_ref(),
-                        validated_commit,
-                        envelope_timestamp_ns,
-                    )?;
-                }
-            };
->>>>>>> 869a4144
 
         Ok(())
     }
@@ -824,7 +793,7 @@
                     envelope.id,
                     intent_id
                 );
-<<<<<<< HEAD
+
                 self.load_mls_group_with_lock_async(provider, |mut mls_group| async move  {
                     let message = message.into();
                     let maybe_validated_commit = self.stage_and_validate_intent(&mls_group, &intent, provider, &message, envelope).await;
@@ -843,7 +812,7 @@
                             Err(err) => err?,
                             Ok(commit) => {
                                 self
-                                .process_own_message(&mut mls_group, commit, intent, provider, &message, envelope)?
+                                .process_own_message(&mut mls_group, commit, &intent, provider, &message, envelope)?
                             }
                         };
                         match intent_state {
@@ -851,6 +820,7 @@
                                 Ok::<_, GroupMessageProcessingError>(provider.conn_ref().set_group_intent_to_publish(intent_id)?)
                             }
                             IntentState::Committed => {
+                                self.handle_metadata_update(provider, &intent)?;
                                 Ok(provider.conn_ref().set_group_intent_committed(intent_id)?)
                             }
                             IntentState::Published => {
@@ -866,28 +836,6 @@
                 }).await?;
 
                 Ok(())
-=======
-                match self
-                    .process_own_message(intent.clone(), provider, message.into(), envelope)
-                    .await?
-                {
-                    IntentState::ToPublish => {
-                        Ok(provider.conn_ref().set_group_intent_to_publish(intent_id)?)
-                    }
-                    IntentState::Committed => {
-                        self.handle_metadata_update(provider, &intent)?;
-                        Ok(provider.conn_ref().set_group_intent_committed(intent_id)?)
-                    }
-                    IntentState::Published => {
-                        tracing::error!("Unexpected behaviour: returned intent state published from process_own_message");
-                        Ok(())
-                    }
-                    IntentState::Error => {
-                        tracing::warn!("Intent [{}] moved to error status", intent_id);
-                        Ok(provider.conn_ref().set_group_intent_error(intent_id)?)
-                    }
-                }
->>>>>>> 869a4144
             }
             // No matching intent found
             Ok(None) => {
