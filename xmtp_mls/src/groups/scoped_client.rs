use super::group_membership::{GroupMembership, MembershipDiff};
use crate::{
    api::ApiClientWrapper,
    client::{ClientError, XmtpMlsLocalContext},
    identity_updates::{InstallationDiff, InstallationDiffError},
    storage::{
        xmtp_openmls_provider::XmtpOpenMlsProvider, DbConnection, EncryptedMessageStore,
        StorageError,
    },
    subscriptions::LocalEvents,
    types::InstallationId,
    verified_key_package_v2::VerifiedKeyPackageV2,
    Client,
};
use std::sync::Arc;
use tokio::sync::broadcast;
use xmtp_id::{
    associations::AssociationState, scw_verifier::SmartContractSignatureVerifier, AsIdRef,
    InboxIdRef,
};
use xmtp_proto::{api_client::trait_impls::XmtpApi, xmtp::mls::api::v1::GroupMessage};

#[cfg_attr(not(target_arch = "wasm32"), trait_variant::make(ScopedGroupClient: Send))]
#[cfg(not(target_arch = "wasm32"))]
#[allow(unused)]
pub trait LocalScopedGroupClient: Send + Sync + Sized {
    type ApiClient: XmtpApi;

    fn api(&self) -> &ApiClientWrapper<Self::ApiClient>;

    fn store(&self) -> &EncryptedMessageStore {
        self.context_ref().store()
    }

    fn local_events(&self) -> &broadcast::Sender<LocalEvents>;

    fn history_sync_url(&self) -> &Option<String>;

    fn inbox_id(&self) -> InboxIdRef<'_> {
        self.context_ref().inbox_id()
    }

    fn installation_id(&self) -> InstallationId {
        self.context_ref().installation_public_key()
    }

    fn mls_provider(&self) -> Result<XmtpOpenMlsProvider, StorageError> {
        self.context_ref().mls_provider()
    }

    fn context_ref(&self) -> &Arc<XmtpMlsLocalContext>;

    fn context(&self) -> Arc<XmtpMlsLocalContext> {
        self.context_ref().clone()
    }

    async fn get_installation_diff(
        &self,
        conn: &DbConnection,
        old_group_membership: &GroupMembership,
        new_group_membership: &GroupMembership,
        membership_diff: &MembershipDiff<'_>,
    ) -> Result<InstallationDiff, InstallationDiffError>;

    async fn get_key_packages_for_installation_ids(
        &self,
        installation_ids: Vec<Vec<u8>>,
    ) -> Result<Vec<VerifiedKeyPackageV2>, ClientError>;

    async fn get_association_state(
        &self,
        conn: &DbConnection,
        inbox_id: InboxIdRef<'_>,
        to_sequence_id: Option<i64>,
    ) -> Result<AssociationState, ClientError>;

    async fn batch_get_association_state(
        &self,
        conn: &DbConnection,
        identifiers: &[(impl AsIdRef, Option<i64>)],
    ) -> Result<Vec<AssociationState>, ClientError>;

    async fn query_group_messages(
        &self,
        group_id: &[u8],
        conn: &DbConnection,
    ) -> Result<Vec<GroupMessage>, ClientError>;
}

#[cfg(target_arch = "wasm32")]
#[allow(async_fn_in_trait)]
pub trait ScopedGroupClient: Sized {
    type ApiClient: XmtpApi;

    fn api(&self) -> &ApiClientWrapper<Self::ApiClient>;

    fn store(&self) -> &EncryptedMessageStore {
        self.context_ref().store()
    }

    fn local_events(&self) -> &broadcast::Sender<LocalEvents>;

    fn history_sync_url(&self) -> &Option<String>;

    fn inbox_id(&self) -> InboxIdRef<'_> {
        self.context_ref().inbox_id()
    }

    fn installation_id(&self) -> InstallationId {
        self.context_ref().installation_public_key()
    }

    fn mls_provider(&self) -> Result<XmtpOpenMlsProvider, StorageError> {
        self.context_ref().mls_provider()
    }

    fn context_ref(&self) -> &Arc<XmtpMlsLocalContext>;

    fn context(&self) -> Arc<XmtpMlsLocalContext> {
        self.context_ref().clone()
    }

    async fn get_installation_diff(
        &self,
        conn: &DbConnection,
        old_group_membership: &GroupMembership,
        new_group_membership: &GroupMembership,
        membership_diff: &MembershipDiff<'_>,
    ) -> Result<InstallationDiff, InstallationDiffError>;

    async fn get_key_packages_for_installation_ids(
        &self,
        installation_ids: Vec<Vec<u8>>,
    ) -> Result<Vec<VerifiedKeyPackageV2>, ClientError>;

    async fn get_association_state(
        &self,
        conn: &DbConnection,
        inbox_id: InboxIdRef<'_>,
        to_sequence_id: Option<i64>,
    ) -> Result<AssociationState, ClientError>;

    async fn batch_get_association_state(
        &self,
        conn: &DbConnection,
<<<<<<< HEAD
        identifiers: &[(impl AsIdRef, Option<i64>)],
=======
        identifiers: &[(InboxIdRef<'_>, Option<i64>)],
>>>>>>> 394966dd
    ) -> Result<Vec<AssociationState>, ClientError>;

    async fn query_group_messages(
        &self,
        group_id: &[u8],
        conn: &DbConnection,
    ) -> Result<Vec<GroupMessage>, ClientError>;
}

impl<ApiClient, Verifier> ScopedGroupClient for Client<ApiClient, Verifier>
where
    ApiClient: XmtpApi,
    Verifier: SmartContractSignatureVerifier,
{
    type ApiClient = ApiClient;

    fn api(&self) -> &ApiClientWrapper<Self::ApiClient> {
        &self.api_client
    }

    fn local_events(&self) -> &broadcast::Sender<LocalEvents> {
        &self.local_events
    }

    fn context_ref(&self) -> &Arc<XmtpMlsLocalContext> {
        Client::<ApiClient, Verifier>::context(self)
    }

    fn history_sync_url(&self) -> &Option<String> {
        &self.history_sync_url
    }

    async fn get_installation_diff(
        &self,
        conn: &DbConnection,
        old_group_membership: &GroupMembership,
        new_group_membership: &GroupMembership,
        membership_diff: &MembershipDiff<'_>,
    ) -> Result<InstallationDiff, InstallationDiffError> {
        crate::Client::<ApiClient, Verifier>::get_installation_diff(
            self,
            conn,
            old_group_membership,
            new_group_membership,
            membership_diff,
        )
        .await
    }

    async fn get_key_packages_for_installation_ids(
        &self,
        installation_ids: Vec<Vec<u8>>,
    ) -> Result<Vec<VerifiedKeyPackageV2>, ClientError> {
        crate::Client::<ApiClient, Verifier>::get_key_packages_for_installation_ids(
            self,
            installation_ids,
        )
        .await
    }

    async fn get_association_state(
        &self,
        conn: &DbConnection,
        inbox_id: InboxIdRef<'_>,
        to_sequence_id: Option<i64>,
    ) -> Result<AssociationState, ClientError> {
        crate::Client::<ApiClient, Verifier>::get_association_state(
            self,
            conn,
            inbox_id,
            to_sequence_id,
        )
        .await
    }

    async fn batch_get_association_state(
        &self,
        conn: &DbConnection,
        identifiers: &[(impl AsIdRef, Option<i64>)],
    ) -> Result<Vec<AssociationState>, ClientError> {
        crate::Client::<ApiClient, Verifier>::batch_get_association_state(self, conn, identifiers)
            .await
    }

    async fn query_group_messages(
        &self,
        group_id: &[u8],
        conn: &DbConnection,
    ) -> Result<Vec<GroupMessage>, ClientError> {
        crate::Client::<ApiClient, Verifier>::query_group_messages(self, group_id, conn).await
    }
}

impl<T> ScopedGroupClient for &T
where
    T: ScopedGroupClient,
{
    type ApiClient = <T as ScopedGroupClient>::ApiClient;

    fn api(&self) -> &ApiClientWrapper<Self::ApiClient> {
        (**self).api()
    }

    fn local_events(&self) -> &broadcast::Sender<LocalEvents> {
        (**self).local_events()
    }

    fn history_sync_url(&self) -> &Option<String> {
        (**self).history_sync_url()
    }

    fn store(&self) -> &EncryptedMessageStore {
        (**self).store()
    }

    fn inbox_id(&self) -> InboxIdRef<'_> {
        (**self).inbox_id()
    }

    fn context_ref(&self) -> &Arc<XmtpMlsLocalContext> {
        (**self).context_ref()
    }

    fn mls_provider(&self) -> Result<XmtpOpenMlsProvider, StorageError> {
        (**self).mls_provider()
    }

    async fn get_installation_diff(
        &self,
        conn: &DbConnection,
        old_group_membership: &GroupMembership,
        new_group_membership: &GroupMembership,
        membership_diff: &MembershipDiff<'_>,
    ) -> Result<InstallationDiff, InstallationDiffError> {
        (**self)
            .get_installation_diff(
                conn,
                old_group_membership,
                new_group_membership,
                membership_diff,
            )
            .await
    }

    async fn get_key_packages_for_installation_ids(
        &self,
        installation_ids: Vec<Vec<u8>>,
    ) -> Result<Vec<VerifiedKeyPackageV2>, ClientError> {
        (**self)
            .get_key_packages_for_installation_ids(installation_ids)
            .await
    }

    async fn get_association_state(
        &self,
        conn: &DbConnection,
        inbox_id: InboxIdRef<'_>,
        to_sequence_id: Option<i64>,
    ) -> Result<AssociationState, ClientError> {
        (**self)
            .get_association_state(conn, inbox_id, to_sequence_id)
            .await
    }

    async fn batch_get_association_state(
        &self,
        conn: &DbConnection,
        identifiers: &[(impl AsIdRef, Option<i64>)],
    ) -> Result<Vec<AssociationState>, ClientError> {
        (**self)
            .batch_get_association_state(conn, identifiers)
            .await
    }

    async fn query_group_messages(
        &self,
        group_id: &[u8],
        conn: &DbConnection,
    ) -> Result<Vec<GroupMessage>, ClientError> {
        (**self).query_group_messages(group_id, conn).await
    }
}

impl<T> ScopedGroupClient for Arc<T>
where
    T: ScopedGroupClient,
{
    type ApiClient = <T as ScopedGroupClient>::ApiClient;

    fn api(&self) -> &ApiClientWrapper<Self::ApiClient> {
        (**self).api()
    }

    fn store(&self) -> &EncryptedMessageStore {
        (**self).store()
    }

    fn local_events(&self) -> &broadcast::Sender<LocalEvents> {
        (**self).local_events()
    }

    fn history_sync_url(&self) -> &Option<String> {
        (**self).history_sync_url()
    }

    fn inbox_id(&self) -> InboxIdRef<'_> {
        (**self).inbox_id()
    }

    fn context_ref(&self) -> &Arc<XmtpMlsLocalContext> {
        (**self).context_ref()
    }

    fn mls_provider(&self) -> Result<XmtpOpenMlsProvider, StorageError> {
        (**self).mls_provider()
    }

    async fn get_installation_diff(
        &self,
        conn: &DbConnection,
        old_group_membership: &GroupMembership,
        new_group_membership: &GroupMembership,
        membership_diff: &MembershipDiff<'_>,
    ) -> Result<InstallationDiff, InstallationDiffError> {
        (**self)
            .get_installation_diff(
                conn,
                old_group_membership,
                new_group_membership,
                membership_diff,
            )
            .await
    }

    async fn get_key_packages_for_installation_ids(
        &self,
        installation_ids: Vec<Vec<u8>>,
    ) -> Result<Vec<VerifiedKeyPackageV2>, ClientError> {
        (**self)
            .get_key_packages_for_installation_ids(installation_ids)
            .await
    }

    async fn get_association_state(
        &self,
        conn: &DbConnection,
        inbox_id: InboxIdRef<'_>,
        to_sequence_id: Option<i64>,
    ) -> Result<AssociationState, ClientError> {
        (**self)
            .get_association_state(conn, inbox_id, to_sequence_id)
            .await
    }

    async fn batch_get_association_state(
        &self,
        conn: &DbConnection,
        identifiers: &[(impl AsIdRef, Option<i64>)],
    ) -> Result<Vec<AssociationState>, ClientError> {
        (**self)
            .batch_get_association_state(conn, identifiers)
            .await
    }

    async fn query_group_messages(
        &self,
        group_id: &[u8],
        conn: &DbConnection,
    ) -> Result<Vec<GroupMessage>, ClientError> {
        (**self).query_group_messages(group_id, conn).await
    }
}

#[cfg(target_arch = "wasm32")]
impl<T> ScopedGroupClient for std::rc::Rc<T>
where
    T: ScopedGroupClient,
{
    type ApiClient = <T as ScopedGroupClient>::ApiClient;

    fn api(&self) -> &ApiClientWrapper<Self::ApiClient> {
        (**self).api()
    }

    fn store(&self) -> &EncryptedMessageStore {
        (**self).store()
    }

    fn local_events(&self) -> &broadcast::Sender<LocalEvents> {
        (**self).local_events()
    }

    fn history_sync_url(&self) -> &Option<String> {
        (**self).history_sync_url()
    }

    fn inbox_id(&self) -> InboxIdRef<'_> {
        (**self).inbox_id()
    }

    fn context_ref(&self) -> &Arc<XmtpMlsLocalContext> {
        (**self).context_ref()
    }

    fn mls_provider(&self) -> Result<XmtpOpenMlsProvider, StorageError> {
        (**self).mls_provider()
    }

    async fn get_installation_diff(
        &self,
        conn: &DbConnection,
        old_group_membership: &GroupMembership,
        new_group_membership: &GroupMembership,
        membership_diff: &MembershipDiff<'_>,
    ) -> Result<InstallationDiff, InstallationDiffError> {
        (**self)
            .get_installation_diff(
                conn,
                old_group_membership,
                new_group_membership,
                membership_diff,
            )
            .await
    }

    async fn get_key_packages_for_installation_ids(
        &self,
        installation_ids: Vec<Vec<u8>>,
    ) -> Result<Vec<VerifiedKeyPackageV2>, ClientError> {
        (**self)
            .get_key_packages_for_installation_ids(installation_ids)
            .await
    }

    async fn get_association_state(
        &self,
        conn: &DbConnection,
        inbox_id: InboxIdRef<'_>,
        to_sequence_id: Option<i64>,
    ) -> Result<AssociationState, ClientError> {
        (**self)
            .get_association_state(conn, inbox_id, to_sequence_id)
            .await
    }

    async fn batch_get_association_state(
        &self,
        conn: &DbConnection,
        identifiers: &[(InboxIdRef<'_>, Option<i64>)],
    ) -> Result<Vec<AssociationState>, ClientError> {
        (**self)
            .batch_get_association_state(conn, identifiers)
            .await
    }

    async fn query_group_messages(
        &self,
        group_id: &[u8],
        conn: &DbConnection,
    ) -> Result<Vec<GroupMessage>, ClientError> {
        (**self).query_group_messages(group_id, conn).await
    }
}<|MERGE_RESOLUTION|>--- conflicted
+++ resolved
@@ -143,11 +143,7 @@
     async fn batch_get_association_state(
         &self,
         conn: &DbConnection,
-<<<<<<< HEAD
         identifiers: &[(impl AsIdRef, Option<i64>)],
-=======
-        identifiers: &[(InboxIdRef<'_>, Option<i64>)],
->>>>>>> 394966dd
     ) -> Result<Vec<AssociationState>, ClientError>;
 
     async fn query_group_messages(
@@ -496,7 +492,7 @@
     async fn batch_get_association_state(
         &self,
         conn: &DbConnection,
-        identifiers: &[(InboxIdRef<'_>, Option<i64>)],
+        identifiers: &[(impl AsIdRef, Option<i64>)],
     ) -> Result<Vec<AssociationState>, ClientError> {
         (**self)
             .batch_get_association_state(conn, identifiers)
