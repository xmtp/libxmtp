--- conflicted
+++ resolved
@@ -232,7 +232,6 @@
         map
     }
 
-<<<<<<< HEAD
     // by default members of DM groups can update all metadata
     pub fn dm_map() -> HashMap<String, MetadataPolicies> {
         let mut map: HashMap<String, MetadataPolicies> = HashMap::new();
@@ -242,9 +241,7 @@
         map
     }
 
-=======
     /// Creates an "Allow" metadata policy.
->>>>>>> 701df7f9
     pub fn allow() -> Self {
         MetadataPolicies::Standard(MetadataBasePolicies::Allow)
     }
@@ -910,7 +907,6 @@
         }
     }
 
-<<<<<<< HEAD
     pub fn new_dm() -> Self {
         Self {
             add_member_policy: MembershipPolicies::deny(),
@@ -922,11 +918,9 @@
         }
     }
 
-=======
     /// The [evaluate_commit] function is the core function for client side verification
     /// that [ValidatedCommit](crate::groups::validated_commit::ValidatedCommit)
     /// adheres to the XMTP permission policies set in the PolicySet.
->>>>>>> 701df7f9
     pub fn evaluate_commit(&self, commit: &ValidatedCommit) -> bool {
         // Verify add member policy was not violated
         let mut added_inboxes_valid = self.evaluate_policy(
@@ -1313,16 +1307,13 @@
         }
     }
 
-<<<<<<< HEAD
     enum MemberType {
         SameAsActor,
         DmTarget,
         Random,
     }
 
-=======
     /// Test helper function for building a ValidatedCommit.
->>>>>>> 701df7f9
     fn build_validated_commit(
         // Add a member with the same account address as the actor if true, random account address if false
         member_added: Option<MemberType>,
@@ -1486,7 +1477,6 @@
         assert!(!permissions.evaluate_commit(&commit_without_creator));
     }
 
-<<<<<<< HEAD
     #[test]
     fn test_allow_same_member() {
         let permissions = PolicySet::new(
@@ -1521,9 +1511,7 @@
         assert!(!permissions.evaluate_commit(&commit_with_different_member));
     }
 
-=======
     /// Tests that and conditions are enforced as expected.
->>>>>>> 701df7f9
     #[test]
     fn test_and_condition() {
         let permissions = PolicySet::new(
