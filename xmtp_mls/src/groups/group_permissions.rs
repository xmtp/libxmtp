--- conflicted
+++ resolved
@@ -864,14 +864,6 @@
 
         // We can always add DM member's inboxId to a DM
         if let Some(dm_members) = &commit.dm_members {
-<<<<<<< HEAD
-            if commit.added_inboxes.len() == 1
-                && (commit.added_inboxes[0].inbox_id == dm_members.member_one_inbox_id
-                    || commit.added_inboxes[0].inbox_id == dm_members.member_two_inbox_id)
-                && commit.added_inboxes[0].inbox_id != commit.actor_inbox_id()
-            {
-                added_inboxes_valid = true;
-=======
             if commit.added_inboxes.len() == 1 {
                 let added_inbox_id = &commit.added_inboxes[0].inbox_id;
                 if (added_inbox_id == &dm_members.member_one_inbox_id
@@ -880,7 +872,6 @@
                 {
                     added_inboxes_valid = true;
                 }
->>>>>>> 300491e7
             }
         }
 
