use std::collections::HashMap;

use openmls::{
    extensions::{Extension, Extensions, UnknownExtension},
    group::MlsGroup as OpenMlsGroup,
};
use prost::Message;
use thiserror::Error;

use xmtp_proto::xmtp::mls::message_contents::{
    membership_policy::{
        AndCondition as AndConditionProto, AnyCondition as AnyConditionProto,
        BasePolicy as BasePolicyProto, Kind as PolicyKindProto,
    },
    metadata_policy::{
        AndCondition as MetadataAndConditionProto, AnyCondition as MetadataAnyConditionProto,
        Kind as MetadataPolicyKindProto, MetadataBasePolicy as MetadataBasePolicyProto,
    },
    permissions_update_policy::{
        AndCondition as PermissionsAndConditionProto, AnyCondition as PermissionsAnyConditionProto,
        Kind as PermissionsPolicyKindProto, PermissionsBasePolicy as PermissionsBasePolicyProto,
    },
    GroupMutablePermissionsV1 as GroupMutablePermissionsProto,
    MembershipPolicy as MembershipPolicyProto, MetadataPolicy as MetadataPolicyProto,
    PermissionsUpdatePolicy as PermissionsPolicyProto, PolicySet as PolicySetProto,
};

use crate::configuration::{GROUP_PERMISSIONS_EXTENSION_ID, SUPER_ADMIN_METADATA_PREFIX};

use super::{
    group_mutable_metadata::GroupMutableMetadata,
    validated_commit::{CommitParticipant, Inbox, MetadataFieldChange, ValidatedCommit},
};

/// Errors that can occur when working with GroupMutablePermissions.
#[derive(Debug, Error)]
pub enum GroupMutablePermissionsError {
    #[error("serialization: {0}")]
    Serialization(#[from] prost::EncodeError),
    #[error("deserialization: {0}")]
    Deserialization(#[from] prost::DecodeError),
    #[error("policy error {0}")]
    Policy(#[from] PolicyError),
    #[error("invalid conversation type")]
    InvalidConversationType,
    #[error("missing policies")]
    MissingPolicies,
    #[error("missing extension")]
    MissingExtension,
    #[error("invalid permission policy option")]
    InvalidPermissionPolicyOption,
}

/// Represents the mutable permissions for a group.
///
/// This struct is stored as an MLS Unknown Group Context Extension.
#[derive(Debug, Clone, PartialEq)]
pub struct GroupMutablePermissions {
    /// The set of policies that define the permissions for the group.
    pub policies: PolicySet,
}

impl GroupMutablePermissions {
    /// Creates a new GroupMutablePermissions instance.
    pub fn new(policies: PolicySet) -> Self {
        Self { policies }
    }

    /// Returns the preconfigured policy for the group permissions.
    pub fn preconfigured_policy(
        &self,
    ) -> Result<PreconfiguredPolicies, GroupMutablePermissionsError> {
        Ok(PreconfiguredPolicies::from_policy_set(&self.policies)?)
    }

    /// Creates a GroupMutablePermissions instance from a proto representation.
    pub(crate) fn from_proto(
        proto: GroupMutablePermissionsProto,
    ) -> Result<Self, GroupMutablePermissionsError> {
        if proto.policies.is_none() {
            return Err(GroupMutablePermissionsError::MissingPolicies);
        }
        let policies = proto.policies.expect("checked for none");

        Ok(Self::new(PolicySet::from_proto(policies)?))
    }

    /// Converts the GroupMutablePermissions to its proto representation.
    pub(crate) fn to_proto(
        &self,
    ) -> Result<GroupMutablePermissionsProto, GroupMutablePermissionsError> {
        Ok(GroupMutablePermissionsProto {
            policies: Some(self.policies.to_proto()?),
        })
    }
}

/// Implements conversion from GroupMutablePermissions to Vec<u8>.
impl TryFrom<GroupMutablePermissions> for Vec<u8> {
    type Error = GroupMutablePermissionsError;

    fn try_from(value: GroupMutablePermissions) -> Result<Self, Self::Error> {
        let mut buf = Vec::new();
        let proto_val = value.to_proto()?;
        proto_val.encode(&mut buf)?;

        Ok(buf)
    }
}

/// Implements conversion from &Vec<u8> to GroupMutablePermissions.
impl TryFrom<&Vec<u8>> for GroupMutablePermissions {
    type Error = GroupMutablePermissionsError;

    fn try_from(value: &Vec<u8>) -> Result<Self, Self::Error> {
        let proto_val = GroupMutablePermissionsProto::decode(value.as_slice())?;
        Self::from_proto(proto_val)
    }
}

/// Implements conversion from GroupMutablePermissionsProto to GroupMutablePermissions.
impl TryFrom<GroupMutablePermissionsProto> for GroupMutablePermissions {
    type Error = GroupMutablePermissionsError;

    fn try_from(value: GroupMutablePermissionsProto) -> Result<Self, Self::Error> {
        Self::from_proto(value)
    }
}

/// Implements conversion from &Extensions to GroupMutablePermissions.
impl TryFrom<&Extensions> for GroupMutablePermissions {
    type Error = GroupMutablePermissionsError;

    fn try_from(value: &Extensions) -> Result<Self, Self::Error> {
        for extension in value.iter() {
            if let Extension::Unknown(GROUP_PERMISSIONS_EXTENSION_ID, UnknownExtension(metadata)) =
                extension
            {
                return GroupMutablePermissions::try_from(metadata);
            }
        }
        Err(GroupMutablePermissionsError::MissingExtension)
    }
}

/// Implements conversion from &OpenMlsGroup to GroupMutablePermissions.
impl TryFrom<&OpenMlsGroup> for GroupMutablePermissions {
    type Error = GroupMutablePermissionsError;

    fn try_from(value: &OpenMlsGroup) -> Result<Self, Self::Error> {
        let extensions = value.export_group_context().extensions();
        extensions.try_into()
    }
}

/// Extracts group permissions from an OpenMlsGroup.
pub fn extract_group_permissions(
    group: &OpenMlsGroup,
) -> Result<GroupMutablePermissions, GroupMutablePermissionsError> {
    let extensions = group.export_group_context().extensions();
    extensions.try_into()
}

/// A trait for policies that can update Metadata for the group.
pub trait MetadataPolicy: std::fmt::Debug {
    /// Evaluates the policy for a given actor and metadata change.
    ///
    /// Verify relevant metadata is actually changed before evaluating against the MetadataPolicy.
    /// See evaluate_metadata_policy.
    fn evaluate(&self, actor: &CommitParticipant, change: &MetadataFieldChange) -> bool;

    /// Converts the policy to its proto representation.
    fn to_proto(&self) -> Result<MetadataPolicyProto, PolicyError>;
}

/// Represents the base policies for metadata updates.
#[derive(Clone, Copy, Debug, PartialEq)]
pub enum MetadataBasePolicies {
    Allow,
    Deny,
    AllowIfActorAdminOrSuperAdmin,
    AllowIfActorSuperAdmin,
}

/// Implements the MetadataPolicy trait for MetadataBasePolicies.
impl MetadataPolicy for &MetadataBasePolicies {
    fn evaluate(&self, actor: &CommitParticipant, _change: &MetadataFieldChange) -> bool {
        match self {
            MetadataBasePolicies::Allow => true,
            MetadataBasePolicies::Deny => false,
            MetadataBasePolicies::AllowIfActorAdminOrSuperAdmin => {
                actor.is_admin || actor.is_super_admin
            }
            MetadataBasePolicies::AllowIfActorSuperAdmin => actor.is_super_admin,
        }
    }

    fn to_proto(&self) -> Result<MetadataPolicyProto, PolicyError> {
        let inner = match self {
            MetadataBasePolicies::Allow => MetadataBasePolicyProto::Allow as i32,
            MetadataBasePolicies::Deny => MetadataBasePolicyProto::Deny as i32,
            MetadataBasePolicies::AllowIfActorAdminOrSuperAdmin => {
                MetadataBasePolicyProto::AllowIfAdmin as i32
            }
            MetadataBasePolicies::AllowIfActorSuperAdmin => {
                MetadataBasePolicyProto::AllowIfSuperAdmin as i32
            }
        };

        Ok(MetadataPolicyProto {
            kind: Some(MetadataPolicyKindProto::Base(inner)),
        })
    }
}

/// Represents the different types of metadata policies.
#[derive(Debug, Clone, PartialEq)]
#[allow(dead_code)]
pub enum MetadataPolicies {
    Standard(MetadataBasePolicies),
    AndCondition(MetadataAndCondition),
    AnyCondition(MetadataAnyCondition),
}

impl MetadataPolicies {
    /// Creates a default map of metadata policies.
    pub fn default_map(policies: MetadataPolicies) -> HashMap<String, MetadataPolicies> {
        let mut map: HashMap<String, MetadataPolicies> = HashMap::new();
        for field in GroupMutableMetadata::supported_fields() {
            map.insert(field.to_string(), policies.clone());
        }
        map
    }

    // by default members of DM groups can update all metadata
    pub fn dm_map() -> HashMap<String, MetadataPolicies> {
        let mut map: HashMap<String, MetadataPolicies> = HashMap::new();
        for field in GroupMutableMetadata::supported_fields() {
            map.insert(field.to_string(), MetadataPolicies::allow());
        }
        map
    }

    /// Creates an "Allow" metadata policy.
    pub fn allow() -> Self {
        MetadataPolicies::Standard(MetadataBasePolicies::Allow)
    }

    /// Creates a "Deny" metadata policy.
    pub fn deny() -> Self {
        MetadataPolicies::Standard(MetadataBasePolicies::Deny)
    }

    /// Creates an "Allow if actor is admin" metadata policy.
    pub fn allow_if_actor_admin() -> Self {
        MetadataPolicies::Standard(MetadataBasePolicies::AllowIfActorAdminOrSuperAdmin)
    }

    /// Creates an "Allow if actor is super admin" metadata policy.
    pub fn allow_if_actor_super_admin() -> Self {
        MetadataPolicies::Standard(MetadataBasePolicies::AllowIfActorSuperAdmin)
    }

    /// Creates an "And" condition metadata policy.
    pub fn and(policies: Vec<MetadataPolicies>) -> Self {
        MetadataPolicies::AndCondition(MetadataAndCondition::new(policies))
    }

    /// Creates an "Any" condition metadata policy.
    pub fn any(policies: Vec<MetadataPolicies>) -> Self {
        MetadataPolicies::AnyCondition(MetadataAnyCondition::new(policies))
    }
}

/// Implements conversion from MetadataPolicyProto to MetadataPolicies.
impl TryFrom<MetadataPolicyProto> for MetadataPolicies {
    type Error = PolicyError;

    fn try_from(proto: MetadataPolicyProto) -> Result<Self, Self::Error> {
        match proto.kind {
            Some(MetadataPolicyKindProto::Base(inner)) => match inner {
                1 => Ok(MetadataPolicies::allow()),
                2 => Ok(MetadataPolicies::deny()),
                3 => Ok(MetadataPolicies::allow_if_actor_admin()),
                4 => Ok(MetadataPolicies::allow_if_actor_super_admin()),
                _ => Err(PolicyError::InvalidMetadataPolicy),
            },
            Some(MetadataPolicyKindProto::AndCondition(inner)) => {
                if inner.policies.is_empty() {
                    return Err(PolicyError::InvalidMetadataPolicy);
                }
                let policies = inner
                    .policies
                    .into_iter()
                    .map(|policy| policy.try_into())
                    .collect::<Result<Vec<MetadataPolicies>, PolicyError>>()?;

                Ok(MetadataPolicies::and(policies))
            }
            Some(MetadataPolicyKindProto::AnyCondition(inner)) => {
                if inner.policies.is_empty() {
                    return Err(PolicyError::InvalidMetadataPolicy);
                }

                let policies = inner
                    .policies
                    .into_iter()
                    .map(|policy| policy.try_into())
                    .collect::<Result<Vec<MetadataPolicies>, PolicyError>>()?;

                Ok(MetadataPolicies::any(policies))
            }
            None => Err(PolicyError::InvalidMetadataPolicy),
        }
    }
}

/// Implements the MetadataPolicy trait for MetadataPolicies.
impl MetadataPolicy for MetadataPolicies {
    fn evaluate(&self, actor: &CommitParticipant, change: &MetadataFieldChange) -> bool {
        match self {
            MetadataPolicies::Standard(policy) => policy.evaluate(actor, change),
            MetadataPolicies::AndCondition(policy) => policy.evaluate(actor, change),
            MetadataPolicies::AnyCondition(policy) => policy.evaluate(actor, change),
        }
    }

    fn to_proto(&self) -> Result<MetadataPolicyProto, PolicyError> {
        Ok(match self {
            MetadataPolicies::Standard(policy) => policy.to_proto()?,
            MetadataPolicies::AndCondition(policy) => policy.to_proto()?,
            MetadataPolicies::AnyCondition(policy) => policy.to_proto()?,
        })
    }
}

/// An AndCondition evaluates to true if all the policies it contains evaluate to true.
#[derive(Clone, Debug, PartialEq)]
pub struct MetadataAndCondition {
    policies: Vec<MetadataPolicies>,
}

impl MetadataAndCondition {
    pub(super) fn new(policies: Vec<MetadataPolicies>) -> Self {
        Self { policies }
    }
}

/// Implements the MetadataPolicy trait for MetadataAndCondition.
impl MetadataPolicy for MetadataAndCondition {
    fn evaluate(&self, actor: &CommitParticipant, change: &MetadataFieldChange) -> bool {
        self.policies
            .iter()
            .all(|policy| policy.evaluate(actor, change))
    }

    fn to_proto(&self) -> Result<MetadataPolicyProto, PolicyError> {
        Ok(MetadataPolicyProto {
            kind: Some(MetadataPolicyKindProto::AndCondition(
                MetadataAndConditionProto {
                    policies: self
                        .policies
                        .iter()
                        .map(|policy| policy.to_proto())
                        .collect::<Result<Vec<MetadataPolicyProto>, PolicyError>>()?,
                },
            )),
        })
    }
}

/// An AnyCondition evaluates to true if any of the contained policies evaluate to true.
#[derive(Clone, Debug, PartialEq)]
pub struct MetadataAnyCondition {
    policies: Vec<MetadataPolicies>,
}

#[allow(dead_code)]
impl MetadataAnyCondition {
    pub(super) fn new(policies: Vec<MetadataPolicies>) -> Self {
        Self { policies }
    }
}

/// Implements the MetadataPolicy trait for MetadataAnyCondition.
impl MetadataPolicy for MetadataAnyCondition {
    fn evaluate(&self, actor: &CommitParticipant, change: &MetadataFieldChange) -> bool {
        self.policies
            .iter()
            .any(|policy| policy.evaluate(actor, change))
    }

    fn to_proto(&self) -> Result<MetadataPolicyProto, PolicyError> {
        Ok(MetadataPolicyProto {
            kind: Some(MetadataPolicyKindProto::AnyCondition(
                MetadataAnyConditionProto {
                    policies: self
                        .policies
                        .iter()
                        .map(|policy| policy.to_proto())
                        .collect::<Result<Vec<MetadataPolicyProto>, PolicyError>>()?,
                },
            )),
        })
    }
}

/// A trait for policies that can update Permissions for the group.
pub trait PermissionsPolicy: std::fmt::Debug {
    /// Evaluates the policy for a given actor.
    fn evaluate(&self, actor: &CommitParticipant) -> bool;

    /// Converts the policy to its proto representation.
    fn to_proto(&self) -> Result<PermissionsPolicyProto, PolicyError>;
}

/// Represents the base policies for permissions updates.
#[derive(Clone, Copy, Debug, PartialEq)]
pub enum PermissionsBasePolicies {
    Deny,
    AllowIfActorAdminOrSuperAdmin,
    AllowIfActorSuperAdmin,
}

/// Implements the PermissionsPolicy trait for PermissionsBasePolicies.
impl PermissionsPolicy for &PermissionsBasePolicies {
    fn evaluate(&self, actor: &CommitParticipant) -> bool {
        match self {
            PermissionsBasePolicies::Deny => false,
            PermissionsBasePolicies::AllowIfActorAdminOrSuperAdmin => {
                actor.is_admin || actor.is_super_admin
            }
            PermissionsBasePolicies::AllowIfActorSuperAdmin => actor.is_super_admin,
        }
    }

    fn to_proto(&self) -> Result<PermissionsPolicyProto, PolicyError> {
        let inner = match self {
            PermissionsBasePolicies::Deny => PermissionsBasePolicyProto::Deny as i32,
            PermissionsBasePolicies::AllowIfActorAdminOrSuperAdmin => {
                PermissionsBasePolicyProto::AllowIfAdmin as i32
            }
            PermissionsBasePolicies::AllowIfActorSuperAdmin => {
                PermissionsBasePolicyProto::AllowIfSuperAdmin as i32
            }
        };

        Ok(PermissionsPolicyProto {
            kind: Some(PermissionsPolicyKindProto::Base(inner)),
        })
    }
}

/// Represents the different types of permissions policies.
#[derive(Debug, Clone, PartialEq)]
#[allow(dead_code)]
pub enum PermissionsPolicies {
    Standard(PermissionsBasePolicies),
    AndCondition(PermissionsAndCondition),
    AnyCondition(PermissionsAnyCondition),
}

impl PermissionsPolicies {
    /// Creates a "Deny" permissions policy.
    pub fn deny() -> Self {
        PermissionsPolicies::Standard(PermissionsBasePolicies::Deny)
    }

    /// Creates an "Allow if actor is admin" permissions policy.
    pub fn allow_if_actor_admin() -> Self {
        PermissionsPolicies::Standard(PermissionsBasePolicies::AllowIfActorAdminOrSuperAdmin)
    }

    /// Creates an "Allow if actor is super admin" permissions policy.
    pub fn allow_if_actor_super_admin() -> Self {
        PermissionsPolicies::Standard(PermissionsBasePolicies::AllowIfActorSuperAdmin)
    }

    /// Creates an "And" condition permissions policy.
    pub fn and(policies: Vec<PermissionsPolicies>) -> Self {
        PermissionsPolicies::AndCondition(PermissionsAndCondition::new(policies))
    }

    /// Creates an "Any" condition permissions policy.
    pub fn any(policies: Vec<PermissionsPolicies>) -> Self {
        PermissionsPolicies::AnyCondition(PermissionsAnyCondition::new(policies))
    }
}

/// Implements conversion from PermissionsPolicyProto to PermissionsPolicies.
impl TryFrom<PermissionsPolicyProto> for PermissionsPolicies {
    type Error = PolicyError;

    fn try_from(proto: PermissionsPolicyProto) -> Result<Self, Self::Error> {
        match proto.kind {
            Some(PermissionsPolicyKindProto::Base(inner)) => match inner {
                1 => Ok(PermissionsPolicies::deny()),
                2 => Ok(PermissionsPolicies::allow_if_actor_admin()),
                3 => Ok(PermissionsPolicies::allow_if_actor_super_admin()),
                _ => Err(PolicyError::InvalidPermissionsPolicy),
            },
            Some(PermissionsPolicyKindProto::AndCondition(inner)) => {
                if inner.policies.is_empty() {
                    return Err(PolicyError::InvalidPermissionsPolicy);
                }
                let policies = inner
                    .policies
                    .into_iter()
                    .map(|policy| policy.try_into())
                    .collect::<Result<Vec<PermissionsPolicies>, PolicyError>>()?;

                Ok(PermissionsPolicies::and(policies))
            }
            Some(PermissionsPolicyKindProto::AnyCondition(inner)) => {
                if inner.policies.is_empty() {
                    return Err(PolicyError::InvalidPermissionsPolicy);
                }

                let policies = inner
                    .policies
                    .into_iter()
                    .map(|policy| policy.try_into())
                    .collect::<Result<Vec<PermissionsPolicies>, PolicyError>>()?;

                Ok(PermissionsPolicies::any(policies))
            }
            None => Err(PolicyError::InvalidPermissionsPolicy),
        }
    }
}

/// Implements the PermissionsPolicy trait for PermissionsPolicies.
impl PermissionsPolicy for PermissionsPolicies {
    fn evaluate(&self, actor: &CommitParticipant) -> bool {
        match self {
            PermissionsPolicies::Standard(policy) => policy.evaluate(actor),
            PermissionsPolicies::AndCondition(policy) => policy.evaluate(actor),
            PermissionsPolicies::AnyCondition(policy) => policy.evaluate(actor),
        }
    }

    fn to_proto(&self) -> Result<PermissionsPolicyProto, PolicyError> {
        Ok(match self {
            PermissionsPolicies::Standard(policy) => policy.to_proto()?,
            PermissionsPolicies::AndCondition(policy) => policy.to_proto()?,
            PermissionsPolicies::AnyCondition(policy) => policy.to_proto()?,
        })
    }
}

/// An AndCondition evaluates to true if all the policies it contains evaluate to true.
#[derive(Clone, Debug, PartialEq)]
pub struct PermissionsAndCondition {
    policies: Vec<PermissionsPolicies>,
}

impl PermissionsAndCondition {
    pub(super) fn new(policies: Vec<PermissionsPolicies>) -> Self {
        Self { policies }
    }
}

/// Implements the PermissionsPolicy trait for PermissionsAndCondition.
impl PermissionsPolicy for PermissionsAndCondition {
    fn evaluate(&self, actor: &CommitParticipant) -> bool {
        self.policies.iter().all(|policy| policy.evaluate(actor))
    }

    fn to_proto(&self) -> Result<PermissionsPolicyProto, PolicyError> {
        Ok(PermissionsPolicyProto {
            kind: Some(PermissionsPolicyKindProto::AndCondition(
                PermissionsAndConditionProto {
                    policies: self
                        .policies
                        .iter()
                        .map(|policy| policy.to_proto())
                        .collect::<Result<Vec<PermissionsPolicyProto>, PolicyError>>()?,
                },
            )),
        })
    }
}

/// An AnyCondition evaluates to true if any of the contained policies evaluate to true.
#[derive(Clone, Debug, PartialEq)]
pub struct PermissionsAnyCondition {
    policies: Vec<PermissionsPolicies>,
}

#[allow(dead_code)]
impl PermissionsAnyCondition {
    pub(super) fn new(policies: Vec<PermissionsPolicies>) -> Self {
        Self { policies }
    }
}

/// Implements the PermissionsPolicy trait for PermissionsAnyCondition.
impl PermissionsPolicy for PermissionsAnyCondition {
    fn evaluate(&self, actor: &CommitParticipant) -> bool {
        self.policies.iter().any(|policy| policy.evaluate(actor))
    }

    fn to_proto(&self) -> Result<PermissionsPolicyProto, PolicyError> {
        Ok(PermissionsPolicyProto {
            kind: Some(PermissionsPolicyKindProto::AnyCondition(
                PermissionsAnyConditionProto {
                    policies: self
                        .policies
                        .iter()
                        .map(|policy| policy.to_proto())
                        .collect::<Result<Vec<PermissionsPolicyProto>, PolicyError>>()?,
                },
            )),
        })
    }
}

/// A trait for policies that can add/remove members and installations for the group.
pub trait MembershipPolicy: std::fmt::Debug {
    /// Evaluates the policy for a given actor and inbox change.
    fn evaluate(&self, actor: &CommitParticipant, change: &Inbox) -> bool;

    /// Converts the policy to its proto representation.
    fn to_proto(&self) -> Result<MembershipPolicyProto, PolicyError>;
}

/// Errors that can occur when working with policies.
#[derive(Debug, Error)]
pub enum PolicyError {
    #[error("serialization {0}")]
    Serialization(#[from] prost::EncodeError),
    #[error("deserialization {0}")]
    Deserialization(#[from] prost::DecodeError),
    #[error("Missing metadata policy field: {name}")]
    MissingMetadataPolicyField { name: String },
    #[error("invalid policy")]
    InvalidPolicy,
    #[error("unexpected preset policy")]
    InvalidPresetPolicy,
    #[error("invalid metadata policy")]
    InvalidMetadataPolicy,
    #[error("invalid membership policy")]
    InvalidMembershipPolicy,
    #[error("invalid permissions policy")]
    InvalidPermissionsPolicy,
    #[error("from proto add member invalid policy")]
    FromProtoAddMemberInvalidPolicy,
    #[error("from proto remove member invalid policy")]
    FromProtoRemoveMemberInvalidPolicy,
    #[error("from proto add admin invalid policy")]
    FromProtoAddAdminInvalidPolicy,
    #[error("from proto remove admin invalid policy")]
    FromProtoRemoveAdminInvalidPolicy,
    #[error("from proto update permissions invalid policy")]
    FromProtoUpdatePermissionsInvalidPolicy,
}

/// Represents the base policies for membership updates.
#[derive(Debug, Clone, Copy, PartialEq)]
#[allow(dead_code)]
#[repr(u8)]
pub enum BasePolicies {
    Allow,
    Deny,
    // Allow if the change only applies to subject installations with the same account address as the actor
    AllowSameMember,
    AllowIfAdminOrSuperAdmin,
    AllowIfSuperAdmin,
}

/// Implements the MembershipPolicy trait for BasePolicies.
impl MembershipPolicy for BasePolicies {
    fn evaluate(&self, actor: &CommitParticipant, inbox: &Inbox) -> bool {
        match self {
            BasePolicies::Allow => true,
            BasePolicies::Deny => false,
            BasePolicies::AllowSameMember => inbox.inbox_id == actor.inbox_id,
            BasePolicies::AllowIfAdminOrSuperAdmin => actor.is_admin || actor.is_super_admin,
            BasePolicies::AllowIfSuperAdmin => actor.is_super_admin,
        }
    }

    fn to_proto(&self) -> Result<MembershipPolicyProto, PolicyError> {
        let inner = match self {
            BasePolicies::Allow => BasePolicyProto::Allow as i32,
            BasePolicies::Deny => BasePolicyProto::Deny as i32,
            BasePolicies::AllowSameMember => return Err(PolicyError::InvalidPolicy), // AllowSameMember is not needed on any of the wire format protos
            BasePolicies::AllowIfAdminOrSuperAdmin => {
                BasePolicyProto::AllowIfAdminOrSuperAdmin as i32
            }
            BasePolicies::AllowIfSuperAdmin => BasePolicyProto::AllowIfSuperAdmin as i32,
        };

        Ok(MembershipPolicyProto {
            kind: Some(PolicyKindProto::Base(inner)),
        })
    }
}

/// Represents the different types of membership policies.
#[derive(Debug, Clone, PartialEq)]
#[allow(dead_code)]
pub enum MembershipPolicies {
    Standard(BasePolicies),
    AndCondition(AndCondition),
    AnyCondition(AnyCondition),
}

impl MembershipPolicies {
    /// Creates an "Allow" membership policy.
    pub fn allow() -> Self {
        MembershipPolicies::Standard(BasePolicies::Allow)
    }

    /// Creates a "Deny" membership policy.
    pub fn deny() -> Self {
        MembershipPolicies::Standard(BasePolicies::Deny)
    }

    /// Creates an "Allow if actor is admin" membership policy.
    #[allow(dead_code)]
    pub fn allow_if_actor_admin() -> Self {
        MembershipPolicies::Standard(BasePolicies::AllowIfAdminOrSuperAdmin)
    }

    /// Creates an "Allow if actor is super admin" membership policy.
    #[allow(dead_code)]
    pub fn allow_if_actor_super_admin() -> Self {
        MembershipPolicies::Standard(BasePolicies::AllowIfSuperAdmin)
    }

    /// Creates an "And" condition membership policy.
    pub fn and(policies: Vec<MembershipPolicies>) -> Self {
        MembershipPolicies::AndCondition(AndCondition::new(policies))
    }

    /// Creates an "Any" condition membership policy.
    pub fn any(policies: Vec<MembershipPolicies>) -> Self {
        MembershipPolicies::AnyCondition(AnyCondition::new(policies))
    }
}

/// Implements conversion from MembershipPolicyProto to MembershipPolicies.
impl TryFrom<MembershipPolicyProto> for MembershipPolicies {
    type Error = PolicyError;

    fn try_from(proto: MembershipPolicyProto) -> Result<Self, Self::Error> {
        match proto.kind {
            Some(PolicyKindProto::Base(inner)) => match inner {
                1 => Ok(MembershipPolicies::allow()),
                2 => Ok(MembershipPolicies::deny()),
                3 => Ok(MembershipPolicies::allow_if_actor_admin()),
                4 => Ok(MembershipPolicies::allow_if_actor_super_admin()),
                _ => Err(PolicyError::InvalidMembershipPolicy),
            },
            Some(PolicyKindProto::AndCondition(inner)) => {
                if inner.policies.is_empty() {
                    return Err(PolicyError::InvalidMembershipPolicy);
                }
                let policies = inner
                    .policies
                    .into_iter()
                    .map(|policy| policy.try_into())
                    .collect::<Result<Vec<MembershipPolicies>, PolicyError>>()?;

                Ok(MembershipPolicies::and(policies))
            }
            Some(PolicyKindProto::AnyCondition(inner)) => {
                if inner.policies.is_empty() {
                    return Err(PolicyError::InvalidMembershipPolicy);
                }

                let policies = inner
                    .policies
                    .into_iter()
                    .map(|policy| policy.try_into())
                    .collect::<Result<Vec<MembershipPolicies>, PolicyError>>()?;

                Ok(MembershipPolicies::any(policies))
            }
            None => Err(PolicyError::InvalidMembershipPolicy),
        }
    }
}

/// Implements the MembershipPolicy trait for MembershipPolicies.
impl MembershipPolicy for MembershipPolicies {
    fn evaluate(&self, actor: &CommitParticipant, inbox: &Inbox) -> bool {
        match self {
            MembershipPolicies::Standard(policy) => policy.evaluate(actor, inbox),
            MembershipPolicies::AndCondition(policy) => policy.evaluate(actor, inbox),
            MembershipPolicies::AnyCondition(policy) => policy.evaluate(actor, inbox),
        }
    }

    fn to_proto(&self) -> Result<MembershipPolicyProto, PolicyError> {
        Ok(match self {
            MembershipPolicies::Standard(policy) => policy.to_proto()?,
            MembershipPolicies::AndCondition(policy) => policy.to_proto()?,
            MembershipPolicies::AnyCondition(policy) => policy.to_proto()?,
        })
    }
}

/// An AndCondition evaluates to true if all the policies it contains evaluate to true.
#[derive(Clone, Debug, PartialEq)]
pub struct AndCondition {
    policies: Vec<MembershipPolicies>,
}

impl AndCondition {
    pub(super) fn new(policies: Vec<MembershipPolicies>) -> Self {
        Self { policies }
    }
}

/// Implements the MembershipPolicy trait for AndCondition.
impl MembershipPolicy for AndCondition {
    fn evaluate(&self, actor: &CommitParticipant, inbox: &Inbox) -> bool {
        self.policies
            .iter()
            .all(|policy| policy.evaluate(actor, inbox))
    }

    fn to_proto(&self) -> Result<MembershipPolicyProto, PolicyError> {
        Ok(MembershipPolicyProto {
            kind: Some(PolicyKindProto::AndCondition(AndConditionProto {
                policies: self
                    .policies
                    .iter()
                    .map(|policy| policy.to_proto())
                    .collect::<Result<Vec<MembershipPolicyProto>, PolicyError>>()?,
            })),
        })
    }
}

/// An AnyCondition evaluates to true if any of the contained policies evaluate to true.
#[derive(Clone, Debug, PartialEq)]
pub struct AnyCondition {
    policies: Vec<MembershipPolicies>,
}

#[allow(dead_code)]
impl AnyCondition {
    pub(super) fn new(policies: Vec<MembershipPolicies>) -> Self {
        Self { policies }
    }
}

/// Implements the MembershipPolicy trait for AnyCondition.
impl MembershipPolicy for AnyCondition {
    fn evaluate(&self, actor: &CommitParticipant, inbox: &Inbox) -> bool {
        self.policies
            .iter()
            .any(|policy| policy.evaluate(actor, inbox))
    }

    fn to_proto(&self) -> Result<MembershipPolicyProto, PolicyError> {
        Ok(MembershipPolicyProto {
            kind: Some(PolicyKindProto::AnyCondition(AnyConditionProto {
                policies: self
                    .policies
                    .iter()
                    .map(|policy| policy.to_proto())
                    .collect::<Result<Vec<MembershipPolicyProto>, PolicyError>>()?,
            })),
        })
    }
}

/// Represents a set of policies for a group.
#[derive(Debug, Clone, PartialEq)]
#[allow(dead_code)]
pub struct PolicySet {
    /// The policy for adding members to the group.
    pub add_member_policy: MembershipPolicies,
    /// The policy for removing members from the group.
    pub remove_member_policy: MembershipPolicies,
    /// The policies for updating metadata fields.
    pub update_metadata_policy: HashMap<String, MetadataPolicies>,
    /// The policy for adding admins to the group.
    pub add_admin_policy: PermissionsPolicies,
    /// The policy for removing admins from the group.
    pub remove_admin_policy: PermissionsPolicies,
    /// The policy for updating permissions.
    pub update_permissions_policy: PermissionsPolicies,
}

impl PolicySet {
    /// Creates a new PolicySet instance.
    pub fn new(
        add_member_policy: MembershipPolicies,
        remove_member_policy: MembershipPolicies,
        update_metadata_policy: HashMap<String, MetadataPolicies>,
        add_admin_policy: PermissionsPolicies,
        remove_admin_policy: PermissionsPolicies,
        update_permissions_policy: PermissionsPolicies,
    ) -> Self {
        Self {
            add_member_policy,
            remove_member_policy,
            update_metadata_policy,
            add_admin_policy,
            remove_admin_policy,
            update_permissions_policy,
        }
    }

    pub fn new_dm() -> Self {
        Self {
            add_member_policy: MembershipPolicies::deny(),
            remove_member_policy: MembershipPolicies::deny(),
            update_metadata_policy: MetadataPolicies::dm_map(),
            add_admin_policy: PermissionsPolicies::deny(),
            remove_admin_policy: PermissionsPolicies::deny(),
            update_permissions_policy: PermissionsPolicies::deny(),
        }
    }

    /// The [evaluate_commit] function is the core function for client side verification
    /// that [ValidatedCommit](crate::groups::validated_commit::ValidatedCommit)
    /// adheres to the XMTP permission policies set in the PolicySet.
    pub fn evaluate_commit(&self, commit: &ValidatedCommit) -> bool {
        // Verify add member policy was not violated
        let mut added_inboxes_valid = self.evaluate_policy(
            commit.added_inboxes.iter(),
            &self.add_member_policy,
            &commit.actor,
        );

        // We can always add DM member's inboxId to a DM
        if let Some(dm_members) = &commit.dm_members {
            if commit.added_inboxes.len() == 1 {
                let added_inbox_id = &commit.added_inboxes[0].inbox_id;
                if (added_inbox_id == &dm_members.member_one_inbox_id
                    || added_inbox_id == &dm_members.member_two_inbox_id)
                    && added_inbox_id != &commit.actor_inbox_id()
                {
                    added_inboxes_valid = true;
                }
            }
        }

        // Verify remove member policy was not violated
        // Super admin can not be removed from a group
        let removed_inboxes_valid = self.evaluate_policy(
            commit.removed_inboxes.iter(),
            &self.remove_member_policy,
            &commit.actor,
        ) && !commit
            .removed_inboxes
            .iter()
            .any(|inbox| inbox.is_super_admin);

        // Verify that update metadata policy was not violated
        let metadata_changes_valid = self.evaluate_metadata_policy(
            commit.metadata_changes.metadata_field_changes.iter(),
            &self.update_metadata_policy,
            &commit.actor,
        );

        // Verify that add admin policy was not violated
        let added_admins_valid = commit.metadata_changes.admins_added.is_empty()
            || self.add_admin_policy.evaluate(&commit.actor);

        // Verify that remove admin policy was not violated
        let removed_admins_valid = commit.metadata_changes.admins_removed.is_empty()
            || self.remove_admin_policy.evaluate(&commit.actor);

        // Verify that super admin add policy was not violated
        let super_admin_add_valid =
            commit.metadata_changes.super_admins_added.is_empty() || commit.actor.is_super_admin;

        // Verify that super admin remove policy was not violated
        // You can never remove the last super admin
        let super_admin_remove_valid = commit.metadata_changes.super_admins_removed.is_empty()
            || (commit.actor.is_super_admin && commit.metadata_changes.num_super_admins > 0);

        // Permissions can only be changed by the super admin
        let permissions_changes_valid = !commit.permissions_changed || commit.actor.is_super_admin;

        added_inboxes_valid
            && removed_inboxes_valid
            && metadata_changes_valid
            && added_admins_valid
            && removed_admins_valid
            && super_admin_add_valid
            && super_admin_remove_valid
            && permissions_changes_valid
    }

    /// Evaluates a policy for a given set of changes.
    fn evaluate_policy<'a, I, P>(
        &self,
        mut changes: I,
        policy: &P,
        actor: &CommitParticipant,
    ) -> bool
    where
        I: Iterator<Item = &'a Inbox>,
        P: MembershipPolicy + std::fmt::Debug,
    {
        changes.all(|change| {
            let is_ok = policy.evaluate(actor, change);
            if !is_ok {
                tracing::info!(
                    "Policy {:?} failed for actor {:?} and change {:?}",
                    policy,
                    actor,
                    change
                );
            }
            is_ok
        })
    }

    /// Evaluates metadata policies for a given set of changes.
    fn evaluate_metadata_policy<'a, I>(
        &self,
        mut changes: I,
        policies: &HashMap<String, MetadataPolicies>,
        actor: &CommitParticipant,
    ) -> bool
    where
        I: Iterator<Item = &'a MetadataFieldChange>,
    {
        changes.all(|change| {
            if let Some(policy) = policies.get(&change.field_name) {
                if !policy.evaluate(actor, change) {
                    tracing::info!(
                        "Policy for field {} failed for actor {:?} and change {:?}",
                        change.field_name,
                        actor,
                        change
                    );
                    return false;
                }
                return true;
            }
            // Policy is not found for metadata change, let's check if the new field contains the super_admin prefix
            // and evaluate accordingly
            let policy_for_unrecognized_field =
                if change.field_name.starts_with(SUPER_ADMIN_METADATA_PREFIX) {
                    MetadataPolicies::allow_if_actor_super_admin()
                } else {
                    // Otherwise we default to admin only for fields with missing policies
                    MetadataPolicies::allow_if_actor_admin()
                };
            if !policy_for_unrecognized_field.evaluate(actor, change) {
                tracing::info!(
                    "Metadata field update with unknown policy was denied: {}",
                    change.field_name
                );
                return false;
            }
            true
        })
    }

    /// Converts the PolicySet to its proto representation.
    pub(crate) fn to_proto(&self) -> Result<PolicySetProto, PolicyError> {
        let add_member_policy = Some(self.add_member_policy.to_proto()?);
        let remove_member_policy = Some(self.remove_member_policy.to_proto()?);

        let mut update_metadata_policy = HashMap::new();
        for (key, policy) in &self.update_metadata_policy {
            let policy_proto = policy.to_proto()?;
            update_metadata_policy.insert(key.clone(), policy_proto);
        }
        let add_admin_policy = Some(self.add_admin_policy.to_proto()?);
        let remove_admin_policy = Some(self.remove_admin_policy.to_proto()?);
        let update_permissions_policy = Some(self.update_permissions_policy.to_proto()?);
        Ok(PolicySetProto {
            add_member_policy,
            remove_member_policy,
            update_metadata_policy,
            add_admin_policy,
            remove_admin_policy,
            update_permissions_policy,
        })
    }

    /// Creates a PolicySet from its proto representation.
    pub(crate) fn from_proto(proto: PolicySetProto) -> Result<Self, PolicyError> {
        let add_member_policy = MembershipPolicies::try_from(
            proto
                .add_member_policy
                .ok_or(PolicyError::FromProtoAddMemberInvalidPolicy)?,
        )?;
        let remove_member_policy = MembershipPolicies::try_from(
            proto
                .remove_member_policy
                .ok_or(PolicyError::FromProtoRemoveMemberInvalidPolicy)?,
        )?;
        let add_admin_policy = PermissionsPolicies::try_from(
            proto
                .add_admin_policy
                .ok_or(PolicyError::FromProtoAddAdminInvalidPolicy)?,
        )?;
        let remove_admin_policy = PermissionsPolicies::try_from(
            proto
                .remove_admin_policy
                .ok_or(PolicyError::FromProtoRemoveAdminInvalidPolicy)?,
        )?;
        let update_permissions_policy = PermissionsPolicies::try_from(
            proto
                .update_permissions_policy
                .ok_or(PolicyError::FromProtoUpdatePermissionsInvalidPolicy)?,
        )?;

        let mut update_metadata_policy = HashMap::new();
        for (key, policy_proto) in proto.update_metadata_policy {
            let policy = MetadataPolicies::try_from(policy_proto)?;
            update_metadata_policy.insert(key, policy);
        }
        Ok(Self::new(
            add_member_policy,
            remove_member_policy,
            update_metadata_policy,
            add_admin_policy,
            remove_admin_policy,
            update_permissions_policy,
        ))
    }

    /// Converts the PolicySet to a Vec<u8>.
    pub fn to_bytes(&self) -> Result<Vec<u8>, PolicyError> {
        let proto = self.to_proto()?;
        let mut buf = Vec::new();
        proto.encode(&mut buf)?;
        Ok(buf)
    }

    /// Creates a PolicySet from a Vec<u8>.
    pub fn from_bytes(bytes: &[u8]) -> Result<Self, PolicyError> {
        let proto = PolicySetProto::decode(bytes)?;
        Self::from_proto(proto)
    }
}

/// Checks if a PolicySet is equivalent to the "All Members" preconfigured policy.
///
/// Depending on if the client is on a newer or older version of libxmtp
/// since the group was created, the number of metadata policies might not match
/// the default All Members Policy Set. As long as all metadata policies are allow, we will
/// match against All Members Preconfigured Policy
pub fn is_policy_all_members(policy: &PolicySet) -> Result<bool, PolicyError> {
    let mut metadata_policies_equal = true;
    for field_name in policy.update_metadata_policy.keys() {
        let metadata_policy = policy.update_metadata_policy.get(field_name).ok_or(
            PolicyError::MissingMetadataPolicyField {
                name: field_name.to_string(),
            },
        )?;
        metadata_policies_equal =
            metadata_policies_equal && metadata_policy.eq(&MetadataPolicies::allow());
    }
    Ok(metadata_policies_equal
        && policy.add_member_policy == MembershipPolicies::allow()
        && policy.remove_member_policy == MembershipPolicies::allow_if_actor_admin()
        && policy.add_admin_policy == PermissionsPolicies::allow_if_actor_super_admin()
        && policy.remove_admin_policy == PermissionsPolicies::allow_if_actor_super_admin()
        && policy.update_permissions_policy == PermissionsPolicies::allow_if_actor_super_admin())
}

/// Checks if a PolicySet is equivalent to the "Admin Only" preconfigured policy.
///
/// Depending on if the client is on a newer or older version of libxmtp
/// since the group was created, the number of metadata policies might not match
/// the default Admin Only Policy Set. As long as all metadata policies are admin only, we will
/// match against Admin Only Preconfigured Policy
pub fn is_policy_admin_only(policy: &PolicySet) -> Result<bool, PolicyError> {
    let mut metadata_policies_equal = true;
    for field_name in policy.update_metadata_policy.keys() {
        let metadata_policy = policy.update_metadata_policy.get(field_name).ok_or(
            PolicyError::MissingMetadataPolicyField {
                name: field_name.to_string(),
            },
        )?;
        metadata_policies_equal = metadata_policies_equal
            && metadata_policy.eq(&MetadataPolicies::allow_if_actor_admin());
    }
    Ok(metadata_policies_equal
        && policy.add_member_policy == MembershipPolicies::allow_if_actor_admin()
        && policy.remove_member_policy == MembershipPolicies::allow_if_actor_admin()
        && policy.add_admin_policy == PermissionsPolicies::allow_if_actor_super_admin()
        && policy.remove_admin_policy == PermissionsPolicies::allow_if_actor_super_admin()
        && policy.update_permissions_policy == PermissionsPolicies::allow_if_actor_super_admin())
}

/// Returns the "All Members" preconfigured policy.
///
/// A policy where any member can add or remove any other member
pub(crate) fn policy_all_members() -> PolicySet {
    let mut metadata_policies_map: HashMap<String, MetadataPolicies> = HashMap::new();
    for field in GroupMutableMetadata::supported_fields() {
        metadata_policies_map.insert(field.to_string(), MetadataPolicies::allow());
    }
    PolicySet::new(
        MembershipPolicies::allow(),
        MembershipPolicies::allow_if_actor_admin(),
        metadata_policies_map,
        PermissionsPolicies::allow_if_actor_super_admin(),
        PermissionsPolicies::allow_if_actor_super_admin(),
        PermissionsPolicies::allow_if_actor_super_admin(),
    )
}

/// Returns the "Admin Only" preconfigured policy.
///
/// A policy where only the admins can add or remove members
pub(crate) fn policy_admin_only() -> PolicySet {
    let mut metadata_policies_map: HashMap<String, MetadataPolicies> = HashMap::new();
    for field in GroupMutableMetadata::supported_fields() {
        metadata_policies_map.insert(field.to_string(), MetadataPolicies::allow_if_actor_admin());
    }
    PolicySet::new(
        MembershipPolicies::allow_if_actor_admin(),
        MembershipPolicies::allow_if_actor_admin(),
        metadata_policies_map,
        PermissionsPolicies::allow_if_actor_super_admin(),
        PermissionsPolicies::allow_if_actor_super_admin(),
        PermissionsPolicies::allow_if_actor_super_admin(),
    )
}

/// Implements the Default trait for PolicySet.
impl Default for PolicySet {
    fn default() -> Self {
        PreconfiguredPolicies::default().to_policy_set()
    }
}

/// Represents preconfigured policies for a group.
#[derive(Debug, Clone, PartialEq, Default)]
pub enum PreconfiguredPolicies {
    /// The "All Members" preconfigured policy.
    #[default]
    AllMembers,
    /// The "Admin Only" preconfigured policy.
    AdminsOnly,
}

impl PreconfiguredPolicies {
    /// Converts the PreconfiguredPolicies to a PolicySet.
    pub fn to_policy_set(&self) -> PolicySet {
        match self {
            PreconfiguredPolicies::AllMembers => policy_all_members(),
            PreconfiguredPolicies::AdminsOnly => policy_admin_only(),
        }
    }

    /// Creates a PreconfiguredPolicies from a PolicySet.
    pub fn from_policy_set(policy_set: &PolicySet) -> Result<Self, PolicyError> {
        if is_policy_all_members(policy_set)? {
            Ok(PreconfiguredPolicies::AllMembers)
        } else if is_policy_admin_only(policy_set)? {
            Ok(PreconfiguredPolicies::AdminsOnly)
        } else {
            Err(PolicyError::InvalidPresetPolicy)
        }
    }
}

/// Implements the Display trait for PreconfiguredPolicies.
impl std::fmt::Display for PreconfiguredPolicies {
    fn fmt(&self, f: &mut std::fmt::Formatter) -> std::fmt::Result {
        write!(f, "{:?}", self)
    }
}

#[cfg(test)]
pub(crate) mod tests {
    #[cfg(target_arch = "wasm32")]
    wasm_bindgen_test::wasm_bindgen_test_configure!(run_in_dedicated_worker);

    use crate::{
        groups::{
            group_metadata::DmMembers, group_mutable_metadata::MetadataField,
            validated_commit::MutableMetadataChanges,
        },
        utils::test::{rand_string, rand_vec},
    };

    use super::*;

    fn build_change(inbox_id: Option<String>, is_admin: bool, is_super_admin: bool) -> Inbox {
        Inbox {
            inbox_id: inbox_id.unwrap_or(rand_string()),
            is_creator: is_super_admin,
            is_super_admin,
            is_admin,
        }
    }

    /// Test helper function for building a CommitParticipant.
    fn build_actor(
        inbox_id: Option<String>,
        installation_id: Option<Vec<u8>>,
        is_admin: bool,
        is_super_admin: bool,
    ) -> CommitParticipant {
        CommitParticipant {
            inbox_id: inbox_id.unwrap_or(rand_string()),
            installation_id: installation_id.unwrap_or_else(rand_vec),
            is_creator: is_super_admin,
            is_admin,
            is_super_admin,
        }
    }

    enum MemberType {
        SameAsActor,
        DmTarget,
        Random,
    }

    /// Test helper function for building a ValidatedCommit.
    fn build_validated_commit(
        // Add a member with the same account address as the actor if true, random account address if false
        member_added: Option<MemberType>,
        member_removed: Option<MemberType>,
        metadata_fields_changed: Option<Vec<String>>,
        permissions_changed: bool,
        actor_is_admin: bool,
        actor_is_super_admin: bool,
        dm_target_inbox_id: Option<String>,
    ) -> ValidatedCommit {
        let actor = build_actor(None, None, actor_is_admin, actor_is_super_admin);
        let dm_target_inbox_id_clone = dm_target_inbox_id.clone();
        let build_membership_change = |member_type: MemberType| match member_type {
            MemberType::SameAsActor => vec![build_change(
                Some(actor.inbox_id.clone()),
                actor_is_admin,
                actor_is_super_admin,
            )],
            MemberType::DmTarget => {
                vec![build_change(dm_target_inbox_id_clone.clone(), false, false)]
            }
            MemberType::Random => vec![build_change(None, false, false)],
        };

        let field_changes = metadata_fields_changed
            .unwrap_or_default()
            .into_iter()
            .map(|field| MetadataFieldChange::new(field, Some(rand_string()), Some(rand_string())))
            .collect();

        let dm_members = if let Some(dm_target_inbox_id) = dm_target_inbox_id {
            Some(DmMembers {
                member_one_inbox_id: actor.inbox_id.clone(),
                member_two_inbox_id: dm_target_inbox_id,
            })
        } else {
            None
        };

        ValidatedCommit {
            actor: actor.clone(),
            added_inboxes: member_added
                .map(build_membership_change)
                .unwrap_or_default(),
            removed_inboxes: member_removed
                .map(build_membership_change)
                .unwrap_or_default(),
            metadata_changes: MutableMetadataChanges {
                metadata_field_changes: field_changes,
                ..Default::default()
            },
            permissions_changed,
            dm_members,
        }
    }

<<<<<<< HEAD
    #[cfg_attr(target_arch = "wasm32", wasm_bindgen_test::wasm_bindgen_test)]
    #[cfg_attr(not(target_arch = "wasm32"), test)]
=======
    /// Tests that a commit by a non admin/super admin can add and remove members
    /// with allow policies.
    #[test]
>>>>>>> de864d48
    fn test_allow_all() {
        let permissions = PolicySet::new(
            MembershipPolicies::allow(),
            MembershipPolicies::allow(),
            MetadataPolicies::default_map(MetadataPolicies::allow()),
            PermissionsPolicies::allow_if_actor_super_admin(),
            PermissionsPolicies::allow_if_actor_super_admin(),
            PermissionsPolicies::allow_if_actor_super_admin(),
        );

        let commit = build_validated_commit(
            Some(MemberType::SameAsActor),
            Some(MemberType::SameAsActor),
            None,
            false,
            false,
            false,
            None,
        );
        assert!(permissions.evaluate_commit(&commit));
    }

<<<<<<< HEAD
    #[cfg_attr(target_arch = "wasm32", wasm_bindgen_test::wasm_bindgen_test)]
    #[cfg_attr(not(target_arch = "wasm32"), test)]
=======
    /// Tests that a commit by a non admin/super admin is denied for add and remove member policies.
    #[test]
>>>>>>> de864d48
    fn test_deny() {
        let permissions = PolicySet::new(
            MembershipPolicies::deny(),
            MembershipPolicies::deny(),
            MetadataPolicies::default_map(MetadataPolicies::deny()),
            PermissionsPolicies::allow_if_actor_super_admin(),
            PermissionsPolicies::allow_if_actor_super_admin(),
            PermissionsPolicies::allow_if_actor_super_admin(),
        );

        let member_added_commit = build_validated_commit(
            Some(MemberType::Random),
            None,
            None,
            false,
            false,
            false,
            None,
        );
        assert!(!permissions.evaluate_commit(&member_added_commit));

        let member_removed_commit = build_validated_commit(
            None,
            Some(MemberType::Random),
            None,
            false,
            false,
            false,
            None,
        );
        assert!(!permissions.evaluate_commit(&member_removed_commit));
    }

<<<<<<< HEAD
    #[cfg_attr(target_arch = "wasm32", wasm_bindgen_test::wasm_bindgen_test)]
    #[cfg_attr(not(target_arch = "wasm32"), test)]
=======
    /// Tests that a group creator can perform super admin actions.
    #[test]
>>>>>>> de864d48
    fn test_actor_is_creator() {
        let permissions = PolicySet::new(
            MembershipPolicies::allow_if_actor_super_admin(),
            MembershipPolicies::allow_if_actor_super_admin(),
            MetadataPolicies::default_map(MetadataPolicies::deny()),
            PermissionsPolicies::allow_if_actor_super_admin(),
            PermissionsPolicies::allow_if_actor_super_admin(),
            PermissionsPolicies::allow_if_actor_super_admin(),
        );

        // Can not remove the creator if they are the only super admin
        let commit_with_creator = build_validated_commit(
            Some(MemberType::SameAsActor),
            Some(MemberType::SameAsActor),
            None,
            false,
            false,
            true,
            None,
        );
        assert!(!permissions.evaluate_commit(&commit_with_creator));

        let commit_with_creator = build_validated_commit(
            Some(MemberType::SameAsActor),
            Some(MemberType::Random),
            None,
            false,
            false,
            true,
            None,
        );
        assert!(permissions.evaluate_commit(&commit_with_creator));

<<<<<<< HEAD
        let commit_without_creator =
            build_validated_commit(Some(true), Some(true), None, false, false, false);
        assert!(!permissions.evaluate_commit(&commit_without_creator));
    }

    #[cfg_attr(target_arch = "wasm32", wasm_bindgen_test::wasm_bindgen_test)]
    #[cfg_attr(not(target_arch = "wasm32"), test)]
    fn test_allow_same_member() {
        let permissions = PolicySet::new(
            MembershipPolicies::allow_same_member(),
            MembershipPolicies::deny(),
            MetadataPolicies::default_map(MetadataPolicies::deny()),
            PermissionsPolicies::allow_if_actor_super_admin(),
            PermissionsPolicies::allow_if_actor_super_admin(),
            PermissionsPolicies::allow_if_actor_super_admin(),
=======
        let commit_without_creator = build_validated_commit(
            Some(MemberType::SameAsActor),
            Some(MemberType::SameAsActor),
            None,
            false,
            false,
            false,
            None,
>>>>>>> de864d48
        );
        assert!(!permissions.evaluate_commit(&commit_without_creator));
    }

<<<<<<< HEAD
    #[cfg_attr(target_arch = "wasm32", wasm_bindgen_test::wasm_bindgen_test)]
    #[cfg_attr(not(target_arch = "wasm32"), test)]
=======
    /// Tests that and conditions are enforced as expected.
    #[test]
>>>>>>> de864d48
    fn test_and_condition() {
        let permissions = PolicySet::new(
            MembershipPolicies::and(vec![
                MembershipPolicies::Standard(BasePolicies::Deny),
                MembershipPolicies::Standard(BasePolicies::Allow),
            ]),
            MembershipPolicies::allow(),
            MetadataPolicies::default_map(MetadataPolicies::deny()),
            PermissionsPolicies::allow_if_actor_super_admin(),
            PermissionsPolicies::allow_if_actor_super_admin(),
            PermissionsPolicies::allow_if_actor_super_admin(),
        );

        let member_added_commit = build_validated_commit(
            Some(MemberType::SameAsActor),
            None,
            None,
            false,
            false,
            false,
            None,
        );
        assert!(!permissions.evaluate_commit(&member_added_commit));
    }

<<<<<<< HEAD
    #[cfg_attr(target_arch = "wasm32", wasm_bindgen_test::wasm_bindgen_test)]
    #[cfg_attr(not(target_arch = "wasm32"), test)]
=======
    /// Tests that any conditions are enforced as expected.
    #[test]
>>>>>>> de864d48
    fn test_any_condition() {
        let permissions = PolicySet::new(
            MembershipPolicies::any(vec![
                MembershipPolicies::deny(),
                MembershipPolicies::allow(),
            ]),
            MembershipPolicies::allow(),
            MetadataPolicies::default_map(MetadataPolicies::deny()),
            PermissionsPolicies::allow_if_actor_super_admin(),
            PermissionsPolicies::allow_if_actor_super_admin(),
            PermissionsPolicies::allow_if_actor_super_admin(),
        );

        let member_added_commit = build_validated_commit(
            Some(MemberType::SameAsActor),
            None,
            None,
            false,
            false,
            false,
            None,
        );
        assert!(permissions.evaluate_commit(&member_added_commit));
    }

<<<<<<< HEAD
    #[cfg_attr(target_arch = "wasm32", wasm_bindgen_test::wasm_bindgen_test)]
    #[cfg_attr(not(target_arch = "wasm32"), test)]
=======
    /// Tests that the PolicySet can be serialized and deserialized.
    #[test]
>>>>>>> de864d48
    fn test_serialize() {
        let permissions = PolicySet::new(
            MembershipPolicies::any(vec![
                MembershipPolicies::allow(),
                MembershipPolicies::deny(),
            ]),
            MembershipPolicies::and(vec![
                MembershipPolicies::allow_if_actor_super_admin(),
                MembershipPolicies::deny(),
            ]),
            MetadataPolicies::default_map(MetadataPolicies::deny()),
            PermissionsPolicies::allow_if_actor_super_admin(),
            PermissionsPolicies::allow_if_actor_super_admin(),
            PermissionsPolicies::allow_if_actor_super_admin(),
        );

        let proto = permissions.to_proto().unwrap();
        assert!(proto.add_member_policy.is_some());
        assert!(proto.remove_member_policy.is_some());

        let as_bytes = permissions.to_bytes().expect("serialization failed");
        let restored = PolicySet::from_bytes(as_bytes.as_slice()).expect("proto conversion failed");
        // All fields implement PartialEq so this should test equality all the way down
        assert!(permissions.eq(&restored))
    }

<<<<<<< HEAD
    #[cfg_attr(target_arch = "wasm32", wasm_bindgen_test::wasm_bindgen_test)]
    #[cfg_attr(not(target_arch = "wasm32"), test)]
=======
    /// Tests that the PolicySet can enforce update group name policy.
    #[test]
>>>>>>> de864d48
    fn test_update_group_name() {
        let allow_permissions = PolicySet::new(
            MembershipPolicies::allow(),
            MembershipPolicies::allow(),
            MetadataPolicies::default_map(MetadataPolicies::allow()),
            PermissionsPolicies::allow_if_actor_super_admin(),
            PermissionsPolicies::allow_if_actor_super_admin(),
            PermissionsPolicies::allow_if_actor_super_admin(),
        );

        let member_added_commit = build_validated_commit(
            Some(MemberType::SameAsActor),
            None,
            Some(vec![MetadataField::GroupName.to_string()]),
            false,
            false,
            false,
            None,
        );

        assert!(allow_permissions.evaluate_commit(&member_added_commit));

        let deny_permissions = PolicySet::new(
            MembershipPolicies::allow(),
            MembershipPolicies::allow(),
            MetadataPolicies::default_map(MetadataPolicies::deny()),
            PermissionsPolicies::allow_if_actor_super_admin(),
            PermissionsPolicies::allow_if_actor_super_admin(),
            PermissionsPolicies::allow_if_actor_super_admin(),
        );

        assert!(!deny_permissions.evaluate_commit(&member_added_commit));
    }

<<<<<<< HEAD
    #[cfg_attr(target_arch = "wasm32", wasm_bindgen_test::wasm_bindgen_test)]
    #[cfg_attr(not(target_arch = "wasm32"), test)]
    fn test_disallow_serialize_allow_same_member() {
        let permissions = PolicySet::new(
            MembershipPolicies::allow_same_member(),
            MembershipPolicies::deny(),
            MetadataPolicies::default_map(MetadataPolicies::deny()),
            PermissionsPolicies::allow_if_actor_super_admin(),
            PermissionsPolicies::allow_if_actor_super_admin(),
            PermissionsPolicies::allow_if_actor_super_admin(),
        );

        let proto_result = permissions.to_proto();
        assert!(proto_result.is_err());
    }

    #[cfg_attr(target_arch = "wasm32", wasm_bindgen_test::wasm_bindgen_test)]
    #[cfg_attr(not(target_arch = "wasm32"), test)]
=======
    /// Tests that the preconfigured policy functions work as expected
    #[test]
>>>>>>> de864d48
    fn test_preconfigured_policy() {
        let group_permissions = GroupMutablePermissions::new(policy_all_members());

        assert_eq!(
            group_permissions.preconfigured_policy().unwrap(),
            PreconfiguredPolicies::AllMembers
        );

        let group_group_permissions_creator_admin =
            GroupMutablePermissions::new(policy_admin_only());

        assert_eq!(
            group_group_permissions_creator_admin
                .preconfigured_policy()
                .unwrap(),
            PreconfiguredPolicies::AdminsOnly
        );
    }

<<<<<<< HEAD
    #[cfg_attr(target_arch = "wasm32", wasm_bindgen_test::wasm_bindgen_test)]
    #[cfg_attr(not(target_arch = "wasm32"), test)]
=======
    /// Tests that the preconfigured policy functions work as expected with new metadata fields.
    #[test]
>>>>>>> de864d48
    fn test_preconfigured_policy_equality_new_metadata() {
        let mut metadata_policies_map = MetadataPolicies::default_map(MetadataPolicies::allow());
        metadata_policies_map.insert("new_metadata_field".to_string(), MetadataPolicies::allow());
        let policy_set_new_metadata_permission = PolicySet {
            add_member_policy: MembershipPolicies::allow(),
            remove_member_policy: MembershipPolicies::allow_if_actor_admin(),
            update_metadata_policy: metadata_policies_map,
            add_admin_policy: PermissionsPolicies::allow_if_actor_super_admin(),
            remove_admin_policy: PermissionsPolicies::allow_if_actor_super_admin(),
            update_permissions_policy: PermissionsPolicies::allow_if_actor_super_admin(),
        };

        assert!(is_policy_all_members(&policy_set_new_metadata_permission).unwrap());

        let mut metadata_policies_map =
            MetadataPolicies::default_map(MetadataPolicies::allow_if_actor_admin());
        metadata_policies_map.insert(
            "new_metadata_field_2".to_string(),
            MetadataPolicies::allow_if_actor_admin(),
        );
        let policy_set_new_metadata_permission = PolicySet {
            add_member_policy: MembershipPolicies::allow_if_actor_admin(),
            remove_member_policy: MembershipPolicies::allow_if_actor_admin(),
            update_metadata_policy: metadata_policies_map,
            add_admin_policy: PermissionsPolicies::allow_if_actor_super_admin(),
            remove_admin_policy: PermissionsPolicies::allow_if_actor_super_admin(),
            update_permissions_policy: PermissionsPolicies::allow_if_actor_super_admin(),
        };

        assert!(is_policy_admin_only(&policy_set_new_metadata_permission).unwrap());
    }

<<<<<<< HEAD
    #[cfg_attr(target_arch = "wasm32", wasm_bindgen_test::wasm_bindgen_test)]
    #[cfg_attr(not(target_arch = "wasm32"), test)]
=======
    /// Tests that the permission update policy is enforced as expected.
    #[test]
>>>>>>> de864d48
    fn test_permission_update() {
        let permissions = PolicySet::new(
            MembershipPolicies::allow(),
            MembershipPolicies::allow_if_actor_admin(),
            MetadataPolicies::default_map(MetadataPolicies::allow()),
            PermissionsPolicies::allow_if_actor_super_admin(),
            PermissionsPolicies::allow_if_actor_super_admin(),
            PermissionsPolicies::allow_if_actor_super_admin(),
        );

        // Commit should fail because actor is not superadmin
        let commit = build_validated_commit(None, None, None, true, false, false, None);
        assert!(!permissions.evaluate_commit(&commit));

        // Commit should pass because actor is superadmin
        let commit = build_validated_commit(None, None, None, true, false, true, None);
        assert!(permissions.evaluate_commit(&commit));
    }

<<<<<<< HEAD
    #[cfg_attr(target_arch = "wasm32", wasm_bindgen_test::wasm_bindgen_test)]
    #[cfg_attr(not(target_arch = "wasm32"), test)]
=======
    /// Tests that the PolicySet can evaluate field updates with unknown policies.
    #[test]
>>>>>>> de864d48
    fn test_evaluate_field_with_unknown_policy() {
        // Create a group whose default metadata can be updated by any member
        let permissions = PolicySet::new(
            MembershipPolicies::allow(),
            MembershipPolicies::allow(),
            MetadataPolicies::default_map(MetadataPolicies::allow()),
            PermissionsPolicies::allow_if_actor_super_admin(),
            PermissionsPolicies::allow_if_actor_super_admin(),
            PermissionsPolicies::allow_if_actor_super_admin(),
        );

        // Non admin, non super admin can update group name
        let name_updated_commit = build_validated_commit(
            None,
            None,
            Some(vec![MetadataField::GroupName.to_string()]),
            false,
            false,
            false,
            None,
        );
        assert!(permissions.evaluate_commit(&name_updated_commit));

        // Non admin, non super admin can NOT update non existing field
        let non_existing_field_updated_commit = build_validated_commit(
            None,
            None,
            Some(vec!["non_existing_field".to_string()]),
            false,
            false,
            false,
            None,
        );
        assert!(!permissions.evaluate_commit(&non_existing_field_updated_commit));

        // Admin can update non existing field
        let non_existing_field_updated_commit = build_validated_commit(
            None,
            None,
            Some(vec!["non_existing_field".to_string()]),
            false,
            true,
            false,
            None,
        );
        assert!(permissions.evaluate_commit(&non_existing_field_updated_commit));

        // Admin can NOT update non existing field that starts with super_admin only prefix
        let non_existing_field_updated_commit = build_validated_commit(
            None,
            None,
            Some(vec![
                SUPER_ADMIN_METADATA_PREFIX.to_string() + "non_existing_field",
            ]),
            false,
            true,
            false,
            None,
        );
        assert!(!permissions.evaluate_commit(&non_existing_field_updated_commit));

        // Super Admin CAN update non existing field that starts with super_admin only prefix
        let non_existing_field_updated_commit = build_validated_commit(
            None,
            None,
            Some(vec![
                SUPER_ADMIN_METADATA_PREFIX.to_string() + "non_existing_field",
            ]),
            false,
            false,
            true,
            None,
        );
        assert!(permissions.evaluate_commit(&non_existing_field_updated_commit));
    }

    #[test]
    fn test_dm_group_permissions() {
        // Simulate a group with DM Permissions
        let permissions = PolicySet::new_dm();

        // String below represents the inbox id of the DM target
        const TARGET_INBOX_ID: &str = "example_target_dm_id";

        // DM group can not add a random inbox
        let commit = build_validated_commit(
            Some(MemberType::Random),
            None,
            None,
            false,
            false,
            false,
            Some(TARGET_INBOX_ID.to_string()),
        );
        assert!(!permissions.evaluate_commit(&commit));

        // DM group can not add themselves
        let commit = build_validated_commit(
            Some(MemberType::SameAsActor),
            None,
            None,
            false,
            false,
            false,
            Some(TARGET_INBOX_ID.to_string()),
        );
        assert!(!permissions.evaluate_commit(&commit));

        // DM group can add the target inbox
        let commit = build_validated_commit(
            Some(MemberType::DmTarget),
            None,
            None,
            false,
            false,
            false,
            Some(TARGET_INBOX_ID.to_string()),
        );
        assert!(permissions.evaluate_commit(&commit));

        // DM group can not remove
        let commit = build_validated_commit(
            None,
            Some(MemberType::Random),
            None,
            false,
            false,
            false,
            Some(TARGET_INBOX_ID.to_string()),
        );
        assert!(!permissions.evaluate_commit(&commit));
        let commit = build_validated_commit(
            None,
            Some(MemberType::DmTarget),
            None,
            false,
            false,
            false,
            Some(TARGET_INBOX_ID.to_string()),
        );
        assert!(!permissions.evaluate_commit(&commit));
        let commit = build_validated_commit(
            None,
            Some(MemberType::SameAsActor),
            None,
            false,
            false,
            false,
            Some(TARGET_INBOX_ID.to_string()),
        );
        assert!(!permissions.evaluate_commit(&commit));

        // DM group can update metadata
        let commit = build_validated_commit(
            None,
            None,
            Some(vec![MetadataField::GroupName.to_string()]),
            false,
            false,
            false,
            Some(TARGET_INBOX_ID.to_string()),
        );
        assert!(permissions.evaluate_commit(&commit));
    }
}<|MERGE_RESOLUTION|>--- conflicted
+++ resolved
@@ -1373,14 +1373,10 @@
         }
     }
 
-<<<<<<< HEAD
+    /// Tests that a commit by a non admin/super admin can add and remove members
+    /// with allow policies.
     #[cfg_attr(target_arch = "wasm32", wasm_bindgen_test::wasm_bindgen_test)]
     #[cfg_attr(not(target_arch = "wasm32"), test)]
-=======
-    /// Tests that a commit by a non admin/super admin can add and remove members
-    /// with allow policies.
-    #[test]
->>>>>>> de864d48
     fn test_allow_all() {
         let permissions = PolicySet::new(
             MembershipPolicies::allow(),
@@ -1403,13 +1399,9 @@
         assert!(permissions.evaluate_commit(&commit));
     }
 
-<<<<<<< HEAD
+    /// Tests that a commit by a non admin/super admin is denied for add and remove member policies.
     #[cfg_attr(target_arch = "wasm32", wasm_bindgen_test::wasm_bindgen_test)]
     #[cfg_attr(not(target_arch = "wasm32"), test)]
-=======
-    /// Tests that a commit by a non admin/super admin is denied for add and remove member policies.
-    #[test]
->>>>>>> de864d48
     fn test_deny() {
         let permissions = PolicySet::new(
             MembershipPolicies::deny(),
@@ -1443,13 +1435,9 @@
         assert!(!permissions.evaluate_commit(&member_removed_commit));
     }
 
-<<<<<<< HEAD
+    /// Tests that a group creator can perform super admin actions.
     #[cfg_attr(target_arch = "wasm32", wasm_bindgen_test::wasm_bindgen_test)]
     #[cfg_attr(not(target_arch = "wasm32"), test)]
-=======
-    /// Tests that a group creator can perform super admin actions.
-    #[test]
->>>>>>> de864d48
     fn test_actor_is_creator() {
         let permissions = PolicySet::new(
             MembershipPolicies::allow_if_actor_super_admin(),
@@ -1483,23 +1471,6 @@
         );
         assert!(permissions.evaluate_commit(&commit_with_creator));
 
-<<<<<<< HEAD
-        let commit_without_creator =
-            build_validated_commit(Some(true), Some(true), None, false, false, false);
-        assert!(!permissions.evaluate_commit(&commit_without_creator));
-    }
-
-    #[cfg_attr(target_arch = "wasm32", wasm_bindgen_test::wasm_bindgen_test)]
-    #[cfg_attr(not(target_arch = "wasm32"), test)]
-    fn test_allow_same_member() {
-        let permissions = PolicySet::new(
-            MembershipPolicies::allow_same_member(),
-            MembershipPolicies::deny(),
-            MetadataPolicies::default_map(MetadataPolicies::deny()),
-            PermissionsPolicies::allow_if_actor_super_admin(),
-            PermissionsPolicies::allow_if_actor_super_admin(),
-            PermissionsPolicies::allow_if_actor_super_admin(),
-=======
         let commit_without_creator = build_validated_commit(
             Some(MemberType::SameAsActor),
             Some(MemberType::SameAsActor),
@@ -1508,18 +1479,13 @@
             false,
             false,
             None,
->>>>>>> de864d48
         );
         assert!(!permissions.evaluate_commit(&commit_without_creator));
     }
 
-<<<<<<< HEAD
+    /// Tests that and conditions are enforced as expected.
     #[cfg_attr(target_arch = "wasm32", wasm_bindgen_test::wasm_bindgen_test)]
     #[cfg_attr(not(target_arch = "wasm32"), test)]
-=======
-    /// Tests that and conditions are enforced as expected.
-    #[test]
->>>>>>> de864d48
     fn test_and_condition() {
         let permissions = PolicySet::new(
             MembershipPolicies::and(vec![
@@ -1545,13 +1511,9 @@
         assert!(!permissions.evaluate_commit(&member_added_commit));
     }
 
-<<<<<<< HEAD
+    /// Tests that any conditions are enforced as expected.
     #[cfg_attr(target_arch = "wasm32", wasm_bindgen_test::wasm_bindgen_test)]
     #[cfg_attr(not(target_arch = "wasm32"), test)]
-=======
-    /// Tests that any conditions are enforced as expected.
-    #[test]
->>>>>>> de864d48
     fn test_any_condition() {
         let permissions = PolicySet::new(
             MembershipPolicies::any(vec![
@@ -1577,13 +1539,9 @@
         assert!(permissions.evaluate_commit(&member_added_commit));
     }
 
-<<<<<<< HEAD
+    /// Tests that the PolicySet can be serialized and deserialized.
     #[cfg_attr(target_arch = "wasm32", wasm_bindgen_test::wasm_bindgen_test)]
     #[cfg_attr(not(target_arch = "wasm32"), test)]
-=======
-    /// Tests that the PolicySet can be serialized and deserialized.
-    #[test]
->>>>>>> de864d48
     fn test_serialize() {
         let permissions = PolicySet::new(
             MembershipPolicies::any(vec![
@@ -1610,13 +1568,10 @@
         assert!(permissions.eq(&restored))
     }
 
-<<<<<<< HEAD
+    /// Tests that the PolicySet can enforce update group name policy.
     #[cfg_attr(target_arch = "wasm32", wasm_bindgen_test::wasm_bindgen_test)]
     #[cfg_attr(not(target_arch = "wasm32"), test)]
-=======
     /// Tests that the PolicySet can enforce update group name policy.
-    #[test]
->>>>>>> de864d48
     fn test_update_group_name() {
         let allow_permissions = PolicySet::new(
             MembershipPolicies::allow(),
@@ -1651,29 +1606,9 @@
         assert!(!deny_permissions.evaluate_commit(&member_added_commit));
     }
 
-<<<<<<< HEAD
+    /// Tests that the preconfigured policy functions work as expected
     #[cfg_attr(target_arch = "wasm32", wasm_bindgen_test::wasm_bindgen_test)]
     #[cfg_attr(not(target_arch = "wasm32"), test)]
-    fn test_disallow_serialize_allow_same_member() {
-        let permissions = PolicySet::new(
-            MembershipPolicies::allow_same_member(),
-            MembershipPolicies::deny(),
-            MetadataPolicies::default_map(MetadataPolicies::deny()),
-            PermissionsPolicies::allow_if_actor_super_admin(),
-            PermissionsPolicies::allow_if_actor_super_admin(),
-            PermissionsPolicies::allow_if_actor_super_admin(),
-        );
-
-        let proto_result = permissions.to_proto();
-        assert!(proto_result.is_err());
-    }
-
-    #[cfg_attr(target_arch = "wasm32", wasm_bindgen_test::wasm_bindgen_test)]
-    #[cfg_attr(not(target_arch = "wasm32"), test)]
-=======
-    /// Tests that the preconfigured policy functions work as expected
-    #[test]
->>>>>>> de864d48
     fn test_preconfigured_policy() {
         let group_permissions = GroupMutablePermissions::new(policy_all_members());
 
@@ -1693,13 +1628,9 @@
         );
     }
 
-<<<<<<< HEAD
+    /// Tests that the preconfigured policy functions work as expected with new metadata fields.
     #[cfg_attr(target_arch = "wasm32", wasm_bindgen_test::wasm_bindgen_test)]
     #[cfg_attr(not(target_arch = "wasm32"), test)]
-=======
-    /// Tests that the preconfigured policy functions work as expected with new metadata fields.
-    #[test]
->>>>>>> de864d48
     fn test_preconfigured_policy_equality_new_metadata() {
         let mut metadata_policies_map = MetadataPolicies::default_map(MetadataPolicies::allow());
         metadata_policies_map.insert("new_metadata_field".to_string(), MetadataPolicies::allow());
@@ -1732,13 +1663,9 @@
         assert!(is_policy_admin_only(&policy_set_new_metadata_permission).unwrap());
     }
 
-<<<<<<< HEAD
+    /// Tests that the permission update policy is enforced as expected.
     #[cfg_attr(target_arch = "wasm32", wasm_bindgen_test::wasm_bindgen_test)]
     #[cfg_attr(not(target_arch = "wasm32"), test)]
-=======
-    /// Tests that the permission update policy is enforced as expected.
-    #[test]
->>>>>>> de864d48
     fn test_permission_update() {
         let permissions = PolicySet::new(
             MembershipPolicies::allow(),
@@ -1758,13 +1685,9 @@
         assert!(permissions.evaluate_commit(&commit));
     }
 
-<<<<<<< HEAD
+    /// Tests that the PolicySet can evaluate field updates with unknown policies.
     #[cfg_attr(target_arch = "wasm32", wasm_bindgen_test::wasm_bindgen_test)]
     #[cfg_attr(not(target_arch = "wasm32"), test)]
-=======
-    /// Tests that the PolicySet can evaluate field updates with unknown policies.
-    #[test]
->>>>>>> de864d48
     fn test_evaluate_field_with_unknown_policy() {
         // Create a group whose default metadata can be updated by any member
         let permissions = PolicySet::new(
