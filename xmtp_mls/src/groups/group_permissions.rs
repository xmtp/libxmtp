--- conflicted
+++ resolved
@@ -1448,11 +1448,6 @@
             installations_changed: false,
             permissions_changed,
             dm_members,
-<<<<<<< HEAD
-            group_members: group_members.unwrap_or_default(),
-            current_group_metadata: None,
-=======
->>>>>>> a07b1277
         }
     }
 
