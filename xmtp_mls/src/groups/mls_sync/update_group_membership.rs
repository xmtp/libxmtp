use super::*;
use crate::groups::{
    GroupError, build_group_membership_extension,
    intents::{PostCommitAction, UpdateGroupMembershipIntentData},
    validated_commit::extract_group_membership,
};
use openmls::{
    extensions::Extensions,
    prelude::{LeafNodeIndex, MlsGroup as OpenMlsGroup, tls_codec::Serialize},
};
use openmls_traits::signatures::Signer;

// Takes UpdateGroupMembershipIntentData and applies it to the openmls group
// returning the commit and post_commit_action
<<<<<<< HEAD
#[tracing::instrument(level = "debug", skip_all)]
pub(super) async fn apply_update_group_membership_intent(
=======
#[tracing::instrument(level = "trace", skip_all)]
pub(crate) async fn apply_update_group_membership_intent(
>>>>>>> 21a358b6
    context: &impl XmtpSharedContext,
    openmls_group: &mut OpenMlsGroup,
    intent_data: UpdateGroupMembershipIntentData,
    signer: impl Signer,
) -> Result<Option<PublishIntentData>, GroupError> {
    let extensions: Extensions = openmls_group.extensions().clone();
    let old_group_membership = extract_group_membership(&extensions)?;
    let new_group_membership = intent_data.apply_to_group_membership(&old_group_membership);
    let membership_diff = old_group_membership.diff(&new_group_membership);

    let changes_with_kps = calculate_membership_changes_with_keypackages(
        context,
        &new_group_membership,
        &old_group_membership,
    )
    .await?;
    let leaf_nodes_to_remove: Vec<LeafNodeIndex> =
        get_removed_leaf_nodes(openmls_group, &changes_with_kps.removed_installations);

    if leaf_nodes_to_remove.contains(&openmls_group.own_leaf_index()) {
        tracing::info!("Cannot remove own leaf node");
        return Ok(None);
    }

    if leaf_nodes_to_remove.is_empty()
        && changes_with_kps.new_key_packages.is_empty()
        && membership_diff.updated_inboxes.is_empty()
    {
        return Ok(None);
    }

    // Update the extensions to have the new GroupMembership
    let mut new_extensions = extensions.clone();

    new_extensions.add_or_replace(build_group_membership_extension(&new_group_membership));

    let (commit, post_commit_action, staged_commit) =
        context.mls_storage().transaction(|conn| {
            let storage = conn.key_store();
            let provider = XmtpOpenMlsProvider::new(storage);
            // Create the commit
            let (commit, maybe_welcome_message, _) = openmls_group.update_group_membership(
                &provider,
                &signer,
                &changes_with_kps.new_key_packages,
                &leaf_nodes_to_remove,
                new_extensions,
            )?;

            let post_commit_action = match maybe_welcome_message {
                Some(welcome_message) => Some(PostCommitAction::from_welcome(
                    welcome_message,
                    changes_with_kps.new_installations,
                )?),
                None => None,
            };

            let staged_commit = get_and_clear_pending_commit(openmls_group, provider.storage())?
                .ok_or_else(|| GroupError::MissingPendingCommit)?;

            Ok::<_, GroupError>((commit, post_commit_action, staged_commit))
        })?;

    Ok(Some(PublishIntentData {
        payload_to_publish: commit.tls_serialize_detached()?,
        post_commit_action: post_commit_action.map(|action| action.to_bytes()),
        staged_commit: Some(staged_commit),
        should_send_push_notification: false,
    }))
}

#[cfg(test)]
mod tests {
    use super::*;
    use std::sync::{Arc, RwLock};

    use crate::{
        groups::{
            build_group_config, build_mutable_metadata_extension_default,
            build_mutable_permissions_extension, build_protected_metadata_extension,
            build_starting_group_membership_extension,
        },
        identity::create_credential,
        test::mock::{NewMockContext, context},
    };
    use openmls::{group::MlsGroupCreateConfig, prelude::CredentialWithKey};
    use rstest::*;
    use xmtp_cryptography::XmtpInstallationCredential;
    use xmtp_cryptography::configuration::CIPHERSUITE;
    use xmtp_db::mock::MockDbQuery;

    fn generate_config(
        creator_inbox: &str,
        members: &[&str],
    ) -> Result<MlsGroupCreateConfig, GroupError> {
        let mut membership = GroupMembership::new();
        membership.add(creator_inbox.to_string(), 0);
        members
            .iter()
            .for_each(|m| membership.add(m.to_string(), 0));
        let _group_membership = build_group_membership_extension(&membership);
        let protected_metadata =
            build_protected_metadata_extension(creator_inbox, ConversationType::Group, None)?;
        let mutable_metadata =
            build_mutable_metadata_extension_default(creator_inbox, Default::default())?;
        let group_membership = build_starting_group_membership_extension(creator_inbox, 0);
        let mutable_permissions = build_mutable_permissions_extension(Default::default())?;
        let group_config = build_group_config(
            protected_metadata,
            mutable_metadata,
            group_membership,
            mutable_permissions,
        )?;
        Ok(group_config)
    }

    #[rstest]
    #[xmtp_common::test]
    #[allow(clippy::readonly_write_lock, clippy::await_holding_lock)]
    async fn applies_group_membership_intent(mut context: NewMockContext) {
        let mut credentials = HashMap::new();
        let installation_key = XmtpInstallationCredential::new();
        let key_pair = openmls_basic_credential::SignatureKeyPair::from(installation_key.clone());
        key_pair.store(&context.mls_storage).unwrap();
        let signature_key = installation_key.clone().into();
        let credential = CredentialWithKey {
            credential: create_credential("alice").unwrap(),
            signature_key,
        };
        credentials.insert(CIPHERSUITE, credential);
        // create a mocked, MLS client + group using openmls test framework
        let client = openmls::test_utils::test_framework::client::Client::<_> {
            identity: b"alice".to_vec(),
            credentials,
            provider: XmtpOpenMlsProviderRef::new(&context.mls_storage),
            groups: RwLock::new(HashMap::new()),
        };
        let config = generate_config("alice", &["bob", "caro", "eve"]).unwrap();
        let id = client.create_group(config, CIPHERSUITE).unwrap();
        let installation = XmtpInstallationCredential::new();

        let db_calls = || {
            let mut mock_db = MockDbQuery::new();
            mock_db
                .expect_get_latest_sequence_id()
                .returning(|_ids| Ok(HashMap::new()));
            mock_db
        };
        context.store.expect_db().returning(db_calls);

        let mut groups = client.groups.write().unwrap();
        let g = groups.get_mut(&id).unwrap();

        // once context is in an arc, can no longer set expectations
        let context = Arc::new(context);
        let intent = apply_update_group_membership_intent(
            context.as_ref(),
            g,
            UpdateGroupMembershipIntentData {
                membership_updates: HashMap::new(),
                removed_members: Vec::new(),
                failed_installations: Vec::new(),
            },
            installation,
        )
        .await
        .unwrap();
        assert!(intent.is_none());
    }
}<|MERGE_RESOLUTION|>--- conflicted
+++ resolved
@@ -12,13 +12,8 @@
 
 // Takes UpdateGroupMembershipIntentData and applies it to the openmls group
 // returning the commit and post_commit_action
-<<<<<<< HEAD
-#[tracing::instrument(level = "debug", skip_all)]
-pub(super) async fn apply_update_group_membership_intent(
-=======
 #[tracing::instrument(level = "trace", skip_all)]
 pub(crate) async fn apply_update_group_membership_intent(
->>>>>>> 21a358b6
     context: &impl XmtpSharedContext,
     openmls_group: &mut OpenMlsGroup,
     intent_data: UpdateGroupMembershipIntentData,
