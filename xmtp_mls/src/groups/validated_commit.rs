--- conflicted
+++ resolved
@@ -298,11 +298,6 @@
     pub installations_changed: bool,
     pub permissions_changed: bool,
     pub dm_members: Option<DmMembers<String>>,
-<<<<<<< HEAD
-    pub group_members: Vec<String>,
-    pub current_group_metadata: Option<GroupMutableMetadata>,
-=======
->>>>>>> a07b1277
 }
 
 impl ValidatedCommit {
@@ -445,11 +440,7 @@
             installations_changed,
             permissions_changed,
             dm_members: immutable_metadata.dm_members,
-<<<<<<< HEAD
             group_members,
-            current_group_metadata: Some(mutable_metadata),
-=======
->>>>>>> a07b1277
         };
 
         let policy_set = extract_group_permissions(openmls_group)?;
@@ -1103,17 +1094,9 @@
         GroupUpdatedProto {
             initiated_by_inbox_id: commit.actor.inbox_id.clone(),
             added_inboxes: commit.added_inboxes.iter().map(InboxProto::from).collect(),
-<<<<<<< HEAD
             removed_inboxes: removed_inboxes.into_iter().map(InboxProto::from).collect(),
             left_inboxes: left_inboxes.into_iter().map(InboxProto::from).collect(),
-=======
-            removed_inboxes: commit
-                .removed_inboxes
-                .iter()
-                .map(InboxProto::from)
-                .collect(),
             left_inboxes: vec![], //todo: completed in other PR
->>>>>>> a07b1277
             metadata_field_changes: commit
                 .metadata_validation_info
                 .metadata_field_changes
