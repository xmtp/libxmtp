--- conflicted
+++ resolved
@@ -389,7 +389,6 @@
         // Get the expected diff of installations added and removed based on the difference between the current
         // group membership and the new group membership.
         // Also gets back the added and removed inbox ids from the expected diff
-<<<<<<< HEAD
         let expected_diff = ExpectedDiff::from_staged_commit(
             context,
             staged_commit,
@@ -398,11 +397,6 @@
             log_message,
         )
         .await?;
-=======
-        let expected_diff =
-            ExpectedDiff::from_staged_commit(context, staged_commit, openmls_group).await?;
-
->>>>>>> 815b8ab1
         let ExpectedDiff {
             new_group_membership,
             expected_installation_diff,
