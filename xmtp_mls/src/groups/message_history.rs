--- conflicted
+++ resolved
@@ -708,17 +708,10 @@
         std::fs::write(input_path, input_content).expect("Unable to write test input file");
 
         // Encrypt the file
-<<<<<<< HEAD
         encrypt_history_file(input_path, encrypted_path, key_bytes).expect("Encryption failed");
 
         // Decrypt the file
         decrypt_history_file(encrypted_path.into(), decrypted_path.into(), key_bytes)
-=======
-        encrypt_messages_file(input_path, encrypted_path, key_bytes).expect("Encryption failed");
-
-        // Decrypt the file
-        decrypt_messages_file(encrypted_path, decrypted_path, key_bytes)
->>>>>>> 7e89a035
             .expect("Decryption failed");
 
         // Read the decrypted file content
