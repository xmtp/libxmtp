--- conflicted
+++ resolved
@@ -32,18 +32,8 @@
 use crate::XmtpApi;
 use crate::{
     client::ClientError,
-<<<<<<< HEAD
-    groups::{intents::SendMessageIntentData, GroupMessageKind, StoredGroupMessage},
-    storage::{
-        group::StoredGroup,
-        group_intent::{IntentKind, NewGroupIntent},
-        StorageError,
-    },
-=======
-    configuration::DELIMITER,
     groups::{GroupMessageKind, StoredGroupMessage},
     storage::{group::StoredGroup, StorageError},
->>>>>>> 28646190
     Client, Store,
 };
 
@@ -137,7 +127,7 @@
     pub async fn send_history_request(&self) -> Result<(String, String), GroupError> {
         // find the sync group
         let conn = self.store().conn()?;
-        let (sync_group_id, sync_group) = self.get_sync_group()?;
+        let (_, sync_group) = self.get_sync_group()?;
 
         // sync the group
         sync_group.sync(self).await?;
@@ -199,32 +189,17 @@
         // build the request
         let history_request = HistoryRequest::new();
         let pin_code = history_request.pin_code.clone();
-<<<<<<< HEAD
         let request_id = history_request.request_id.clone();
-        let idempotency_key = new_request_id();
-        let envelope = PlaintextEnvelope {
-            content: Some(Content::V2(V2 {
-                message_type: Some(Request(history_request.into())),
-                idempotency_key,
-            })),
-        };
-
-        // build the intent
-        let mut encoded_envelope = vec![];
-        envelope
-            .encode(&mut encoded_envelope)
-            .map_err(GroupError::EncodeError)?;
-        let intent_data: Vec<u8> = SendMessageIntentData::new(encoded_envelope).into();
-        let intent =
-            NewGroupIntent::new(IntentKind::SendMessage, sync_group_id.clone(), intent_data);
-        intent.store(&conn)?;
-=======
-
-        let content_bytes = format!(
-            "{}{DELIMITER}{}",
-            history_request.request_id, history_request.pin_code
-        )
-        .into_bytes();
+
+        let content: MessageHistoryContent =
+            MessageHistoryContent::Request(MessageHistoryRequest {
+                request_id: request_id.clone(),
+                pin_code: pin_code.clone(),
+            })
+            .into();
+        let content_bytes = bincode::serialize(&content)
+            .map_err(|e| MessageProcessingError::Generic(format!("{e}")))?;
+
         let _message_id =
             sync_group.prepare_message(content_bytes.as_slice(), &conn, move |_time_ns| {
                 PlaintextEnvelope {
@@ -234,7 +209,6 @@
                     })),
                 }
             })?;
->>>>>>> 28646190
 
         // publish the intent
         if let Err(err) = sync_group.publish_intents(conn, self).await {
@@ -250,8 +224,7 @@
     ) -> Result<(), GroupError> {
         // find the sync group
         let conn = self.store().conn()?;
-<<<<<<< HEAD
-        let (sync_group_id, sync_group) = self.get_sync_group()?;
+        let (_, sync_group) = self.get_sync_group()?;
 
         // sync the group
         Box::pin(sync_group.sync(self)).await?;
@@ -275,30 +248,11 @@
         if has_replied {
             return Ok(());
         }
-=======
-        let sync_group_id = conn
-            .find_sync_groups()?
-            .pop()
-            .ok_or(GroupError::GroupNotFound)?
-            .id;
-        let sync_group = self.group(sync_group_id)?;
->>>>>>> 28646190
 
         // the reply message
-        let content_bytes = format!(
-            "{}{DELIMITER}{:?}{DELIMITER}{:?}{DELIMITER}{:?}",
-            contents.url,
-            contents
-                .encryption_key
-                .as_ref()
-                .ok_or(MessageProcessingError::InvalidPayload)?,
-            contents
-                .signing_key
-                .as_ref()
-                .ok_or(MessageProcessingError::InvalidPayload)?,
-            contents.bundle_hash.as_slice()
-        )
-        .into_bytes();
+        let content: MessageHistoryContent = MessageHistoryContent::Reply(contents.clone()).into();
+        let content_bytes = bincode::serialize(&content)
+            .map_err(|e| MessageProcessingError::Generic(format!("{e}")))?;
 
         let _message_id =
             sync_group.prepare_message(content_bytes.as_slice(), &conn, move |_time_ns| {
