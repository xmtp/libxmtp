use super::group_metadata::ConversationType;
use super::{GroupError, MlsGroup};
use crate::configuration::NS_IN_HOUR;
use crate::storage::group::GroupQueryArgs;
use crate::storage::group_message::MsgQueryArgs;
use crate::storage::DbConnection;
use crate::subscriptions::LocalEvents;
use crate::utils::time::now_ns;
use crate::xmtp_openmls_provider::XmtpOpenMlsProvider;
use crate::Store;
use crate::{
    client::ClientError,
    storage::{
        consent_record::StoredConsentRecord,
        group::StoredGroup,
        group_message::{GroupMessageKind, StoredGroupMessage},
        StorageError,
    },
    Client,
};
use aes_gcm::aead::generic_array::GenericArray;
use aes_gcm::{
    aead::{Aead, KeyInit},
    Aes256Gcm,
};
use rand::{
    distributions::{Alphanumeric, DistString},
    Rng, RngCore,
};
use serde::{Deserialize, Serialize};
use thiserror::Error;
use tokio_stream::wrappers::BroadcastStream;
use tracing::warn;
use xmtp_cryptography::utils as crypto_utils;
use xmtp_id::scw_verifier::SmartContractSignatureVerifier;
use xmtp_proto::api_client::trait_impls::XmtpApi;
use xmtp_proto::xmtp::mls::message_contents::device_sync_key_type::Key as EncKeyProto;
use xmtp_proto::xmtp::mls::message_contents::plaintext_envelope::Content;
use xmtp_proto::xmtp::mls::message_contents::{
    plaintext_envelope::v2::MessageType::{Reply, Request},
    plaintext_envelope::V2,
    DeviceSyncKeyType as DeviceSyncKeyTypeProto, DeviceSyncKind, PlaintextEnvelope,
};
use xmtp_proto::xmtp::mls::message_contents::{
    DeviceSyncReply as DeviceSyncReplyProto, DeviceSyncRequest as DeviceSyncRequestProto,
};

pub mod consent_sync;
pub mod message_sync;

pub const ENC_KEY_SIZE: usize = 32; // 256-bit key
pub const NONCE_SIZE: usize = 12; // 96-bit nonce

#[derive(Debug, Deserialize, Serialize, PartialEq)]
#[serde(untagged)]
enum Syncable {
    Group(StoredGroup),
    GroupMessage(StoredGroupMessage),
    ConsentRecord(StoredConsentRecord),
}

#[derive(Debug, Error)]
pub enum DeviceSyncError {
    #[error("pin not found")]
    PinNotFound,
    #[error("pin does not match the expected value")]
    PinMismatch,
    #[error("IO error: {0}")]
    IO(#[from] std::io::Error),
    #[error("Serialization/Deserialization Error {0}")]
    Serde(#[from] serde_json::Error),
    #[error("AES-GCM encryption error")]
    AesGcm(#[from] aes_gcm::Error),
    #[error("reqwest error: {0}")]
    Reqwest(#[from] reqwest::Error),
    #[error("storage error: {0}")]
    Storage(#[from] StorageError),
    #[error("type conversion error")]
    Conversion,
    #[error("utf-8 error: {0}")]
    UTF8(#[from] std::str::Utf8Error),
    #[error("client error: {0}")]
    Client(#[from] ClientError),
    #[error("group error: {0}")]
    Group(#[from] GroupError),
    #[error("unable to find sync request with provided request_id")]
    ReplyRequestIdMissing,
    #[error("reply already processed")]
    ReplyAlreadyProcessed,
    #[error("no pending request to reply to")]
    NoPendingRequest,
    #[error("no reply to process")]
    NoReplyToProcess,
    #[error("generic: {0}")]
    Generic(String),
    #[error("missing history sync url")]
    MissingHistorySyncUrl,
    #[error("invalid history message payload")]
    InvalidPayload,
    #[error("invalid history bundle url")]
    InvalidBundleUrl,
    #[error("unspecified device sync kind")]
    UnspecifiedDeviceSyncKind,
    #[error("sync reply is too old")]
    SyncReplyTimestamp,
}

impl<ApiClient, V> Client<ApiClient, V>
where
    ApiClient: XmtpApi,
    V: SmartContractSignatureVerifier,
{
<<<<<<< HEAD
    pub async fn spawn_sync_worker(&self) {
        let event_queue =
            BroadcastStream::new(self.local_events.subscribe()).filter_map(|event| async {
                crate::optify!(event, "Missed message due to event queue lag")
                    .and_then(LocalEvents::<_>::sync_filter)
                    .map(Result::Ok)
            });
=======
    pub async fn reply_to_sync_request(
        &self,
        provider: &XmtpOpenMlsProvider,
        kind: DeviceSyncKind,
    ) -> Result<DeviceSyncReplyProto, DeviceSyncError> {
        let conn = provider.conn_ref();

        let (_msg, request) = self.pending_sync_request(provider, kind).await?;
        let records = match kind {
            DeviceSyncKind::Consent => vec![self.syncable_consent_records(conn)?],
            DeviceSyncKind::MessageHistory => {
                vec![self.syncable_groups(conn)?, self.syncable_messages(conn)?]
            }
            DeviceSyncKind::Unspecified => return Err(DeviceSyncError::UnspecifiedDeviceSyncKind),
        };

        let reply = self
            .create_sync_reply(&request.request_id, &records, kind)
            .await?;
        self.send_sync_reply(provider, reply.clone()).await?;

        Ok(reply)
>>>>>>> 8d9063dc
    }

    pub async fn enable_sync(&self, provider: &XmtpOpenMlsProvider) -> Result<(), GroupError> {
        let sync_group = match self.get_sync_group() {
            Ok(group) => group,
            Err(_) => self.create_sync_group()?,
        };

        sync_group
            .maybe_update_installations(provider, None)
            .await?;

        sync_group.sync_with_conn(provider).await?;

        Ok(())
    }

    pub async fn send_sync_request(
        &self,
        provider: &XmtpOpenMlsProvider,
        kind: DeviceSyncKind,
    ) -> Result<(String, String), DeviceSyncError> {
        let request = DeviceSyncRequest::new(kind);

        // find the sync group
        let sync_group = self.get_sync_group()?;

        // sync the group
        sync_group.sync_with_conn(provider).await?;

        // lookup if a request has already been made
        if let Ok((_msg, request)) = self.pending_sync_request(provider, request.kind).await {
            return Ok((request.request_id, request.pin_code));
        }

        // build the request
        let request: DeviceSyncRequestProto = request.into();
        let pin_code = request.pin_code.clone();
        let request_id = request.request_id.clone();

        let content = DeviceSyncContent::Request(request.clone());
        let content_bytes = serde_json::to_vec(&content)?;

        let _message_id =
            sync_group.prepare_message(&content_bytes, provider.conn_ref(), move |_time_ns| {
                PlaintextEnvelope {
                    content: Some(Content::V2(V2 {
                        message_type: Some(Request(request)),
                        idempotency_key: new_request_id(),
                    })),
                }
            })?;

        // publish the intent
        if let Err(err) = sync_group.publish_intents(provider).await {
            tracing::error!("error publishing sync group intents: {:?}", err);
        }

        Ok((request_id, pin_code))
    }

    async fn send_sync_reply(
        &self,
        provider: &XmtpOpenMlsProvider,
        contents: DeviceSyncReplyProto,
    ) -> Result<(), DeviceSyncError> {
        let conn = provider.conn_ref();
        // find the sync group
        let sync_group = self.get_sync_group()?;

        // sync the group
        sync_group.sync_with_conn(provider).await?;

        let (msg, _request) = self.pending_sync_request(provider, contents.kind()).await?;

        // add original sender to all groups on this device on the node
        self.ensure_member_of_all_groups(conn, &msg.sender_inbox_id)
            .await?;

        // the reply message
        let (content_bytes, contents) = {
            let content = DeviceSyncContent::Reply(contents);
            let content_bytes = serde_json::to_vec(&content)?;
            let DeviceSyncContent::Reply(contents) = content else {
                unreachable!("This is a reply.");
            };

            (content_bytes, contents)
        };

        let _message_id = sync_group.prepare_message(&content_bytes, conn, move |_time_ns| {
            PlaintextEnvelope {
                content: Some(Content::V2(V2 {
                    idempotency_key: new_request_id(),
                    message_type: Some(Reply(contents)),
                })),
            }
        })?;

        // publish the intent
        if let Err(err) = sync_group.publish_messages().await {
            tracing::error!("error publishing sync group intents: {:?}", err);
        }
        Ok(())
    }

    async fn pending_sync_request(
        &self,
        provider: &XmtpOpenMlsProvider,
        kind: DeviceSyncKind,
    ) -> Result<(StoredGroupMessage, DeviceSyncRequestProto), DeviceSyncError> {
        let sync_group = self.get_sync_group()?;
        sync_group.sync_with_conn(provider).await?;

        let messages = sync_group
            .find_messages(&MsgQueryArgs::default().kind(GroupMessageKind::Application))?;

        for msg in messages.into_iter().rev() {
            let msg_content: DeviceSyncContent =
                serde_json::from_slice(&msg.decrypted_message_bytes)?;
            match msg_content {
                DeviceSyncContent::Reply(reply) if reply.kind() == kind => {
                    return Err(DeviceSyncError::NoPendingRequest);
                }
                DeviceSyncContent::Request(request) if request.kind() == kind => {
                    return Ok((msg, request));
                }
                _ => {}
            }
        }

        Err(DeviceSyncError::NoPendingRequest)
    }

    /// Look for sync reply by kind, returns NoReplyToProcess error if not found.
    async fn sync_reply(
        &self,
        provider: &XmtpOpenMlsProvider,
        kind: DeviceSyncKind,
    ) -> Result<DeviceSyncReplyProto, DeviceSyncError> {
        let sync_group = self.get_sync_group()?;

        sync_group.sync_with_conn(provider).await?;
        let messages = sync_group
            .find_messages(&MsgQueryArgs::default().kind(GroupMessageKind::Application))?;

        for msg in messages.iter().rev() {
            // ignore this installation's messages
            if msg.sender_installation_id == self.installation_public_key() {
                continue;
            }

            let content: DeviceSyncContent = serde_json::from_slice(&msg.decrypted_message_bytes)?;
            if let DeviceSyncContent::Reply(reply) = content {
                if reply.kind() == kind {
                    return Ok(reply);
                }
            }
        }

        Err(DeviceSyncError::NoReplyToProcess)
    }

    pub async fn process_sync_reply(
        &self,
        provider: &XmtpOpenMlsProvider,
        kind: DeviceSyncKind,
    ) -> Result<(), DeviceSyncError> {
        let reply = self.sync_reply(provider, kind).await?;
        let conn = provider.conn_ref();

        let time_diff = reply.timestamp_ns.abs_diff(now_ns() as u64);
        if time_diff > NS_IN_HOUR as u64 {
            // time discrepancy is too much
            return Err(DeviceSyncError::SyncReplyTimestamp);
        }

        let Some(enc_key) = reply.encryption_key.clone() else {
            return Err(DeviceSyncError::InvalidPayload);
        };

        let enc_payload = download_history_payload(&reply.url).await?;
        insert_encrypted_syncables(conn, enc_payload, &enc_key.try_into()?)?;

        self.sync_welcomes(provider.conn_ref()).await?;

        let groups =
            conn.find_groups(GroupQueryArgs::default().conversation_type(ConversationType::Group))?;
        for crate::storage::group::StoredGroup { id, .. } in groups.into_iter() {
            let group = self.group(id)?;
            Box::pin(group.sync()).await?;
        }

        Ok(())
    }

    async fn ensure_member_of_all_groups(
        &self,
        conn: &DbConnection,
        inbox_id: &str,
    ) -> Result<(), GroupError> {
        let groups =
            conn.find_groups(GroupQueryArgs::default().conversation_type(ConversationType::Group))?;
        for group in groups {
            let group = self.group(group.id)?;
            Box::pin(group.add_members_by_inbox_id(&[inbox_id.to_string()])).await?;
        }

        Ok(())
    }

    async fn create_sync_reply(
        &self,
        request_id: &str,
        syncables: &[Vec<Syncable>],
        kind: DeviceSyncKind,
    ) -> Result<DeviceSyncReplyProto, DeviceSyncError> {
        let (payload, enc_key) = encrypt_syncables(syncables)?;

        // upload the payload
        let Some(url) = &self.history_sync_url else {
            return Err(DeviceSyncError::MissingHistorySyncUrl);
        };
        tracing::info!("Using upload url {url}upload");

        let response = reqwest::Client::new()
            .post(format!("{url}/upload"))
            .body(payload)
            .send()
            .await?;

        if !response.status().is_success() {
            tracing::error!(
                "Failed to upload file. Status code: {} Response: {response:?}",
                response.status()
            );
            response.error_for_status()?;
            // checked for error, the above line bubbled up
            unreachable!();
        }

        let url = format!("{url}/files/{}", response.text().await?);

        let sync_reply = DeviceSyncReplyProto {
            encryption_key: Some(enc_key.into()),
            request_id: request_id.to_string(),
            url,
            timestamp_ns: now_ns() as u64,
            kind: kind as i32,
        };

        Ok(sync_reply)
    }
}

#[derive(Debug, Serialize, Deserialize)]
pub enum DeviceSyncContent {
    Request(DeviceSyncRequestProto),
    Reply(DeviceSyncReplyProto),
}

pub struct MessageHistoryUrls;

impl MessageHistoryUrls {
    pub const LOCAL_ADDRESS: &'static str = "http://0.0.0.0:5558";
    pub const DEV_ADDRESS: &'static str = "https://message-history.dev.ephemera.network/";
    pub const PRODUCTION_ADDRESS: &'static str = "https://message-history.ephemera.network/";
}

impl<ApiClient, V> Client<ApiClient, V>
where
    ApiClient: XmtpApi,
    V: SmartContractSignatureVerifier,
{
    pub fn get_sync_group(&self) -> Result<MlsGroup<Self>, GroupError> {
        let conn = self.store().conn()?;
        let sync_group_id = conn
            .latest_sync_group()?
            .ok_or(GroupError::GroupNotFound)?
            .id;
        let sync_group = self.group(sync_group_id.clone())?;

        Ok(sync_group)
    }
}

pub(crate) async fn download_history_payload(url: &str) -> Result<Vec<u8>, DeviceSyncError> {
    tracing::info!("downloading history bundle from {:?}", url);
    let response = reqwest::Client::new().get(url).send().await?;

    if !response.status().is_success() {
        tracing::error!(
            "Failed to download file. Status code: {} Response: {:?}",
            response.status(),
            response
        );
        response.error_for_status()?;
        unreachable!("Checked for error");
    }

    Ok(response.bytes().await?.to_vec())
}

#[derive(Clone, Debug)]
pub(super) struct DeviceSyncRequest {
    pub pin_code: String,
    pub request_id: String,
    pub kind: DeviceSyncKind,
}

impl DeviceSyncRequest {
    pub(crate) fn new(kind: DeviceSyncKind) -> Self {
        Self {
            pin_code: new_pin(),
            request_id: new_request_id(),
            kind,
        }
    }
}

impl From<DeviceSyncRequest> for DeviceSyncRequestProto {
    fn from(req: DeviceSyncRequest) -> Self {
        DeviceSyncRequestProto {
            pin_code: req.pin_code,
            request_id: req.request_id,
            kind: req.kind as i32,
        }
    }
}

#[derive(Debug, Clone)]
pub(crate) struct DeviceSyncReply {
    /// Unique ID for each client Message History Request
    request_id: String,
    /// URL to download the backup bundle
    url: String,
    /// Encryption key for the backup bundle
    encryption_key: DeviceSyncKeyType,
    /// UNIX timestamp of when the reply was sent in ns
    timestamp_ns: u64,
    // sync kind
    kind: DeviceSyncKind,
}

impl From<DeviceSyncReply> for DeviceSyncReplyProto {
    fn from(reply: DeviceSyncReply) -> Self {
        DeviceSyncReplyProto {
            request_id: reply.request_id,
            url: reply.url,
            encryption_key: Some(reply.encryption_key.into()),
            timestamp_ns: reply.timestamp_ns,
            kind: reply.kind as i32,
        }
    }
}

#[derive(Copy, Clone, Debug, PartialEq)]
pub(crate) enum DeviceSyncKeyType {
    Aes256Gcm([u8; ENC_KEY_SIZE]),
}

impl DeviceSyncKeyType {
    fn new_aes_256_gcm_key() -> Self {
        let mut rng = crypto_utils::rng();
        let mut key = [0u8; ENC_KEY_SIZE];
        rng.fill_bytes(&mut key);
        DeviceSyncKeyType::Aes256Gcm(key)
    }

    #[cfg(test)]
    fn len(&self) -> usize {
        match self {
            DeviceSyncKeyType::Aes256Gcm(key) => key.len(),
        }
    }

    fn as_bytes(&self) -> &[u8; ENC_KEY_SIZE] {
        match self {
            DeviceSyncKeyType::Aes256Gcm(key) => key,
        }
    }
}

impl From<DeviceSyncKeyType> for DeviceSyncKeyTypeProto {
    fn from(key: DeviceSyncKeyType) -> Self {
        match key {
            DeviceSyncKeyType::Aes256Gcm(key) => DeviceSyncKeyTypeProto {
                key: Some(EncKeyProto::Aes256Gcm(key.to_vec())),
            },
        }
    }
}

impl TryFrom<DeviceSyncKeyTypeProto> for DeviceSyncKeyType {
    type Error = DeviceSyncError;
    fn try_from(key: DeviceSyncKeyTypeProto) -> Result<Self, Self::Error> {
        let DeviceSyncKeyTypeProto { key } = key;
        match key {
            Some(k) => {
                let EncKeyProto::Aes256Gcm(key) = k;
                match key.try_into() {
                    Ok(array) => Ok(DeviceSyncKeyType::Aes256Gcm(array)),
                    Err(_) => Err(DeviceSyncError::Conversion),
                }
            }
            None => Err(DeviceSyncError::Conversion),
        }
    }
}

pub(super) fn new_request_id() -> String {
    Alphanumeric.sample_string(&mut rand::thread_rng(), ENC_KEY_SIZE)
}

pub(super) fn generate_nonce() -> [u8; NONCE_SIZE] {
    let mut nonce = [0u8; NONCE_SIZE];
    let mut rng = crypto_utils::rng();
    rng.fill_bytes(&mut nonce);
    nonce
}

pub(super) fn new_pin() -> String {
    let mut rng = crypto_utils::rng();
    let pin: u32 = rng.gen_range(0..10000);
    format!("{:04}", pin)
}

fn insert_encrypted_syncables(
    conn: &DbConnection,
    payload: Vec<u8>,
    enc_key: &DeviceSyncKeyType,
) -> Result<(), DeviceSyncError> {
    let enc_key = enc_key.as_bytes();

    // Split the nonce and ciphertext
    let (nonce, ciphertext) = payload.split_at(NONCE_SIZE);

    // Create a cipher instance
    let cipher = Aes256Gcm::new(GenericArray::from_slice(enc_key));
    let nonce_array = GenericArray::from_slice(nonce);

    // Decrypt the ciphertext
    let payload = cipher.decrypt(nonce_array, ciphertext)?;
    let payload: Vec<Syncable> = serde_json::from_slice(&payload)?;

    for syncable in payload {
        match syncable {
            Syncable::Group(group) => {
                conn.insert_or_replace_group(group)?;
            }
            Syncable::GroupMessage(group_message) => {
                if let Err(err) = group_message.store(conn) {
                    match err {
                        // this is fine because we are inserting messages that already exist
                        StorageError::DieselResult(diesel::result::Error::DatabaseError(
                            diesel::result::DatabaseErrorKind::ForeignKeyViolation,
                            _,
                        )) => {}
                        // otherwise propagate the error
                        _ => Err(err)?,
                    }
                }
            }
            Syncable::ConsentRecord(consent_record) => {
                if let Some(existing_consent_record) =
                    conn.maybe_insert_consent_record_return_existing(&consent_record)?
                {
                    if existing_consent_record.state != consent_record.state {
                        warn!("Existing consent record exists and does not match payload state. Streaming consent_record update to sync group.");
                        // Todo - stream consent record when streaming is implemented
                    }
                }
            }
        };
    }

    Ok(())
}

fn encrypt_syncables(
    syncables: &[Vec<Syncable>],
) -> Result<(Vec<u8>, DeviceSyncKeyType), DeviceSyncError> {
    let enc_key = DeviceSyncKeyType::new_aes_256_gcm_key();
    encrypt_syncables_with_key(syncables, enc_key)
}

fn encrypt_syncables_with_key(
    syncables: &[Vec<Syncable>],
    enc_key: DeviceSyncKeyType,
) -> Result<(Vec<u8>, DeviceSyncKeyType), DeviceSyncError> {
    let syncables: Vec<&Syncable> = syncables.iter().flat_map(|s| s.iter()).collect();
    let payload = serde_json::to_vec(&syncables)?;

    let enc_key_bytes = enc_key.as_bytes();
    let mut result = generate_nonce().to_vec();

    // create a cipher instance
    let cipher = Aes256Gcm::new(GenericArray::from_slice(enc_key_bytes));
    let nonce_array = GenericArray::from_slice(&result);

    // encrypt the payload and append to the result
    result.append(&mut cipher.encrypt(nonce_array, &*payload)?);

    Ok((result, enc_key))
}<|MERGE_RESOLUTION|>--- conflicted
+++ resolved
@@ -110,7 +110,6 @@
     ApiClient: XmtpApi,
     V: SmartContractSignatureVerifier,
 {
-<<<<<<< HEAD
     pub async fn spawn_sync_worker(&self) {
         let event_queue =
             BroadcastStream::new(self.local_events.subscribe()).filter_map(|event| async {
@@ -118,7 +117,8 @@
                     .and_then(LocalEvents::<_>::sync_filter)
                     .map(Result::Ok)
             });
-=======
+    }
+
     pub async fn reply_to_sync_request(
         &self,
         provider: &XmtpOpenMlsProvider,
@@ -141,7 +141,6 @@
         self.send_sync_reply(provider, reply.clone()).await?;
 
         Ok(reply)
->>>>>>> 8d9063dc
     }
 
     pub async fn enable_sync(&self, provider: &XmtpOpenMlsProvider) -> Result<(), GroupError> {
