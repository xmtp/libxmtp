--- conflicted
+++ resolved
@@ -1,35 +1,16 @@
-<<<<<<< HEAD
 use super::{scoped_client::ScopedGroupClient, GroupError, MlsGroup};
 use crate::subscriptions::SyncEvent;
-=======
-use super::{GroupError, MlsGroup};
-use crate::configuration::WORKER_RESTART_DELAY;
-use crate::groups::disappearing_messages::DisappearingMessagesCleanerWorker;
-use crate::groups::scoped_client::ScopedGroupClient;
->>>>>>> 77f287cb
 use crate::{
     client::ClientError,
     subscriptions::{LocalEvents, SubscribeError},
     Client,
 };
-<<<<<<< HEAD
 use backup::BackupImporter;
 use backup::{exporter::BackupExporter, BackupError};
 use futures::future::join_all;
-=======
-use aes_gcm::aead::generic_array::GenericArray;
-use aes_gcm::{
-    aead::{Aead, KeyInit},
-    Aes256Gcm,
-};
-#[cfg(not(target_arch = "wasm32"))]
-use backup::BackupError;
-use futures::{Stream, StreamExt};
->>>>>>> 77f287cb
 use handle::{SyncMetric, WorkerHandle};
 use preference_sync::UserPreferenceUpdate;
 use serde::{Deserialize, Serialize};
-<<<<<<< HEAD
 use std::{collections::HashMap, sync::Arc};
 use thiserror::Error;
 #[cfg(not(target_arch = "wasm32"))]
@@ -37,19 +18,6 @@
 use tracing::instrument;
 use worker::SyncWorker;
 use xmtp_common::RetryableError;
-=======
-use std::pin::Pin;
-use std::sync::Arc;
-use thiserror::Error;
-use tokio::sync::OnceCell;
-use tracing::{info_span, instrument, warn, Instrument};
-use xmtp_common::{retry_async, Retry, RetryableError};
-use xmtp_common::{
-    time::{now_ns, Duration},
-    ExponentialBackoff,
-};
-use xmtp_cryptography::utils as crypto_utils;
->>>>>>> 77f287cb
 use xmtp_db::{
     group::GroupQueryArgs,
     group_message::{MsgQueryArgs, StoredGroupMessage},
@@ -66,7 +34,6 @@
 };
 use xmtp_proto::xmtp::mls::message_contents::{
     DeviceSyncReply as DeviceSyncReplyProto, DeviceSyncRequest as DeviceSyncRequestProto,
-    UserPreferenceUpdate as UserPreferenceUpdateProto,
 };
 use xmtp_proto::{
     api_client::trait_impls::XmtpApi,
@@ -74,13 +41,7 @@
 };
 
 pub mod backup;
-<<<<<<< HEAD
 pub mod handle;
-=======
-pub mod consent_sync;
-pub mod handle;
-pub mod message_sync;
->>>>>>> 77f287cb
 pub mod preference_sync;
 pub mod worker;
 
@@ -178,10 +139,6 @@
 {
     #[instrument(level = "trace", skip_all)]
     pub fn start_sync_worker(&self) {
-        if !self.device_sync_worker_enabled() {
-            return;
-        }
-
         let client = self.clone();
         tracing::debug!(
             inbox_id = client.inbox_id(),
@@ -190,255 +147,11 @@
         );
 
         let worker = SyncWorker::new(client);
-<<<<<<< HEAD
         *self.device_sync.worker_handle.lock() = Some(worker.handle().clone());
-=======
-        *self.device_sync.worker_handle.lock() = Some(worker.handle.clone());
         worker.spawn_worker();
     }
-
-    #[instrument(level = "trace", skip_all)]
-    pub fn start_disappearing_messages_cleaner_worker(&self) {
-        let client = self.clone();
-        tracing::trace!(
-            inbox_id = client.inbox_id(),
-            installation_id = hex::encode(client.installation_public_key()),
-            "starting expired messages cleaner worker"
-        );
-
-        let worker = DisappearingMessagesCleanerWorker::new(client);
->>>>>>> 77f287cb
-        worker.spawn_worker();
-    }
-}
-
-<<<<<<< HEAD
-=======
-pub struct SyncWorker<ApiClient, V> {
-    client: Client<ApiClient, V>,
-    /// The sync events stream
-    #[allow(clippy::type_complexity)]
-    stream: Pin<Box<dyn Stream<Item = Result<LocalEvents, SubscribeError>> + Send>>,
-    init: OnceCell<()>,
-    retry: Retry,
-
-    // Number of events processed
-    handle: std::sync::Arc<WorkerHandle<SyncMetric>>,
-}
-
-impl<ApiClient, V> SyncWorker<ApiClient, V>
-where
-    ApiClient: XmtpApi + 'static,
-    V: SmartContractSignatureVerifier + 'static,
-{
-    async fn run(&mut self) -> Result<(), DeviceSyncError> {
-        // Wait for the identity to be ready & verified before doing anything
-        while !self.client.identity().is_ready() {
-            xmtp_common::yield_().await
-        }
-
-        self.sync_init().await?;
-        self.handle.increment_metric(SyncMetric::Init);
-
-        while let Some(event) = self.stream.next().await {
-            let event = event?;
-
-            match event {
-                LocalEvents::SyncMessage(msg) => match msg {
-                    SyncMessage::Reply { message_id } => {
-                        let provider = self.client.mls_provider()?;
-                        self.on_reply(message_id, &provider).await?;
-                        self.handle.increment_metric(SyncMetric::V1PayloadProcessed);
-                    }
-                    SyncMessage::Request { message_id } => {
-                        let provider = self.client.mls_provider()?;
-                        self.on_request(message_id, &provider).await?;
-                    }
-                },
-                LocalEvents::OutgoingPreferenceUpdates(preference_updates) => {
-                    if preference_updates.is_empty() {
-                        continue;
-                    }
-
-                    retry_async!(
-                        self.retry,
-                        (async {
-                            UserPreferenceUpdate::sync_across_devices(
-                                preference_updates.clone(),
-                                &self.client,
-                            )
-                            .await
-                        })
-                    )?;
-                }
-                LocalEvents::IncomingPreferenceUpdate(_) => {
-                    // Intentionally blank.
-                }
-                _ => {}
-            }
-        }
-        Ok(())
-    }
-
-    async fn on_reply(
-        &mut self,
-        message_id: Vec<u8>,
-        provider: &XmtpOpenMlsProvider,
-    ) -> Result<(), DeviceSyncError> {
-        let conn = provider.conn_ref();
-        let Self {
-            ref client,
-            ref retry,
-            ..
-        } = self;
-
-        let msg = retry_async!(
-            retry,
-            (async {
-                conn.get_group_message(&message_id)?
-                    .ok_or(DeviceSyncError::from(NotFound::MessageById(
-                        message_id.clone(),
-                    )))
-            })
-        )?;
-
-        let msg_content: DeviceSyncContent = serde_json::from_slice(&msg.decrypted_message_bytes)?;
-        let DeviceSyncContent::Reply(reply) = msg_content else {
-            unreachable!();
-        };
-
-        client.process_sync_reply(provider, reply).await?;
-        Ok(())
-    }
-
-    async fn on_request(
-        &mut self,
-        message_id: Vec<u8>,
-        provider: &XmtpOpenMlsProvider,
-    ) -> Result<(), DeviceSyncError> {
-        let conn = provider.conn_ref();
-        let Self {
-            ref client, retry, ..
-        } = self;
-
-        let msg = retry_async!(
-            retry,
-            (async {
-                conn.get_group_message(&message_id)?
-                    .ok_or(DeviceSyncError::from(NotFound::MessageById(
-                        message_id.clone(),
-                    )))
-            })
-        )?;
-
-        if msg.sender_installation_id == self.client.installation_id() {
-            return Ok(());
-        }
-
-        let msg_content: DeviceSyncContent = serde_json::from_slice(&msg.decrypted_message_bytes)?;
-        let DeviceSyncContent::Request(request) = msg_content else {
-            unreachable!();
-        };
-
-        client.reply_to_sync_request(provider, request).await?;
-
-        Ok(())
-    }
-
-    //// Ideally called when the client is registered.
-    //// Will auto-send a sync request if sync group is created.
-    #[instrument(level = "trace", skip_all)]
-    pub async fn sync_init(&mut self) -> Result<(), DeviceSyncError> {
-        let Self {
-            ref init,
-            ref client,
-            ..
-        } = self;
-
-        init.get_or_try_init(|| async {
-            let provider = self.client.mls_provider()?;
-            tracing::info!(
-                inbox_id = client.inbox_id(),
-                installation_id = hex::encode(client.installation_public_key()),
-                "Initializing device sync... url: {:?}",
-                client.device_sync.server_url
-            );
-            if client.get_sync_group(&provider).is_err() {
-                client.ensure_sync_group(&provider).await?;
-
-                client
-                    .send_sync_request(&provider, DeviceSyncKind::Consent)
-                    .await?;
-                client
-                    .send_sync_request(&provider, DeviceSyncKind::MessageHistory)
-                    .await?;
-            }
-            tracing::info!(
-                inbox_id = client.inbox_id(),
-                installation_id = hex::encode(client.installation_public_key()),
-                "Device sync initialized."
-            );
-
-            Ok(())
-        })
-        .await
-        .copied()
-    }
-}
-
-impl<ApiClient, V> SyncWorker<ApiClient, V>
-where
-    ApiClient: XmtpApi + Send + Sync + 'static,
-    V: SmartContractSignatureVerifier + Send + Sync + 'static,
-{
-    fn new(client: Client<ApiClient, V>) -> Self {
-        let strategy = ExponentialBackoff::builder()
-            .duration(Duration::from_millis(20))
-            .build();
-        let retry = Retry::builder().retries(5).with_strategy(strategy).build();
-
-        let receiver = client.local_events.subscribe();
-        let stream = Box::pin(receiver.stream_sync_messages());
-
-        Self {
-            client,
-            stream,
-            init: OnceCell::new(),
-            retry,
-            handle: std::sync::Arc::new(WorkerHandle::new()),
-        }
-    }
-
-    fn spawn_worker(mut self) {
-        let span = info_span!("\x1b[34mSYNC WORKER");
-
-        xmtp_common::spawn(
-            None,
-            async move {
-                let inbox_id = self.client.inbox_id().to_string();
-                let installation_id = hex::encode(self.client.installation_public_key());
-                while let Err(err) = self.run().await {
-                    tracing::info!("Running worker..");
-                    if err.db_needs_connection() {
-                        tracing::warn!(
-                            inbox_id,
-                            installation_id,
-                            "Pool disconnected. task will restart on reconnect"
-                        );
-                        break;
-                    } else {
-                        tracing::error!(inbox_id, installation_id, "sync worker error {err}");
-                        // Wait 2 seconds before restarting.
-                        xmtp_common::time::sleep(WORKER_RESTART_DELAY).await;
-                    }
-                }
-            }
-            .instrument(span),
-        );
-    }
-}
-
->>>>>>> 77f287cb
+}
+
 impl<ApiClient, V> Client<ApiClient, V>
 where
     ApiClient: XmtpApi,
@@ -448,27 +161,12 @@
     async fn process_new_sync_group_messages(
         &self,
         provider: &XmtpOpenMlsProvider,
-<<<<<<< HEAD
         handle: &WorkerHandle<SyncMetric>,
     ) -> Result<(), DeviceSyncError> {
         let sync_group = self.get_sync_group(provider)?;
         let Some(mut cursor) = StoredUserPreferences::sync_cursor(provider.conn_ref())? else {
             tracing::warn!("Tried to process sync group message, but sync cursor is missing, and should havae been set upon group creation.");
             return Ok(());
-=======
-    ) -> Result<MlsGroup<Self>, GroupError> {
-        let sync_group = match self.get_sync_group(provider) {
-            Ok(group) => group,
-            Err(_) => {
-                let sync_group =
-                    MlsGroup::create_and_insert_sync_group(Arc::new(self.clone()), provider)?;
-                tracing::info!("Creating sync group: {:?}", sync_group.group_id);
-                sync_group.add_missing_installations(provider).await?;
-                sync_group.sync_with_conn(provider).await?;
-
-                sync_group
-            }
->>>>>>> 77f287cb
         };
 
         let messages = sync_group.sync_messages(cursor.offset)?;
@@ -484,20 +182,11 @@
             cursor.offset,
             &sync_group.group_id[..4]
         );
-<<<<<<< HEAD
 
         for (msg, content) in messages.iter_with_content() {
             if let Err(err) = self.process_message(provider, handle, &msg, content).await {
                 tracing::error!("Message processing: {err:?}");
             };
-=======
-        let request = DeviceSyncRequest::new(kind);
-
-        // find the sync group
-        let sync_group = self.get_sync_group(provider)?;
-        // sync the group
-        sync_group.sync_with_conn(provider).await?;
->>>>>>> 77f287cb
 
             // Move the cursor
             cursor.offset += 1;
@@ -523,7 +212,6 @@
                     return Ok(());
                 }
 
-<<<<<<< HEAD
                 self.send_sync_payload(
                     Some(request),
                     || async { self.acknowledge_sync_request(provider).await },
@@ -536,24 +224,6 @@
                     // Ignore our own messages
                     return Ok(());
                 }
-=======
-        sync_group.prepare_message(&content_bytes, provider, {
-            let request = request.clone();
-            move |now| PlaintextEnvelope {
-                content: Some(Content::V2(V2 {
-                    message_type: Some(MessageType::DeviceSyncRequest(request)),
-                    idempotency_key: now.to_string(),
-                })),
-            }
-        })?;
-
-        // publish the intent
-        sync_group.sync_until_last_intent_resolved(provider).await?;
-
-        if let Some(handle) = self.worker_handle() {
-            handle.increment_metric(SyncMetric::V1RequestSent);
-        }
->>>>>>> 77f287cb
 
                 self.process_sync_payload(payload).await?;
                 handle.increment_metric(SyncMetric::PayloadProcessed);
@@ -563,19 +233,10 @@
                     tracing::info!("Incoming preference updates: {updates:?}");
                 }
 
-<<<<<<< HEAD
                 // We'll process even our own messages here. The sync group message ordering takes authority over our own here.
                 for update in updates.clone() {
                     update.store(provider, handle)?;
                 }
-=======
-    pub(crate) async fn reply_to_sync_request(
-        &self,
-        provider: &XmtpOpenMlsProvider,
-        request: DeviceSyncRequestProto,
-    ) -> Result<Option<DeviceSyncReplyProto>, DeviceSyncError> {
-        let conn = provider.conn_ref();
->>>>>>> 77f287cb
 
                 let _ =
                     self.local_events
@@ -588,18 +249,8 @@
             }
         }
 
-<<<<<<< HEAD
         Ok(())
     }
-=======
-        let reply = self
-            .create_sync_reply(&request.request_id, &records, request.kind())
-            .await?;
-
-        if let Some(reply) = reply.clone() {
-            self.send_sync_reply(provider, reply).await?;
-        }
->>>>>>> 77f287cb
 
     /// Blocks until the sync worker notifies that it is initialized and running.
     pub async fn wait_for_sync_worker_init(&self) {
@@ -615,15 +266,8 @@
         &self,
         provider: &XmtpOpenMlsProvider,
     ) -> Result<(), DeviceSyncError> {
-<<<<<<< HEAD
         let sync_group = self.get_sync_group(provider)?;
         // Pull down any new messages
-=======
-        // find the sync group
-        let sync_group = self.get_sync_group(provider)?;
-
-        // sync the group
->>>>>>> 77f287cb
         sync_group.sync_with_conn(provider).await?;
 
         let messages = sync_group.find_messages(&MsgQueryArgs::default())?;
@@ -644,32 +288,12 @@
             return Ok(());
         };
 
-<<<<<<< HEAD
         let installation_id = self.installation_id();
         if installation_id != acknowledgement.sender_installation_id {
             // Another device acknowledged the group. They're handling it.
             tracing::info!("Another installation already acknowledged the new sync group.");
             return Err(DeviceSyncError::AlreadyAcknowledged);
         }
-=======
-        sync_group.prepare_message(&content_bytes, provider, |now| PlaintextEnvelope {
-            content: Some(Content::V2(V2 {
-                message_type: Some(MessageType::DeviceSyncReply(contents)),
-                idempotency_key: now.to_string(),
-            })),
-        })?;
-
-        sync_group.sync_until_last_intent_resolved(provider).await?;
-
-        if let Some(handle) = self.worker_handle() {
-            handle.increment_metric(SyncMetric::V1PayloadSent);
-        }
-
-        tracing::info!(
-            "Backup payload sent to sync group {:?}",
-            sync_group.group_id
-        );
->>>>>>> 77f287cb
 
         Ok(())
     }
@@ -680,15 +304,9 @@
     pub async fn acknowledge_sync_request(
         &self,
         provider: &XmtpOpenMlsProvider,
-<<<<<<< HEAD
     ) -> Result<(), DeviceSyncError> {
         let sync_group = self.get_sync_group(provider)?;
         // Pull down any new messages
-=======
-        kind: DeviceSyncKind,
-    ) -> Result<(StoredGroupMessage, DeviceSyncRequestProto), DeviceSyncError> {
-        let sync_group = self.get_sync_group(provider)?;
->>>>>>> 77f287cb
         sync_group.sync_with_conn(provider).await?;
 
         let messages = sync_group.find_messages(&MsgQueryArgs::default())?;
@@ -714,20 +332,9 @@
                             return Err(DeviceSyncError::AlreadyAcknowledged);
                         }
 
-<<<<<<< HEAD
                         // We've already acknowledged it. Return here.
                         return Ok(());
                     }
-=======
-    #[cfg(test)]
-    async fn get_latest_sync_reply(
-        &self,
-        provider: &XmtpOpenMlsProvider,
-        kind: DeviceSyncKind,
-    ) -> Result<Option<(StoredGroupMessage, DeviceSyncReplyProto)>, DeviceSyncError> {
-        let sync_group = self.get_sync_group(provider)?;
-        sync_group.sync_with_conn(provider).await?;
->>>>>>> 77f287cb
 
                     // Acknowledge and break.
                     self.send_device_sync_message(
@@ -801,7 +408,6 @@
             return Err(DeviceSyncError::MissingSyncServerUrl);
         };
 
-<<<<<<< HEAD
         let mut request_id = "".to_string();
         let options = if let Some(request) = request {
             let Some(options) = request.options else {
@@ -811,19 +417,6 @@
             options
         } else {
             default_backup_options()
-=======
-    async fn create_sync_reply(
-        &self,
-        request_id: &str,
-        syncables: &[Vec<Syncable>],
-        kind: DeviceSyncKind,
-    ) -> Result<Option<DeviceSyncReplyProto>, DeviceSyncError> {
-        let (payload, enc_key) = encrypt_syncables(syncables)?;
-
-        // upload the payload
-        let Some(url) = &self.device_sync.server_url else {
-            return Ok(None);
->>>>>>> 77f287cb
         };
 
         // Generate a random encryption key
@@ -883,7 +476,6 @@
             ..Default::default()
         };
 
-<<<<<<< HEAD
         // Check acknowledgement one more time before responding to try to avoid double-responses
         // from two or more old installations.
         match acknowledge().await {
@@ -900,9 +492,6 @@
         handle.increment_metric(SyncMetric::PayloadSent);
 
         Ok(())
-=======
-        Ok(Some(sync_reply))
->>>>>>> 77f287cb
     }
 
     fn is_reply_requested_by_installation(
@@ -934,7 +523,6 @@
         Ok(false)
     }
 
-<<<<<<< HEAD
     pub async fn process_sync_payload(
         &self,
         reply: DeviceSyncReplyProto,
@@ -948,19 +536,6 @@
             tracing::info!("Sync response was not intended for this installation.");
             return Ok(());
         }
-=======
-    #[instrument(level = "trace", skip_all)]
-    pub fn get_sync_group(
-        &self,
-        provider: &XmtpOpenMlsProvider,
-    ) -> Result<MlsGroup<Self>, GroupError> {
-        let sync_group_id = provider
-            .conn_ref()
-            .latest_sync_group()?
-            .ok_or(NotFound::SyncGroup(self.installation_public_key()))?
-            .id;
-        let sync_group = self.group_with_conn(provider.conn_ref(), &sync_group_id)?;
->>>>>>> 77f287cb
 
         // If a payload was sent to this installation,
         // that means they also sent this installation a bunch of welcomes.
