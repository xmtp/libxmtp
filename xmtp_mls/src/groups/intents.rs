--- conflicted
+++ resolved
@@ -1,8 +1,6 @@
 use super::{
     group_membership::GroupMembership,
-    group_mutable_metadata::MetadataField,
     group_permissions::{MembershipPolicies, MetadataPolicies, PermissionsPolicies},
-    scoped_client::ScopedGroupClient,
     GroupError, MlsGroup,
 };
 use crate::{
@@ -16,18 +14,16 @@
 use prost::{bytes::Bytes, DecodeError, Message};
 use std::collections::{HashMap, HashSet};
 use thiserror::Error;
-<<<<<<< HEAD
+use xmtp_api::XmtpApi;
 use xmtp_common::types::Address;
+use xmtp_mls_common::group_mutable_metadata::MetadataField;
+
 use xmtp_db::{
     client_events::{ClientEvent, ClientEvents},
     db_connection::DbConnection,
     group_intent::{IntentKind, NewGroupIntent, StoredGroupIntent},
     MlsProviderExt, XmtpDb,
 };
-=======
-use xmtp_api::XmtpApi;
-
->>>>>>> ccb4c2db
 use xmtp_proto::xmtp::mls::database::{
     addresses_or_installation_ids::AddressesOrInstallationIds as AddressesOrInstallationIdsProto,
     post_commit_action::{
@@ -46,25 +42,6 @@
     UpdateAdminListsData, UpdateGroupMembershipData, UpdateMetadataData, UpdatePermissionData,
 };
 
-<<<<<<< HEAD
-=======
-use super::{
-    group_membership::GroupMembership,
-    group_mutable_metadata::MetadataField,
-    group_permissions::{MembershipPolicies, MetadataPolicies, PermissionsPolicies},
-    GroupError, MlsGroup,
-};
-use crate::{
-    configuration::GROUP_KEY_ROTATION_INTERVAL_NS,
-    verified_key_package_v2::{KeyPackageVerificationError, VerifiedKeyPackageV2},
-};
-use xmtp_common::types::Address;
-use xmtp_db::{
-    db_connection::DbConnection,
-    group_intent::{IntentKind, NewGroupIntent, StoredGroupIntent},
-    MlsProviderExt, XmtpDb,
-};
->>>>>>> ccb4c2db
 #[derive(Debug, Error)]
 pub enum IntentError {
     #[error("decode error: {0}")]
@@ -829,12 +806,10 @@
     use openmls::prelude::{MlsMessageBodyIn, MlsMessageIn, ProcessedMessageContent};
     use tls_codec::Deserialize;
     use xmtp_cryptography::utils::generate_local_wallet;
+    use xmtp_mls_common::group::GroupMetadataOptions;
     use xmtp_proto::xmtp::mls::api::v1::{group_message, GroupMessage};
 
-    use crate::{
-        builder::ClientBuilder, context::XmtpContextProvider, groups::GroupMetadataOptions,
-        utils::ConcreteMlsGroup,
-    };
+    use crate::{builder::ClientBuilder, context::XmtpContextProvider, utils::ConcreteMlsGroup};
 
     use super::*;
 
