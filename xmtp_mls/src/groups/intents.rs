--- conflicted
+++ resolved
@@ -226,22 +226,14 @@
 
 #[derive(Debug, Clone)]
 pub struct Installation {
-<<<<<<< HEAD
-    pub(crate) installation_id: Vec<u8>,
-=======
     pub(crate) installation_key: Vec<u8>,
->>>>>>> 18abe496
     pub(crate) hpke_public_key: Vec<u8>,
 }
 
 impl Installation {
     pub fn from_verified_key_package(key_package: &VerifiedKeyPackage) -> Self {
         Self {
-<<<<<<< HEAD
-            installation_id: key_package.installation_id(),
-=======
             installation_key: key_package.installation_id(),
->>>>>>> 18abe496
             hpke_public_key: key_package.hpke_init_key(),
         }
     }
@@ -250,11 +242,7 @@
 impl From<Installation> for InstallationProto {
     fn from(installation: Installation) -> Self {
         Self {
-<<<<<<< HEAD
-            installation_id: installation.installation_id,
-=======
             installation_key: installation.installation_key,
->>>>>>> 18abe496
             hpke_public_key: installation.hpke_public_key,
         }
     }
@@ -263,11 +251,7 @@
 impl From<InstallationProto> for Installation {
     fn from(installation: InstallationProto) -> Self {
         Self {
-<<<<<<< HEAD
-            installation_id: installation.installation_id,
-=======
             installation_key: installation.installation_key,
->>>>>>> 18abe496
             hpke_public_key: installation.hpke_public_key,
         }
     }
