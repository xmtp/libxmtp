--- conflicted
+++ resolved
@@ -233,15 +233,6 @@
             field_value: group_description,
         }
     }
-<<<<<<< HEAD
-=======
-
-    pub fn new_update_group_pinned_frame_url(pinned_frame_url: String) -> Self {
-        Self {
-            field_name: MetadataField::GroupPinnedFrameUrl.to_string(),
-            field_value: pinned_frame_url,
-        }
-    }
 
     pub fn new_update_conversation_message_disappear_from_ns(from_ns: i64) -> Self {
         Self {
@@ -255,7 +246,6 @@
             field_value: in_ns.to_string(),
         }
     }
->>>>>>> bac3c101
 }
 
 impl From<UpdateMetadataIntentData> for Vec<u8> {
