use futures::{FutureExt, Stream, StreamExt};
use prost::Message;
use std::{collections::HashMap, sync::Arc};
use tokio::{
    sync::{broadcast, oneshot},
    task::JoinHandle,
};
use tokio_stream::wrappers::BroadcastStream;
use tracing::instrument;
use xmtp_id::scw_verifier::SmartContractSignatureVerifier;
use xmtp_proto::{api_client::XmtpMlsStreams, xmtp::mls::api::v1::WelcomeMessage};

use crate::{
    client::{extract_welcome_message, ClientError},
    groups::{
<<<<<<< HEAD
        device_sync::preference_sync::UserPreferenceUpdate, mls_sync::GroupMessageProcessingError,
        subscriptions, GroupError, MlsGroup,
    },
=======
        group_metadata::GroupMetadata, mls_sync::GroupMessageProcessingError,
        scoped_client::ScopedGroupClient as _, subscriptions, GroupError, MlsGroup,
    },
    preferences::UserPreferenceUpdate,
>>>>>>> ca271575
    retry::{Retry, RetryableError},
    retry_async, retryable,
    storage::{
        consent_record::StoredConsentRecord,
        group::{ConversationType, GroupQueryArgs, StoredGroup},
        group_message::StoredGroupMessage,
        StorageError,
    },
    Client, XmtpApi, XmtpOpenMlsProvider,
};
use thiserror::Error;

#[derive(Debug, Error)]
pub enum LocalEventError {
    #[error("Unable to send event: {0}")]
    Send(String),
}

impl RetryableError for LocalEventError {
    fn is_retryable(&self) -> bool {
        true
    }
}

#[derive(Debug)]
/// Wrapper around a [`tokio::task::JoinHandle`] but with a oneshot receiver
/// which allows waiting for a `with_callback` stream fn to be ready for stream items.
pub struct StreamHandle<T> {
    handle: JoinHandle<T>,
    start: Option<oneshot::Receiver<()>>,
}

/// Events local to this client
/// are broadcast across all senders/receivers of streams
#[derive(Clone)]
pub enum LocalEvents<C> {
    // a new group was created
    NewGroup(MlsGroup<C>),
    SyncMessage(SyncMessage),
    OutgoingPreferenceUpdates(Vec<UserPreferenceUpdate>),
    IncomingPreferenceUpdate(Vec<UserPreferenceUpdate>),
}

#[derive(Clone)]
pub enum SyncMessage {
    Request { message_id: Vec<u8> },
    Reply { message_id: Vec<u8> },
}

impl<C> LocalEvents<C> {
    fn group_filter(self) -> Option<MlsGroup<C>> {
        use LocalEvents::*;
        // this is just to protect against any future variants
        match self {
            NewGroup(c) => Some(c),
            _ => None,
        }
    }

    fn sync_filter(self) -> Option<Self> {
        use LocalEvents::*;

        match &self {
            SyncMessage(_) => Some(self),
            OutgoingPreferenceUpdates(_) => Some(self),
            IncomingPreferenceUpdate(_) => Some(self),
            _ => None,
        }
    }

    fn consent_filter(self) -> Option<Vec<StoredConsentRecord>> {
        use LocalEvents::*;

        match self {
            OutgoingPreferenceUpdates(updates) => {
                let updates = updates
                    .into_iter()
                    .filter_map(|pu| match pu {
                        UserPreferenceUpdate::ConsentUpdate(cr) => Some(cr),
                        _ => None,
                    })
                    .collect();
                Some(updates)
            }
            IncomingPreferenceUpdate(updates) => {
                let updates = updates
                    .into_iter()
                    .filter_map(|pu| match pu {
                        UserPreferenceUpdate::ConsentUpdate(cr) => Some(cr),
                        _ => None,
                    })
                    .collect();
                Some(updates)
            }
            _ => None,
        }
    }
}

pub(crate) trait StreamMessages<C> {
    fn stream_sync_messages(self) -> impl Stream<Item = Result<LocalEvents<C>, SubscribeError>>;
    fn stream_consent_updates(
        self,
    ) -> impl Stream<Item = Result<Vec<StoredConsentRecord>, SubscribeError>>;
}

impl<C> StreamMessages<C> for broadcast::Receiver<LocalEvents<C>>
where
    C: Clone + Send + Sync + 'static,
{
    #[instrument(level = "trace", skip_all)]
    fn stream_sync_messages(self) -> impl Stream<Item = Result<LocalEvents<C>, SubscribeError>> {
        BroadcastStream::new(self).filter_map(|event| async {
            crate::optify!(event, "Missed message due to event queue lag")
                .and_then(LocalEvents::sync_filter)
                .map(Result::Ok)
        })
    }

    fn stream_consent_updates(
        self,
    ) -> impl Stream<Item = Result<Vec<StoredConsentRecord>, SubscribeError>> {
        BroadcastStream::new(self).filter_map(|event| async {
            crate::optify!(event, "Missed message due to event queue lag")
                .and_then(LocalEvents::consent_filter)
                .map(Result::Ok)
        })
    }
}

impl<T> StreamHandle<T> {
    /// Waits for the stream to be fully spawned
    pub async fn wait_for_ready(&mut self) {
        if let Some(s) = self.start.take() {
            let _ = s.await;
        }
    }
}

impl<T> From<StreamHandle<T>> for JoinHandle<T> {
    fn from(stream: StreamHandle<T>) -> JoinHandle<T> {
        stream.handle
    }
}

#[derive(Clone, Debug)]
pub(crate) struct MessagesStreamInfo {
    pub convo_created_at_ns: i64,
    pub cursor: u64,
}

impl From<StoredGroup> for (Vec<u8>, MessagesStreamInfo) {
    fn from(group: StoredGroup) -> (Vec<u8>, MessagesStreamInfo) {
        (
            group.id,
            MessagesStreamInfo {
                convo_created_at_ns: group.created_at_ns,
                cursor: 0,
            },
        )
    }
}

#[derive(thiserror::Error, Debug)]
pub enum SubscribeError {
    #[error("failed to start new messages stream {0}")]
    FailedToStartNewMessagesStream(ClientError),
    #[error(transparent)]
    Client(#[from] ClientError),
    #[error(transparent)]
    Group(#[from] GroupError),
    #[error("group message expected in database but is missing")]
    GroupMessageNotFound,
    #[error("processing group message in stream: {0}")]
    ReceiveGroup(#[from] GroupMessageProcessingError),
    #[error(transparent)]
    Database(#[from] diesel::result::Error),
    #[error(transparent)]
    Storage(#[from] StorageError),
    #[error(transparent)]
    Api(#[from] xmtp_proto::Error),
    #[error(transparent)]
    Decode(#[from] prost::DecodeError),
}

impl RetryableError for SubscribeError {
    fn is_retryable(&self) -> bool {
        use SubscribeError::*;
        match self {
            FailedToStartNewMessagesStream(e) => retryable!(e),
            Client(e) => retryable!(e),
            Group(e) => retryable!(e),
            GroupMessageNotFound => true,
            ReceiveGroup(e) => retryable!(e),
            Database(e) => retryable!(e),
            Storage(e) => retryable!(e),
            Api(e) => retryable!(e),
            Decode(_) => false,
        }
    }
}

impl<ApiClient, V> Client<ApiClient, V>
where
    ApiClient: XmtpApi + Send + Sync + 'static,
    V: SmartContractSignatureVerifier + Send + Sync + 'static,
{
    async fn process_streamed_welcome(
        &self,
        provider: &XmtpOpenMlsProvider,
        welcome: WelcomeMessage,
    ) -> Result<MlsGroup<Self>, ClientError> {
        let welcome_v1 = extract_welcome_message(welcome)?;
        let creation_result = retry_async!(
            Retry::default(),
            (async {
                tracing::info!(
                    installation_id = &welcome_v1.id,
                    "Trying to process streamed welcome"
                );
                let welcome_v1 = &welcome_v1;
                self.context
                    .store()
                    .transaction_async(provider, |provider| async move {
                        MlsGroup::create_from_encrypted_welcome(
                            Arc::new(self.clone()),
                            provider,
                            welcome_v1.hpke_public_key.as_slice(),
                            &welcome_v1.data,
                            welcome_v1.id as i64,
                        )
                        .await
                    })
                    .await
            })
        );

        if let Some(err) = creation_result.as_ref().err() {
            let conn = provider.conn_ref();
            let result = conn.find_group_by_welcome_id(welcome_v1.id as i64);
            match result {
                Ok(Some(group)) => {
                    tracing::info!(
                        inbox_id = self.inbox_id(),
                        group_id = hex::encode(&group.id),
                        welcome_id = ?group.welcome_id,
                        "Loading existing group for welcome_id: {:?}",
                        group.welcome_id
                    );
                    return Ok(MlsGroup::new(self.clone(), group.id, group.created_at_ns));
                }
                Ok(None) => return Err(ClientError::Generic(err.to_string())),
                Err(e) => return Err(ClientError::Generic(e.to_string())),
            }
        }

        Ok(creation_result?)
    }

    pub async fn process_streamed_welcome_message(
        &self,
        envelope_bytes: Vec<u8>,
    ) -> Result<MlsGroup<Self>, ClientError> {
        let provider = self.mls_provider()?;
        let envelope = WelcomeMessage::decode(envelope_bytes.as_slice())
            .map_err(|e| ClientError::Generic(e.to_string()))?;

        let welcome = self.process_streamed_welcome(&provider, envelope).await?;
        Ok(welcome)
    }

    #[tracing::instrument(level = "debug", skip_all)]
    pub async fn stream_conversations<'a>(
        &'a self,
        conversation_type: Option<ConversationType>,
    ) -> Result<impl Stream<Item = Result<MlsGroup<Self>, SubscribeError>> + 'a, ClientError>
    where
        ApiClient: XmtpMlsStreams,
    {
        let installation_key = self.installation_public_key();
        let id_cursor = 0;

        tracing::info!(inbox_id = self.inbox_id(), "Setting up conversation stream");
        let subscription = self
            .api_client
            .subscribe_welcome_messages(installation_key.as_ref(), Some(id_cursor))
            .await?
            .map(WelcomeOrGroup::<ApiClient, V>::Welcome);

        let event_queue =
            tokio_stream::wrappers::BroadcastStream::new(self.local_events.subscribe())
                .filter_map(|event| async {
                    crate::optify!(event, "Missed messages due to event queue lag")
                        .and_then(LocalEvents::group_filter)
                        .map(Result::Ok)
                })
                .map(WelcomeOrGroup::<ApiClient, V>::Group);

        let stream = futures::stream::select(event_queue, subscription);
        let stream = stream.filter_map(move |group_or_welcome| async move {
            tracing::info!(
                inbox_id = self.inbox_id(),
                installation_id = %self.installation_id(),
                "Received conversation streaming payload"
            );
            let filtered = self.process_streamed_convo(group_or_welcome).await;
            let filtered = filtered.map(|(metadata, group)| {
                conversation_type
                    .map_or(true, |ct| ct == metadata.conversation_type)
                    .then_some(group)
            });
            filtered.transpose()
        });

        Ok(stream)
    }

    async fn process_streamed_convo(
        &self,
        welcome_or_group: WelcomeOrGroup<ApiClient, V>,
    ) -> Result<(GroupMetadata, MlsGroup<Client<ApiClient, V>>), SubscribeError> {
        let provider = self.mls_provider()?;
        let group = match welcome_or_group {
            WelcomeOrGroup::Welcome(welcome) => {
                self.process_streamed_welcome(&provider, welcome?).await?
            }
            WelcomeOrGroup::Group(group) => group?,
        };
        let metadata = group.metadata(provider)?;
        Ok((metadata, group))
    }
}

enum WelcomeOrGroup<ApiClient, V> {
    Group(Result<MlsGroup<Client<ApiClient, V>>, SubscribeError>),
    Welcome(Result<WelcomeMessage, xmtp_proto::Error>),
}

impl<ApiClient, V> Client<ApiClient, V>
where
    ApiClient: XmtpApi + XmtpMlsStreams + Send + Sync + 'static,
    V: SmartContractSignatureVerifier + Send + Sync + 'static,
{
    pub fn stream_conversations_with_callback(
        client: Arc<Client<ApiClient, V>>,
        conversation_type: Option<ConversationType>,
        mut convo_callback: impl FnMut(Result<MlsGroup<Self>, SubscribeError>) + Send + 'static,
    ) -> impl crate::StreamHandle<StreamOutput = Result<(), ClientError>> {
        let (tx, rx) = oneshot::channel();

        crate::spawn(Some(rx), async move {
            let stream = client.stream_conversations(conversation_type).await?;
            futures::pin_mut!(stream);
            let _ = tx.send(());
            while let Some(convo) = stream.next().await {
                tracing::info!("Trigger conversation callback");
                convo_callback(convo)
            }
            tracing::debug!("`stream_conversations` stream ended, dropping stream");
            Ok::<_, ClientError>(())
        })
    }

    #[tracing::instrument(level = "debug", skip_all)]
    pub async fn stream_all_messages(
        &self,
        conversation_type: Option<ConversationType>,
    ) -> Result<impl Stream<Item = Result<StoredGroupMessage, SubscribeError>> + '_, ClientError>
    {
        tracing::debug!(
            inbox_id = self.inbox_id(),
            conversation_type = ?conversation_type,
            "stream all messages"
        );
        let mut group_id_to_info = async {
            let provider = self.mls_provider()?;
            self.sync_welcomes(&provider).await?;

            let group_id_to_info = provider
                .conn_ref()
                .find_groups(GroupQueryArgs::default().maybe_conversation_type(conversation_type))?
                .into_iter()
                .map(Into::into)
                .collect::<HashMap<Vec<u8>, MessagesStreamInfo>>();
            Ok::<_, ClientError>(group_id_to_info)
        }
        .await?;

        let stream = async_stream::stream! {
            let messages_stream = subscriptions::stream_messages(
                self,
                Arc::new(group_id_to_info.clone())
            )
            .await?;
            futures::pin_mut!(messages_stream);

            let convo_stream = self.stream_conversations(conversation_type).await?;

            futures::pin_mut!(convo_stream);

            let mut extra_messages = Vec::new();

            loop {
                tokio::select! {
                    // biased enforces an order to select!. If a message and a group are both ready
                    // at the same time, `biased` mode will process the message before the new
                    // group.
                    biased;

                    messages = futures::future::ready(&mut extra_messages), if !extra_messages.is_empty() => {
                        for message in messages.drain(0..) {
                            yield message;
                        }
                    },
                    Some(message) = messages_stream.next() => {
                        // an error can only mean the receiver has been dropped or closed so we're
                        // safe to end the stream
                        yield message;
                    }
                    Some(new_group) = convo_stream.next() => {
                        match new_group {
                            Ok(new_group) => {
                                tracing::info!("Received new conversation inside streamAllMessages");
                                if group_id_to_info.contains_key(&new_group.group_id) {
                                    continue;
                                }
                                for info in group_id_to_info.values_mut() {
                                    info.cursor = 0;
                                }
                                group_id_to_info.insert(
                                    new_group.group_id,
                                    MessagesStreamInfo {
                                        convo_created_at_ns: new_group.created_at_ns,
                                        cursor: 1, // For the new group, stream all messages since the group was created
                                    },
                                );
                                let new_messages_stream = match subscriptions::stream_messages(
                                    self,
                                    Arc::new(group_id_to_info.clone())
                                ).await {
                                    Ok(s) => s,
                                    Err(e) => {
                                        yield Err(SubscribeError::FailedToStartNewMessagesStream(e));
                                        continue;
                                    },
                                };

                                tracing::debug!("switching streams");
                                // attempt to drain all ready messages from existing stream
                                while let Some(Some(message)) = messages_stream.next().now_or_never() {
                                    extra_messages.push(message);
                                }
                                messages_stream.set(new_messages_stream);
                                continue;
                            },
                            Err(e) => {
                                yield Err(e)
                            }
                        }
                    },
                }
            }
        };

        Ok(stream)
    }

    pub fn stream_all_messages_with_callback(
        client: Arc<Client<ApiClient, V>>,
        conversation_type: Option<ConversationType>,
        mut callback: impl FnMut(Result<StoredGroupMessage, SubscribeError>) + Send + 'static,
    ) -> impl crate::StreamHandle<StreamOutput = Result<(), ClientError>> {
        let (tx, rx) = oneshot::channel();

        crate::spawn(Some(rx), async move {
            let stream = client.stream_all_messages(conversation_type).await?;
            futures::pin_mut!(stream);
            let _ = tx.send(());
            while let Some(message) = stream.next().await {
                callback(message)
            }
            tracing::debug!("`stream_all_messages` stream ended, dropping stream");
            Ok::<_, ClientError>(())
        })
    }

    pub fn stream_consent_with_callback(
        client: Arc<Client<ApiClient, V>>,
        mut callback: impl FnMut(Result<Vec<StoredConsentRecord>, SubscribeError>) + Send + 'static,
    ) -> impl crate::StreamHandle<StreamOutput = Result<(), ClientError>> {
        let (tx, rx) = oneshot::channel();

        crate::spawn(Some(rx), async move {
            let receiver = client.local_events.subscribe();
            let stream = receiver.stream_consent_updates();

            futures::pin_mut!(stream);
            let _ = tx.send(());
            while let Some(message) = stream.next().await {
                callback(message)
            }
            tracing::debug!("`stream_consent` stream ended, dropping stream");
            Ok::<_, ClientError>(())
        })
    }
}

#[cfg(test)]
pub(crate) mod tests {
    #[cfg(target_arch = "wasm32")]
    wasm_bindgen_test::wasm_bindgen_test_configure!(run_in_dedicated_worker);

    use crate::{
        builder::ClientBuilder,
        groups::GroupMetadataOptions,
        storage::{
            group::{ConversationType, GroupQueryArgs},
            group_message::StoredGroupMessage,
        },
        utils::test::{Delivery, FullXmtpClient, TestClient},
        Client, StreamHandle,
    };
    use futures::StreamExt;
    use parking_lot::Mutex;
    use std::sync::{
        atomic::{AtomicU64, Ordering},
        Arc,
    };
    use xmtp_cryptography::utils::generate_local_wallet;

    #[cfg_attr(target_arch = "wasm32", wasm_bindgen_test::wasm_bindgen_test)]
    #[cfg_attr(not(target_arch = "wasm32"), tokio::test(flavor = "current_thread"))]
    async fn test_stream_welcomes() {
        let alice = Arc::new(ClientBuilder::new_test_client(&generate_local_wallet()).await);
        let bob = Arc::new(ClientBuilder::new_test_client(&generate_local_wallet()).await);
        let alice_bob_group = alice
            .create_group(None, GroupMetadataOptions::default())
            .unwrap();

        // FIXME:insipx we run into an issue where the reqwest::post().send() request
        // blocks the executor and we cannot progress the runtime if we dont `tokio::spawn` this.
        // A solution might be to use `hyper` instead, and implement a custom connection pool with
        // `deadpool`. This is a bit more work but shouldn't be too complicated since
        // we're only using `post` requests. It would be nice for all streams to work
        // w/o spawning a separate task.
        let (tx, rx) = tokio::sync::mpsc::unbounded_channel();
        let mut stream = tokio_stream::wrappers::UnboundedReceiverStream::new(rx);
        let bob_ptr = bob.clone();
        crate::spawn(None, async move {
            let bob_stream = bob_ptr.stream_conversations(None).await.unwrap();
            futures::pin_mut!(bob_stream);
            while let Some(item) = bob_stream.next().await {
                let _ = tx.send(item);
            }
        });

        let group_id = alice_bob_group.group_id.clone();
        alice_bob_group
            .add_members_by_inbox_id(&[bob.inbox_id()])
            .await
            .unwrap();

        let bob_received_groups = stream.next().await.unwrap().unwrap();
        assert_eq!(bob_received_groups.group_id, group_id);
    }

    #[cfg_attr(target_arch = "wasm32", wasm_bindgen_test::wasm_bindgen_test)]
    #[cfg_attr(
        not(target_arch = "wasm32"),
        tokio::test(flavor = "multi_thread", worker_threads = 10)
    )]
    async fn test_stream_messages() {
        let alice = Arc::new(ClientBuilder::new_test_client(&generate_local_wallet()).await);
        let bob = ClientBuilder::new_test_client(&generate_local_wallet()).await;

        let alice_group = alice
            .create_group(None, GroupMetadataOptions::default())
            .unwrap();

        // let mut bob_stream = bob.stream_conversations().await.unwrap()warning: unused implementer of `futures::Future` that must be used;
        alice_group
            .add_members_by_inbox_id(&[bob.inbox_id()])
            .await
            .unwrap();
        let bob_group = bob
            .sync_welcomes(&bob.mls_provider().unwrap())
            .await
            .unwrap();
        let bob_group = bob_group.first().unwrap();

        let notify = Delivery::new(None);
        let notify_ptr = notify.clone();
        let (tx, rx) = tokio::sync::mpsc::unbounded_channel();
        crate::spawn(None, async move {
            let stream = alice_group.stream().await.unwrap();
            futures::pin_mut!(stream);
            while let Some(item) = stream.next().await {
                let _ = tx.send(item);
                notify_ptr.notify_one();
            }
        });
        let mut stream = tokio_stream::wrappers::UnboundedReceiverStream::new(rx);

        bob_group.send_message(b"hello").await.unwrap();
        notify.wait_for_delivery().await.unwrap();
        let message = stream.next().await.unwrap().unwrap();
        assert_eq!(message.decrypted_message_bytes, b"hello");

        bob_group.send_message(b"hello2").await.unwrap();
        notify.wait_for_delivery().await.unwrap();
        let message = stream.next().await.unwrap().unwrap();
        assert_eq!(message.decrypted_message_bytes, b"hello2");

        // assert_eq!(bob_received_groups.group_id, alice_bob_group.group_id);
    }

    #[cfg_attr(target_arch = "wasm32", wasm_bindgen_test::wasm_bindgen_test)]
    #[cfg_attr(
        not(target_arch = "wasm32"),
        tokio::test(flavor = "multi_thread", worker_threads = 10)
    )]
    async fn test_stream_all_messages_unchanging_group_list() {
        let alix = ClientBuilder::new_test_client(&generate_local_wallet()).await;
        let bo = ClientBuilder::new_test_client(&generate_local_wallet()).await;
        let caro = ClientBuilder::new_test_client(&generate_local_wallet()).await;

        let alix_group = alix
            .create_group(None, GroupMetadataOptions::default())
            .unwrap();
        alix_group
            .add_members_by_inbox_id(&[caro.inbox_id()])
            .await
            .unwrap();

        let bo_group = bo
            .create_group(None, GroupMetadataOptions::default())
            .unwrap();
        bo_group
            .add_members_by_inbox_id(&[caro.inbox_id()])
            .await
            .unwrap();
        crate::sleep(core::time::Duration::from_millis(100)).await;

        let messages: Arc<Mutex<Vec<StoredGroupMessage>>> = Arc::new(Mutex::new(Vec::new()));
        let messages_clone = messages.clone();

        let notify = Delivery::new(None);
        let notify_pointer = notify.clone();
        let mut handle = Client::<TestClient, _>::stream_all_messages_with_callback(
            Arc::new(caro),
            None,
            move |message| {
                (*messages_clone.lock()).push(message.unwrap());
                notify_pointer.notify_one();
            },
        );
        handle.wait_for_ready().await;

        alix_group.send_message("first".as_bytes()).await.unwrap();
        notify
            .wait_for_delivery()
            .await
            .expect("didn't get `first`");
        bo_group.send_message("second".as_bytes()).await.unwrap();
        notify.wait_for_delivery().await.unwrap();
        alix_group.send_message("third".as_bytes()).await.unwrap();
        notify.wait_for_delivery().await.unwrap();
        bo_group.send_message("fourth".as_bytes()).await.unwrap();
        notify.wait_for_delivery().await.unwrap();

        let messages = messages.lock();
        assert_eq!(messages[0].decrypted_message_bytes, b"first");
        assert_eq!(messages[1].decrypted_message_bytes, b"second");
        assert_eq!(messages[2].decrypted_message_bytes, b"third");
        assert_eq!(messages[3].decrypted_message_bytes, b"fourth");
    }

    #[cfg_attr(target_arch = "wasm32", wasm_bindgen_test::wasm_bindgen_test)]
    #[cfg_attr(
        not(target_arch = "wasm32"),
        tokio::test(flavor = "multi_thread", worker_threads = 10)
    )]
    async fn test_stream_all_messages_changing_group_list() {
        let alix = Arc::new(ClientBuilder::new_test_client(&generate_local_wallet()).await);
        let bo = ClientBuilder::new_test_client(&generate_local_wallet()).await;
        let caro = Arc::new(ClientBuilder::new_test_client(&generate_local_wallet()).await);

        let alix_group = alix
            .create_group(None, GroupMetadataOptions::default())
            .unwrap();
        alix_group
            .add_members_by_inbox_id(&[caro.inbox_id()])
            .await
            .unwrap();

        let messages: Arc<Mutex<Vec<StoredGroupMessage>>> = Arc::new(Mutex::new(Vec::new()));
        let messages_clone = messages.clone();
        let delivery = Delivery::new(None);
        let delivery_pointer = delivery.clone();
        let mut handle = Client::<TestClient, _>::stream_all_messages_with_callback(
            caro.clone(),
            None,
            move |message| {
                delivery_pointer.notify_one();
                (*messages_clone.lock()).push(message.unwrap());
            },
        );
        handle.wait_for_ready().await;

        alix_group.send_message("first".as_bytes()).await.unwrap();
        delivery
            .wait_for_delivery()
            .await
            .expect("timed out waiting for `first`");

        let bo_group = bo
            .create_group(None, GroupMetadataOptions::default())
            .unwrap();
        bo_group
            .add_members_by_inbox_id(&[caro.inbox_id()])
            .await
            .unwrap();

        bo_group.send_message("second".as_bytes()).await.unwrap();
        delivery
            .wait_for_delivery()
            .await
            .expect("timed out waiting for `second`");

        alix_group.send_message("third".as_bytes()).await.unwrap();
        delivery
            .wait_for_delivery()
            .await
            .expect("timed out waiting for `third`");

        let alix_group_2 = alix
            .create_group(None, GroupMetadataOptions::default())
            .unwrap();
        alix_group_2
            .add_members_by_inbox_id(&[caro.inbox_id()])
            .await
            .unwrap();

        alix_group.send_message("fourth".as_bytes()).await.unwrap();
        delivery
            .wait_for_delivery()
            .await
            .expect("timed out waiting for `fourth`");

        alix_group_2.send_message("fifth".as_bytes()).await.unwrap();
        delivery
            .wait_for_delivery()
            .await
            .expect("timed out waiting for `fifth`");

        {
            let messages = messages.lock();
            assert_eq!(messages.len(), 5);
        }

        let a = handle.abort_handle();
        a.end();
        let _ = handle.join().await;
        assert!(a.is_finished());

        alix_group
            .send_message("should not show up".as_bytes())
            .await
            .unwrap();
        crate::sleep(core::time::Duration::from_millis(100)).await;

        let messages = messages.lock();
        assert_eq!(messages.len(), 5);
    }

    #[ignore]
    #[cfg_attr(target_arch = "wasm32", wasm_bindgen_test::wasm_bindgen_test)]
    #[cfg_attr(
        not(target_arch = "wasm32"),
        tokio::test(flavor = "multi_thread", worker_threads = 10)
    )]
    async fn test_stream_all_messages_does_not_lose_messages() {
        let alix = Arc::new(ClientBuilder::new_test_client(&generate_local_wallet()).await);
        let caro = Arc::new(ClientBuilder::new_test_client(&generate_local_wallet()).await);

        let alix_group = alix
            .create_group(None, GroupMetadataOptions::default())
            .unwrap();
        alix_group
            .add_members_by_inbox_id(&[caro.inbox_id()])
            .await
            .unwrap();

        let messages: Arc<Mutex<Vec<StoredGroupMessage>>> = Arc::new(Mutex::new(Vec::new()));
        let messages_clone = messages.clone();

        let blocked = Arc::new(AtomicU64::new(55));

        let blocked_pointer = blocked.clone();
        let mut handle = Client::<TestClient, _>::stream_all_messages_with_callback(
            caro.clone(),
            None,
            move |message| {
                (*messages_clone.lock()).push(message.unwrap());
                blocked_pointer.fetch_sub(1, Ordering::SeqCst);
            },
        );
        handle.wait_for_ready().await;

        let alix_group_pointer = alix_group.clone();
        crate::spawn(None, async move {
            for _ in 0..50 {
                alix_group_pointer.send_message(b"spam").await.unwrap();
                crate::sleep(core::time::Duration::from_micros(200)).await;
            }
        });

        for _ in 0..5 {
            let new_group = alix
                .create_group(None, GroupMetadataOptions::default())
                .unwrap();
            new_group
                .add_members_by_inbox_id(&[caro.inbox_id()])
                .await
                .unwrap();
            new_group
                .send_message(b"spam from new group")
                .await
                .unwrap();
        }

        let _ = tokio::time::timeout(core::time::Duration::from_secs(120), async {
            while blocked.load(Ordering::SeqCst) > 0 {
                tokio::task::yield_now().await;
            }
        })
        .await;

        let missed_messages = blocked.load(Ordering::SeqCst);
        if missed_messages > 0 {
            println!("Missed {} Messages", missed_messages);
            panic!("Test failed due to missed messages");
        }
    }

    #[cfg_attr(target_arch = "wasm32", wasm_bindgen_test::wasm_bindgen_test)]
    #[cfg_attr(not(target_arch = "wasm32"), tokio::test(flavor = "multi_thread"))]
    async fn test_self_group_creation() {
        let alix = Arc::new(ClientBuilder::new_test_client(&generate_local_wallet()).await);
        let bo = Arc::new(ClientBuilder::new_test_client(&generate_local_wallet()).await);

        let groups = Arc::new(Mutex::new(Vec::new()));
        let notify = Delivery::new(None);
        let (notify_pointer, groups_pointer) = (notify.clone(), groups.clone());

        let closer = Client::<TestClient, _>::stream_conversations_with_callback(
            alix.clone(),
            Some(ConversationType::Group),
            move |g| {
                let mut groups = groups_pointer.lock();
                groups.push(g);
                notify_pointer.notify_one();
            },
        );

        alix.create_group(None, GroupMetadataOptions::default())
            .unwrap();

        notify
            .wait_for_delivery()
            .await
            .expect("Stream never received group");

        {
            let grps = groups.lock();
            assert_eq!(grps.len(), 1);
        }

        let group = bo
            .create_group(None, GroupMetadataOptions::default())
            .unwrap();
        group
            .add_members_by_inbox_id(&[alix.inbox_id()])
            .await
            .unwrap();

        notify.wait_for_delivery().await.unwrap();

        {
            let grps = groups.lock();
            assert_eq!(grps.len(), 2);
        }

        // Verify syncing welcomes while streaming causes no issues
        alix.sync_welcomes(&alix.mls_provider().unwrap())
            .await
            .unwrap();
        let find_groups_results = alix.find_groups(GroupQueryArgs::default()).unwrap();

        {
            let grps = groups.lock();
            assert_eq!(grps.len(), find_groups_results.len());
        }

        closer.end();
    }

    #[cfg_attr(target_arch = "wasm32", wasm_bindgen_test::wasm_bindgen_test)]
    #[cfg_attr(not(target_arch = "wasm32"), tokio::test(flavor = "multi_thread"))]
    async fn test_dm_streaming() {
        let alix = Arc::new(ClientBuilder::new_test_client(&generate_local_wallet()).await);
        let bo = Arc::new(ClientBuilder::new_test_client(&generate_local_wallet()).await);

        let groups = Arc::new(Mutex::new(Vec::new()));
        // Wait for 2 seconds for the group creation to be streamed
        let notify = Delivery::new(Some(1));
        let (notify_pointer, groups_pointer) = (notify.clone(), groups.clone());

        // Start a stream with enableDm set to false
        let mut closer = Client::<TestClient, _>::stream_conversations_with_callback(
            alix.clone(),
            Some(ConversationType::Group),
            move |g| {
                let mut groups = groups_pointer.lock();
                groups.push(g);
                notify_pointer.notify_one();
            },
        );

        alix.create_dm_by_inbox_id(&alix.mls_provider().unwrap(), bo.inbox_id().to_string())
            .await
            .unwrap();

        let result = notify.wait_for_delivery().await;
        assert!(result.is_err(), "Stream unexpectedly received a DM group");

        let group = alix
            .create_group(None, GroupMetadataOptions::default())
            .unwrap();
        group
            .add_members_by_inbox_id(&[bo.inbox_id()])
            .await
            .unwrap();

        notify.wait_for_delivery().await.unwrap();
        {
            let grps = groups.lock();
            assert_eq!(grps.len(), 1);
        }

        let _ = closer.end_and_wait().await;

        // Start a stream with only dms
        let groups = Arc::new(Mutex::new(Vec::new()));
        let notify = Delivery::new(Some(1));
        let (notify_pointer, groups_pointer) = (notify.clone(), groups.clone());

        // Start a stream with conversation_type DM
        let closer = Client::<TestClient, _>::stream_conversations_with_callback(
            alix.clone(),
            Some(ConversationType::Dm),
            move |g| {
                let mut groups = groups_pointer.lock();
                groups.push(g);
                notify_pointer.notify_one();
            },
        );

        let group = alix
            .create_group(None, GroupMetadataOptions::default())
            .unwrap();
        group
            .add_members_by_inbox_id(&[bo.inbox_id()])
            .await
            .unwrap();

        let result = notify.wait_for_delivery().await;
        assert!(result.is_err(), "Stream unexpectedly received a Group");

        alix.create_dm_by_inbox_id(&alix.mls_provider().unwrap(), bo.inbox_id().to_string())
            .await
            .unwrap();
        notify.wait_for_delivery().await.unwrap();
        {
            let grps = groups.lock();
            assert_eq!(grps.len(), 1);
        }

        closer.end();

        // Start a stream with all conversations
        let groups = Arc::new(Mutex::new(Vec::new()));
        // Wait for 2 seconds for the group creation to be streamed
        let notify = Delivery::new(None);
        let (notify_pointer, groups_pointer) = (notify.clone(), groups.clone());
        let closer =
            FullXmtpClient::stream_conversations_with_callback(alix.clone(), None, move |g| {
                let mut groups = groups_pointer.lock();
                groups.push(g);
                notify_pointer.notify_one();
            });

        alix.create_dm_by_inbox_id(&alix.mls_provider().unwrap(), bo.inbox_id().to_string())
            .await
            .unwrap();
        notify.wait_for_delivery().await.unwrap();
        {
            let grps = groups.lock();
            assert_eq!(grps.len(), 1);
        }

        let dm = bo
            .create_dm_by_inbox_id(&bo.mls_provider().unwrap(), alix.inbox_id().to_string())
            .await
            .unwrap();
        dm.add_members_by_inbox_id(&[alix.inbox_id()])
            .await
            .unwrap();
        notify.wait_for_delivery().await.unwrap();
        {
            let grps = groups.lock();
            assert_eq!(grps.len(), 2);
        }

        let group = alix
            .create_group(None, GroupMetadataOptions::default())
            .unwrap();
        group
            .add_members_by_inbox_id(&[bo.inbox_id()])
            .await
            .unwrap();

        notify.wait_for_delivery().await.unwrap();
        {
            let grps = groups.lock();
            assert_eq!(grps.len(), 3);
        }

        closer.end();
    }

    #[cfg_attr(target_arch = "wasm32", wasm_bindgen_test::wasm_bindgen_test)]
    #[cfg_attr(not(target_arch = "wasm32"), tokio::test(flavor = "multi_thread"))]
    async fn test_dm_stream_all_messages() {
        let alix = Arc::new(ClientBuilder::new_test_client(&generate_local_wallet()).await);
        let bo = Arc::new(ClientBuilder::new_test_client(&generate_local_wallet()).await);

        let alix_group = alix
            .create_group(None, GroupMetadataOptions::default())
            .unwrap();
        alix_group
            .add_members_by_inbox_id(&[bo.inbox_id()])
            .await
            .unwrap();

        let alix_dm = alix
            .create_dm_by_inbox_id(&alix.mls_provider().unwrap(), bo.inbox_id().to_string())
            .await
            .unwrap();

        // Start a stream with only groups
        let messages: Arc<Mutex<Vec<StoredGroupMessage>>> = Arc::new(Mutex::new(Vec::new()));
        // Wait for 2 seconds for the group creation to be streamed
        let notify = Delivery::new(Some(1));
        let (notify_pointer, messages_pointer) = (notify.clone(), messages.clone());

        let mut closer = Client::<TestClient, _>::stream_all_messages_with_callback(
            bo.clone(),
            Some(ConversationType::Group),
            move |message| {
                let mut messages: parking_lot::lock_api::MutexGuard<
                    '_,
                    parking_lot::RawMutex,
                    Vec<StoredGroupMessage>,
                > = messages_pointer.lock();
                messages.push(message.unwrap());
                notify_pointer.notify_one();
            },
        );
        closer.wait_for_ready().await;

        alix_dm.send_message("first".as_bytes()).await.unwrap();

        let result = notify.wait_for_delivery().await;
        assert!(result.is_err(), "Stream unexpectedly received a DM message");

        alix_group.send_message("second".as_bytes()).await.unwrap();

        notify.wait_for_delivery().await.unwrap();
        {
            let msgs = messages.lock();
            assert_eq!(msgs.len(), 1);
        }

        closer.end();

        // Start a stream with only dms
        let messages: Arc<Mutex<Vec<StoredGroupMessage>>> = Arc::new(Mutex::new(Vec::new()));
        // Wait for 2 seconds for the group creation to be streamed
        let notify = Delivery::new(Some(1));
        let (notify_pointer, messages_pointer) = (notify.clone(), messages.clone());

        let mut closer = Client::<TestClient, _>::stream_all_messages_with_callback(
            bo.clone(),
            Some(ConversationType::Dm),
            move |message| {
                let mut messages: parking_lot::lock_api::MutexGuard<
                    '_,
                    parking_lot::RawMutex,
                    Vec<StoredGroupMessage>,
                > = messages_pointer.lock();
                messages.push(message.unwrap());
                notify_pointer.notify_one();
            },
        );
        closer.wait_for_ready().await;

        alix_group.send_message("first".as_bytes()).await.unwrap();

        let result = notify.wait_for_delivery().await;
        assert!(
            result.is_err(),
            "Stream unexpectedly received a Group message"
        );

        alix_dm.send_message("second".as_bytes()).await.unwrap();

        notify.wait_for_delivery().await.unwrap();
        {
            let msgs = messages.lock();
            assert_eq!(msgs.len(), 1);
        }

        closer.end();

        // Start a stream with all conversations
        let messages: Arc<Mutex<Vec<StoredGroupMessage>>> = Arc::new(Mutex::new(Vec::new()));
        // Wait for 2 seconds for the group creation to be streamed
        let notify = Delivery::new(Some(1));
        let (notify_pointer, messages_pointer) = (notify.clone(), messages.clone());

        let mut closer = Client::<TestClient, _>::stream_all_messages_with_callback(
            bo.clone(),
            None,
            move |message| {
                let mut messages = messages_pointer.lock();
                messages.push(message.unwrap());
                notify_pointer.notify_one();
            },
        );
        closer.wait_for_ready().await;

        alix_group.send_message("first".as_bytes()).await.unwrap();

        notify.wait_for_delivery().await.unwrap();
        {
            let msgs = messages.lock();
            assert_eq!(msgs.len(), 1);
        }

        alix_dm.send_message("second".as_bytes()).await.unwrap();

        notify.wait_for_delivery().await.unwrap();
        {
            let msgs = messages.lock();
            assert_eq!(msgs.len(), 2);
        }

        closer.end();
    }
}<|MERGE_RESOLUTION|>--- conflicted
+++ resolved
@@ -13,16 +13,10 @@
 use crate::{
     client::{extract_welcome_message, ClientError},
     groups::{
-<<<<<<< HEAD
-        device_sync::preference_sync::UserPreferenceUpdate, mls_sync::GroupMessageProcessingError,
+        device_sync::preference_sync::UserPreferenceUpdate, group_metadata::GroupMetadata,
+        mls_sync::GroupMessageProcessingError, scoped_client::ScopedGroupClient as _,
         subscriptions, GroupError, MlsGroup,
     },
-=======
-        group_metadata::GroupMetadata, mls_sync::GroupMessageProcessingError,
-        scoped_client::ScopedGroupClient as _, subscriptions, GroupError, MlsGroup,
-    },
-    preferences::UserPreferenceUpdate,
->>>>>>> ca271575
     retry::{Retry, RetryableError},
     retry_async, retryable,
     storage::{
