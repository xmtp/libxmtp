--- conflicted
+++ resolved
@@ -277,14 +277,10 @@
 
     pub async fn stream_all_messages(
         client: Arc<Client<ApiClient>>,
-<<<<<<< HEAD
         is_for_sync_groups: bool,
     ) -> Result<impl Stream<Item = StoredGroupMessage>, ClientError> {
         let (tx, rx) = mpsc::unbounded_channel();
 
-=======
-    ) -> Result<impl Stream<Item = Result<StoredGroupMessage, ClientError>>, ClientError> {
->>>>>>> 28646190
         client.sync_welcomes().await?;
 
         let mut group_id_to_info;
@@ -309,13 +305,8 @@
                 .collect::<HashMap<Vec<u8>, MessagesStreamInfo>>();
         }
 
-<<<<<<< HEAD
-        tokio::spawn(async move {
-            let mut convo_stream = Self::stream_conversations(&client).await?;
-=======
         let stream = async_stream::stream! {
             let client = client.clone();
->>>>>>> 28646190
             let mut messages_stream = client
                 .clone()
                 .stream_messages(group_id_to_info.clone())
