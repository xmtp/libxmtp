--- conflicted
+++ resolved
@@ -763,15 +763,10 @@
         }
 
         // Verify syncing welcomes while streaming causes no issues
-<<<<<<< HEAD
-        alix.sync_welcomes().await.unwrap();
+        alix.sync_welcomes(&alix.store().conn().unwrap())
+            .await
+            .unwrap();
         let find_groups_results = alix.find_groups(GroupQueryArgs::default()).unwrap();
-=======
-        alix.sync_welcomes(&alix.store().conn().unwrap())
-            .await
-            .unwrap();
-        let find_groups_results = alix.find_groups(FindGroupParams::default()).unwrap();
->>>>>>> fba871b5
 
         {
             let grps = groups.lock();
