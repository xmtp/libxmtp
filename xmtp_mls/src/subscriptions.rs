use futures::{FutureExt, Stream, StreamExt};
use prost::Message;
use std::{
    collections::HashMap,
    sync::Arc,
    time::{Duration, Instant},
};
use tokio::{
    sync::{
        broadcast::{self, Receiver, Sender},
        mpsc::{unbounded_channel, UnboundedSender},
        oneshot,
    },
    task::JoinHandle,
};
use tokio_stream::wrappers::BroadcastStream;
use xmtp_id::scw_verifier::SmartContractSignatureVerifier;
use xmtp_proto::{api_client::XmtpMlsStreams, xmtp::mls::api::v1::WelcomeMessage};

use crate::{
    client::{extract_welcome_message, ClientError, MessageProcessingError},
    groups::{subscriptions, GroupError, MlsGroup},
    retry::{Retry, RetryableError},
    retry_async, retryable,
    storage::{
<<<<<<< HEAD
        consent_record::StoredConsentRecord,
        group::{GroupQueryArgs, StoredGroup},
=======
        group::{ConversationType, GroupQueryArgs, StoredGroup},
>>>>>>> da7b64a3
        group_message::StoredGroupMessage,
        StorageError,
    },
    Client, XmtpApi,
};
use thiserror::Error;

#[derive(Debug, Error)]
pub enum LocalEventError {
    #[error("Unable to send event: {0}")]
    Send(String),
}

#[derive(Debug)]
/// Wrapper around a [`tokio::task::JoinHandle`] but with a oneshot receiver
/// which allows waiting for a `with_callback` stream fn to be ready for stream items.
pub struct StreamHandle<T> {
    handle: JoinHandle<T>,
    start: Option<oneshot::Receiver<()>>,
}

/// Events local to this client
/// are broadcast across all senders/receivers of streams
#[derive(Clone)]
pub enum LocalEvents<C> {
    // a new group was created
    NewGroup(MlsGroup<C>),
    SyncMessage(SyncMessage),
    ConsentUpdate(StoredConsentRecord),
}

/// This struct puts a buffer channel in front of the broadcast channel,
/// which has a limited capacity, so that we don't lose messages.
pub struct BufferableBroadcast<C> {
    buffer: Option<UnboundedSender<LocalEvents<C>>>,
    broadcast: Sender<LocalEvents<C>>,
    capacity: usize,
}

impl<C> BufferableBroadcast<C>
where
    C: Clone + Send + Sync + 'static,
{
    pub async fn with_buffer(mut self) -> Self {
        let (buffer, mut buffer_rx) = unbounded_channel();
        tokio::spawn({
            let broadcast = self.broadcast.clone();
            let capacity = self.capacity;

            async move {
                while let Some(evt) = buffer_rx.recv().await {
                    // spin lock while broadcast channel is full with a timeout
                    let start = Instant::now();
                    while broadcast.len() >= capacity {
                        if start.elapsed() > Duration::from_millis(200) {
                            tracing::warn!(
                                "Buffered event waited too long to be added to queue. Overwriting."
                            );
                            break;
                        }
                        crate::sleep(Duration::from_millis(20)).await;
                    }

                    if let Err(err) = broadcast.send(evt) {
                        tracing::error!("Broadcast error: {}", err.to_string());
                    }
                }
            }
        });

        self.buffer = Some(buffer);
        self
    }
}

impl<C: Clone> BufferableBroadcast<C> {
    pub fn new(capacity: usize) -> Self {
        let (broadcast, _) = broadcast::channel(capacity);

        Self {
            buffer: None,
            broadcast,
            capacity,
        }
    }
}

impl<C> BufferableBroadcast<C> {
    pub fn subscribe(&self) -> Receiver<LocalEvents<C>> {
        self.broadcast.subscribe()
    }

    pub fn send(&self, evt: LocalEvents<C>) -> Result<(), LocalEventError> {
        let Some(buffer) = &self.buffer else {
            self.broadcast
                .send(evt)
                .map_err(|e| LocalEventError::Send(e.to_string()))?;

            return Ok(());
        };

        buffer
            .send(evt)
            .map_err(|e| LocalEventError::Send(e.to_string()))?;

        Ok(())
    }
}

#[derive(Clone)]
pub enum SyncMessage {
    Request { message_id: Vec<u8> },
    Reply { message_id: Vec<u8> },
}

impl<C> LocalEvents<C> {
    fn group_filter(self) -> Option<MlsGroup<C>> {
        use LocalEvents::*;
        // this is just to protect against any future variants
        match self {
            NewGroup(c) => Some(c),
            _ => None,
        }
    }

    pub(crate) fn sync_filter(self) -> Option<Self> {
        use LocalEvents::*;

        match &self {
            SyncMessage(_) => Some(self),
            ConsentUpdate(_) => Some(self),
            _ => None,
        }
    }
}

pub(crate) trait StreamMessages<C> {
    fn stream_sync_messages(self) -> impl Stream<Item = Result<LocalEvents<C>, SubscribeError>>;
}

impl<C> StreamMessages<C> for broadcast::Receiver<LocalEvents<C>>
where
    C: Clone + Send + Sync + 'static,
{
    fn stream_sync_messages(self) -> impl Stream<Item = Result<LocalEvents<C>, SubscribeError>> {
        BroadcastStream::new(self).filter_map(|event| async {
            crate::optify!(event, "Missed message due to event queue lag")
                .and_then(LocalEvents::sync_filter)
                .map(Result::Ok)
        })
    }
}

impl<T> StreamHandle<T> {
    /// Waits for the stream to be fully spawned
    pub async fn wait_for_ready(&mut self) {
        if let Some(s) = self.start.take() {
            let _ = s.await;
        }
    }
}

impl<T> From<StreamHandle<T>> for JoinHandle<T> {
    fn from(stream: StreamHandle<T>) -> JoinHandle<T> {
        stream.handle
    }
}

#[derive(Clone, Debug)]
pub(crate) struct MessagesStreamInfo {
    pub convo_created_at_ns: i64,
    pub cursor: u64,
}

impl From<StoredGroup> for (Vec<u8>, MessagesStreamInfo) {
    fn from(group: StoredGroup) -> (Vec<u8>, MessagesStreamInfo) {
        (
            group.id,
            MessagesStreamInfo {
                convo_created_at_ns: group.created_at_ns,
                cursor: 0,
            },
        )
    }
}

#[derive(thiserror::Error, Debug)]
pub enum SubscribeError {
    #[error("failed to start new messages stream {0}")]
    FailedToStartNewMessagesStream(ClientError),
    #[error(transparent)]
    Client(#[from] ClientError),
    #[error(transparent)]
    Group(#[from] GroupError),
    #[error("group message expected in database but is missing")]
    GroupMessageNotFound,
    #[error("processing message in stream: {0}")]
    Receive(#[from] MessageProcessingError),
    #[error(transparent)]
    Database(#[from] diesel::result::Error),
    #[error(transparent)]
    Storage(#[from] StorageError),
    #[error(transparent)]
    Api(#[from] xmtp_proto::api_client::Error),
    #[error(transparent)]
    Decode(#[from] prost::DecodeError),
}

impl RetryableError for SubscribeError {
    fn is_retryable(&self) -> bool {
        use SubscribeError::*;
        match self {
            FailedToStartNewMessagesStream(e) => retryable!(e),
            Client(e) => retryable!(e),
            Group(e) => retryable!(e),
            GroupMessageNotFound => true,
            Receive(e) => retryable!(e),
            Database(e) => retryable!(e),
            Storage(e) => retryable!(e),
            Api(e) => retryable!(e),
            Decode(_) => false,
        }
    }
}

impl<ApiClient, V> Client<ApiClient, V>
where
    ApiClient: XmtpApi + Send + Sync + 'static,
    V: SmartContractSignatureVerifier + Send + Sync + 'static,
{
    async fn process_streamed_welcome(
        &self,
        welcome: WelcomeMessage,
    ) -> Result<MlsGroup<Self>, ClientError> {
        let welcome_v1 = extract_welcome_message(welcome)?;
        let creation_result = retry_async!(
            Retry::default(),
            (async {
                tracing::info!(
                    installation_id = &welcome_v1.id,
                    "Trying to process streamed welcome"
                );
                let welcome_v1 = &welcome_v1;
                self.context
                    .store()
                    .transaction_async(|provider| async move {
                        MlsGroup::create_from_encrypted_welcome(
                            Arc::new(self.clone()),
                            &provider,
                            welcome_v1.hpke_public_key.as_slice(),
                            &welcome_v1.data,
                            welcome_v1.id as i64,
                        )
                        .await
                    })
                    .await
            })
        );

        if let Some(err) = creation_result.as_ref().err() {
            let conn = self.context.store().conn()?;
            let result = conn.find_group_by_welcome_id(welcome_v1.id as i64);
            match result {
                Ok(Some(group)) => {
                    tracing::info!(
                        group_id = hex::encode(&group.id),
                        welcome_id = ?group.welcome_id,
                        "Loading existing group for welcome_id: {:?}",
                        group.welcome_id
                    );
                    return Ok(MlsGroup::new(self.clone(), group.id, group.created_at_ns));
                }
                Ok(None) => return Err(ClientError::Generic(err.to_string())),
                Err(e) => return Err(ClientError::Generic(e.to_string())),
            }
        }

        Ok(creation_result?)
    }

    pub async fn process_streamed_welcome_message(
        &self,
        envelope_bytes: Vec<u8>,
    ) -> Result<MlsGroup<Self>, ClientError> {
        let envelope = WelcomeMessage::decode(envelope_bytes.as_slice())
            .map_err(|e| ClientError::Generic(e.to_string()))?;

        let welcome = self.process_streamed_welcome(envelope).await?;
        Ok(welcome)
    }

    pub async fn stream_conversations(
        &self,
        conversation_type: Option<ConversationType>,
    ) -> Result<impl Stream<Item = Result<MlsGroup<Self>, SubscribeError>> + '_, ClientError>
    where
        ApiClient: XmtpMlsStreams,
    {
        let event_queue = tokio_stream::wrappers::BroadcastStream::new(
            self.local_events.subscribe(),
        )
        .filter_map(|event| async {
            crate::optify!(event, "Missed messages due to event queue lag")
                .and_then(LocalEvents::group_filter)
                .map(Result::Ok)
        });

        // Helper function for filtering Dm groups
        let filter_group = move |group: Result<MlsGroup<Self>, ClientError>| {
            let conversation_type = &conversation_type;
            // take care of any possible errors
            let result = || -> Result<_, _> {
                let group = group?;
                let provider = group.client.context().mls_provider()?;
                let metadata = group.metadata(&provider)?;
                Ok((metadata, group))
            };
            let filtered = result().map(|(metadata, group)| {
                conversation_type
                    .map_or(true, |ct| ct == metadata.conversation_type)
                    .then_some(group)
            });
            futures::future::ready(filtered.transpose())
        };

        let installation_key = self.installation_public_key();
        let id_cursor = 0;

        tracing::info!("Setting up conversation stream");
        let subscription = self
            .api_client
            .subscribe_welcome_messages(installation_key, Some(id_cursor))
            .await?;

        let stream = subscription
            .map(|welcome| async {
                tracing::info!("Received conversation streaming payload");
                self.process_streamed_welcome(welcome?).await
            })
            .filter_map(|v| async { Some(v.await) });

        Ok(futures::stream::select(stream, event_queue).filter_map(filter_group))
    }
}

impl<ApiClient, V> Client<ApiClient, V>
where
    ApiClient: XmtpApi + XmtpMlsStreams + Send + Sync + 'static,
    V: SmartContractSignatureVerifier + Send + Sync + 'static,
{
    pub fn stream_conversations_with_callback(
        client: Arc<Client<ApiClient, V>>,
        conversation_type: Option<ConversationType>,
        mut convo_callback: impl FnMut(Result<MlsGroup<Self>, SubscribeError>) + Send + 'static,
    ) -> impl crate::StreamHandle<StreamOutput = Result<(), ClientError>> {
        let (tx, rx) = oneshot::channel();

        crate::spawn(Some(rx), async move {
            let stream = client.stream_conversations(conversation_type).await?;
            futures::pin_mut!(stream);
            let _ = tx.send(());
            while let Some(convo) = stream.next().await {
                tracing::info!("Trigger conversation callback");
                convo_callback(convo)
            }
            tracing::debug!("`stream_conversations` stream ended, dropping stream");
            Ok::<_, ClientError>(())
        })
    }

    pub async fn stream_all_messages(
        &self,
        conversation_type: Option<ConversationType>,
    ) -> Result<impl Stream<Item = Result<StoredGroupMessage, SubscribeError>> + '_, ClientError>
    {
        let conn = self.store().conn()?;
        self.sync_welcomes(&conn).await?;

        let mut group_id_to_info = self
            .store()
            .conn()?
            .find_groups(GroupQueryArgs::default().maybe_conversation_type(conversation_type))?
            .into_iter()
            .map(Into::into)
            .collect::<HashMap<Vec<u8>, MessagesStreamInfo>>();

        let stream = async_stream::stream! {
            let messages_stream = subscriptions::stream_messages(
                self,
                Arc::new(group_id_to_info.clone())
            )
            .await?;
            futures::pin_mut!(messages_stream);

            tracing::info!("Setting up conversation stream in stream_all_messages");
            let convo_stream = self.stream_conversations(conversation_type).await?;

            futures::pin_mut!(convo_stream);

            let mut extra_messages = Vec::new();

            loop {
                tokio::select! {
                    // biased enforces an order to select!. If a message and a group are both ready
                    // at the same time, `biased` mode will process the message before the new
                    // group.
                    biased;

                    messages = futures::future::ready(&mut extra_messages), if !extra_messages.is_empty() => {
                        for message in messages.drain(0..) {
                            yield message;
                        }
                    },
                    Some(message) = messages_stream.next() => {
                        // an error can only mean the receiver has been dropped or closed so we're
                        // safe to end the stream
                        yield message;
                    }
                    Some(new_group) = convo_stream.next() => {
                        match new_group {
                            Ok(new_group) => {
                                tracing::info!("Received new conversation inside streamAllMessages");
                                if group_id_to_info.contains_key(&new_group.group_id) {
                                    continue;
                                }
                                for info in group_id_to_info.values_mut() {
                                    info.cursor = 0;
                                }
                                group_id_to_info.insert(
                                    new_group.group_id,
                                    MessagesStreamInfo {
                                        convo_created_at_ns: new_group.created_at_ns,
                                        cursor: 1, // For the new group, stream all messages since the group was created
                                    },
                                );
                                let new_messages_stream = match subscriptions::stream_messages(
                                    self,
                                    Arc::new(group_id_to_info.clone())
                                ).await {
                                    Ok(s) => s,
                                    Err(e) => {
                                        yield Err(SubscribeError::FailedToStartNewMessagesStream(e));
                                        continue;
                                    },
                                };

                                tracing::debug!("switching streams");
                                // attempt to drain all ready messages from existing stream
                                while let Some(Some(message)) = messages_stream.next().now_or_never() {
                                    extra_messages.push(message);
                                }
                                messages_stream.set(new_messages_stream);
                                continue;
                            },
                            Err(e) => {
                                yield Err(e)
                            }
                        }
                    },
                }
            }
        };

        Ok(stream)
    }

    pub fn stream_all_messages_with_callback(
        client: Arc<Client<ApiClient, V>>,
        conversation_type: Option<ConversationType>,
        mut callback: impl FnMut(Result<StoredGroupMessage, SubscribeError>) + Send + 'static,
    ) -> impl crate::StreamHandle<StreamOutput = Result<(), ClientError>> {
        let (tx, rx) = oneshot::channel();

        crate::spawn(Some(rx), async move {
            let stream = client.stream_all_messages(conversation_type).await?;
            futures::pin_mut!(stream);
            let _ = tx.send(());
            while let Some(message) = stream.next().await {
                callback(message)
            }
            tracing::debug!("`stream_all_messages` stream ended, dropping stream");
            Ok::<_, ClientError>(())
        })
    }
}

#[cfg(test)]
pub(crate) mod tests {
    #[cfg(target_arch = "wasm32")]
    wasm_bindgen_test::wasm_bindgen_test_configure!(run_in_dedicated_worker);

    use crate::{
        builder::ClientBuilder,
        groups::GroupMetadataOptions,
        storage::{
            group::{ConversationType, GroupQueryArgs},
            group_message::StoredGroupMessage,
        },
        utils::test::{Delivery, FullXmtpClient, TestClient},
        Client, StreamHandle,
    };
    use futures::StreamExt;
    use parking_lot::Mutex;
    use std::sync::{
        atomic::{AtomicU64, Ordering},
        Arc,
    };
    use xmtp_cryptography::utils::generate_local_wallet;

    #[cfg_attr(target_arch = "wasm32", wasm_bindgen_test::wasm_bindgen_test)]
    #[cfg_attr(not(target_arch = "wasm32"), tokio::test(flavor = "current_thread"))]
    async fn test_stream_welcomes() {
        let alice = Arc::new(ClientBuilder::new_test_client(&generate_local_wallet()).await);
        let bob = Arc::new(ClientBuilder::new_test_client(&generate_local_wallet()).await);
        let alice_bob_group = alice
            .create_group(None, GroupMetadataOptions::default())
            .unwrap();

        // FIXME:insipx we run into an issue where the reqwest::post().send() request
        // blocks the executor and we cannot progress the runtime if we dont `tokio::spawn` this.
        // A solution might be to use `hyper` instead, and implement a custom connection pool with
        // `deadpool`. This is a bit more work but shouldn't be too complicated since
        // we're only using `post` requests. It would be nice for all streams to work
        // w/o spawning a separate task.
        let (tx, rx) = tokio::sync::mpsc::unbounded_channel();
        let mut stream = tokio_stream::wrappers::UnboundedReceiverStream::new(rx);
        let bob_ptr = bob.clone();
        crate::spawn(None, async move {
            let bob_stream = bob_ptr.stream_conversations(None).await.unwrap();
            futures::pin_mut!(bob_stream);
            while let Some(item) = bob_stream.next().await {
                let _ = tx.send(item);
            }
        });

        let group_id = alice_bob_group.group_id.clone();
        alice_bob_group
            .add_members_by_inbox_id(&[bob.inbox_id()])
            .await
            .unwrap();

        let bob_received_groups = stream.next().await.unwrap().unwrap();
        assert_eq!(bob_received_groups.group_id, group_id);
    }

    #[cfg_attr(target_arch = "wasm32", wasm_bindgen_test::wasm_bindgen_test)]
    #[cfg_attr(
        not(target_arch = "wasm32"),
        tokio::test(flavor = "multi_thread", worker_threads = 10)
    )]
    async fn test_stream_messages() {
        let alice = Arc::new(ClientBuilder::new_test_client(&generate_local_wallet()).await);
        let bob = ClientBuilder::new_test_client(&generate_local_wallet()).await;

        let alice_group = alice
            .create_group(None, GroupMetadataOptions::default())
            .unwrap();

        // let mut bob_stream = bob.stream_conversations().await.unwrap()warning: unused implementer of `futures::Future` that must be used;
        alice_group
            .add_members_by_inbox_id(&[bob.inbox_id()])
            .await
            .unwrap();
        let bob_group = bob
            .sync_welcomes(&bob.store().conn().unwrap())
            .await
            .unwrap();
        let bob_group = bob_group.first().unwrap();

        let notify = Delivery::new(None);
        let notify_ptr = notify.clone();
        let (tx, rx) = tokio::sync::mpsc::unbounded_channel();
        crate::spawn(None, async move {
            let stream = alice_group.stream().await.unwrap();
            futures::pin_mut!(stream);
            while let Some(item) = stream.next().await {
                let _ = tx.send(item);
                notify_ptr.notify_one();
            }
        });
        let mut stream = tokio_stream::wrappers::UnboundedReceiverStream::new(rx);

        bob_group.send_message(b"hello").await.unwrap();
        notify.wait_for_delivery().await.unwrap();
        let message = stream.next().await.unwrap().unwrap();
        assert_eq!(message.decrypted_message_bytes, b"hello");

        bob_group.send_message(b"hello2").await.unwrap();
        notify.wait_for_delivery().await.unwrap();
        let message = stream.next().await.unwrap().unwrap();
        assert_eq!(message.decrypted_message_bytes, b"hello2");

        // assert_eq!(bob_received_groups.group_id, alice_bob_group.group_id);
    }

    #[cfg_attr(target_arch = "wasm32", wasm_bindgen_test::wasm_bindgen_test)]
    #[cfg_attr(
        not(target_arch = "wasm32"),
        tokio::test(flavor = "multi_thread", worker_threads = 10)
    )]
    async fn test_stream_all_messages_unchanging_group_list() {
        let alix = ClientBuilder::new_test_client(&generate_local_wallet()).await;
        let bo = ClientBuilder::new_test_client(&generate_local_wallet()).await;
        let caro = ClientBuilder::new_test_client(&generate_local_wallet()).await;

        let alix_group = alix
            .create_group(None, GroupMetadataOptions::default())
            .unwrap();
        alix_group
            .add_members_by_inbox_id(&[caro.inbox_id()])
            .await
            .unwrap();

        let bo_group = bo
            .create_group(None, GroupMetadataOptions::default())
            .unwrap();
        bo_group
            .add_members_by_inbox_id(&[caro.inbox_id()])
            .await
            .unwrap();
        crate::sleep(core::time::Duration::from_millis(100)).await;

        let messages: Arc<Mutex<Vec<StoredGroupMessage>>> = Arc::new(Mutex::new(Vec::new()));
        let messages_clone = messages.clone();

        let notify = Delivery::new(None);
        let notify_pointer = notify.clone();
        let mut handle = Client::<TestClient, _>::stream_all_messages_with_callback(
            Arc::new(caro),
            None,
            move |message| {
                (*messages_clone.lock()).push(message.unwrap());
                notify_pointer.notify_one();
            },
        );
        handle.wait_for_ready().await;

        alix_group.send_message("first".as_bytes()).await.unwrap();
        notify
            .wait_for_delivery()
            .await
            .expect("didn't get `first`");
        bo_group.send_message("second".as_bytes()).await.unwrap();
        notify.wait_for_delivery().await.unwrap();
        alix_group.send_message("third".as_bytes()).await.unwrap();
        notify.wait_for_delivery().await.unwrap();
        bo_group.send_message("fourth".as_bytes()).await.unwrap();
        notify.wait_for_delivery().await.unwrap();

        let messages = messages.lock();
        assert_eq!(messages[0].decrypted_message_bytes, b"first");
        assert_eq!(messages[1].decrypted_message_bytes, b"second");
        assert_eq!(messages[2].decrypted_message_bytes, b"third");
        assert_eq!(messages[3].decrypted_message_bytes, b"fourth");
    }

    #[cfg_attr(target_arch = "wasm32", wasm_bindgen_test::wasm_bindgen_test)]
    #[cfg_attr(
        not(target_arch = "wasm32"),
        tokio::test(flavor = "multi_thread", worker_threads = 10)
    )]
    async fn test_stream_all_messages_changing_group_list() {
        let alix = Arc::new(ClientBuilder::new_test_client(&generate_local_wallet()).await);
        let bo = ClientBuilder::new_test_client(&generate_local_wallet()).await;
        let caro = Arc::new(ClientBuilder::new_test_client(&generate_local_wallet()).await);

        let alix_group = alix
            .create_group(None, GroupMetadataOptions::default())
            .unwrap();
        alix_group
            .add_members_by_inbox_id(&[caro.inbox_id()])
            .await
            .unwrap();

        let messages: Arc<Mutex<Vec<StoredGroupMessage>>> = Arc::new(Mutex::new(Vec::new()));
        let messages_clone = messages.clone();
        let delivery = Delivery::new(None);
        let delivery_pointer = delivery.clone();
        let mut handle = Client::<TestClient, _>::stream_all_messages_with_callback(
            caro.clone(),
            None,
            move |message| {
                delivery_pointer.notify_one();
                (*messages_clone.lock()).push(message.unwrap());
            },
        );
        handle.wait_for_ready().await;

        alix_group.send_message("first".as_bytes()).await.unwrap();
        delivery
            .wait_for_delivery()
            .await
            .expect("timed out waiting for `first`");

        let bo_group = bo
            .create_group(None, GroupMetadataOptions::default())
            .unwrap();
        bo_group
            .add_members_by_inbox_id(&[caro.inbox_id()])
            .await
            .unwrap();

        bo_group.send_message("second".as_bytes()).await.unwrap();
        delivery
            .wait_for_delivery()
            .await
            .expect("timed out waiting for `second`");

        alix_group.send_message("third".as_bytes()).await.unwrap();
        delivery
            .wait_for_delivery()
            .await
            .expect("timed out waiting for `third`");

        let alix_group_2 = alix
            .create_group(None, GroupMetadataOptions::default())
            .unwrap();
        alix_group_2
            .add_members_by_inbox_id(&[caro.inbox_id()])
            .await
            .unwrap();

        alix_group.send_message("fourth".as_bytes()).await.unwrap();
        delivery
            .wait_for_delivery()
            .await
            .expect("timed out waiting for `fourth`");

        alix_group_2.send_message("fifth".as_bytes()).await.unwrap();
        delivery
            .wait_for_delivery()
            .await
            .expect("timed out waiting for `fifth`");

        {
            let messages = messages.lock();
            assert_eq!(messages.len(), 5);
        }

        let a = handle.abort_handle();
        a.end();
        let _ = handle.join().await;
        assert!(a.is_finished());

        alix_group
            .send_message("should not show up".as_bytes())
            .await
            .unwrap();
        crate::sleep(core::time::Duration::from_millis(100)).await;

        let messages = messages.lock();
        assert_eq!(messages.len(), 5);
    }

    #[ignore]
    #[cfg_attr(target_arch = "wasm32", wasm_bindgen_test::wasm_bindgen_test)]
    #[cfg_attr(
        not(target_arch = "wasm32"),
        tokio::test(flavor = "multi_thread", worker_threads = 10)
    )]
    async fn test_stream_all_messages_does_not_lose_messages() {
        let alix = Arc::new(ClientBuilder::new_test_client(&generate_local_wallet()).await);
        let caro = Arc::new(ClientBuilder::new_test_client(&generate_local_wallet()).await);

        let alix_group = alix
            .create_group(None, GroupMetadataOptions::default())
            .unwrap();
        alix_group
            .add_members_by_inbox_id(&[caro.inbox_id()])
            .await
            .unwrap();

        let messages: Arc<Mutex<Vec<StoredGroupMessage>>> = Arc::new(Mutex::new(Vec::new()));
        let messages_clone = messages.clone();

        let blocked = Arc::new(AtomicU64::new(55));

        let blocked_pointer = blocked.clone();
        let mut handle = Client::<TestClient, _>::stream_all_messages_with_callback(
            caro.clone(),
            None,
            move |message| {
                (*messages_clone.lock()).push(message.unwrap());
                blocked_pointer.fetch_sub(1, Ordering::SeqCst);
            },
        );
        handle.wait_for_ready().await;

        let alix_group_pointer = alix_group.clone();
        crate::spawn(None, async move {
            for _ in 0..50 {
                alix_group_pointer.send_message(b"spam").await.unwrap();
                crate::sleep(core::time::Duration::from_micros(200)).await;
            }
        });

        for _ in 0..5 {
            let new_group = alix
                .create_group(None, GroupMetadataOptions::default())
                .unwrap();
            new_group
                .add_members_by_inbox_id(&[caro.inbox_id()])
                .await
                .unwrap();
            new_group
                .send_message(b"spam from new group")
                .await
                .unwrap();
        }

        let _ = tokio::time::timeout(core::time::Duration::from_secs(120), async {
            while blocked.load(Ordering::SeqCst) > 0 {
                tokio::task::yield_now().await;
            }
        })
        .await;

        let missed_messages = blocked.load(Ordering::SeqCst);
        if missed_messages > 0 {
            println!("Missed {} Messages", missed_messages);
            panic!("Test failed due to missed messages");
        }
    }

    #[cfg_attr(target_arch = "wasm32", wasm_bindgen_test::wasm_bindgen_test)]
    #[cfg_attr(not(target_arch = "wasm32"), tokio::test(flavor = "multi_thread"))]
    async fn test_self_group_creation() {
        let alix = Arc::new(ClientBuilder::new_test_client(&generate_local_wallet()).await);
        let bo = Arc::new(ClientBuilder::new_test_client(&generate_local_wallet()).await);

        let groups = Arc::new(Mutex::new(Vec::new()));
        let notify = Delivery::new(None);
        let (notify_pointer, groups_pointer) = (notify.clone(), groups.clone());

        let closer = Client::<TestClient, _>::stream_conversations_with_callback(
            alix.clone(),
            Some(ConversationType::Group),
            move |g| {
                let mut groups = groups_pointer.lock();
                groups.push(g);
                notify_pointer.notify_one();
            },
        );

        alix.create_group(None, GroupMetadataOptions::default())
            .unwrap();

        notify
            .wait_for_delivery()
            .await
            .expect("Stream never received group");

        {
            let grps = groups.lock();
            assert_eq!(grps.len(), 1);
        }

        let group = bo
            .create_group(None, GroupMetadataOptions::default())
            .unwrap();
        group
            .add_members_by_inbox_id(&[alix.inbox_id()])
            .await
            .unwrap();

        notify.wait_for_delivery().await.unwrap();

        {
            let grps = groups.lock();
            assert_eq!(grps.len(), 2);
        }

        // Verify syncing welcomes while streaming causes no issues
        alix.sync_welcomes(&alix.store().conn().unwrap())
            .await
            .unwrap();
        let find_groups_results = alix.find_groups(GroupQueryArgs::default()).unwrap();

        {
            let grps = groups.lock();
            assert_eq!(grps.len(), find_groups_results.len());
        }

        closer.end();
    }

    #[cfg_attr(target_arch = "wasm32", wasm_bindgen_test::wasm_bindgen_test)]
    #[cfg_attr(not(target_arch = "wasm32"), tokio::test(flavor = "multi_thread"))]
    async fn test_dm_streaming() {
        let alix = Arc::new(ClientBuilder::new_test_client(&generate_local_wallet()).await);
        let bo = Arc::new(ClientBuilder::new_test_client(&generate_local_wallet()).await);

        let groups = Arc::new(Mutex::new(Vec::new()));
        // Wait for 2 seconds for the group creation to be streamed
        let notify = Delivery::new(Some(1));
        let (notify_pointer, groups_pointer) = (notify.clone(), groups.clone());

        // Start a stream with enableDm set to false
        let mut closer = Client::<TestClient, _>::stream_conversations_with_callback(
            alix.clone(),
            Some(ConversationType::Group),
            move |g| {
                let mut groups = groups_pointer.lock();
                groups.push(g);
                notify_pointer.notify_one();
            },
        );

        alix.create_dm_by_inbox_id(bo.inbox_id().to_string())
            .await
            .unwrap();

        let result = notify.wait_for_delivery().await;
        assert!(result.is_err(), "Stream unexpectedly received a DM group");

        let group = alix
            .create_group(None, GroupMetadataOptions::default())
            .unwrap();
        group
            .add_members_by_inbox_id(&[bo.inbox_id()])
            .await
            .unwrap();

        notify.wait_for_delivery().await.unwrap();
        {
            let grps = groups.lock();
            assert_eq!(grps.len(), 1);
        }

        let _ = closer.end_and_wait().await;

        // Start a stream with only dms
        let groups = Arc::new(Mutex::new(Vec::new()));
        let notify = Delivery::new(Some(1));
        let (notify_pointer, groups_pointer) = (notify.clone(), groups.clone());

        // Start a stream with conversation_type DM
        let closer = Client::<TestClient, _>::stream_conversations_with_callback(
            alix.clone(),
            Some(ConversationType::Dm),
            move |g| {
                let mut groups = groups_pointer.lock();
                groups.push(g);
                notify_pointer.notify_one();
            },
        );

        let group = alix
            .create_group(None, GroupMetadataOptions::default())
            .unwrap();
        group
            .add_members_by_inbox_id(&[bo.inbox_id()])
            .await
            .unwrap();

        let result = notify.wait_for_delivery().await;
        assert!(result.is_err(), "Stream unexpectedly received a Group");

        alix.create_dm_by_inbox_id(bo.inbox_id().to_string())
            .await
            .unwrap();
        notify.wait_for_delivery().await.unwrap();
        {
            let grps = groups.lock();
            assert_eq!(grps.len(), 1);
        }

        closer.end();

        // Start a stream with all conversations
        let groups = Arc::new(Mutex::new(Vec::new()));
        // Wait for 2 seconds for the group creation to be streamed
        let notify = Delivery::new(None);
        let (notify_pointer, groups_pointer) = (notify.clone(), groups.clone());
        let closer =
            FullXmtpClient::stream_conversations_with_callback(alix.clone(), None, move |g| {
                let mut groups = groups_pointer.lock();
                groups.push(g);
                notify_pointer.notify_one();
            });

        alix.create_dm_by_inbox_id(bo.inbox_id().to_string())
            .await
            .unwrap();
        notify.wait_for_delivery().await.unwrap();
        {
            let grps = groups.lock();
            assert_eq!(grps.len(), 1);
        }

        let dm = bo
            .create_dm_by_inbox_id(alix.inbox_id().to_string())
            .await
            .unwrap();
        dm.add_members_by_inbox_id(&[alix.inbox_id()])
            .await
            .unwrap();
        notify.wait_for_delivery().await.unwrap();
        {
            let grps = groups.lock();
            assert_eq!(grps.len(), 2);
        }

        let group = alix
            .create_group(None, GroupMetadataOptions::default())
            .unwrap();
        group
            .add_members_by_inbox_id(&[bo.inbox_id()])
            .await
            .unwrap();

        notify.wait_for_delivery().await.unwrap();
        {
            let grps = groups.lock();
            assert_eq!(grps.len(), 3);
        }

        closer.end();
    }

    #[cfg_attr(target_arch = "wasm32", wasm_bindgen_test::wasm_bindgen_test)]
    #[cfg_attr(not(target_arch = "wasm32"), tokio::test(flavor = "multi_thread"))]
    async fn test_dm_stream_all_messages() {
        let alix = Arc::new(ClientBuilder::new_test_client(&generate_local_wallet()).await);
        let bo = Arc::new(ClientBuilder::new_test_client(&generate_local_wallet()).await);

        let alix_group = alix
            .create_group(None, GroupMetadataOptions::default())
            .unwrap();
        alix_group
            .add_members_by_inbox_id(&[bo.inbox_id()])
            .await
            .unwrap();

        let alix_dm = alix
            .create_dm_by_inbox_id(bo.inbox_id().to_string())
            .await
            .unwrap();

        // Start a stream with only groups
        let messages: Arc<Mutex<Vec<StoredGroupMessage>>> = Arc::new(Mutex::new(Vec::new()));
        // Wait for 2 seconds for the group creation to be streamed
        let notify = Delivery::new(Some(1));
        let (notify_pointer, messages_pointer) = (notify.clone(), messages.clone());

        let mut closer = Client::<TestClient, _>::stream_all_messages_with_callback(
            bo.clone(),
            Some(ConversationType::Group),
            move |message| {
                let mut messages: parking_lot::lock_api::MutexGuard<
                    '_,
                    parking_lot::RawMutex,
                    Vec<StoredGroupMessage>,
                > = messages_pointer.lock();
                messages.push(message.unwrap());
                notify_pointer.notify_one();
            },
        );
        closer.wait_for_ready().await;

        alix_dm.send_message("first".as_bytes()).await.unwrap();

        let result = notify.wait_for_delivery().await;
        assert!(result.is_err(), "Stream unexpectedly received a DM message");

        alix_group.send_message("second".as_bytes()).await.unwrap();

        notify.wait_for_delivery().await.unwrap();
        {
            let msgs = messages.lock();
            assert_eq!(msgs.len(), 1);
        }

        closer.end();

        // Start a stream with only dms
        let messages: Arc<Mutex<Vec<StoredGroupMessage>>> = Arc::new(Mutex::new(Vec::new()));
        // Wait for 2 seconds for the group creation to be streamed
        let notify = Delivery::new(Some(1));
        let (notify_pointer, messages_pointer) = (notify.clone(), messages.clone());

        let mut closer = Client::<TestClient, _>::stream_all_messages_with_callback(
            bo.clone(),
            Some(ConversationType::Dm),
            move |message| {
                let mut messages: parking_lot::lock_api::MutexGuard<
                    '_,
                    parking_lot::RawMutex,
                    Vec<StoredGroupMessage>,
                > = messages_pointer.lock();
                messages.push(message.unwrap());
                notify_pointer.notify_one();
            },
        );
        closer.wait_for_ready().await;

        alix_group.send_message("first".as_bytes()).await.unwrap();

        let result = notify.wait_for_delivery().await;
        assert!(
            result.is_err(),
            "Stream unexpectedly received a Group message"
        );

        alix_dm.send_message("second".as_bytes()).await.unwrap();

        notify.wait_for_delivery().await.unwrap();
        {
            let msgs = messages.lock();
            assert_eq!(msgs.len(), 1);
        }

        closer.end();

        // Start a stream with all conversations
        let messages: Arc<Mutex<Vec<StoredGroupMessage>>> = Arc::new(Mutex::new(Vec::new()));
        // Wait for 2 seconds for the group creation to be streamed
        let notify = Delivery::new(Some(1));
        let (notify_pointer, messages_pointer) = (notify.clone(), messages.clone());

        let mut closer = Client::<TestClient, _>::stream_all_messages_with_callback(
            bo.clone(),
            None,
            move |message| {
                let mut messages = messages_pointer.lock();
                messages.push(message.unwrap());
                notify_pointer.notify_one();
            },
        );
        closer.wait_for_ready().await;

        alix_group.send_message("first".as_bytes()).await.unwrap();

        notify.wait_for_delivery().await.unwrap();
        {
            let msgs = messages.lock();
            assert_eq!(msgs.len(), 1);
        }

        alix_dm.send_message("second".as_bytes()).await.unwrap();

        notify.wait_for_delivery().await.unwrap();
        {
            let msgs = messages.lock();
            assert_eq!(msgs.len(), 2);
        }

        closer.end();
    }
}<|MERGE_RESOLUTION|>--- conflicted
+++ resolved
@@ -23,12 +23,8 @@
     retry::{Retry, RetryableError},
     retry_async, retryable,
     storage::{
-<<<<<<< HEAD
         consent_record::StoredConsentRecord,
-        group::{GroupQueryArgs, StoredGroup},
-=======
         group::{ConversationType, GroupQueryArgs, StoredGroup},
->>>>>>> da7b64a3
         group_message::StoredGroupMessage,
         StorageError,
     },
