use std::{
    collections::HashMap,
    mem::Discriminant,
    sync::{
        atomic::{AtomicUsize, Ordering},
        Arc,
    },
};

use futures::{
    stream::{self, FuturesUnordered, StreamExt},
    Future,
};
use openmls::{
    credentials::errors::BasicCredentialError,
    framing::{MlsMessageBodyIn, MlsMessageIn},
    group::GroupEpoch,
    messages::Welcome,
    prelude::tls_codec::{Deserialize, Error as TlsCodecError},
};
use openmls_traits::OpenMlsProvider;
use prost::EncodeError;
use thiserror::Error;
use tokio::sync::broadcast;

use xmtp_cryptography::signature::{sanitize_evm_addresses, AddressValidationError};
use xmtp_id::{
    associations::{
        builder::{SignatureRequest, SignatureRequestError},
        AssociationError, AssociationState, SignatureError,
    },
    scw_verifier::SmartContractSignatureVerifier,
    InboxId,
};

use xmtp_proto::xmtp::mls::api::v1::{
    welcome_message::{Version as WelcomeMessageVersion, V1 as WelcomeMessageV1},
    GroupMessage, WelcomeMessage,
};

use crate::{
    api::ApiClientWrapper,
    groups::{
        group_permissions::PolicySet, validated_commit::CommitValidationError, GroupError,
        GroupMetadataOptions, IntentError, MlsGroup,
    },
    identity::{parse_credential, Identity, IdentityError},
    identity_updates::{load_identity_updates, IdentityUpdateError},
    mutex_registry::MutexRegistry,
    retry::Retry,
    retry_async, retryable,
    storage::{
        consent_record::{ConsentState, ConsentType, StoredConsentRecord},
        db_connection::DbConnection,
        group::{GroupMembershipState, StoredGroup},
        group_message::StoredGroupMessage,
        refresh_state::EntityKind,
        sql_key_store, EncryptedMessageStore, StorageError,
    },
    subscriptions::LocalEvents,
    verified_key_package_v2::{KeyPackageVerificationError, VerifiedKeyPackageV2},
    xmtp_openmls_provider::XmtpOpenMlsProvider,
    Fetch, XmtpApi,
};

/// Enum representing the network the Client is connected to
#[derive(Clone, Copy, Default, Debug)]
pub enum Network {
    Local(&'static str),
    #[default]
    Dev,
    Prod,
}

#[derive(Debug, Error)]
pub enum ClientError {
    #[error(transparent)]
    AddressValidation(#[from] AddressValidationError),
    #[error("could not publish: {0}")]
    PublishError(String),
    #[error("storage error: {0}")]
    Storage(#[from] StorageError),
    #[error("dieselError: {0}")]
    Diesel(#[from] diesel::result::Error),
    #[error("Query failed: {0}")]
    QueryError(#[from] xmtp_proto::api_client::Error),
    #[error("API error: {0}")]
    Api(#[from] crate::api::WrappedApiError),
    #[error("identity error: {0}")]
    Identity(#[from] crate::identity::IdentityError),
    #[error("TLS Codec error: {0}")]
    TlsError(#[from] TlsCodecError),
    #[error("key package verification: {0}")]
    KeyPackageVerification(#[from] KeyPackageVerificationError),
    #[error("syncing errors: {0:?}")]
    SyncingError(Vec<MessageProcessingError>),
    #[error("Stream inconsistency error: {0}")]
    StreamInconsistency(String),
    #[error("Association error: {0}")]
    Association(#[from] AssociationError),
    #[error("signature validation error: {0}")]
    SignatureValidation(#[from] SignatureError),
    #[error(transparent)]
    IdentityUpdate(#[from] IdentityUpdateError),
    #[error(transparent)]
    SignatureRequest(#[from] SignatureRequestError),
    // the box is to prevent infinite cycle between client and group errors
    #[error(transparent)]
    Group(Box<GroupError>),
    #[error("generic:{0}")]
    Generic(String),
}

impl From<GroupError> for ClientError {
    fn from(err: GroupError) -> ClientError {
        ClientError::Group(Box::new(err))
    }
}

impl crate::retry::RetryableError for ClientError {
    fn is_retryable(&self) -> bool {
        match self {
            ClientError::Group(group_error) => retryable!(group_error),
            ClientError::Diesel(diesel_error) => retryable!(diesel_error),
            ClientError::Api(api_error) => retryable!(api_error),
            ClientError::Storage(storage_error) => retryable!(storage_error),
            ClientError::Generic(err) => err.contains("database is locked"),
            _ => false,
        }
    }
}

/// Errors that can occur when reading and processing a message off the network
#[derive(Debug, Error)]
pub enum MessageProcessingError {
    #[error("[{0}] already processed")]
    AlreadyProcessed(u64),
    #[error("diesel error: {0}")]
    Diesel(#[from] diesel::result::Error),
    #[error("[{message_time_ns:?}] invalid sender with credential: {credential:?}")]
    InvalidSender {
        message_time_ns: u64,
        credential: Vec<u8>,
    },
    #[error("invalid payload")]
    InvalidPayload,
    #[error(transparent)]
    Identity(#[from] IdentityError),
    #[error("openmls process message error: {0}")]
    OpenMlsProcessMessage(#[from] openmls::prelude::ProcessMessageError),
    #[error("merge staged commit: {0}")]
    MergeStagedCommit(#[from] openmls::group::MergeCommitError<sql_key_store::SqlKeyStoreError>),
    #[error(
        "no pending commit to merge. group epoch is {group_epoch:?} and got {message_epoch:?}"
    )]
    NoPendingCommit {
        message_epoch: GroupEpoch,
        group_epoch: GroupEpoch,
    },
    #[error("intent error: {0}")]
    Intent(#[from] IntentError),
    #[error("storage error: {0}")]
    Storage(#[from] crate::storage::StorageError),
    #[error("TLS Codec error: {0}")]
    TlsError(#[from] TlsCodecError),
    #[error("unsupported message type: {0:?}")]
    UnsupportedMessageType(Discriminant<MlsMessageBodyIn>),
    #[error("commit validation")]
    CommitValidation(#[from] CommitValidationError),
    #[error("codec")]
    Codec(#[from] crate::codecs::CodecError),
    #[error("encode proto: {0}")]
    EncodeProto(#[from] EncodeError),
    #[error("epoch increment not allowed")]
    EpochIncrementNotAllowed,
    #[error("Welcome processing error: {0}")]
    WelcomeProcessing(Box<GroupError>),
    #[error("wrong credential type")]
    WrongCredentialType(#[from] BasicCredentialError),
    #[error("proto decode error: {0}")]
    DecodeError(#[from] prost::DecodeError),
    #[error("clear pending commit error: {0}")]
    ClearPendingCommit(#[from] sql_key_store::SqlKeyStoreError),
    #[error(transparent)]
    Group(#[from] Box<GroupError>),
    #[error("Serialization/Deserialization Error {0}")]
    Serde(#[from] serde_json::Error),
    #[error("generic:{0}")]
    Generic(String),
    #[error("intent is missing staged_commit field")]
    IntentMissingStagedCommit,
}

impl crate::retry::RetryableError for MessageProcessingError {
    fn is_retryable(&self) -> bool {
        match self {
            Self::Group(group_error) => retryable!(group_error),
            Self::Identity(identity_error) => retryable!(identity_error),
            Self::OpenMlsProcessMessage(err) => retryable!(err),
            Self::MergeStagedCommit(err) => retryable!(err),
            Self::Diesel(diesel_error) => retryable!(diesel_error),
            Self::Storage(s) => retryable!(s),
            Self::Generic(err) => err.contains("database is locked"),
            _ => false,
        }
    }
}

impl From<String> for ClientError {
    fn from(value: String) -> Self {
        Self::Generic(value)
    }
}

impl From<&str> for ClientError {
    fn from(value: &str) -> Self {
        Self::Generic(value.to_string())
    }
}

#[derive(Debug, Default)]
pub struct FindGroupParams {
    pub allowed_states: Option<Vec<GroupMembershipState>>,
    pub created_after_ns: Option<i64>,
    pub created_before_ns: Option<i64>,
    pub limit: Option<i64>,
    pub include_dm_groups: bool,
}

/// Clients manage access to the network, identity, and data store
pub struct Client<ApiClient> {
    pub(crate) api_client: ApiClientWrapper<ApiClient>,
    pub(crate) context: Arc<XmtpMlsLocalContext>,
    #[cfg(feature = "message-history")]
    pub(crate) history_sync_url: Option<String>,
    pub(crate) local_events: broadcast::Sender<LocalEvents>,
    pub(crate) scw_verifier: Box<dyn SmartContractSignatureVerifier>,
}

/// The local context a XMTP MLS needs to function:
/// - Sqlite Database
/// - Identity for the User
pub struct XmtpMlsLocalContext {
    /// XMTP Identity
    pub(crate) identity: Identity,
    /// XMTP Local Storage
    pub(crate) store: EncryptedMessageStore,
    pub(crate) mutexes: MutexRegistry,
    pub scw_verifier: Box<dyn SmartContractSignatureVerifier + 'static>,
}

impl XmtpMlsLocalContext {
    /// The installation public key is the primary identifier for an installation
    pub fn installation_public_key(&self) -> Vec<u8> {
        self.identity.installation_keys.to_public_vec()
    }

    /// Get the account address of the blockchain account associated with this client
    pub fn inbox_id(&self) -> InboxId {
        self.identity.inbox_id().clone()
    }

    /// Get sequence id, may not be consistent with the backend
    pub fn inbox_sequence_id(&self, conn: &DbConnection) -> Result<i64, StorageError> {
        self.identity.sequence_id(conn)
    }

    /// Pulls a new database connection and creates a new provider
    pub fn mls_provider(&self) -> Result<XmtpOpenMlsProvider, ClientError> {
        Ok(self.store.conn()?.into())
    }

    /// Integrators should always check the `signature_request` return value of this function before calling [`register_identity`](Self::register_identity).
    /// If `signature_request` returns `None`, then the wallet signature is not required and [`register_identity`](Self::register_identity) can be called with None as an argument.
    pub fn signature_request(&self) -> Option<SignatureRequest> {
        self.identity.signature_request()
    }
}

impl<ApiClient> Client<ApiClient>
where
    ApiClient: XmtpApi,
{
    /// Create a new client with the given network, identity, and store.
    /// It is expected that most users will use the [`ClientBuilder`](crate::builder::ClientBuilder) instead of instantiating
    /// a client directly.
    pub fn new(
        api_client: ApiClientWrapper<ApiClient>,
        identity: Identity,
        store: EncryptedMessageStore,
        scw_verifier: Box<dyn SmartContractSignatureVerifier>,
        #[cfg(feature = "message-history")] history_sync_url: Option<String>,
        scw_verifier: Box<dyn SmartContractSignatureVerifier>,
    ) -> Self {
        let context = XmtpMlsLocalContext {
            identity,
            store,
            mutexes: MutexRegistry::new(),
            scw_verifier,
        };
        let (tx, _) = broadcast::channel(10);
        Self {
            api_client,
            context: Arc::new(context),
            #[cfg(feature = "message-history")]
            history_sync_url,
            local_events: tx,
            scw_verifier,
        }
    }
    /// Retrieves the client's installation public key, sometimes also called `installation_id`
    pub fn installation_public_key(&self) -> Vec<u8> {
        self.context.installation_public_key()
    }
    /// Retrieves the client's inbox ID
    pub fn inbox_id(&self) -> String {
        self.context.inbox_id()
    }

    /// Pulls a connection and creates a new MLS Provider
    pub fn mls_provider(&self) -> Result<XmtpOpenMlsProvider, ClientError> {
        self.context.mls_provider()
    }

    /// Calls the server to look up the `inbox_id` associated with a given address
    pub async fn find_inbox_id_from_address(
        &self,
        address: String,
    ) -> Result<Option<String>, ClientError> {
        let results = self
            .find_inbox_ids_from_addresses(vec![address.clone()])
            .await?;
        if let Some(first_result) = results.into_iter().next() {
            Ok(first_result)
        } else {
            Ok(None)
        }
    }

    /// Calls the server to look up the `inbox_id`s` associated with a list of addresses.
    /// If no `inbox_id` is found, returns None.
    pub async fn find_inbox_ids_from_addresses(
        &self,
        addresses: Vec<String>,
    ) -> Result<Vec<Option<String>>, ClientError> {
        let sanitized_addresses = sanitize_evm_addresses(addresses.clone())?;
        let mut results = self
            .api_client
            .get_inbox_ids(sanitized_addresses.clone())
            .await?;
        let inbox_ids: Vec<Option<String>> = sanitized_addresses
            .into_iter()
            .map(|address| results.remove(&address))
            .collect();

        Ok(inbox_ids)
    }

    /// Get the highest `sequence_id` from the local database for the client's `inbox_id`.
    /// This may not be consistent with the latest state on the backend.
    pub fn inbox_sequence_id(&self, conn: &DbConnection) -> Result<i64, StorageError> {
        self.context.inbox_sequence_id(conn)
    }

    /// Get the [`AssociationState`] for the client's `inbox_id`
    pub async fn inbox_state(
        &self,
        refresh_from_network: bool,
    ) -> Result<AssociationState, ClientError> {
        let conn = self.store().conn()?;
        let inbox_id = self.inbox_id();
        if refresh_from_network {
            load_identity_updates(&self.api_client, &conn, vec![inbox_id.clone()]).await?;
        }
        let state = self.get_association_state(&conn, inbox_id, None).await?;
        Ok(state)
    }

    /// Set a consent record in the local database.
    /// If the consent record is an address set the consent state for both the address and `inbox_id`
    pub async fn set_consent_states(
        &self,
        mut records: Vec<StoredConsentRecord>,
    ) -> Result<(), ClientError> {
        let conn = self.store().conn()?;

        let mut new_records = Vec::new();
        let mut addresses_to_lookup = Vec::new();
        let mut record_indices = Vec::new();

        for (index, record) in records.iter().enumerate() {
            if record.entity_type == ConsentType::Address {
                addresses_to_lookup.push(record.entity.clone());
                record_indices.push(index);
            }
        }

        let inbox_ids = self
            .find_inbox_ids_from_addresses(addresses_to_lookup)
            .await?;

        for (i, inbox_id_opt) in inbox_ids.into_iter().enumerate() {
            if let Some(inbox_id) = inbox_id_opt {
                let record = &records[record_indices[i]];
                new_records.push(StoredConsentRecord::new(
                    ConsentType::InboxId,
                    record.state,
                    inbox_id,
                ));
            }
        }

        records.extend(new_records);
        conn.insert_or_replace_consent_records(records)?;

        Ok(())
    }

    /// Get the consent state for a given entity
    pub async fn get_consent_state(
        &self,
        entity_type: ConsentType,
        entity: String,
    ) -> Result<ConsentState, ClientError> {
        let conn = self.store().conn()?;
        let record = if entity_type == ConsentType::Address {
            if let Some(inbox_id) = self.find_inbox_id_from_address(entity.clone()).await? {
                conn.get_consent_record(inbox_id, ConsentType::InboxId)?
            } else {
                conn.get_consent_record(entity, entity_type)?
            }
        } else {
            conn.get_consent_record(entity, entity_type)?
        };

        match record {
            Some(rec) => Ok(rec.state),
            None => Ok(ConsentState::Unknown),
        }
    }

    /// Gets a reference to the client's store
    pub fn store(&self) -> &EncryptedMessageStore {
        &self.context.store
    }

    /// Release the client's database connection
    pub fn release_db_connection(&self) -> Result<(), ClientError> {
        let store = &self.context.store;
        store.release_connection()?;
        Ok(())
    }

    /// Reconnect to the client's database if it has previously been released
    pub fn reconnect_db(&self) -> Result<(), ClientError> {
        self.context.store.reconnect()?;
        Ok(())
    }
    /// Get a reference to the client's identity struct
    pub fn identity(&self) -> &Identity {
        &self.context.identity
    }

    /// Get a reference (in an Arc) to the client's local context
    pub fn context(&self) -> &Arc<XmtpMlsLocalContext> {
        &self.context
    }

<<<<<<< HEAD
    #[allow(clippy::borrowed_box)]
    pub fn smart_contract_signature_verifier(&self) -> &Box<dyn SmartContractSignatureVerifier> {
        &self.scw_verifier
=======
    pub fn smart_contract_signature_verifier(&self) -> Box<dyn SmartContractSignatureVerifier> {
        self.context.scw_verifier.clone()
>>>>>>> 814c0067
    }

    /// Create a new group with the default settings
    /// Applies a custom [`PolicySet`] to the group if one is specified
    pub fn create_group(
        &self,
        permissions_policy_set: Option<PolicySet>,
        opts: GroupMetadataOptions,
    ) -> Result<MlsGroup, ClientError> {
        tracing::info!("creating group");

        let group = MlsGroup::create_and_insert(
            self.context.clone(),
            GroupMembershipState::Allowed,
            permissions_policy_set.unwrap_or_default(),
            opts,
        )?;

        // notify any streams of the new group
        let _ = self.local_events.send(LocalEvents::NewGroup(group.clone()));

        Ok(group)
    }

    /// Create a group with an initial set of members added
    pub async fn create_group_with_members(
        &self,
        account_addresses: Vec<String>,
        permissions_policy_set: Option<PolicySet>,
        opts: GroupMetadataOptions,
    ) -> Result<MlsGroup, ClientError> {
        tracing::info!("creating group");

        let group = MlsGroup::create_and_insert(
            self.context.clone(),
            GroupMembershipState::Allowed,
            permissions_policy_set.unwrap_or_default(),
            opts,
        )?;

        group.add_members(self, account_addresses).await?;

        // notify any streams of the new group
        let _ = self.local_events.send(LocalEvents::NewGroup(group.clone()));

        Ok(group)
    }

    /// Create a new Direct Message with the default settings
    pub async fn create_dm(&self, account_address: String) -> Result<MlsGroup, ClientError> {
        tracing::info!("creating dm with address: {}", account_address);

        let inbox_id = match self
            .find_inbox_id_from_address(account_address.clone())
            .await?
        {
            Some(id) => id,
            None => {
                return Err(ClientError::Storage(StorageError::NotFound(format!(
                    "inbox id for address {} not found",
                    account_address
                ))))
            }
        };

        self.create_dm_by_inbox_id(inbox_id).await
    }

    /// Create a new Direct Message with the default settings
    pub async fn create_dm_by_inbox_id(
        &self,
        dm_target_inbox_id: InboxId,
    ) -> Result<MlsGroup, ClientError> {
        tracing::info!("creating dm with {}", dm_target_inbox_id);

        let group = MlsGroup::create_dm_and_insert(
            self.context.clone(),
            GroupMembershipState::Allowed,
            dm_target_inbox_id.clone(),
        )?;

        group
            .add_members_by_inbox_id(self, vec![dm_target_inbox_id])
            .await?;

        // notify any streams of the new group
        let _ = self.local_events.send(LocalEvents::NewGroup(group.clone()));

        Ok(group)
    }

    #[cfg(feature = "message-history")]
    pub(crate) fn create_sync_group(&self) -> Result<MlsGroup, ClientError> {
        tracing::info!("creating sync group");
        let sync_group = MlsGroup::create_and_insert_sync_group(self.context.clone())?;

        Ok(sync_group)
    }

    /// Look up a group by its ID
    /// Returns a [`MlsGroup`] if the group exists, or an error if it does not
    pub fn group(&self, group_id: Vec<u8>) -> Result<MlsGroup, ClientError> {
        let conn = &mut self.store().conn()?;
        let stored_group: Option<StoredGroup> = conn.fetch(&group_id)?;
        match stored_group {
            Some(group) => Ok(MlsGroup::new(
                self.context.clone(),
                group.id,
                group.created_at_ns,
            )),
            None => Err(ClientError::Storage(StorageError::NotFound(format!(
                "group {}",
                hex::encode(group_id)
            )))),
        }
    }

    /// Look up a message by its ID
    /// Returns a [`StoredGroupMessage`] if the message exists, or an error if it does not
    pub fn message(&self, message_id: Vec<u8>) -> Result<StoredGroupMessage, ClientError> {
        let conn = &mut self.store().conn()?;
        let message = conn.get_group_message(&message_id)?;
        match message {
            Some(message) => Ok(message),
            None => Err(ClientError::Storage(StorageError::NotFound(format!(
                "message {}",
                hex::encode(message_id)
            )))),
        }
    }

    /// Query for groups with optional filters
    ///
    /// Filters:
    /// - allowed_states: only return groups with the given membership states
    /// - created_after_ns: only return groups created after the given timestamp (in nanoseconds)
    /// - created_before_ns: only return groups created before the given timestamp (in nanoseconds)
    /// - limit: only return the first `limit` groups
    pub fn find_groups(&self, params: FindGroupParams) -> Result<Vec<MlsGroup>, ClientError> {
        Ok(self
            .store()
            .conn()?
            .find_groups(
                params.allowed_states,
                params.created_after_ns,
                params.created_before_ns,
                params.limit,
                params.include_dm_groups,
            )?
            .into_iter()
            .map(|stored_group| {
                MlsGroup::new(
                    self.context.clone(),
                    stored_group.id,
                    stored_group.created_at_ns,
                )
            })
            .collect())
    }

    /// Upload a Key Package to the network and publish the signed identity update
    /// from the provided SignatureRequest
    pub async fn register_identity(
        &self,
        signature_request: SignatureRequest,
    ) -> Result<(), ClientError> {
        tracing::info!("registering identity");
        // Register the identity before applying the signature request
        let provider: XmtpOpenMlsProvider = self.store().conn()?.into();

        self.identity()
            .register(&provider, &self.api_client)
            .await?;

        self.apply_signature_request(signature_request).await?;

        Ok(())
    }

    /// Upload a new key package to the network replacing an existing key package
    /// This is expected to be run any time the client receives new Welcome messages
    pub async fn rotate_key_package(&self) -> Result<(), ClientError> {
        self.store()
            .transaction_async(|provider| async move {
                self.identity()
                    .rotate_key_package(&provider, &self.api_client)
                    .await
            })
            .await?;

        Ok(())
    }

    /// Query for group messages that have a `sequence_id` > than the highest cursor
    /// found in the local database
    pub(crate) async fn query_group_messages(
        &self,
        group_id: &Vec<u8>,
        conn: &DbConnection,
    ) -> Result<Vec<GroupMessage>, ClientError> {
        let id_cursor = conn.get_last_cursor_for_id(group_id, EntityKind::Group)?;

        let welcomes = self
            .api_client
            .query_group_messages(group_id.clone(), Some(id_cursor as u64))
            .await?;

        Ok(welcomes)
    }

    /// Query for welcome messages that have a `sequence_id` > than the highest cursor
    /// found in the local database
    pub(crate) async fn query_welcome_messages(
        &self,
        conn: &DbConnection,
    ) -> Result<Vec<WelcomeMessage>, ClientError> {
        let installation_id = self.installation_public_key();
        let id_cursor = conn.get_last_cursor_for_id(&installation_id, EntityKind::Welcome)?;

        let welcomes = self
            .api_client
            .query_welcome_messages(installation_id, Some(id_cursor as u64))
            .await?;

        Ok(welcomes)
    }

    /// Fetches the current key package from the network for each of the `installation_id`s specified
    #[tracing::instrument(level = "trace", skip_all)]
    pub(crate) async fn get_key_packages_for_installation_ids(
        &self,
        installation_ids: Vec<Vec<u8>>,
    ) -> Result<Vec<VerifiedKeyPackageV2>, ClientError> {
        let key_package_results = self.api_client.fetch_key_packages(installation_ids).await?;

        let mls_provider = self.mls_provider()?;
        Ok(key_package_results
            .values()
            .map(|bytes| VerifiedKeyPackageV2::from_bytes(mls_provider.crypto(), bytes.as_slice()))
            .collect::<Result<_, _>>()?)
    }

    /// In a database transaction, increment the cursor for a given entity and
    /// apply the update after the provided `ProcessingFn` has completed successfully.
    pub(crate) async fn process_for_id<Fut, ProcessingFn, ReturnValue>(
        &self,
        entity_id: &Vec<u8>,
        entity_kind: EntityKind,
        cursor: u64,
        process_envelope: ProcessingFn,
    ) -> Result<ReturnValue, MessageProcessingError>
    where
        Fut: Future<Output = Result<ReturnValue, MessageProcessingError>>,
        ProcessingFn: FnOnce(XmtpOpenMlsProvider) -> Fut + Send,
    {
        self.store()
            .transaction_async(|provider| async move {
                let is_updated =
                    provider
                        .conn_ref()
                        .update_cursor(entity_id, entity_kind, cursor as i64)?;
                if !is_updated {
                    return Err(MessageProcessingError::AlreadyProcessed(cursor));
                }
                process_envelope(provider).await
            })
            .await
    }

    /// Download all unread welcome messages and converts to a group struct, ignoring malformed messages.
    /// Returns any new groups created in the operation
    pub async fn sync_welcomes(&self) -> Result<Vec<MlsGroup>, ClientError> {
        let envelopes = self.query_welcome_messages(&self.store().conn()?).await?;
        let num_envelopes = envelopes.len();
        let id = self.installation_public_key();

        let groups: Vec<MlsGroup> = stream::iter(envelopes.into_iter())
            .filter_map(|envelope: WelcomeMessage| async {
                let welcome_v1 = match extract_welcome_message(envelope) {
                    Ok(inner) => inner,
                    Err(err) => {
                        tracing::error!("failed to extract welcome message: {}", err);
                        return None;
                    }
                };
                retry_async!(
                    Retry::default(),
                    (async {
                        let welcome_v1 = welcome_v1.clone();
                        self.process_for_id(
                            &id,
                            EntityKind::Welcome,
                            welcome_v1.id,
                            |provider| async move {
                                let result = MlsGroup::create_from_encrypted_welcome(
                                    self,
                                    &provider,
                                    welcome_v1.hpke_public_key.as_slice(),
                                    welcome_v1.data,
                                    welcome_v1.id as i64,
                                )
                                .await;

                                match result {
                                    Ok(mls_group) => Ok(Some(mls_group)),
                                    Err(err) => {
                                        use crate::StorageError::*;
                                        use crate::DuplicateItem::*;

                                        if matches!(err, GroupError::Storage(Duplicate(WelcomeId(_)))) {
                                            tracing::warn!("failed to create group from welcome due to duplicate welcome ID: {}", err);
                                        } else {
                                            tracing::error!("failed to create group from welcome: {}", err);
                                        }

                                        Err(MessageProcessingError::WelcomeProcessing(
                                            Box::new(err)
                                        ))
                                    }
                                }
                            },
                        )
                        .await
                    })
                )
                .ok()
                .flatten()
            })
            .collect()
            .await;

        // If any welcomes were found, rotate your key package
        if num_envelopes > 0 {
            self.rotate_key_package().await?;
        }

        Ok(groups)
    }

    /// Sync all groups for the current installation and return the number of groups that were synced.
    /// Only active groups will be synced.
    pub async fn sync_all_groups(&self, groups: Vec<MlsGroup>) -> Result<usize, GroupError> {
        // Acquire a single connection to be reused
        let provider: XmtpOpenMlsProvider = self.mls_provider()?;

        let active_group_count = Arc::new(AtomicUsize::new(0));

        let sync_futures = groups
            .into_iter()
            .map(|group| {
                // create new provider ref that gets moved, leaving original
                // provider alone.
                let provider_ref = &provider;
                let active_group_count = Arc::clone(&active_group_count);
                async move {
                    let mls_group = group.load_mls_group(provider_ref)?;
                    tracing::info!("[{}] syncing group", self.inbox_id());
                    tracing::info!(
                        "current epoch for [{}] in sync_all_groups() is Epoch: [{}]",
                        self.inbox_id(),
                        mls_group.epoch()
                    );
                    if mls_group.is_active() {
                        group
                            .maybe_update_installations(provider_ref, None, self)
                            .await?;

                        group.sync_with_conn(provider_ref, self).await?;
                        active_group_count.fetch_add(1, Ordering::SeqCst);
                    }

                    Ok::<(), GroupError>(())
                }
            })
            .collect::<FuturesUnordered<_>>();

        sync_futures
            .collect::<Vec<Result<_, _>>>()
            .await
            .into_iter()
            .collect::<Result<Vec<_>, _>>()?;

        Ok(active_group_count.load(Ordering::SeqCst))
    }

    /**
     * Validates a credential against the given installation public key
     *
     * This will go to the network and get the latest association state for the inbox.
     * It ensures that the installation_pub_key is in that association state
     */
    pub async fn validate_credential_against_network(
        &self,
        conn: &DbConnection,
        credential: &[u8],
        installation_pub_key: Vec<u8>,
    ) -> Result<InboxId, ClientError> {
        let inbox_id = parse_credential(credential)?;
        let association_state = self.get_latest_association_state(conn, &inbox_id).await?;

        match association_state.get(&installation_pub_key.clone().into()) {
            Some(_) => Ok(inbox_id),
            None => Err(IdentityError::InstallationIdNotFound(inbox_id).into()),
        }
    }

    /// Check whether an account_address has a key package registered on the network
    ///
    /// Arguments:
    /// - account_addresses: a list of account addresses to check
    ///
    /// Returns:
    /// A Vec of booleans indicating whether each account address has a key package registered on the network
    pub async fn can_message(
        &self,
        account_addresses: Vec<String>,
    ) -> Result<HashMap<String, bool>, ClientError> {
        let account_addresses = sanitize_evm_addresses(account_addresses)?;
        let inbox_id_map = self
            .api_client
            .get_inbox_ids(account_addresses.clone())
            .await?;

        let results = account_addresses
            .iter()
            .map(|address| {
                let result = inbox_id_map.get(address).map(|_| true).unwrap_or(false);
                (address.clone(), result)
            })
            .collect::<HashMap<String, bool>>();

        Ok(results)
    }
}

pub(crate) fn extract_welcome_message(
    welcome: WelcomeMessage,
) -> Result<WelcomeMessageV1, ClientError> {
    match welcome.version {
        Some(WelcomeMessageVersion::V1(welcome)) => Ok(welcome),
        _ => Err(ClientError::Generic(
            "unexpected message type in welcome".to_string(),
        )),
    }
}

pub fn deserialize_welcome(welcome_bytes: &Vec<u8>) -> Result<Welcome, ClientError> {
    // let welcome_proto = WelcomeMessageProto::decode(&mut welcome_bytes.as_slice())?;
    let welcome = MlsMessageIn::tls_deserialize(&mut welcome_bytes.as_slice())?;
    match welcome.extract() {
        MlsMessageBodyIn::Welcome(welcome) => Ok(welcome),
        _ => Err(ClientError::Generic(
            "unexpected message type in welcome".to_string(),
        )),
    }
}

#[cfg(test)]
mod tests {
    use diesel::RunQueryDsl;
    use xmtp_cryptography::utils::generate_local_wallet;
    use xmtp_id::InboxOwner;

    use crate::{
        builder::ClientBuilder,
        client::FindGroupParams,
        groups::GroupMetadataOptions,
        hpke::{decrypt_welcome, encrypt_welcome},
        identity::serialize_key_package_hash_ref,
        storage::{
            consent_record::{ConsentState, ConsentType, StoredConsentRecord},
            schema::identity_updates,
        },
        XmtpApi,
    };

    use super::Client;

    #[tokio::test]
    async fn test_group_member_recovery() {
        let amal = ClientBuilder::new_test_client(&generate_local_wallet()).await;
        let bola_wallet = generate_local_wallet();
        // Add two separate installations for Bola
        let bola_a = ClientBuilder::new_test_client(&bola_wallet).await;
        let bola_b = ClientBuilder::new_test_client(&bola_wallet).await;
        let group = amal
            .create_group(None, GroupMetadataOptions::default())
            .unwrap();

        // Add both of Bola's installations to the group
        group
            .add_members_by_inbox_id(&amal, vec![bola_a.inbox_id(), bola_b.inbox_id()])
            .await
            .unwrap();

        let conn = amal.store().conn().unwrap();
        conn.raw_query(|conn| diesel::delete(identity_updates::table).execute(conn))
            .unwrap();

        let members = group.members(&amal).await.unwrap();
        // // The three installations should count as two members
        assert_eq!(members.len(), 2);
    }

    #[tokio::test]
    async fn test_mls_error() {
        let client = ClientBuilder::new_test_client(&generate_local_wallet()).await;
        let result = client
            .api_client
            .upload_key_package(vec![1, 2, 3], false)
            .await;

        assert!(result.is_err());
        let error_string = result.err().unwrap().to_string();
        assert!(error_string.contains("invalid identity"));
    }

    #[tokio::test]
    async fn test_register_installation() {
        let wallet = generate_local_wallet();
        let client = ClientBuilder::new_test_client(&wallet).await;
        let client_2 = ClientBuilder::new_test_client(&generate_local_wallet()).await;
        // Make sure the installation is actually on the network
        let association_state = client_2
            .get_latest_association_state(&client_2.store().conn().unwrap(), client.inbox_id())
            .await
            .unwrap();

        assert_eq!(association_state.installation_ids().len(), 1);
    }

    #[tokio::test(flavor = "multi_thread", worker_threads = 1)]
    async fn test_rotate_key_package() {
        let wallet = generate_local_wallet();
        let client = ClientBuilder::new_test_client(&wallet).await;

        // Get original KeyPackage.
        let kp1 = client
            .get_key_packages_for_installation_ids(vec![client.installation_public_key()])
            .await
            .unwrap();
        assert_eq!(kp1.len(), 1);
        let init1 = kp1[0].inner.hpke_init_key();

        // Rotate and fetch again.
        client.rotate_key_package().await.unwrap();

        let kp2 = client
            .get_key_packages_for_installation_ids(vec![client.installation_public_key()])
            .await
            .unwrap();
        assert_eq!(kp2.len(), 1);
        let init2 = kp2[0].inner.hpke_init_key();

        assert_ne!(init1, init2);
    }

    #[tokio::test]
    async fn test_find_groups() {
        let client = ClientBuilder::new_test_client(&generate_local_wallet()).await;
        let group_1 = client
            .create_group(None, GroupMetadataOptions::default())
            .unwrap();
        let group_2 = client
            .create_group(None, GroupMetadataOptions::default())
            .unwrap();

        let groups = client.find_groups(FindGroupParams::default()).unwrap();
        assert_eq!(groups.len(), 2);
        assert_eq!(groups[0].group_id, group_1.group_id);
        assert_eq!(groups[1].group_id, group_2.group_id);
    }

    #[tokio::test]
    async fn test_find_inbox_id() {
        let wallet = generate_local_wallet();
        let client = ClientBuilder::new_test_client(&wallet).await;
        assert_eq!(
            client
                .find_inbox_id_from_address(wallet.get_address())
                .await
                .unwrap(),
            Some(client.inbox_id())
        );
    }

    #[tokio::test(flavor = "multi_thread", worker_threads = 2)]
    async fn test_sync_welcomes() {
        let alice = ClientBuilder::new_test_client(&generate_local_wallet()).await;
        let bob = ClientBuilder::new_test_client(&generate_local_wallet()).await;

        let alice_bob_group = alice
            .create_group(None, GroupMetadataOptions::default())
            .unwrap();
        alice_bob_group
            .add_members_by_inbox_id(&alice, vec![bob.inbox_id()])
            .await
            .unwrap();

        let bob_received_groups = bob.sync_welcomes().await.unwrap();
        assert_eq!(bob_received_groups.len(), 1);
        assert_eq!(
            bob_received_groups.first().unwrap().group_id,
            alice_bob_group.group_id
        );

        let duplicate_received_groups = bob.sync_welcomes().await.unwrap();
        assert_eq!(duplicate_received_groups.len(), 0);
    }

    #[tokio::test(flavor = "multi_thread", worker_threads = 2)]
    async fn test_sync_all_groups() {
        let alix = ClientBuilder::new_test_client(&generate_local_wallet()).await;
        let bo = ClientBuilder::new_test_client(&generate_local_wallet()).await;

        let alix_bo_group1 = alix
            .create_group(None, GroupMetadataOptions::default())
            .unwrap();
        let alix_bo_group2 = alix
            .create_group(None, GroupMetadataOptions::default())
            .unwrap();
        alix_bo_group1
            .add_members_by_inbox_id(&alix, vec![bo.inbox_id()])
            .await
            .unwrap();
        alix_bo_group2
            .add_members_by_inbox_id(&alix, vec![bo.inbox_id()])
            .await
            .unwrap();

        let bob_received_groups = bo.sync_welcomes().await.unwrap();
        assert_eq!(bob_received_groups.len(), 2);

        let bo_groups = bo.find_groups(FindGroupParams::default()).unwrap();
        let bo_group1 = bo.group(alix_bo_group1.clone().group_id).unwrap();
        let bo_messages1 = bo_group1
            .find_messages(None, None, None, None, None)
            .unwrap();
        assert_eq!(bo_messages1.len(), 0);
        let bo_group2 = bo.group(alix_bo_group2.clone().group_id).unwrap();
        let bo_messages2 = bo_group2
            .find_messages(None, None, None, None, None)
            .unwrap();
        assert_eq!(bo_messages2.len(), 0);
        alix_bo_group1
            .send_message(vec![1, 2, 3].as_slice(), &alix)
            .await
            .unwrap();
        alix_bo_group2
            .send_message(vec![1, 2, 3].as_slice(), &alix)
            .await
            .unwrap();

        bo.sync_all_groups(bo_groups).await.unwrap();

        let bo_messages1 = bo_group1
            .find_messages(None, None, None, None, None)
            .unwrap();
        assert_eq!(bo_messages1.len(), 1);
        let bo_group2 = bo.group(alix_bo_group2.clone().group_id).unwrap();
        let bo_messages2 = bo_group2
            .find_messages(None, None, None, None, None)
            .unwrap();
        assert_eq!(bo_messages2.len(), 1);
    }

    #[tokio::test]
    async fn test_can_message() {
        // let amal = ClientBuilder::new_test_client(&generate_local_wallet()).await;
        // let bola = ClientBuilder::new_test_client(&generate_local_wallet()).await;
        // let charlie_address = generate_local_wallet().get_address();

        // let can_message_result = amal
        //     .can_message(vec![
        //         amal.account_address(),
        //         bola.account_address(),
        //         charlie_address.clone(),
        //     ])
        //     .await
        //     .unwrap();
        // assert_eq!(
        //     can_message_result.get(&amal.account_address().to_string()),
        //     Some(&true),
        //     "Amal's messaging capability should be true"
        // );
        // assert_eq!(
        //     can_message_result.get(&bola.account_address().to_string()),
        //     Some(&true),
        //     "Bola's messaging capability should be true"
        // );
        // assert_eq!(
        //     can_message_result.get(&charlie_address),
        //     Some(&false),
        //     "Charlie's messaging capability should be false"
        // );
    }

    #[tokio::test(flavor = "multi_thread", worker_threads = 1)]
    async fn test_welcome_encryption() {
        let client = ClientBuilder::new_test_client(&generate_local_wallet()).await;
        let provider = client.mls_provider().unwrap();

        let kp = client.identity().new_key_package(&provider).unwrap();
        let hpke_public_key = kp.hpke_init_key().as_slice();
        let to_encrypt = vec![1, 2, 3];

        // Encryption doesn't require any details about the sender, so we can test using one client
        let encrypted = encrypt_welcome(to_encrypt.as_slice(), hpke_public_key).unwrap();

        let decrypted = decrypt_welcome(&provider, hpke_public_key, encrypted.as_slice()).unwrap();

        assert_eq!(decrypted, to_encrypt);
    }

    #[tokio::test(flavor = "multi_thread", worker_threads = 1)]
    async fn test_add_remove_then_add_again() {
        let amal = ClientBuilder::new_test_client(&generate_local_wallet()).await;
        let bola = ClientBuilder::new_test_client(&generate_local_wallet()).await;

        // Create a group and invite bola
        let amal_group = amal
            .create_group(None, GroupMetadataOptions::default())
            .unwrap();
        amal_group
            .add_members_by_inbox_id(&amal, vec![bola.inbox_id()])
            .await
            .unwrap();
        assert_eq!(amal_group.members(&amal).await.unwrap().len(), 2);

        // Now remove bola
        amal_group
            .remove_members_by_inbox_id(&amal, vec![bola.inbox_id()])
            .await
            .unwrap();
        assert_eq!(amal_group.members(&amal).await.unwrap().len(), 1);
        tracing::info!("Syncing bolas welcomes");
        // See if Bola can see that they were added to the group
        bola.sync_welcomes().await.unwrap();
        let bola_groups = bola.find_groups(FindGroupParams::default()).unwrap();
        assert_eq!(bola_groups.len(), 1);
        let bola_group = bola_groups.first().unwrap();
        tracing::info!("Syncing bolas messages");
        bola_group.sync(&bola).await.unwrap();
        // TODO: figure out why Bola's status is not updating to be inactive
        // assert!(!bola_group.is_active().unwrap());

        // Bola should have one readable message (them being added to the group)
        let mut bola_messages = bola_group
            .find_messages(None, None, None, None, None)
            .unwrap();

        assert_eq!(bola_messages.len(), 1);

        // Add Bola back to the group
        amal_group
            .add_members_by_inbox_id(&amal, vec![bola.inbox_id()])
            .await
            .unwrap();
        bola.sync_welcomes().await.unwrap();

        // Send a message from Amal, now that Bola is back in the group
        amal_group
            .send_message(vec![1, 2, 3].as_slice(), &amal)
            .await
            .unwrap();

        // Sync Bola's state to get the latest
        bola_group.sync(&bola).await.unwrap();
        // Find Bola's updated list of messages
        bola_messages = bola_group
            .find_messages(None, None, None, None, None)
            .unwrap();
        // Bola should have been able to decrypt the last message
        assert_eq!(bola_messages.len(), 2);
        assert_eq!(
            bola_messages.get(1).unwrap().decrypted_message_bytes,
            vec![1, 2, 3]
        )
    }

    #[tokio::test]
    async fn test_get_and_set_consent() {
        let bo_wallet = generate_local_wallet();
        let alix = ClientBuilder::new_test_client(&generate_local_wallet()).await;
        let bo = ClientBuilder::new_test_client(&bo_wallet).await;
        let record = StoredConsentRecord::new(
            ConsentType::Address,
            ConsentState::Denied,
            bo_wallet.get_address(),
        );
        alix.set_consent_states(vec![record]).await.unwrap();
        let inbox_consent = alix
            .get_consent_state(ConsentType::InboxId, bo.inbox_id())
            .await
            .unwrap();
        let address_consent = alix
            .get_consent_state(ConsentType::Address, bo_wallet.get_address())
            .await
            .unwrap();

        assert_eq!(inbox_consent, ConsentState::Denied);
        assert_eq!(address_consent, ConsentState::Denied);
    }

    async fn get_key_package_init_key<ApiClient: XmtpApi>(
        client: &Client<ApiClient>,
        installation_id: &[u8],
    ) -> Vec<u8> {
        let kps = client
            .get_key_packages_for_installation_ids(vec![installation_id.to_vec()])
            .await
            .unwrap();
        let kp = kps.first().unwrap();

        serialize_key_package_hash_ref(&kp.inner, &client.mls_provider().unwrap()).unwrap()
    }

    #[tokio::test]
    async fn test_key_package_rotation() {
        let alix_wallet = generate_local_wallet();
        let bo_wallet = generate_local_wallet();
        let alix = ClientBuilder::new_test_client(&alix_wallet).await;
        let bo = ClientBuilder::new_test_client(&bo_wallet).await;
        let bo_store = bo.store();

        let alix_original_init_key =
            get_key_package_init_key(&alix, &alix.installation_public_key()).await;
        let bo_original_init_key =
            get_key_package_init_key(&bo, &bo.installation_public_key()).await;

        // Bo's original key should be deleted
        let bo_original_from_db = bo_store
            .conn()
            .unwrap()
            .find_key_package_history_entry_by_hash_ref(bo_original_init_key.clone());
        assert!(bo_original_from_db.is_ok());

        alix.create_group_with_members(
            vec![bo_wallet.get_address()],
            None,
            GroupMetadataOptions::default(),
        )
        .await
        .unwrap();

        bo.sync_welcomes().await.unwrap();

        let bo_new_key = get_key_package_init_key(&bo, &bo.installation_public_key()).await;
        // Bo's key should have changed
        assert_ne!(bo_original_init_key, bo_new_key);

        bo.sync_welcomes().await.unwrap();
        let bo_new_key_2 = get_key_package_init_key(&bo, &bo.installation_public_key()).await;
        // Bo's key should not have changed syncing the second time.
        assert_eq!(bo_new_key, bo_new_key_2);

        alix.sync_welcomes().await.unwrap();
        let alix_key_2 = get_key_package_init_key(&alix, &alix.installation_public_key()).await;
        // Alix's key should not have changed at all
        assert_eq!(alix_original_init_key, alix_key_2);

        alix.create_group_with_members(
            vec![bo_wallet.get_address()],
            None,
            GroupMetadataOptions::default(),
        )
        .await
        .unwrap();
        bo.sync_welcomes().await.unwrap();

        // Bo should have two groups now
        let bo_groups = bo.find_groups(FindGroupParams::default()).unwrap();
        assert_eq!(bo_groups.len(), 2);

        // Bo's original key should be deleted
        let bo_original_after_delete = bo_store
            .conn()
            .unwrap()
            .find_key_package_history_entry_by_hash_ref(bo_original_init_key);
        assert!(bo_original_after_delete.is_err());
    }
}<|MERGE_RESOLUTION|>--- conflicted
+++ resolved
@@ -466,14 +466,8 @@
         &self.context
     }
 
-<<<<<<< HEAD
-    #[allow(clippy::borrowed_box)]
-    pub fn smart_contract_signature_verifier(&self) -> &Box<dyn SmartContractSignatureVerifier> {
-        &self.scw_verifier
-=======
     pub fn smart_contract_signature_verifier(&self) -> Box<dyn SmartContractSignatureVerifier> {
         self.context.scw_verifier.clone()
->>>>>>> 814c0067
     }
 
     /// Create a new group with the default settings
