use std::{
    collections::HashMap,
    mem::Discriminant,
    sync::{
        atomic::{AtomicUsize, Ordering},
        Arc,
    },
};

use futures::stream::{self, FuturesUnordered, StreamExt};
use openmls::{
    credentials::errors::BasicCredentialError,
    framing::{MlsMessageBodyIn, MlsMessageIn},
    group::GroupEpoch,
    messages::Welcome,
    prelude::tls_codec::{Deserialize, Error as TlsCodecError},
};
use openmls_traits::OpenMlsProvider;
use prost::EncodeError;
use thiserror::Error;
use tokio::sync::broadcast;

use xmtp_cryptography::signature::{sanitize_evm_addresses, AddressValidationError};
use xmtp_id::{
    associations::{
        builder::{SignatureRequest, SignatureRequestError},
        AssociationError, AssociationState, SignatureError,
    },
    scw_verifier::{RemoteSignatureVerifier, SmartContractSignatureVerifier},
    InboxId,
};

use xmtp_proto::xmtp::mls::api::v1::{
    welcome_message::{Version as WelcomeMessageVersion, V1 as WelcomeMessageV1},
    GroupMessage, WelcomeMessage,
};

use crate::{
    api::ApiClientWrapper,
    groups::{
        group_metadata::ConversationType, group_permissions::PolicySet,
        validated_commit::CommitValidationError, GroupError, GroupMetadataOptions, IntentError,
        MlsGroup,
    },
    identity::{parse_credential, Identity, IdentityError},
    identity_updates::{load_identity_updates, IdentityUpdateError},
    intents::Intents,
    mutex_registry::MutexRegistry,
    retry::Retry,
    retry_async, retryable,
    storage::{
        consent_record::{ConsentState, ConsentType, StoredConsentRecord},
        db_connection::DbConnection,
        group::{GroupMembershipState, StoredGroup},
        group_message::StoredGroupMessage,
        refresh_state::EntityKind,
        sql_key_store, EncryptedMessageStore, StorageError,
    },
    subscriptions::LocalEvents,
    verified_key_package_v2::{KeyPackageVerificationError, VerifiedKeyPackageV2},
    xmtp_openmls_provider::XmtpOpenMlsProvider,
    Fetch, XmtpApi,
};

/// Enum representing the network the Client is connected to
#[derive(Clone, Copy, Default, Debug)]
pub enum Network {
    Local(&'static str),
    #[default]
    Dev,
    Prod,
}

#[derive(Debug, Error)]
pub enum ClientError {
    #[error(transparent)]
    AddressValidation(#[from] AddressValidationError),
    #[error("could not publish: {0}")]
    PublishError(String),
    #[error("storage error: {0}")]
    Storage(#[from] StorageError),
    #[error("dieselError: {0}")]
    Diesel(#[from] diesel::result::Error),
    #[error("Query failed: {0}")]
    QueryError(#[from] xmtp_proto::api_client::Error),
    #[error("API error: {0}")]
    Api(#[from] crate::api::WrappedApiError),
    #[error("identity error: {0}")]
    Identity(#[from] crate::identity::IdentityError),
    #[error("TLS Codec error: {0}")]
    TlsError(#[from] TlsCodecError),
    #[error("key package verification: {0}")]
    KeyPackageVerification(#[from] KeyPackageVerificationError),
    #[error("syncing errors: {0:?}")]
    SyncingError(Vec<MessageProcessingError>),
    #[error("Stream inconsistency error: {0}")]
    StreamInconsistency(String),
    #[error("Association error: {0}")]
    Association(#[from] AssociationError),
    #[error("signature validation error: {0}")]
    SignatureValidation(#[from] SignatureError),
    #[error(transparent)]
    IdentityUpdate(#[from] IdentityUpdateError),
    #[error(transparent)]
    SignatureRequest(#[from] SignatureRequestError),
    // the box is to prevent infinite cycle between client and group errors
    #[error(transparent)]
    Group(Box<GroupError>),
    #[error("generic:{0}")]
    Generic(String),
}

impl From<GroupError> for ClientError {
    fn from(err: GroupError) -> ClientError {
        ClientError::Group(Box::new(err))
    }
}

impl crate::retry::RetryableError for ClientError {
    fn is_retryable(&self) -> bool {
        match self {
            ClientError::Group(group_error) => retryable!(group_error),
            ClientError::Diesel(diesel_error) => retryable!(diesel_error),
            ClientError::Api(api_error) => retryable!(api_error),
            ClientError::Storage(storage_error) => retryable!(storage_error),
            ClientError::Generic(err) => err.contains("database is locked"),
            _ => false,
        }
    }
}

/// Errors that can occur when reading and processing a message off the network
#[derive(Debug, Error)]
pub enum MessageProcessingError {
    #[error("[{0}] already processed")]
    AlreadyProcessed(u64),
    #[error("diesel error: {0}")]
    Diesel(#[from] diesel::result::Error),
    #[error("[{message_time_ns:?}] invalid sender with credential: {credential:?}")]
    InvalidSender {
        message_time_ns: u64,
        credential: Vec<u8>,
    },
    #[error("invalid payload")]
    InvalidPayload,
    #[error(transparent)]
    Identity(#[from] IdentityError),
    #[error("openmls process message error: {0}")]
    OpenMlsProcessMessage(#[from] openmls::prelude::ProcessMessageError),
    #[error("merge staged commit: {0}")]
    MergeStagedCommit(#[from] openmls::group::MergeCommitError<sql_key_store::SqlKeyStoreError>),
    #[error(
        "no pending commit to merge. group epoch is {group_epoch:?} and got {message_epoch:?}"
    )]
    NoPendingCommit {
        message_epoch: GroupEpoch,
        group_epoch: GroupEpoch,
    },
    #[error("intent error: {0}")]
    Intent(#[from] IntentError),
    #[error("storage error: {0}")]
    Storage(#[from] crate::storage::StorageError),
    #[error("TLS Codec error: {0}")]
    TlsError(#[from] TlsCodecError),
    #[error("unsupported message type: {0:?}")]
    UnsupportedMessageType(Discriminant<MlsMessageBodyIn>),
    #[error("commit validation")]
    CommitValidation(#[from] CommitValidationError),
    #[error("codec")]
    Codec(#[from] crate::codecs::CodecError),
    #[error("encode proto: {0}")]
    EncodeProto(#[from] EncodeError),
    #[error("epoch increment not allowed")]
    EpochIncrementNotAllowed,
    #[error("Welcome processing error: {0}")]
    WelcomeProcessing(Box<GroupError>),
    #[error("wrong credential type")]
    WrongCredentialType(#[from] BasicCredentialError),
    #[error("proto decode error: {0}")]
    DecodeError(#[from] prost::DecodeError),
    #[error("clear pending commit error: {0}")]
    ClearPendingCommit(#[from] sql_key_store::SqlKeyStoreError),
    #[error(transparent)]
    Group(#[from] Box<GroupError>),
    #[error("Serialization/Deserialization Error {0}")]
    Serde(#[from] serde_json::Error),
    #[error("generic:{0}")]
    Generic(String),
    #[error("intent is missing staged_commit field")]
    IntentMissingStagedCommit,
}

impl crate::retry::RetryableError for MessageProcessingError {
    fn is_retryable(&self) -> bool {
        match self {
            Self::Group(group_error) => retryable!(group_error),
            Self::Identity(identity_error) => retryable!(identity_error),
            Self::OpenMlsProcessMessage(err) => retryable!(err),
            Self::MergeStagedCommit(err) => retryable!(err),
            Self::Diesel(diesel_error) => retryable!(diesel_error),
            Self::Storage(s) => retryable!(s),
            Self::Generic(err) => err.contains("database is locked"),
            _ => false,
        }
    }
}

impl From<String> for ClientError {
    fn from(value: String) -> Self {
        Self::Generic(value)
    }
}

impl From<&str> for ClientError {
    fn from(value: &str) -> Self {
        Self::Generic(value.to_string())
    }
}

#[derive(Debug, Default)]
pub struct FindGroupParams {
    pub allowed_states: Option<Vec<GroupMembershipState>>,
    pub created_after_ns: Option<i64>,
    pub created_before_ns: Option<i64>,
    pub limit: Option<i64>,
    pub conversation_type: Option<ConversationType>,
}

/// Clients manage access to the network, identity, and data store
pub struct Client<ApiClient, V = RemoteSignatureVerifier<ApiClient>> {
    pub(crate) api_client: ApiClientWrapper<ApiClient>,
    pub(crate) intents: Arc<Intents>,
    pub(crate) context: Arc<XmtpMlsLocalContext>,
    #[cfg(feature = "message-history")]
    pub(crate) history_sync_url: Option<String>,
    pub(crate) local_events: broadcast::Sender<LocalEvents<Self>>,
    /// The method of verifying smart contract wallet signatures for this Client
    pub(crate) scw_verifier: V,
}

// most of these things are `Arc`'s
impl<ApiClient, V> Clone for Client<ApiClient, V>
where
    ApiClient: Clone,
    V: Clone,
{
    fn clone(&self) -> Self {
        Self {
            api_client: self.api_client.clone(),
            context: self.context.clone(),
            #[cfg(feature = "message-history")]
            history_sync_url: self.history_sync_url.clone(),
            local_events: self.local_events.clone(),
            scw_verifier: self.scw_verifier.clone(),
            intents: self.intents.clone(),
        }
    }
}

/// The local context a XMTP MLS needs to function:
/// - Sqlite Database
/// - Identity for the User
pub struct XmtpMlsLocalContext {
    /// XMTP Identity
    pub(crate) identity: Identity,
    /// XMTP Local Storage
    store: EncryptedMessageStore,
    pub(crate) mutexes: MutexRegistry,
}

impl XmtpMlsLocalContext {
    /// The installation public key is the primary identifier for an installation
    pub fn installation_public_key(&self) -> Vec<u8> {
        self.identity.installation_keys.to_public_vec()
    }

    /// Get the account address of the blockchain account associated with this client
    pub fn inbox_id(&self) -> InboxId {
        self.identity.inbox_id().clone()
    }

    /// Get sequence id, may not be consistent with the backend
    pub fn inbox_sequence_id(&self, conn: &DbConnection) -> Result<i64, StorageError> {
        self.identity.sequence_id(conn)
    }

    pub fn store(&self) -> &EncryptedMessageStore {
        &self.store
    }

    /// Pulls a new database connection and creates a new provider
    pub fn mls_provider(&self) -> Result<XmtpOpenMlsProvider, ClientError> {
        Ok(self.store.conn()?.into())
    }

    /// Integrators should always check the `signature_request` return value of this function before calling [`register_identity`](Self::register_identity).
    /// If `signature_request` returns `None`, then the wallet signature is not required and [`register_identity`](Self::register_identity) can be called with None as an argument.
    pub fn signature_request(&self) -> Option<SignatureRequest> {
        self.identity.signature_request()
    }
}

impl<ApiClient, V> Client<ApiClient, V>
where
    ApiClient: XmtpApi + Clone,
    V: SmartContractSignatureVerifier + Clone,
{
    /// Create a new client with the given network, identity, and store.
    /// It is expected that most users will use the [`ClientBuilder`](crate::builder::ClientBuilder) instead of instantiating
    /// a client directly.
    pub fn new(
        api_client: ApiClientWrapper<ApiClient>,
        identity: Identity,
        store: EncryptedMessageStore,
        scw_verifier: V,
        #[cfg(feature = "message-history")] history_sync_url: Option<String>,
    ) -> Self
    where
        V: SmartContractSignatureVerifier,
    {
        let context = Arc::new(XmtpMlsLocalContext {
            identity,
            store,
            mutexes: MutexRegistry::new(),
        });
        let intents = Arc::new(Intents {
            context: context.clone(),
        });
        let (tx, _) = broadcast::channel(10);
        Self {
            api_client,
            context,
            #[cfg(feature = "message-history")]
            history_sync_url,
            local_events: tx,
            scw_verifier,
            intents,
        }
    }

    pub fn scw_verifier(&self) -> &V {
        &self.scw_verifier
    }
}

impl<ApiClient, V> Client<ApiClient, V>
where
    ApiClient: XmtpApi + Clone,
    V: SmartContractSignatureVerifier + Clone,
{
    /// Retrieves the client's installation public key, sometimes also called `installation_id`
    pub fn installation_public_key(&self) -> Vec<u8> {
        self.context.installation_public_key()
    }
    /// Retrieves the client's inbox ID
    pub fn inbox_id(&self) -> String {
        self.context.inbox_id()
    }

    pub fn intents(&self) -> &Arc<Intents> {
        &self.intents
    }

    /// Pulls a connection and creates a new MLS Provider
    pub fn mls_provider(&self) -> Result<XmtpOpenMlsProvider, ClientError> {
        self.context.mls_provider()
    }

    /// Calls the server to look up the `inbox_id` associated with a given address
    pub async fn find_inbox_id_from_address(
        &self,
        address: String,
    ) -> Result<Option<String>, ClientError> {
        let results = self.find_inbox_ids_from_addresses(vec![address]).await?;
        if let Some(first_result) = results.into_iter().next() {
            Ok(first_result)
        } else {
            Ok(None)
        }
    }

    /// Calls the server to look up the `inbox_id`s` associated with a list of addresses.
    /// If no `inbox_id` is found, returns None.
    pub async fn find_inbox_ids_from_addresses(
        &self,
        addresses: Vec<String>,
    ) -> Result<Vec<Option<String>>, ClientError> {
        let sanitized_addresses = sanitize_evm_addresses(addresses.clone())?;
        let mut results = self
            .api_client
            .get_inbox_ids(sanitized_addresses.clone())
            .await?;
        let inbox_ids: Vec<Option<String>> = sanitized_addresses
            .into_iter()
            .map(|address| results.remove(&address))
            .collect();

        Ok(inbox_ids)
    }

    /// Get the highest `sequence_id` from the local database for the client's `inbox_id`.
    /// This may not be consistent with the latest state on the backend.
    pub fn inbox_sequence_id(&self, conn: &DbConnection) -> Result<i64, StorageError> {
        self.context.inbox_sequence_id(conn)
    }

    /// Get the [`AssociationState`] for the client's `inbox_id`
    pub async fn inbox_state(
        &self,
        refresh_from_network: bool,
    ) -> Result<AssociationState, ClientError> {
        let conn = self.store().conn()?;
        let inbox_id = self.inbox_id();
        if refresh_from_network {
            load_identity_updates(&self.api_client, &conn, vec![inbox_id.clone()]).await?;
        }
        let state = self.get_association_state(&conn, inbox_id, None).await?;
        Ok(state)
    }

    /// Get the [`AssociationState`] for each `inbox_id`
    pub async fn inbox_addresses<InboxId: AsRef<str>>(
        &self,
        refresh_from_network: bool,
        inbox_ids: Vec<InboxId>,
    ) -> Result<Vec<AssociationState>, ClientError> {
        let conn = self.store().conn()?;
        if refresh_from_network {
            load_identity_updates(
                &self.api_client,
                &conn,
                inbox_ids.iter().map(|s| String::from(s.as_ref())).collect(),
            )
            .await?;
        }
        let state = self
            .batch_get_association_state(
                &conn,
                &inbox_ids.into_iter().map(|i| (i, None)).collect::<Vec<_>>(),
            )
            .await?;
        Ok(state)
    }

    /// Set a consent record in the local database.
    /// If the consent record is an address set the consent state for both the address and `inbox_id`
    pub async fn set_consent_states(
        &self,
        mut records: Vec<StoredConsentRecord>,
    ) -> Result<(), ClientError> {
        let conn = self.store().conn()?;

        let mut new_records = Vec::new();
        let mut addresses_to_lookup = Vec::new();
        let mut record_indices = Vec::new();

        for (index, record) in records.iter().enumerate() {
            if record.entity_type == ConsentType::Address {
                addresses_to_lookup.push(record.entity.clone());
                record_indices.push(index);
            }
        }

        let inbox_ids = self
            .find_inbox_ids_from_addresses(addresses_to_lookup)
            .await?;

        for (i, inbox_id_opt) in inbox_ids.into_iter().enumerate() {
            if let Some(inbox_id) = inbox_id_opt {
                let record = &records[record_indices[i]];
                new_records.push(StoredConsentRecord::new(
                    ConsentType::InboxId,
                    record.state,
                    inbox_id,
                ));
            }
        }

        records.extend(new_records);
        conn.insert_or_replace_consent_records(records)?;

        Ok(())
    }

    /// Get the consent state for a given entity
    pub async fn get_consent_state(
        &self,
        entity_type: ConsentType,
        entity: String,
    ) -> Result<ConsentState, ClientError> {
        let conn = self.store().conn()?;
        let record = if entity_type == ConsentType::Address {
            if let Some(inbox_id) = self.find_inbox_id_from_address(entity.clone()).await? {
                conn.get_consent_record(inbox_id, ConsentType::InboxId)?
            } else {
                conn.get_consent_record(entity, entity_type)?
            }
        } else {
            conn.get_consent_record(entity, entity_type)?
        };

        match record {
            Some(rec) => Ok(rec.state),
            None => Ok(ConsentState::Unknown),
        }
    }

    /// Gets a reference to the client's store
    pub fn store(&self) -> &EncryptedMessageStore {
        &self.context.store
    }

    /// Release the client's database connection
    pub fn release_db_connection(&self) -> Result<(), ClientError> {
        let store = &self.context.store;
        store.release_connection()?;
        Ok(())
    }

    /// Reconnect to the client's database if it has previously been released
    pub fn reconnect_db(&self) -> Result<(), ClientError> {
        self.context.store.reconnect()?;
        Ok(())
    }
    /// Get a reference to the client's identity struct
    pub fn identity(&self) -> &Identity {
        &self.context.identity
    }

    /// Get a reference (in an Arc) to the client's local context
    pub fn context(&self) -> &Arc<XmtpMlsLocalContext> {
        &self.context
    }

    /// Create a new group with the default settings
    /// Applies a custom [`PolicySet`] to the group if one is specified
    pub fn create_group(
        &self,
        permissions_policy_set: Option<PolicySet>,
        opts: GroupMetadataOptions,
    ) -> Result<MlsGroup<Self>, ClientError> {
        tracing::info!("creating group");

        let group: MlsGroup<Client<ApiClient, V>> = MlsGroup::create_and_insert(
            Arc::new(self.clone()),
            GroupMembershipState::Allowed,
            permissions_policy_set.unwrap_or_default(),
            opts,
        )?;

        // notify streams of our new group
        let _ = self.local_events.send(LocalEvents::NewGroup(group.clone()));

        Ok(group)
    }

    /// Create a group with an initial set of members added
    pub async fn create_group_with_members(
        &self,
        account_addresses: Vec<String>,
        permissions_policy_set: Option<PolicySet>,
        opts: GroupMetadataOptions,
    ) -> Result<MlsGroup<Self>, ClientError> {
        tracing::info!("creating group");
        let group = self.create_group(permissions_policy_set, opts)?;

        group.add_members(account_addresses).await?;

        Ok(group)
    }

    /// Create a new Direct Message with the default settings
    pub async fn create_dm(&self, account_address: String) -> Result<MlsGroup<Self>, ClientError> {
        tracing::info!("creating dm with address: {}", account_address);

        let inbox_id = match self
            .find_inbox_id_from_address(account_address.clone())
            .await?
        {
            Some(id) => id,
            None => {
                return Err(ClientError::Storage(StorageError::NotFound(format!(
                    "inbox id for address {} not found",
                    account_address
                ))))
            }
        };

        self.create_dm_by_inbox_id(inbox_id).await
    }

    /// Create a new Direct Message with the default settings
    pub async fn create_dm_by_inbox_id(
        &self,
        dm_target_inbox_id: InboxId,
    ) -> Result<MlsGroup<Self>, ClientError> {
        tracing::info!("creating dm with {}", dm_target_inbox_id);

        let group: MlsGroup<Client<ApiClient, V>> = MlsGroup::create_dm_and_insert(
            Arc::new(self.clone()),
            GroupMembershipState::Allowed,
            dm_target_inbox_id.clone(),
        )?;

        group
            .add_members_by_inbox_id(vec![dm_target_inbox_id])
            .await?;

        // notify any streams of the new group
        let _ = self.local_events.send(LocalEvents::NewGroup(group.clone()));

        Ok(group)
    }

    #[cfg(feature = "message-history")]
    pub(crate) fn create_sync_group(&self) -> Result<MlsGroup<Self>, ClientError> {
        tracing::info!("creating sync group");
        let sync_group = MlsGroup::create_and_insert_sync_group(Arc::new(self.clone()))?;

        Ok(sync_group)
    }

<<<<<<< HEAD
    /// Look up a group by its ID
    /// Returns a [`MlsGroup`] if the group exists, or an error if it does not
    pub fn group(&self, group_id: Vec<u8>) -> Result<MlsGroup<Self>, ClientError> {
=======
    /**
     * Look up a group by its ID
     *
     * Returns a [`MlsGroup`] if the group exists, or an error if it does not
     */
    pub fn group(&self, group_id: Vec<u8>) -> Result<MlsGroup, ClientError> {
>>>>>>> f4d22fb8
        let conn = &mut self.store().conn()?;
        let stored_group: Option<StoredGroup> = conn.fetch(&group_id)?;
        match stored_group {
            Some(group) => Ok(MlsGroup::new(self.clone(), group.id, group.created_at_ns)),
            None => Err(ClientError::Storage(StorageError::NotFound(format!(
                "group {}",
                hex::encode(group_id)
            )))),
        }
    }

    /**
     * Look up a DM group by the target's inbox_id.
     *
     * Returns a [`MlsGroup`] if the group exists, or an error if it does not
     */
    pub fn dm_group_from_target_inbox(
        &self,
        target_inbox_id: String,
    ) -> Result<MlsGroup, ClientError> {
        let conn = self.store().conn()?;
        match conn.find_dm_group(&target_inbox_id)? {
            Some(dm_group) => Ok(MlsGroup::new(
                self.context.clone(),
                dm_group.id,
                dm_group.created_at_ns,
            )),
            None => Err(ClientError::Storage(StorageError::NotFound(format!(
                "dm_target_inbox_id {}",
                hex::encode(target_inbox_id)
            )))),
        }
    }

    /// Look up a message by its ID
    /// Returns a [`StoredGroupMessage`] if the message exists, or an error if it does not
    pub fn message(&self, message_id: Vec<u8>) -> Result<StoredGroupMessage, ClientError> {
        let conn = &mut self.store().conn()?;
        let message = conn.get_group_message(&message_id)?;
        match message {
            Some(message) => Ok(message),
            None => Err(ClientError::Storage(StorageError::NotFound(format!(
                "message {}",
                hex::encode(message_id)
            )))),
        }
    }

    /// Query for groups with optional filters
    ///
    /// Filters:
    /// - allowed_states: only return groups with the given membership states
    /// - created_after_ns: only return groups created after the given timestamp (in nanoseconds)
    /// - created_before_ns: only return groups created before the given timestamp (in nanoseconds)
    /// - limit: only return the first `limit` groups
    pub fn find_groups(&self, params: FindGroupParams) -> Result<Vec<MlsGroup<Self>>, ClientError> {
        Ok(self
            .store()
            .conn()?
            .find_groups(
                params.allowed_states,
                params.created_after_ns,
                params.created_before_ns,
                params.limit,
                params.conversation_type,
            )?
            .into_iter()
            .map(|stored_group| {
                MlsGroup::new(self.clone(), stored_group.id, stored_group.created_at_ns)
            })
            .collect())
    }

    /// Upload a Key Package to the network and publish the signed identity update
    /// from the provided SignatureRequest
    pub async fn register_identity(
        &self,
        signature_request: SignatureRequest,
    ) -> Result<(), ClientError> {
        tracing::info!("registering identity");
        // Register the identity before applying the signature request
        let provider: XmtpOpenMlsProvider = self.store().conn()?.into();

        self.identity()
            .register(&provider, &self.api_client)
            .await?;

        self.apply_signature_request(signature_request).await?;

        Ok(())
    }

    /// Upload a new key package to the network replacing an existing key package
    /// This is expected to be run any time the client receives new Welcome messages
    pub async fn rotate_key_package(&self) -> Result<(), ClientError> {
        self.store()
            .transaction_async(|provider| async move {
                self.identity()
                    .rotate_key_package(&provider, &self.api_client)
                    .await
            })
            .await?;

        Ok(())
    }

    /// Query for group messages that have a `sequence_id` > than the highest cursor
    /// found in the local database
    pub(crate) async fn query_group_messages(
        &self,
        group_id: &[u8],
        conn: &DbConnection,
    ) -> Result<Vec<GroupMessage>, ClientError> {
        let id_cursor = conn.get_last_cursor_for_id(group_id, EntityKind::Group)?;

        let welcomes = self
            .api_client
            .query_group_messages(group_id.to_vec(), Some(id_cursor as u64))
            .await?;

        Ok(welcomes)
    }

    /// Query for welcome messages that have a `sequence_id` > than the highest cursor
    /// found in the local database
    pub(crate) async fn query_welcome_messages(
        &self,
        conn: &DbConnection,
    ) -> Result<Vec<WelcomeMessage>, ClientError> {
        let installation_id = self.installation_public_key();
        let id_cursor = conn.get_last_cursor_for_id(&installation_id, EntityKind::Welcome)?;

        let welcomes = self
            .api_client
            .query_welcome_messages(installation_id, Some(id_cursor as u64))
            .await?;

        Ok(welcomes)
    }

    /// Fetches the current key package from the network for each of the `installation_id`s specified
    #[tracing::instrument(level = "trace", skip_all)]
    pub(crate) async fn get_key_packages_for_installation_ids(
        &self,
        installation_ids: Vec<Vec<u8>>,
    ) -> Result<Vec<VerifiedKeyPackageV2>, ClientError> {
        let key_package_results = self.api_client.fetch_key_packages(installation_ids).await?;

        let mls_provider = self.mls_provider()?;
        Ok(key_package_results
            .values()
            .map(|bytes| VerifiedKeyPackageV2::from_bytes(mls_provider.crypto(), bytes.as_slice()))
            .collect::<Result<_, _>>()?)
    }

    /// Download all unread welcome messages and converts to a group struct, ignoring malformed messages.
    /// Returns any new groups created in the operation
    pub async fn sync_welcomes(&self) -> Result<Vec<MlsGroup<Self>>, ClientError> {
        let envelopes = self.query_welcome_messages(&self.store().conn()?).await?;
        let num_envelopes = envelopes.len();
        let id = self.installation_public_key();

        let groups: Vec<MlsGroup<Self>> = stream::iter(envelopes.into_iter())
            .filter_map(|envelope: WelcomeMessage| async {
                let welcome_v1 = match extract_welcome_message(envelope) {
                    Ok(inner) => inner,
                    Err(err) => {
                        tracing::error!("failed to extract welcome message: {}", err);
                        return None;
                    }
                };
                retry_async!(
                    Retry::default(),
                    (async {
                        let welcome_v1 = welcome_v1.clone();
                        self.intents.process_for_id(
                            &id,
                            EntityKind::Welcome,
                            welcome_v1.id,
                            |provider| async move {
                                let result = MlsGroup::create_from_encrypted_welcome(
                                    Arc::new(self.clone()),
                                    &provider,
                                    welcome_v1.hpke_public_key.as_slice(),
                                    welcome_v1.data,
                                    welcome_v1.id as i64,
                                )
                                .await;

                                match result {
                                    Ok(mls_group) => Ok(Some(mls_group)),
                                    Err(err) => {
                                        use crate::StorageError::*;
                                        use crate::DuplicateItem::*;

                                        if matches!(err, GroupError::Storage(Duplicate(WelcomeId(_)))) {
                                            tracing::warn!("failed to create group from welcome due to duplicate welcome ID: {}", err);
                                        } else {
                                            tracing::error!("failed to create group from welcome: {}", err);
                                        }

                                        Err(MessageProcessingError::WelcomeProcessing(
                                            Box::new(err)
                                        ))
                                    }
                                }
                            },
                        )
                        .await
                    })
                )
                .ok()
                .flatten()
            })
            .collect()
            .await;

        // If any welcomes were found, rotate your key package
        if num_envelopes > 0 {
            self.rotate_key_package().await?;
        }

        Ok(groups)
    }

    /// Sync all groups for the current installation and return the number of groups that were synced.
    /// Only active groups will be synced.
    pub async fn sync_all_groups(&self, groups: Vec<MlsGroup<Self>>) -> Result<usize, GroupError> {
        // Acquire a single connection to be reused
        let provider: XmtpOpenMlsProvider = self.mls_provider()?;

        let active_group_count = Arc::new(AtomicUsize::new(0));

        let sync_futures = groups
            .into_iter()
            .map(|group| {
                // create new provider ref that gets moved, leaving original
                // provider alone.
                let provider_ref = &provider;
                let active_group_count = Arc::clone(&active_group_count);
                async move {
                    let mls_group = group.load_mls_group(provider_ref)?;
                    tracing::info!("[{}] syncing group", self.inbox_id());
                    tracing::info!(
                        "current epoch for [{}] in sync_all_groups() is Epoch: [{}]",
                        self.inbox_id(),
                        mls_group.epoch()
                    );
                    if mls_group.is_active() {
                        group.maybe_update_installations(provider_ref, None).await?;

                        group.sync_with_conn(provider_ref).await?;
                        active_group_count.fetch_add(1, Ordering::SeqCst);
                    }

                    Ok::<(), GroupError>(())
                }
            })
            .collect::<FuturesUnordered<_>>();

        sync_futures
            .collect::<Vec<Result<_, _>>>()
            .await
            .into_iter()
            .collect::<Result<Vec<_>, _>>()?;

        Ok(active_group_count.load(Ordering::SeqCst))
    }

    /**
     * Validates a credential against the given installation public key
     *
     * This will go to the network and get the latest association state for the inbox.
     * It ensures that the installation_pub_key is in that association state
     */
    pub async fn validate_credential_against_network(
        &self,
        conn: &DbConnection,
        credential: &[u8],
        installation_pub_key: Vec<u8>,
    ) -> Result<InboxId, ClientError> {
        let inbox_id = parse_credential(credential)?;
        let association_state = self.get_latest_association_state(conn, &inbox_id).await?;

        match association_state.get(&installation_pub_key.clone().into()) {
            Some(_) => Ok(inbox_id),
            None => Err(IdentityError::InstallationIdNotFound(inbox_id).into()),
        }
    }

    /// Check whether an account_address has a key package registered on the network
    ///
    /// Arguments:
    /// - account_addresses: a list of account addresses to check
    ///
    /// Returns:
    /// A Vec of booleans indicating whether each account address has a key package registered on the network
    pub async fn can_message(
        &self,
        account_addresses: Vec<String>,
    ) -> Result<HashMap<String, bool>, ClientError> {
        let account_addresses = sanitize_evm_addresses(account_addresses)?;
        let inbox_id_map = self
            .api_client
            .get_inbox_ids(account_addresses.clone())
            .await?;

        let results = account_addresses
            .iter()
            .map(|address| {
                let result = inbox_id_map.get(address).map(|_| true).unwrap_or(false);
                (address.clone(), result)
            })
            .collect::<HashMap<String, bool>>();

        Ok(results)
    }
}

pub(crate) fn extract_welcome_message(
    welcome: WelcomeMessage,
) -> Result<WelcomeMessageV1, ClientError> {
    match welcome.version {
        Some(WelcomeMessageVersion::V1(welcome)) => Ok(welcome),
        _ => Err(ClientError::Generic(
            "unexpected message type in welcome".to_string(),
        )),
    }
}

pub fn deserialize_welcome(welcome_bytes: &Vec<u8>) -> Result<Welcome, ClientError> {
    // let welcome_proto = WelcomeMessageProto::decode(&mut welcome_bytes.as_slice())?;
    let welcome = MlsMessageIn::tls_deserialize(&mut welcome_bytes.as_slice())?;
    match welcome.extract() {
        MlsMessageBodyIn::Welcome(welcome) => Ok(welcome),
        _ => Err(ClientError::Generic(
            "unexpected message type in welcome".to_string(),
        )),
    }
}

#[cfg(test)]
pub(crate) mod tests {
    #[cfg(target_arch = "wasm32")]
    wasm_bindgen_test::wasm_bindgen_test_configure!(run_in_dedicated_worker);

    use super::Client;
    use diesel::RunQueryDsl;
    use xmtp_cryptography::utils::generate_local_wallet;
    use xmtp_id::{scw_verifier::SmartContractSignatureVerifier, InboxOwner};

    use crate::{
        builder::ClientBuilder,
        client::FindGroupParams,
        groups::GroupMetadataOptions,
        hpke::{decrypt_welcome, encrypt_welcome},
        identity::serialize_key_package_hash_ref,
        storage::{
            consent_record::{ConsentState, ConsentType, StoredConsentRecord},
            schema::identity_updates,
        },
        XmtpApi,
    };

    #[cfg_attr(target_arch = "wasm32", wasm_bindgen_test::wasm_bindgen_test)]
    #[cfg_attr(not(target_arch = "wasm32"), tokio::test)]
    async fn test_group_member_recovery() {
        let amal = ClientBuilder::new_test_client(&generate_local_wallet()).await;
        let bola_wallet = generate_local_wallet();
        // Add two separate installations for Bola
        let bola_a = ClientBuilder::new_test_client(&bola_wallet).await;
        let bola_b = ClientBuilder::new_test_client(&bola_wallet).await;
        let group = amal
            .create_group(None, GroupMetadataOptions::default())
            .unwrap();

        // Add both of Bola's installations to the group
        group
            .add_members_by_inbox_id(vec![bola_a.inbox_id(), bola_b.inbox_id()])
            .await
            .unwrap();

        let conn = amal.store().conn().unwrap();
        conn.raw_query(|conn| diesel::delete(identity_updates::table).execute(conn))
            .unwrap();

        let members = group.members().await.unwrap();
        // // The three installations should count as two members
        assert_eq!(members.len(), 2);
    }

    #[cfg_attr(target_arch = "wasm32", wasm_bindgen_test::wasm_bindgen_test)]
    #[cfg_attr(not(target_arch = "wasm32"), tokio::test)]
    async fn test_mls_error() {
        tracing::debug!("Test MLS Error");
        let client = ClientBuilder::new_test_client(&generate_local_wallet()).await;
        let result = client
            .api_client
            .upload_key_package(vec![1, 2, 3], false)
            .await;

        assert!(result.is_err());
        let error_string = result.err().unwrap().to_string();
        assert!(error_string.contains("invalid identity"));
    }

    #[cfg_attr(target_arch = "wasm32", wasm_bindgen_test::wasm_bindgen_test)]
    #[cfg_attr(not(target_arch = "wasm32"), tokio::test)]
    async fn test_register_installation() {
        let wallet = generate_local_wallet();
        let client = ClientBuilder::new_test_client(&wallet).await;
        let client_2 = ClientBuilder::new_test_client(&generate_local_wallet()).await;
        // Make sure the installation is actually on the network
        let association_state = client_2
            .get_latest_association_state(&client_2.store().conn().unwrap(), client.inbox_id())
            .await
            .unwrap();

        assert_eq!(association_state.installation_ids().len(), 1);
    }

    #[cfg_attr(target_arch = "wasm32", wasm_bindgen_test::wasm_bindgen_test)]
    #[cfg_attr(
        not(target_arch = "wasm32"),
        tokio::test(flavor = "multi_thread", worker_threads = 1)
    )]
    async fn test_rotate_key_package() {
        let wallet = generate_local_wallet();
        let client = ClientBuilder::new_test_client(&wallet).await;

        // Get original KeyPackage.
        let kp1 = client
            .get_key_packages_for_installation_ids(vec![client.installation_public_key()])
            .await
            .unwrap();
        assert_eq!(kp1.len(), 1);
        let init1 = kp1[0].inner.hpke_init_key();

        // Rotate and fetch again.
        client.rotate_key_package().await.unwrap();

        let kp2 = client
            .get_key_packages_for_installation_ids(vec![client.installation_public_key()])
            .await
            .unwrap();
        assert_eq!(kp2.len(), 1);
        let init2 = kp2[0].inner.hpke_init_key();

        assert_ne!(init1, init2);
    }

    #[cfg_attr(target_arch = "wasm32", wasm_bindgen_test::wasm_bindgen_test)]
    #[cfg_attr(not(target_arch = "wasm32"), tokio::test)]
    async fn test_find_groups() {
        let client = ClientBuilder::new_test_client(&generate_local_wallet()).await;
        let group_1 = client
            .create_group(None, GroupMetadataOptions::default())
            .unwrap();
        let group_2 = client
            .create_group(None, GroupMetadataOptions::default())
            .unwrap();

        let groups = client.find_groups(FindGroupParams::default()).unwrap();
        assert_eq!(groups.len(), 2);
        assert_eq!(groups[0].group_id, group_1.group_id);
        assert_eq!(groups[1].group_id, group_2.group_id);
    }

    #[cfg_attr(target_arch = "wasm32", wasm_bindgen_test::wasm_bindgen_test)]
    #[cfg_attr(not(target_arch = "wasm32"), tokio::test)]
    async fn test_find_inbox_id() {
        let wallet = generate_local_wallet();
        let client = ClientBuilder::new_test_client(&wallet).await;
        assert_eq!(
            client
                .find_inbox_id_from_address(wallet.get_address())
                .await
                .unwrap(),
            Some(client.inbox_id())
        );
    }

    #[cfg_attr(target_arch = "wasm32", wasm_bindgen_test::wasm_bindgen_test)]
    #[cfg_attr(
        not(target_arch = "wasm32"),
        tokio::test(flavor = "multi_thread", worker_threads = 2)
    )]
    async fn test_sync_welcomes() {
        let alice = ClientBuilder::new_test_client(&generate_local_wallet()).await;
        let bob = ClientBuilder::new_test_client(&generate_local_wallet()).await;

        let alice_bob_group = alice
            .create_group(None, GroupMetadataOptions::default())
            .unwrap();
        alice_bob_group
            .add_members_by_inbox_id(vec![bob.inbox_id()])
            .await
            .unwrap();

        let bob_received_groups = bob.sync_welcomes().await.unwrap();
        assert_eq!(bob_received_groups.len(), 1);
        assert_eq!(
            bob_received_groups.first().unwrap().group_id,
            alice_bob_group.group_id
        );

        let duplicate_received_groups = bob.sync_welcomes().await.unwrap();
        assert_eq!(duplicate_received_groups.len(), 0);
    }

    #[cfg_attr(target_arch = "wasm32", wasm_bindgen_test::wasm_bindgen_test)]
    #[cfg_attr(
        not(target_arch = "wasm32"),
        tokio::test(flavor = "multi_thread", worker_threads = 2)
    )]
    async fn test_sync_all_groups() {
        let alix = ClientBuilder::new_test_client(&generate_local_wallet()).await;
        let bo = ClientBuilder::new_test_client(&generate_local_wallet()).await;

        let alix_bo_group1 = alix
            .create_group(None, GroupMetadataOptions::default())
            .unwrap();
        let alix_bo_group2 = alix
            .create_group(None, GroupMetadataOptions::default())
            .unwrap();
        alix_bo_group1
            .add_members_by_inbox_id(vec![bo.inbox_id()])
            .await
            .unwrap();
        alix_bo_group2
            .add_members_by_inbox_id(vec![bo.inbox_id()])
            .await
            .unwrap();

        let bob_received_groups = bo.sync_welcomes().await.unwrap();
        assert_eq!(bob_received_groups.len(), 2);

        let bo_groups = bo.find_groups(FindGroupParams::default()).unwrap();
        let bo_group1 = bo.group(alix_bo_group1.clone().group_id).unwrap();
        let bo_messages1 = bo_group1
            .find_messages(None, None, None, None, None)
            .unwrap();
        assert_eq!(bo_messages1.len(), 0);
        let bo_group2 = bo.group(alix_bo_group2.clone().group_id).unwrap();
        let bo_messages2 = bo_group2
            .find_messages(None, None, None, None, None)
            .unwrap();
        assert_eq!(bo_messages2.len(), 0);
        alix_bo_group1
            .send_message(vec![1, 2, 3].as_slice())
            .await
            .unwrap();
        alix_bo_group2
            .send_message(vec![1, 2, 3].as_slice())
            .await
            .unwrap();

        bo.sync_all_groups(bo_groups).await.unwrap();

        let bo_messages1 = bo_group1
            .find_messages(None, None, None, None, None)
            .unwrap();
        assert_eq!(bo_messages1.len(), 1);
        let bo_group2 = bo.group(alix_bo_group2.clone().group_id).unwrap();
        let bo_messages2 = bo_group2
            .find_messages(None, None, None, None, None)
            .unwrap();
        assert_eq!(bo_messages2.len(), 1);
    }

    #[cfg_attr(target_arch = "wasm32", wasm_bindgen_test::wasm_bindgen_test)]
    #[cfg_attr(
        not(target_arch = "wasm32"),
        tokio::test(flavor = "multi_thread", worker_threads = 1)
    )]
    async fn test_welcome_encryption() {
        let client = ClientBuilder::new_test_client(&generate_local_wallet()).await;
        let provider = client.mls_provider().unwrap();

        let kp = client.identity().new_key_package(&provider).unwrap();
        let hpke_public_key = kp.hpke_init_key().as_slice();
        let to_encrypt = vec![1, 2, 3];

        // Encryption doesn't require any details about the sender, so we can test using one client
        let encrypted = encrypt_welcome(to_encrypt.as_slice(), hpke_public_key).unwrap();

        let decrypted = decrypt_welcome(&provider, hpke_public_key, encrypted.as_slice()).unwrap();

        assert_eq!(decrypted, to_encrypt);
    }

    #[cfg_attr(target_arch = "wasm32", wasm_bindgen_test::wasm_bindgen_test)]
    #[cfg_attr(
        not(target_arch = "wasm32"),
        tokio::test(flavor = "multi_thread", worker_threads = 1)
    )]
    async fn test_add_remove_then_add_again() {
        let amal = ClientBuilder::new_test_client(&generate_local_wallet()).await;
        let bola = ClientBuilder::new_test_client(&generate_local_wallet()).await;

        // Create a group and invite bola
        let amal_group = amal
            .create_group(None, GroupMetadataOptions::default())
            .unwrap();
        amal_group
            .add_members_by_inbox_id(vec![bola.inbox_id()])
            .await
            .unwrap();
        assert_eq!(amal_group.members().await.unwrap().len(), 2);

        // Now remove bola
        amal_group
            .remove_members_by_inbox_id(vec![bola.inbox_id()])
            .await
            .unwrap();
        assert_eq!(amal_group.members().await.unwrap().len(), 1);
        tracing::info!("Syncing bolas welcomes");
        // See if Bola can see that they were added to the group
        bola.sync_welcomes().await.unwrap();
        let bola_groups = bola.find_groups(FindGroupParams::default()).unwrap();
        assert_eq!(bola_groups.len(), 1);
        let bola_group = bola_groups.first().unwrap();
        tracing::info!("Syncing bolas messages");
        bola_group.sync().await.unwrap();
        // TODO: figure out why Bola's status is not updating to be inactive
        // assert!(!bola_group.is_active().unwrap());

        // Bola should have one readable message (them being added to the group)
        let mut bola_messages = bola_group
            .find_messages(None, None, None, None, None)
            .unwrap();

        assert_eq!(bola_messages.len(), 1);

        // Add Bola back to the group
        amal_group
            .add_members_by_inbox_id(vec![bola.inbox_id()])
            .await
            .unwrap();
        bola.sync_welcomes().await.unwrap();

        // Send a message from Amal, now that Bola is back in the group
        amal_group
            .send_message(vec![1, 2, 3].as_slice())
            .await
            .unwrap();

        // Sync Bola's state to get the latest
        bola_group.sync().await.unwrap();
        // Find Bola's updated list of messages
        bola_messages = bola_group
            .find_messages(None, None, None, None, None)
            .unwrap();
        // Bola should have been able to decrypt the last message
        assert_eq!(bola_messages.len(), 2);
        assert_eq!(
            bola_messages.get(1).unwrap().decrypted_message_bytes,
            vec![1, 2, 3]
        )
    }

    #[cfg_attr(target_arch = "wasm32", wasm_bindgen_test::wasm_bindgen_test)]
    #[cfg_attr(not(target_arch = "wasm32"), tokio::test)]
    async fn test_get_and_set_consent() {
        let bo_wallet = generate_local_wallet();
        let alix = ClientBuilder::new_test_client(&generate_local_wallet()).await;
        let bo = ClientBuilder::new_test_client(&bo_wallet).await;
        let record = StoredConsentRecord::new(
            ConsentType::Address,
            ConsentState::Denied,
            bo_wallet.get_address(),
        );
        alix.set_consent_states(vec![record]).await.unwrap();
        let inbox_consent = alix
            .get_consent_state(ConsentType::InboxId, bo.inbox_id())
            .await
            .unwrap();
        let address_consent = alix
            .get_consent_state(ConsentType::Address, bo_wallet.get_address())
            .await
            .unwrap();

        assert_eq!(inbox_consent, ConsentState::Denied);
        assert_eq!(address_consent, ConsentState::Denied);
    }

    async fn get_key_package_init_key<
        ApiClient: XmtpApi + Clone,
        Verifier: SmartContractSignatureVerifier + Clone,
    >(
        client: &Client<ApiClient, Verifier>,
        installation_id: &[u8],
    ) -> Vec<u8> {
        let kps = client
            .get_key_packages_for_installation_ids(vec![installation_id.to_vec()])
            .await
            .unwrap();
        let kp = kps.first().unwrap();

        serialize_key_package_hash_ref(&kp.inner, &client.mls_provider().unwrap()).unwrap()
    }

    #[cfg_attr(target_arch = "wasm32", wasm_bindgen_test::wasm_bindgen_test)]
    #[cfg_attr(not(target_arch = "wasm32"), tokio::test)]
    async fn test_key_package_rotation() {
        let alix_wallet = generate_local_wallet();
        let bo_wallet = generate_local_wallet();
        let alix = ClientBuilder::new_test_client(&alix_wallet).await;
        let bo = ClientBuilder::new_test_client(&bo_wallet).await;
        let bo_store = bo.store();

        let alix_original_init_key =
            get_key_package_init_key(&alix, &alix.installation_public_key()).await;
        let bo_original_init_key =
            get_key_package_init_key(&bo, &bo.installation_public_key()).await;

        // Bo's original key should be deleted
        let bo_original_from_db = bo_store
            .conn()
            .unwrap()
            .find_key_package_history_entry_by_hash_ref(bo_original_init_key.clone());
        assert!(bo_original_from_db.is_ok());

        alix.create_group_with_members(
            vec![bo_wallet.get_address()],
            None,
            GroupMetadataOptions::default(),
        )
        .await
        .unwrap();

        bo.sync_welcomes().await.unwrap();

        let bo_new_key = get_key_package_init_key(&bo, &bo.installation_public_key()).await;
        // Bo's key should have changed
        assert_ne!(bo_original_init_key, bo_new_key);

        bo.sync_welcomes().await.unwrap();
        let bo_new_key_2 = get_key_package_init_key(&bo, &bo.installation_public_key()).await;
        // Bo's key should not have changed syncing the second time.
        assert_eq!(bo_new_key, bo_new_key_2);

        alix.sync_welcomes().await.unwrap();
        let alix_key_2 = get_key_package_init_key(&alix, &alix.installation_public_key()).await;
        // Alix's key should not have changed at all
        assert_eq!(alix_original_init_key, alix_key_2);

        alix.create_group_with_members(
            vec![bo_wallet.get_address()],
            None,
            GroupMetadataOptions::default(),
        )
        .await
        .unwrap();
        bo.sync_welcomes().await.unwrap();

        // Bo should have two groups now
        let bo_groups = bo.find_groups(FindGroupParams::default()).unwrap();
        assert_eq!(bo_groups.len(), 2);

        // Bo's original key should be deleted
        let bo_original_after_delete = bo_store
            .conn()
            .unwrap()
            .find_key_package_history_entry_by_hash_ref(bo_original_init_key);
        assert!(bo_original_after_delete.is_err());
    }
}<|MERGE_RESOLUTION|>--- conflicted
+++ resolved
@@ -620,18 +620,12 @@
         Ok(sync_group)
     }
 
-<<<<<<< HEAD
-    /// Look up a group by its ID
-    /// Returns a [`MlsGroup`] if the group exists, or an error if it does not
-    pub fn group(&self, group_id: Vec<u8>) -> Result<MlsGroup<Self>, ClientError> {
-=======
     /**
      * Look up a group by its ID
      *
      * Returns a [`MlsGroup`] if the group exists, or an error if it does not
      */
-    pub fn group(&self, group_id: Vec<u8>) -> Result<MlsGroup, ClientError> {
->>>>>>> f4d22fb8
+    pub fn group(&self, group_id: Vec<u8>) -> Result<MlsGroup<Self>, ClientError> {
         let conn = &mut self.store().conn()?;
         let stored_group: Option<StoredGroup> = conn.fetch(&group_id)?;
         match stored_group {
@@ -651,11 +645,11 @@
     pub fn dm_group_from_target_inbox(
         &self,
         target_inbox_id: String,
-    ) -> Result<MlsGroup, ClientError> {
+    ) -> Result<MlsGroup<Self>, ClientError> {
         let conn = self.store().conn()?;
         match conn.find_dm_group(&target_inbox_id)? {
             Some(dm_group) => Ok(MlsGroup::new(
-                self.context.clone(),
+                self.clone(),
                 dm_group.id,
                 dm_group.created_at_ns,
             )),
