use std::collections::HashSet;

use openmls::{
    framing::{MlsMessageIn, MlsMessageInBody},
    messages::Welcome,
    prelude::TlsSerializeTrait,
};
use thiserror::Error;
use tls_codec::{Deserialize, Error as TlsSerializationError};
use xmtp_proto::api_client::{XmtpApiClient, XmtpMlsClient};

use crate::{
    api_client_wrapper::{ApiClientWrapper, IdentityUpdate},
<<<<<<< HEAD
    builder::{ClientBuilder, IdentityStrategy},
    configuration::KEY_PACKAGE_TOP_UP_AMOUNT,
=======
>>>>>>> 09a24420
    groups::MlsGroup,
    identity::Identity,
    storage::{group::GroupMembershipState, DbConnection, EncryptedMessageStore, StorageError},
    types::Address,
    utils::topic::get_welcome_topic,
    verified_key_package::{KeyPackageVerificationError, VerifiedKeyPackage},
    xmtp_openmls_provider::XmtpOpenMlsProvider,
};

#[derive(Clone, Copy, Default, Debug)]
pub enum Network {
    Local(&'static str),
    #[default]
    Dev,
    Prod,
}

#[derive(Debug, Error)]
pub enum ClientError {
    #[error("could not publish: {0}")]
    PublishError(String),
    #[error("storage error: {0}")]
    Storage(#[from] StorageError),
    #[error("dieselError: {0}")]
    Diesel(#[from] diesel::result::Error),
    #[error("Query failed: {0}")]
    QueryError(#[from] xmtp_proto::api_client::Error),
    #[error("identity error: {0}")]
    Identity(#[from] crate::identity::IdentityError),
    #[error("serialization error: {0}")]
    Serialization(#[from] TlsSerializationError),
    #[error("key package verification: {0}")]
    KeyPackageVerification(#[from] KeyPackageVerificationError),
    #[error("message processing: {0}")]
    MessageProcessing(#[from] crate::groups::MessageProcessingError),
    #[error("generic:{0}")]
    Generic(String),
}

impl From<String> for ClientError {
    fn from(value: String) -> Self {
        Self::Generic(value)
    }
}

impl From<&str> for ClientError {
    fn from(value: &str) -> Self {
        Self::Generic(value.to_string())
    }
}

#[derive(Debug)]
pub struct Client<ApiClient> {
    pub(crate) api_client: ApiClientWrapper<ApiClient>,
    pub(crate) _network: Network,
    pub(crate) identity: Identity,
    pub(crate) store: EncryptedMessageStore,
}

impl<'a, ApiClient> Client<ApiClient>
where
    ApiClient: XmtpMlsClient + XmtpApiClient,
{
    pub fn new(
        api_client: ApiClient,
        network: Network,
        identity: Identity,
        store: EncryptedMessageStore,
    ) -> Self {
        Self {
            api_client: ApiClientWrapper::new(api_client),
            _network: network,
            identity,
            store,
        }
    }

    /// Build this struct
    /// # Arguments
    /// * `strat`: the [`IdentityStrategy`] for this client
    ///
    /// # Example
    ///
    ///  TODO: Fix this example
    ///  ```no_run
    ///  Client::builder()
    ///     .api_client(api_client)
    ///     .network(Network::Dev)
    ///     .build()
    ///  ```
    pub fn builder<Owner: crate::InboxOwner>(
        strat: IdentityStrategy<Owner>,
    ) -> ClientBuilder<ApiClient, Owner> {
        ClientBuilder::new(strat)
    }

    // TODO: Remove this and figure out the correct lifetimes to allow long lived provider
    pub fn mls_provider(&self, conn: &'a mut DbConnection) -> XmtpOpenMlsProvider<'a> {
        XmtpOpenMlsProvider::new(conn)
    }

    pub fn create_group(&self) -> Result<MlsGroup<ApiClient>, ClientError> {
        let group = MlsGroup::create_and_insert(self, GroupMembershipState::Allowed)
            .map_err(|e| ClientError::Generic(format!("group create error {}", e)))?;

        Ok(group)
    }

    pub fn find_groups(
        &self,
        allowed_states: Option<Vec<GroupMembershipState>>,
        created_after_ns: Option<i64>,
        created_before_ns: Option<i64>,
        limit: Option<i64>,
    ) -> Result<Vec<MlsGroup<ApiClient>>, ClientError> {
        Ok(EncryptedMessageStore::find_groups(
            &mut self.store.conn()?,
            allowed_states,
            created_after_ns,
            created_before_ns,
            limit,
        )?
        .into_iter()
        .map(|stored_group| MlsGroup::new(self, stored_group.id, stored_group.created_at_ns))
        .collect())
    }

    pub async fn register_identity(&self) -> Result<(), ClientError> {
        // TODO: Mark key package as last_resort in creation
        let mut connection = self.store.conn()?;
        let mls_provider = XmtpOpenMlsProvider::new(&mut connection);
        let last_resort_kp = self.identity.new_key_package(&mls_provider)?;
        let last_resort_kp_bytes = last_resort_kp.tls_serialize_detached()?;

        self.api_client
            .register_installation(last_resort_kp_bytes)
            .await?;

        Ok(())
    }

<<<<<<< HEAD
    pub async fn top_up_key_packages(&self) -> Result<(), ClientError> {
        let mut connection = self.store.conn()?;
        let mls_provider = XmtpOpenMlsProvider::new(&mut connection);
        let key_packages: Result<Vec<Vec<u8>>, ClientError> = (0..KEY_PACKAGE_TOP_UP_AMOUNT)
            .map(|_| -> Result<Vec<u8>, ClientError> {
                let kp = self.identity.new_key_package(&mls_provider)?;
                let kp_bytes = kp.tls_serialize_detached()?;

                Ok(kp_bytes)
            })
            .collect();

        self.api_client.upload_key_packages(key_packages?).await?;

        Ok(())
    }

=======
>>>>>>> 09a24420
    async fn get_all_active_installation_ids(
        &self,
        wallet_addresses: Vec<String>,
    ) -> Result<Vec<Vec<u8>>, ClientError> {
        let update_mapping = self
            .api_client
            .get_identity_updates(0, wallet_addresses)
            .await?;

        let mut installation_ids: Vec<Vec<u8>> = vec![];

        for (_, updates) in update_mapping {
            let mut tmp: HashSet<Vec<u8>> = HashSet::new();
            for update in updates {
                match update {
                    IdentityUpdate::Invalid => {}
                    IdentityUpdate::NewInstallation(new_installation) => {
                        // TODO: Validate credential
                        tmp.insert(new_installation.installation_id);
                    }
                    IdentityUpdate::RevokeInstallation(revoke_installation) => {
                        tmp.remove(&revoke_installation.installation_id);
                    }
                }
            }
            installation_ids.extend(tmp);
        }

        Ok(installation_ids)
    }

    // Get a flat list of one key package per installation for all the wallet addresses provided.
    // Revoked installations will be omitted from the list
    pub async fn get_key_packages_for_wallet_addresses(
        &self,
        wallet_addresses: Vec<String>,
    ) -> Result<Vec<VerifiedKeyPackage>, ClientError> {
        let installation_ids = self
            .get_all_active_installation_ids(wallet_addresses)
            .await?;

        self.get_key_packages_for_installation_ids(installation_ids)
            .await
    }

    pub async fn get_key_packages_for_installation_ids(
        &self,
        installation_ids: Vec<Vec<u8>>,
    ) -> Result<Vec<VerifiedKeyPackage>, ClientError> {
        let key_package_results = self
            .api_client
            .consume_key_packages(installation_ids)
            .await?;

        let mut conn = self.store.conn()?;

        Ok(key_package_results
            .values()
            .map(|bytes| {
                VerifiedKeyPackage::from_bytes(&self.mls_provider(&mut conn), bytes.as_slice())
            })
            .collect::<Result<_, _>>()?)
    }

    // Download all unread welcome messages and convert to groups.
    // Returns any new groups created in the operation
    pub async fn sync_welcomes(&self) -> Result<Vec<MlsGroup<ApiClient>>, ClientError> {
        let welcome_topic = get_welcome_topic(&self.installation_public_key());
        let mut conn = self.store.conn()?;
        let provider = self.mls_provider();
        // TODO: Use the last_message_timestamp_ns field on the TopicRefreshState to only fetch new messages
        // Waiting for more atomic update methods
        let envelopes = self.api_client.read_topic(&welcome_topic, 0).await?;

        let groups: Vec<MlsGroup<ApiClient>> = envelopes
            .into_iter()
            .filter_map(|envelope| {
                // TODO: Wrap in a transaction
                let welcome = match extract_welcome(&envelope.message) {
                    Ok(welcome) => welcome,
                    Err(err) => {
                        log::error!("failed to extract welcome: {}", err);
                        return None;
                    }
                };

                // TODO: Update last_message_timestamp_ns on success or non-retryable error
                // TODO: Abort if error is retryable
                match MlsGroup::create_from_welcome(self, &mut conn, &provider, welcome) {
                    Ok(mls_group) => Some(mls_group),
                    Err(err) => {
                        log::error!("failed to create group from welcome: {}", err);
                        None
                    }
                }
            })
            .collect();

        Ok(groups)
    }

    pub fn account_address(&self) -> Address {
        self.identity.account_address.clone()
    }

    pub fn installation_public_key(&self) -> Vec<u8> {
        self.identity.installation_keys.to_public_vec()
    }
}

fn extract_welcome(welcome_bytes: &Vec<u8>) -> Result<Welcome, ClientError> {
    // let welcome_proto = WelcomeMessageProto::decode(&mut welcome_bytes.as_slice())?;
    let welcome = MlsMessageIn::tls_deserialize(&mut welcome_bytes.as_slice())?;
    match welcome.extract() {
        MlsMessageInBody::Welcome(welcome) => Ok(welcome),
        _ => Err(ClientError::Generic(
            "unexpected message type in welcome".to_string(),
        )),
    }
}

#[cfg(test)]
mod tests {
    use xmtp_cryptography::utils::generate_local_wallet;

    use crate::{builder::ClientBuilder, InboxOwner};

    #[tokio::test]
    async fn test_mls_error() {
        let client = ClientBuilder::new_test_client(generate_local_wallet().into()).await;
        let result = client.api_client.register_installation(vec![1, 2, 3]).await;

        assert!(result.is_err());
        let error_string = result.err().unwrap().to_string();
        assert!(error_string.contains("invalid identity"));
    }

    #[tokio::test]
    async fn test_register_installation() {
        let wallet = generate_local_wallet();
        let client = ClientBuilder::new_test_client(wallet.clone().into()).await;
        client.register_identity().await.unwrap();

        // Make sure the installation is actually on the network
        let installation_ids = client
            .get_all_active_installation_ids(vec![wallet.get_address()])
            .await
            .unwrap();
        assert_eq!(installation_ids.len(), 1);
    }

    #[tokio::test]
    async fn test_find_groups() {
        let client = ClientBuilder::new_test_client(generate_local_wallet().into()).await;
        let group_1 = client.create_group().unwrap();
        let group_2 = client.create_group().unwrap();

        let groups = client.find_groups(None, None, None, None).unwrap();
        assert_eq!(groups.len(), 2);
        assert_eq!(groups[0].group_id, group_1.group_id);
        assert_eq!(groups[1].group_id, group_2.group_id);
    }

    #[tokio::test]
    async fn test_sync_welcomes() {
        let alice = ClientBuilder::new_test_client(generate_local_wallet().into()).await;
        alice.register_identity().await.unwrap();
        let bob = ClientBuilder::new_test_client(generate_local_wallet().into()).await;
        bob.register_identity().await.unwrap();

        let conn = &mut alice.store.conn().unwrap();
        let alice_bob_group = alice.create_group().unwrap();
        alice_bob_group
            .add_members_by_installation_id(vec![bob.installation_public_key()])
            .await
            .unwrap();

        // Manually mark as committed
        // TODO: Replace with working synchronization once we can add members end to end
        let intents = alice
            .store
            .find_group_intents(conn, alice_bob_group.group_id.clone(), None, None)
            .unwrap();
        let intent = intents.first().unwrap();
        // Set the intent to committed manually
        alice
            .store
            .set_group_intent_committed(conn, intent.id)
            .unwrap();

        alice_bob_group.post_commit(conn).await.unwrap();

        let bob_received_groups = bob.sync_welcomes().await.unwrap();
        assert_eq!(bob_received_groups.len(), 1);
        assert_eq!(
            bob_received_groups.first().unwrap().group_id,
            alice_bob_group.group_id
        );
    }
}<|MERGE_RESOLUTION|>--- conflicted
+++ resolved
@@ -11,11 +11,6 @@
 
 use crate::{
     api_client_wrapper::{ApiClientWrapper, IdentityUpdate},
-<<<<<<< HEAD
-    builder::{ClientBuilder, IdentityStrategy},
-    configuration::KEY_PACKAGE_TOP_UP_AMOUNT,
-=======
->>>>>>> 09a24420
     groups::MlsGroup,
     identity::Identity,
     storage::{group::GroupMembershipState, DbConnection, EncryptedMessageStore, StorageError},
@@ -157,26 +152,6 @@
         Ok(())
     }
 
-<<<<<<< HEAD
-    pub async fn top_up_key_packages(&self) -> Result<(), ClientError> {
-        let mut connection = self.store.conn()?;
-        let mls_provider = XmtpOpenMlsProvider::new(&mut connection);
-        let key_packages: Result<Vec<Vec<u8>>, ClientError> = (0..KEY_PACKAGE_TOP_UP_AMOUNT)
-            .map(|_| -> Result<Vec<u8>, ClientError> {
-                let kp = self.identity.new_key_package(&mls_provider)?;
-                let kp_bytes = kp.tls_serialize_detached()?;
-
-                Ok(kp_bytes)
-            })
-            .collect();
-
-        self.api_client.upload_key_packages(key_packages?).await?;
-
-        Ok(())
-    }
-
-=======
->>>>>>> 09a24420
     async fn get_all_active_installation_ids(
         &self,
         wallet_addresses: Vec<String>,
