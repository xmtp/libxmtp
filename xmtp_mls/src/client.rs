use std::{collections::HashSet, mem::Discriminant};

use openmls::{
    credentials::errors::BasicCredentialError,
    framing::{MlsMessageBodyIn, MlsMessageIn},
    group::GroupEpoch,
    messages::Welcome,
    prelude::tls_codec::{Deserialize, Error as TlsCodecError, Serialize},
};
use openmls_traits::OpenMlsProvider;
use prost::EncodeError;
use thiserror::Error;

use xmtp_proto::{
    api_client::XmtpMlsClient,
    xmtp::mls::api::v1::{
        welcome_message::{Version as WelcomeMessageVersion, V1 as WelcomeMessageV1},
        GroupMessage, WelcomeMessage,
    },
};

use crate::{
    api_client_wrapper::{ApiClientWrapper, IdentityUpdate},
    groups::{
        validated_commit::CommitValidationError, AddressesOrInstallationIds, IntentError, MlsGroup,
        PreconfiguredPolicies,
    },
    identity::Identity,
    storage::{
        db_connection::DbConnection,
        group::{GroupMembershipState, StoredGroup},
        refresh_state::EntityKind,
        EncryptedMessageStore, StorageError,
    },
    types::Address,
    utils::address::sanitize_evm_addresses,
    verified_key_package::{KeyPackageVerificationError, VerifiedKeyPackage},
    xmtp_openmls_provider::XmtpOpenMlsProvider,
    Fetch,
};

/// Which network the Client is connected to
#[derive(Clone, Copy, Default, Debug)]
pub enum Network {
    Local(&'static str),
    #[default]
    Dev,
    Prod,
}

#[derive(Debug, Error)]
pub enum ClientError {
    #[error("Address validation: {0}")]
    AddressValidation(#[from] crate::utils::address::AddressValidationError),
    #[error("could not publish: {0}")]
    PublishError(String),
    #[error("storage error: {0}")]
    Storage(#[from] StorageError),
    #[error("dieselError: {0}")]
    Diesel(#[from] diesel::result::Error),
    #[error("Query failed: {0}")]
    QueryError(#[from] xmtp_proto::api_client::Error),
    #[error("identity error: {0}")]
    Identity(#[from] crate::identity::IdentityError),
    #[error("TLS Codec error: {0}")]
    TlsError(#[from] TlsCodecError),
    #[error("key package verification: {0}")]
    KeyPackageVerification(#[from] KeyPackageVerificationError),
    #[error("syncing errors: {0:?}")]
    SyncingError(Vec<MessageProcessingError>),
    #[error("Stream inconsistency error: {0}")]
    StreamInconsistency(String),
    #[error("generic:{0}")]
    Generic(String),
}

/// An enum of errors that can occur when reading and processing a message off the network
#[derive(Debug, Error)]
pub enum MessageProcessingError {
    #[error("[{0}] already processed")]
    AlreadyProcessed(u64),
    #[error("diesel error: {0}")]
    Diesel(#[from] diesel::result::Error),
    #[error("[{message_time_ns:?}] invalid sender with credential: {credential:?}")]
    InvalidSender {
        message_time_ns: u64,
        credential: Vec<u8>,
    },
    #[error("invalid payload")]
    InvalidPayload,
    #[error("openmls process message error: {0}")]
    OpenMlsProcessMessage(#[from] openmls::prelude::ProcessMessageError),
    #[error("merge pending commit: {0}")]
    MergePendingCommit(#[from] openmls::group::MergePendingCommitError<StorageError>),
    #[error("merge staged commit: {0}")]
    MergeStagedCommit(#[from] openmls::group::MergeCommitError<StorageError>),
    #[error(
        "no pending commit to merge. group epoch is {group_epoch:?} and got {message_epoch:?}"
    )]
    NoPendingCommit {
        message_epoch: GroupEpoch,
        group_epoch: GroupEpoch,
    },
    #[error("intent error: {0}")]
    Intent(#[from] IntentError),
    #[error("storage error: {0}")]
    Storage(#[from] crate::storage::StorageError),
    #[error("TLS Codec error: {0}")]
    TlsError(#[from] TlsCodecError),
    #[error("unsupported message type: {0:?}")]
    UnsupportedMessageType(Discriminant<MlsMessageBodyIn>),
    #[error("commit validation")]
    CommitValidation(#[from] CommitValidationError),
    #[error("codec")]
    Codec(#[from] crate::codecs::CodecError),
    #[error("encode proto: {0}")]
    EncodeProto(#[from] EncodeError),
    #[error("epoch increment not allowed")]
    EpochIncrementNotAllowed,
    #[error("Welcome processing error: {0}")]
    WelcomeProcessing(String),
    #[error("wrong credential type")]
    WrongCredentialType(#[from] BasicCredentialError),
    #[error("proto decode error: {0}")]
    DecodeError(#[from] prost::DecodeError),
    #[error("generic:{0}")]
    Generic(String),
}

impl crate::retry::RetryableError for MessageProcessingError {
    fn is_retryable(&self) -> bool {
        match self {
            Self::Storage(s) => s.is_retryable(),
            _ => false,
        }
    }
}

impl From<String> for ClientError {
    fn from(value: String) -> Self {
        Self::Generic(value)
    }
}

impl From<&str> for ClientError {
    fn from(value: &str) -> Self {
        Self::Generic(value.to_string())
    }
}

/// Clients manage access to the network, identity, and data store
#[derive(Debug)]
pub struct Client<ApiClient> {
    pub(crate) api_client: ApiClientWrapper<ApiClient>,
    pub(crate) _network: Network,
    pub(crate) identity: Identity,
    pub(crate) store: EncryptedMessageStore,
}

impl<'a, ApiClient> Client<ApiClient>
where
    ApiClient: XmtpMlsClient,
{
    /// Create a new client with the given network, identity, and store.
    /// It is expected that most users will use the [`ClientBuilder`](crate::builder::ClientBuilder) instead of instantiating
    /// a client directly.
    pub fn new(
        api_client: ApiClientWrapper<ApiClient>,
        network: Network,
        identity: Identity,
        store: EncryptedMessageStore,
    ) -> Self {
        Self {
            api_client,
            _network: network,
            identity,
            store,
        }
    }

    /// Get the account address of the blockchain account associated with this client
    pub fn account_address(&self) -> Address {
        self.identity.account_address.clone()
    }

    /// The installation public key is the primary identifier for an installation
    pub fn installation_public_key(&self) -> Vec<u8> {
        self.identity.installation_keys.to_public_vec()
    }

    /// In some cases, the client may need a signature from the wallet to call [`register_identity`](Self::register_identity).
    /// Integrators should always check the `text_to_sign` return value of this function before calling [`register_identity`](Self::register_identity).
    /// If `text_to_sign` returns `None`, then the wallet signature is not required and [`register_identity`](Self::register_identity) can be called with None as an argument.
    pub fn text_to_sign(&self) -> Option<String> {
        self.identity.text_to_sign()
    }

    pub(crate) fn mls_provider(&self, conn: &'a DbConnection<'a>) -> XmtpOpenMlsProvider<'a> {
        XmtpOpenMlsProvider::<'a>::new(conn)
    }

    /// Create a new group with the default settings
    pub fn create_group(
        &self,
        permissions: Option<PreconfiguredPolicies>,
    ) -> Result<MlsGroup<ApiClient>, ClientError> {
        log::info!("creating group");

        let group = MlsGroup::create_and_insert(
            self,
            GroupMembershipState::Allowed,
            permissions,
            self.account_address(),
        )
        .map_err(|e| {
            ClientError::Storage(StorageError::Store(format!("group create error {}", e)))
        })?;

        Ok(group)
    }

    /// Look up a group by its ID
    /// Returns a [`MlsGroup`] if the group exists, or an error if it does not
    pub fn group(&self, group_id: Vec<u8>) -> Result<MlsGroup<ApiClient>, ClientError> {
        let conn = &mut self.store.conn()?;
        let stored_group: Option<StoredGroup> = conn.fetch(&group_id)?;
        match stored_group {
<<<<<<< HEAD
            Some(group) => Ok(MlsGroup::new(
                self,
                group.id,
                group.created_at_ns,
                group.added_by_address,
            )),
            None => Err(ClientError::Storage(StorageError::NotFound)),
=======
            Some(group) => Ok(MlsGroup::new(self, group.id, group.created_at_ns)),
            None => Err(ClientError::Generic("group not found".to_string())),
>>>>>>> eb28f6cc
        }
    }

    /// Query for groups with optional filters
    ///
    /// Filters:
    /// - allowed_states: only return groups with the given membership states
    /// - created_after_ns: only return groups created after the given timestamp (in nanoseconds)
    /// - created_before_ns: only return groups created before the given timestamp (in nanoseconds)
    /// - limit: only return the first `limit` groups
    pub fn find_groups(
        &self,
        allowed_states: Option<Vec<GroupMembershipState>>,
        created_after_ns: Option<i64>,
        created_before_ns: Option<i64>,
        limit: Option<i64>,
    ) -> Result<Vec<MlsGroup<ApiClient>>, ClientError> {
        Ok(self
            .store
            .conn()?
            .find_groups(allowed_states, created_after_ns, created_before_ns, limit)?
            .into_iter()
            .map(|stored_group| MlsGroup::new(self, stored_group.id, stored_group.created_at_ns))
            .collect())
    }

    /// Register the identity with the network
    /// Callers should always check the result of [`text_to_sign`](Self::text_to_sign) before invoking this function.
    ///
    /// If `text_to_sign` returns `None`, then the wallet signature is not required and this function can be called with `None`.
    ///
    /// If `text_to_sign` returns `Some`, then the caller should sign the text with their wallet and pass the signature to this function.
    pub async fn register_identity(
        &self,
        recoverable_wallet_signature: Option<Vec<u8>>,
    ) -> Result<(), ClientError> {
        log::info!("registering identity");
        let connection = self.store.conn()?;
        let provider = self.mls_provider(&connection);
        self.identity
            .register(&provider, &self.api_client, recoverable_wallet_signature)
            .await?;
        Ok(())
    }

    /// Upload a new key package to the network replacing an existing key package
    /// This is expected to be run any time the client receives new Welcome messages
    pub async fn rotate_key_package(&self) -> Result<(), ClientError> {
        let connection = self.store.conn()?;
        let kp = self
            .identity
            .new_key_package(&self.mls_provider(&connection))?;
        let kp_bytes = kp.tls_serialize_detached()?;
        self.api_client.upload_key_package(kp_bytes).await?;

        Ok(())
    }

    /// Get a list of `installation_id`s associated with the given `account_addresses`
    /// One `account_address` may have multiple `installation_id`s if the account has multiple applications or devices on the network
    pub async fn get_all_active_installation_ids(
        &self,
        account_addresses: Vec<String>,
    ) -> Result<Vec<Vec<u8>>, ClientError> {
        let update_mapping = self
            .api_client
            .get_identity_updates(0, account_addresses)
            .await?;

        let mut installation_ids: Vec<Vec<u8>> = vec![];

        for (_, updates) in update_mapping {
            let mut tmp: HashSet<Vec<u8>> = HashSet::new();
            for update in updates {
                match update {
                    IdentityUpdate::Invalid => {}
                    IdentityUpdate::NewInstallation(new_installation) => {
                        // TODO: Validate credential
                        tmp.insert(new_installation.installation_key);
                    }
                    IdentityUpdate::RevokeInstallation(revoke_installation) => {
                        tmp.remove(&revoke_installation.installation_key);
                    }
                }
            }
            installation_ids.extend(tmp);
        }

        Ok(installation_ids)
    }

    pub(crate) async fn query_group_messages(
        &self,
        group_id: &Vec<u8>,
        conn: &'a DbConnection<'a>,
    ) -> Result<Vec<GroupMessage>, ClientError> {
        let id_cursor = conn.get_last_cursor_for_id(group_id, EntityKind::Group)?;

        let welcomes = self
            .api_client
            .query_group_messages(group_id.clone(), Some(id_cursor as u64))
            .await?;

        Ok(welcomes)
    }

    pub(crate) async fn query_welcome_messages(
        &self,
        conn: &'a DbConnection<'a>,
    ) -> Result<Vec<WelcomeMessage>, ClientError> {
        let installation_id = self.installation_public_key();
        let id_cursor = conn.get_last_cursor_for_id(&installation_id, EntityKind::Welcome)?;

        let welcomes = self
            .api_client
            .query_welcome_messages(installation_id, Some(id_cursor as u64))
            .await?;

        Ok(welcomes)
    }

    pub(crate) fn process_for_id<ProcessingFn, ReturnValue>(
        &self,
        entity_id: &Vec<u8>,
        entity_kind: EntityKind,
        cursor: u64,
        process_envelope: ProcessingFn,
    ) -> Result<ReturnValue, MessageProcessingError>
    where
        ProcessingFn: FnOnce(XmtpOpenMlsProvider) -> Result<ReturnValue, MessageProcessingError>,
    {
        self.store.transaction(|provider| {
            let is_updated =
                provider
                    .conn()
                    .update_cursor(entity_id, entity_kind, cursor as i64)?;
            if !is_updated {
                return Err(MessageProcessingError::AlreadyProcessed(cursor));
            }
            process_envelope(provider)
        })
    }

    pub(crate) async fn get_key_packages(
        &self,
        address_or_id: AddressesOrInstallationIds,
    ) -> Result<Vec<VerifiedKeyPackage>, ClientError> {
        match address_or_id {
            AddressesOrInstallationIds::AccountAddresses(addrs) => {
                self.get_key_packages_for_account_addresses(addrs).await
            }
            AddressesOrInstallationIds::InstallationIds(ids) => {
                self.get_key_packages_for_installation_ids(ids).await
            }
        }
    }

    // Get a flat list of one key package per installation for all the wallet addresses provided.
    // Revoked installations will be omitted from the list
    #[allow(dead_code)]
    pub(crate) async fn get_key_packages_for_account_addresses(
        &self,
        account_addresses: Vec<String>,
    ) -> Result<Vec<VerifiedKeyPackage>, ClientError> {
        let installation_ids = self
            .get_all_active_installation_ids(account_addresses)
            .await?;

        self.get_key_packages_for_installation_ids(installation_ids)
            .await
    }

    pub(crate) async fn get_key_packages_for_installation_ids(
        &self,
        installation_ids: Vec<Vec<u8>>,
    ) -> Result<Vec<VerifiedKeyPackage>, ClientError> {
        let key_package_results = self.api_client.fetch_key_packages(installation_ids).await?;

        let conn = self.store.conn()?;

        Ok(key_package_results
            .values()
            .map(|bytes| {
                VerifiedKeyPackage::from_bytes(self.mls_provider(&conn).crypto(), bytes.as_slice())
            })
            .collect::<Result<_, _>>()?)
    }

    /// Download all unread welcome messages and convert to groups.
    /// Returns any new groups created in the operation
    pub async fn sync_welcomes(&self) -> Result<Vec<MlsGroup<ApiClient>>, ClientError> {
        let envelopes = self.query_welcome_messages(&self.store.conn()?).await?;
        let id = self.installation_public_key();
        let groups: Vec<MlsGroup<ApiClient>> = envelopes
            .into_iter()
            .filter_map(|envelope: WelcomeMessage| {
                let welcome_v1 = match extract_welcome_message(envelope) {
                    Ok(inner) => inner,
                    Err(err) => {
                        log::error!("failed to extract welcome message: {}", err);
                        return None;
                    }
                };

                self.process_for_id(&id, EntityKind::Welcome, welcome_v1.id, |provider| {
                    // TODO: Abort if error is retryable
                    match MlsGroup::create_from_encrypted_welcome(
                        self,
                        &provider,
                        welcome_v1.hpke_public_key.as_slice(),
                        welcome_v1.data,
                    ) {
                        Ok(mls_group) => Ok(Some(mls_group)),
                        Err(err) => {
                            log::error!("failed to create group from welcome: {}", err);
                            Err(MessageProcessingError::WelcomeProcessing(err.to_string()))
                        }
                    }
                })
                .ok()
                .flatten()
            })
            .collect();

        Ok(groups)
    }

    /// Check whether an account_address has a key package registered on the network
    ///
    /// Arguments:
    /// - account_addresses: a list of account addresses to check
    ///
    /// Returns:
    /// A Vec of booleans indicating whether each account address has a key package registered on the network
    pub async fn can_message(
        &self,
        account_addresses: Vec<String>,
    ) -> Result<Vec<bool>, ClientError> {
        let account_addresses = sanitize_evm_addresses(account_addresses)?;
        let identity_updates = self
            .api_client
            .get_identity_updates(0, account_addresses.clone())
            .await?;

        Ok(account_addresses
            .iter()
            .map(|address| {
                identity_updates
                    .get(address)
                    .map(has_active_installation)
                    .unwrap_or(false)
            })
            .collect())
    }
}

pub(crate) fn extract_welcome_message(
    welcome: WelcomeMessage,
) -> Result<WelcomeMessageV1, ClientError> {
    match welcome.version {
        Some(WelcomeMessageVersion::V1(welcome)) => Ok(welcome),
        _ => Err(ClientError::Generic(
            "unexpected message type in welcome".to_string(),
        )),
    }
}

pub fn deserialize_welcome(welcome_bytes: &Vec<u8>) -> Result<Welcome, ClientError> {
    // let welcome_proto = WelcomeMessageProto::decode(&mut welcome_bytes.as_slice())?;
    let welcome = MlsMessageIn::tls_deserialize(&mut welcome_bytes.as_slice())?;
    match welcome.extract() {
        MlsMessageBodyIn::Welcome(welcome) => Ok(welcome),
        _ => Err(ClientError::Generic(
            "unexpected message type in welcome".to_string(),
        )),
    }
}

fn has_active_installation(updates: &Vec<IdentityUpdate>) -> bool {
    let mut active_count = 0;
    for update in updates {
        match update {
            IdentityUpdate::Invalid => {}
            IdentityUpdate::NewInstallation(_) => active_count += 1,
            IdentityUpdate::RevokeInstallation(_) => active_count -= 1,
        }
    }

    active_count > 0
}

#[cfg(test)]
mod tests {
    use xmtp_cryptography::utils::generate_local_wallet;

    use crate::{
        builder::ClientBuilder,
        hpke::{decrypt_welcome, encrypt_welcome},
        InboxOwner,
    };

    #[tokio::test]
    async fn test_mls_error() {
        let client = ClientBuilder::new_test_client(&generate_local_wallet()).await;
        let result = client.api_client.register_installation(vec![1, 2, 3]).await;

        assert!(result.is_err());
        let error_string = result.err().unwrap().to_string();
        assert!(error_string.contains("invalid identity"));
    }

    #[tokio::test]
    async fn test_register_installation() {
        let wallet = generate_local_wallet();
        let client = ClientBuilder::new_test_client(&wallet).await;

        // Make sure the installation is actually on the network
        let installation_ids = client
            .get_all_active_installation_ids(vec![wallet.get_address()])
            .await
            .unwrap();
        assert_eq!(installation_ids.len(), 1);
    }

    #[tokio::test]
    async fn test_rotate_key_package() {
        let wallet = generate_local_wallet();
        let client = ClientBuilder::new_test_client(&wallet).await;

        // Get original KeyPackage.
        let kp1 = client
            .get_key_packages_for_installation_ids(vec![client.installation_public_key()])
            .await
            .unwrap();
        assert_eq!(kp1.len(), 1);
        let init1 = kp1[0].inner.hpke_init_key();

        // Rotate and fetch again.
        client.rotate_key_package().await.unwrap();

        let kp2 = client
            .get_key_packages_for_installation_ids(vec![client.installation_public_key()])
            .await
            .unwrap();
        assert_eq!(kp2.len(), 1);
        let init2 = kp2[0].inner.hpke_init_key();

        assert_ne!(init1, init2);
    }

    #[tokio::test]
    async fn test_find_groups() {
        let client = ClientBuilder::new_test_client(&generate_local_wallet()).await;
        let group_1 = client.create_group(None).unwrap();
        let group_2 = client.create_group(None).unwrap();

        let groups = client.find_groups(None, None, None, None).unwrap();
        assert_eq!(groups.len(), 2);
        assert_eq!(groups[0].group_id, group_1.group_id);
        assert_eq!(groups[1].group_id, group_2.group_id);
    }

    #[tokio::test]
    async fn test_sync_welcomes() {
        let alice = ClientBuilder::new_test_client(&generate_local_wallet()).await;
        let bob = ClientBuilder::new_test_client(&generate_local_wallet()).await;

        let alice_bob_group = alice.create_group(None).unwrap();
        alice_bob_group
            .add_members_by_installation_id(vec![bob.installation_public_key()])
            .await
            .unwrap();

        let bob_received_groups = bob.sync_welcomes().await.unwrap();
        assert_eq!(bob_received_groups.len(), 1);
        assert_eq!(
            bob_received_groups.first().unwrap().group_id,
            alice_bob_group.group_id
        );

        let duplicate_received_groups = bob.sync_welcomes().await.unwrap();
        assert_eq!(duplicate_received_groups.len(), 0);
    }

    #[tokio::test]
    async fn test_can_message() {
        let amal = ClientBuilder::new_test_client(&generate_local_wallet()).await;
        let bola = ClientBuilder::new_test_client(&generate_local_wallet()).await;
        let charlie_address = generate_local_wallet().get_address();

        let can_message_result = amal
            .can_message(vec![
                amal.account_address(),
                bola.account_address(),
                charlie_address,
            ])
            .await
            .unwrap();
        assert_eq!(can_message_result, vec![true, true, false]);
    }

    #[tokio::test]
    async fn test_welcome_encryption() {
        let client = ClientBuilder::new_test_client(&generate_local_wallet()).await;
        let conn = client.store.conn().unwrap();
        let provider = client.mls_provider(&conn);

        let kp = client.identity.new_key_package(&provider).unwrap();
        let hpke_public_key = kp.hpke_init_key().as_slice();
        let to_encrypt = vec![1, 2, 3];

        // Encryption doesn't require any details about the sender, so we can test using one client
        let encrypted = encrypt_welcome(to_encrypt.as_slice(), hpke_public_key).unwrap();

        let decrypted = decrypt_welcome(&provider, hpke_public_key, encrypted.as_slice()).unwrap();

        assert_eq!(decrypted, to_encrypt);
    }

    #[tokio::test]
    async fn test_add_remove_then_add_again() {
        let amal = ClientBuilder::new_test_client(&generate_local_wallet()).await;
        let bola = ClientBuilder::new_test_client(&generate_local_wallet()).await;

        // Create a group and invite bola
        let amal_group = amal.create_group(None).unwrap();
        amal_group
            .add_members_by_installation_id(vec![bola.installation_public_key()])
            .await
            .unwrap();
        assert_eq!(amal_group.members().unwrap().len(), 2);

        // Now remove bola
        amal_group
            .remove_members_by_installation_id(vec![bola.installation_public_key()])
            .await
            .unwrap();
        assert_eq!(amal_group.members().unwrap().len(), 1);

        // See if Bola can see that they were added to the group
        bola.sync_welcomes().await.unwrap();
        let bola_groups = bola.find_groups(None, None, None, None).unwrap();
        assert_eq!(bola_groups.len(), 1);
        let bola_group = bola_groups.first().unwrap();
        bola_group.sync().await.unwrap();

        // Bola should have one readable message (them being added to the group)
        let mut bola_messages = bola_group
            .find_messages(None, None, None, None, None)
            .unwrap();
        assert_eq!(bola_messages.len(), 1);

        // Add Bola back to the group
        amal_group
            .add_members_by_installation_id(vec![bola.installation_public_key()])
            .await
            .unwrap();
        bola.sync_welcomes().await.unwrap();

        // Send a message from Amal, now that Bola is back in the group
        amal_group
            .send_message(vec![1, 2, 3].as_slice())
            .await
            .unwrap();

        // Sync Bola's state to get the latest
        bola_group.sync().await.unwrap();
        // Find Bola's updated list of messages
        bola_messages = bola_group
            .find_messages(None, None, None, None, None)
            .unwrap();
        // Bola should have been able to decrypt the last message
        assert_eq!(bola_messages.len(), 2);
        assert_eq!(
            bola_messages.get(1).unwrap().decrypted_message_bytes,
            vec![1, 2, 3]
        )
    }
}<|MERGE_RESOLUTION|>--- conflicted
+++ resolved
@@ -225,18 +225,8 @@
         let conn = &mut self.store.conn()?;
         let stored_group: Option<StoredGroup> = conn.fetch(&group_id)?;
         match stored_group {
-<<<<<<< HEAD
-            Some(group) => Ok(MlsGroup::new(
-                self,
-                group.id,
-                group.created_at_ns,
-                group.added_by_address,
-            )),
+            Some(group) => Ok(MlsGroup::new(self, group.id, group.created_at_ns)),
             None => Err(ClientError::Storage(StorageError::NotFound)),
-=======
-            Some(group) => Ok(MlsGroup::new(self, group.id, group.created_at_ns)),
-            None => Err(ClientError::Generic("group not found".to_string())),
->>>>>>> eb28f6cc
         }
     }
 
