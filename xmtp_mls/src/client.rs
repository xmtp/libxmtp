use std::collections::HashSet;

use openmls::prelude::TlsSerializeTrait;
use thiserror::Error;
use tls_codec::Error as TlsSerializationError;
use xmtp_proto::api_client::{XmtpApiClient, XmtpMlsClient};

use crate::{
    api_client_wrapper::{ApiClientWrapper, IdentityUpdate},
    configuration::KEY_PACKAGE_TOP_UP_AMOUNT,
    identity::Identity,
    storage::{EncryptedMessageStore, StorageError},
    types::Address,
    verified_key_package::{KeyPackageVerificationError, VerifiedKeyPackage},
    xmtp_openmls_provider::XmtpOpenMlsProvider,
};

#[derive(Clone, Copy, Default, Debug)]
pub enum Network {
    Local(&'static str),
    #[default]
    Dev,
    Prod,
}

#[derive(Debug, Error)]
pub enum ClientError {
    #[error("could not publish: {0}")]
    PublishError(String),
    #[error("storage error: {0}")]
    Storage(#[from] StorageError),
    #[error("dieselError: {0}")]
    Ddd(#[from] diesel::result::Error),
    #[error("Query failed: {0}")]
    QueryError(#[from] xmtp_proto::api_client::Error),
    #[error("identity error: {0}")]
    Identity(#[from] crate::identity::IdentityError),
    #[error("serialization error: {0}")]
    Serialization(#[from] TlsSerializationError),
    #[error("key package verification: {0}")]
    KeyPackageVerification(#[from] KeyPackageVerificationError),
    #[error("generic:{0}")]
    Generic(String),
}

impl From<String> for ClientError {
    fn from(value: String) -> Self {
        Self::Generic(value)
    }
}

impl From<&str> for ClientError {
    fn from(value: &str) -> Self {
        Self::Generic(value.to_string())
    }
}

#[derive(Debug)]
pub struct Client<ApiClient> {
    pub api_client: ApiClientWrapper<ApiClient>,
    pub(crate) _network: Network,
    pub(crate) identity: Identity,
    pub store: EncryptedMessageStore, // Temporarily exposed outside crate for CLI client
}

impl<ApiClient> Client<ApiClient>
where
    ApiClient: XmtpMlsClient + XmtpApiClient,
{
    pub fn new(
        api_client: ApiClient,
        network: Network,
        identity: Identity,
        store: EncryptedMessageStore,
    ) -> Self {
        Self {
            api_client: ApiClientWrapper::new(api_client),
            _network: network,
            identity,
            store,
        }
    }

    // TODO: Remove this and figure out the correct lifetimes to allow long lived provider
    fn mls_provider(&self) -> XmtpOpenMlsProvider {
        XmtpOpenMlsProvider::new(&self.store)
    }

    pub async fn register_identity(&self) -> Result<(), ClientError> {
        // TODO: Mark key package as last_resort in creation
        let last_resort_kp = self.identity.new_key_package(&self.mls_provider())?;
        let last_resort_kp_bytes = last_resort_kp.tls_serialize_detached()?;

        self.api_client
            .register_installation(last_resort_kp_bytes)
            .await?;

        Ok(())
    }

    pub async fn top_up_key_packages(&self) -> Result<(), ClientError> {
        let key_packages: Result<Vec<Vec<u8>>, ClientError> = (0..KEY_PACKAGE_TOP_UP_AMOUNT)
<<<<<<< HEAD
            .into_iter()
=======
>>>>>>> 92682664
            .map(|_| -> Result<Vec<u8>, ClientError> {
                let kp = self.identity.new_key_package(&self.mls_provider())?;
                let kp_bytes = kp.tls_serialize_detached()?;

                Ok(kp_bytes)
            })
            .collect();

        self.api_client.upload_key_packages(key_packages?).await?;

        Ok(())
    }

    async fn get_all_active_installation_ids(
        &self,
        wallet_addresses: Vec<String>,
    ) -> Result<Vec<Vec<u8>>, ClientError> {
        let update_mapping = self
            .api_client
            .get_identity_updates(0, wallet_addresses)
            .await?;

        let mut installation_ids: Vec<Vec<u8>> = vec![];

        for (_, updates) in update_mapping {
            let mut tmp: HashSet<Vec<u8>> = HashSet::new();
            for update in updates {
                match update {
                    IdentityUpdate::Invalid => {}
                    IdentityUpdate::NewInstallation(new_installation) => {
                        // TODO: Validate credential
                        tmp.insert(new_installation.installation_id);
                    }
                    IdentityUpdate::RevokeInstallation(revoke_installation) => {
                        tmp.remove(&revoke_installation.installation_id);
                    }
                }
            }
            installation_ids.extend(tmp);
        }

        Ok(installation_ids)
    }

    // Get a flat list of one key package per installation for all the wallet addresses provided.
    // Revoked installations will be omitted from the list
    pub async fn get_key_packages_for_wallet_addresses(
        &self,
        wallet_addresses: Vec<String>,
    ) -> Result<Vec<VerifiedKeyPackage>, ClientError> {
        let installation_ids = self
            .get_all_active_installation_ids(wallet_addresses)
            .await?;

        let key_package_results = self
            .api_client
            .consume_key_packages(installation_ids)
            .await?;

<<<<<<< HEAD
        let mut out: Vec<VerifiedKeyPackage> = vec![];
        let mls_provider = self.mls_provider();

        for kp_bytes in key_package_results.values() {
            // Do we actually want to return errors here or should we just log them and move on?
            // These key packages are validated by the node, so all should be valid
            out.push(VerifiedKeyPackage::from_bytes(
                &mls_provider,
                kp_bytes.as_slice(),
            )?)
        }

        Ok(out)
=======
        let mls_provider = self.mls_provider();

        Ok(key_package_results
            .values()
            .map(|bytes| VerifiedKeyPackage::from_bytes(&mls_provider, bytes.as_slice()))
            .collect::<Result<_, _>>()?)
>>>>>>> 92682664
    }

    pub fn account_address(&self) -> Address {
        self.identity.account_address.clone()
    }

    pub fn installation_public_key(&self) -> Vec<u8> {
        self.identity.installation_keys.to_public_vec()
    }
}

#[cfg(test)]
mod tests {
    use xmtp_cryptography::utils::generate_local_wallet;

    use crate::{builder::ClientBuilder, InboxOwner};

    #[tokio::test]
    async fn test_mls_error() {
        let client = ClientBuilder::new_test_client(generate_local_wallet().into()).await;
        let result = client.api_client.register_installation(vec![1, 2, 3]).await;

        assert!(result.is_err());
        let error_string = result.err().unwrap().to_string();
        assert!(error_string.contains("invalid identity"));
    }

    #[tokio::test]
    async fn test_register_installation() {
        let wallet = generate_local_wallet();
        let client = ClientBuilder::new_test_client(wallet.clone().into()).await;
        client.register_identity().await.unwrap();

        // Make sure the installation is actually on the network
        let installation_ids = client
            .get_all_active_installation_ids(vec![wallet.get_address()])
            .await
            .unwrap();
        assert_eq!(installation_ids.len(), 1);
    }

    #[tokio::test]
    async fn test_top_up_key_packages() {
        let wallet = generate_local_wallet();
        let wallet_address = wallet.get_address();
<<<<<<< HEAD

        println!("Wallet address {:?}", wallet_address);
        let client = ClientBuilder::new_test_client(wallet.clone().into()).await;
=======
        let client = ClientBuilder::new_test_client(wallet.clone().into()).await;

>>>>>>> 92682664
        client.register_identity().await.unwrap();
        client.top_up_key_packages().await.unwrap();

        let key_packages = client
            .get_key_packages_for_wallet_addresses(vec![wallet_address.clone()])
            .await
            .unwrap();

        assert_eq!(key_packages.len(), 1);

        let key_package = key_packages.first().unwrap();
        assert_eq!(key_package.wallet_address, wallet_address);

        let key_packages_2 = client
            .get_key_packages_for_wallet_addresses(vec![wallet_address.clone()])
            .await
            .unwrap();

        assert_eq!(key_packages_2.len(), 1);

        // Ensure we got back different key packages
        let key_package_2 = key_packages_2.first().unwrap();
        assert_eq!(key_package_2.wallet_address, wallet_address);
        assert!(!(key_package_2.eq(&key_package)));
    }
}<|MERGE_RESOLUTION|>--- conflicted
+++ resolved
@@ -100,10 +100,6 @@
 
     pub async fn top_up_key_packages(&self) -> Result<(), ClientError> {
         let key_packages: Result<Vec<Vec<u8>>, ClientError> = (0..KEY_PACKAGE_TOP_UP_AMOUNT)
-<<<<<<< HEAD
-            .into_iter()
-=======
->>>>>>> 92682664
             .map(|_| -> Result<Vec<u8>, ClientError> {
                 let kp = self.identity.new_key_package(&self.mls_provider())?;
                 let kp_bytes = kp.tls_serialize_detached()?;
@@ -163,28 +159,12 @@
             .consume_key_packages(installation_ids)
             .await?;
 
-<<<<<<< HEAD
-        let mut out: Vec<VerifiedKeyPackage> = vec![];
-        let mls_provider = self.mls_provider();
-
-        for kp_bytes in key_package_results.values() {
-            // Do we actually want to return errors here or should we just log them and move on?
-            // These key packages are validated by the node, so all should be valid
-            out.push(VerifiedKeyPackage::from_bytes(
-                &mls_provider,
-                kp_bytes.as_slice(),
-            )?)
-        }
-
-        Ok(out)
-=======
         let mls_provider = self.mls_provider();
 
         Ok(key_package_results
             .values()
             .map(|bytes| VerifiedKeyPackage::from_bytes(&mls_provider, bytes.as_slice()))
             .collect::<Result<_, _>>()?)
->>>>>>> 92682664
     }
 
     pub fn account_address(&self) -> Address {
@@ -230,14 +210,7 @@
     async fn test_top_up_key_packages() {
         let wallet = generate_local_wallet();
         let wallet_address = wallet.get_address();
-<<<<<<< HEAD
-
-        println!("Wallet address {:?}", wallet_address);
         let client = ClientBuilder::new_test_client(wallet.clone().into()).await;
-=======
-        let client = ClientBuilder::new_test_client(wallet.clone().into()).await;
-
->>>>>>> 92682664
         client.register_identity().await.unwrap();
         client.top_up_key_packages().await.unwrap();
 
