use std::{
    collections::HashMap,
    mem::Discriminant,
    sync::{
        atomic::{AtomicUsize, Ordering},
        Arc,
    },
};

use futures::stream::{self, FuturesUnordered, StreamExt};
use openmls::{
    credentials::errors::BasicCredentialError,
    framing::{MlsMessageBodyIn, MlsMessageIn},
    group::GroupEpoch,
    messages::Welcome,
    prelude::tls_codec::{Deserialize, Error as TlsCodecError},
};
use openmls_traits::OpenMlsProvider;
use prost::EncodeError;
use thiserror::Error;
use tokio::sync::broadcast;

use xmtp_cryptography::signature::{sanitize_evm_addresses, AddressValidationError};
use xmtp_id::{
    associations::{
        builder::{SignatureRequest, SignatureRequestError},
        AssociationError, AssociationState, SignatureError,
    },
    scw_verifier::{RemoteSignatureVerifier, SmartContractSignatureVerifier},
    InboxId,
};

use xmtp_proto::xmtp::mls::api::v1::{
    welcome_message::{Version as WelcomeMessageVersion, V1 as WelcomeMessageV1},
    GroupMessage, WelcomeMessage,
};

use crate::{
    api::ApiClientWrapper,
    groups::{
        group_permissions::PolicySet, validated_commit::CommitValidationError, GroupError,
        GroupMetadataOptions, IntentError, MlsGroup,
    },
    identity::{parse_credential, Identity, IdentityError},
    identity_updates::{load_identity_updates, IdentityUpdateError},
    intents::Intents,
    mutex_registry::MutexRegistry,
    retry::Retry,
    retry_async, retryable,
    storage::{
        consent_record::{ConsentState, ConsentType, StoredConsentRecord},
        db_connection::DbConnection,
        group::{GroupMembershipState, StoredGroup},
        group_message::StoredGroupMessage,
        refresh_state::EntityKind,
        sql_key_store, EncryptedMessageStore, StorageError,
    },
    subscriptions::LocalEvents,
    verified_key_package_v2::{KeyPackageVerificationError, VerifiedKeyPackageV2},
    xmtp_openmls_provider::XmtpOpenMlsProvider,
    Fetch, XmtpApi,
};

/// Enum representing the network the Client is connected to
#[derive(Clone, Copy, Default, Debug)]
pub enum Network {
    Local(&'static str),
    #[default]
    Dev,
    Prod,
}

#[derive(Debug, Error)]
pub enum ClientError {
    #[error(transparent)]
    AddressValidation(#[from] AddressValidationError),
    #[error("could not publish: {0}")]
    PublishError(String),
    #[error("storage error: {0}")]
    Storage(#[from] StorageError),
    #[error("dieselError: {0}")]
    Diesel(#[from] diesel::result::Error),
    #[error("Query failed: {0}")]
    QueryError(#[from] xmtp_proto::api_client::Error),
    #[error("API error: {0}")]
    Api(#[from] crate::api::WrappedApiError),
    #[error("identity error: {0}")]
    Identity(#[from] crate::identity::IdentityError),
    #[error("TLS Codec error: {0}")]
    TlsError(#[from] TlsCodecError),
    #[error("key package verification: {0}")]
    KeyPackageVerification(#[from] KeyPackageVerificationError),
    #[error("syncing errors: {0:?}")]
    SyncingError(Vec<MessageProcessingError>),
    #[error("Stream inconsistency error: {0}")]
    StreamInconsistency(String),
    #[error("Association error: {0}")]
    Association(#[from] AssociationError),
    #[error("signature validation error: {0}")]
    SignatureValidation(#[from] SignatureError),
    #[error(transparent)]
    IdentityUpdate(#[from] IdentityUpdateError),
    #[error(transparent)]
    SignatureRequest(#[from] SignatureRequestError),
    // the box is to prevent infinite cycle between client and group errors
    #[error(transparent)]
    Group(Box<GroupError>),
    #[error("generic:{0}")]
    Generic(String),
}

impl From<GroupError> for ClientError {
    fn from(err: GroupError) -> ClientError {
        ClientError::Group(Box::new(err))
    }
}

impl crate::retry::RetryableError for ClientError {
    fn is_retryable(&self) -> bool {
        match self {
            ClientError::Group(group_error) => retryable!(group_error),
            ClientError::Diesel(diesel_error) => retryable!(diesel_error),
            ClientError::Api(api_error) => retryable!(api_error),
            ClientError::Storage(storage_error) => retryable!(storage_error),
            ClientError::Generic(err) => err.contains("database is locked"),
            _ => false,
        }
    }
}

/// Errors that can occur when reading and processing a message off the network
#[derive(Debug, Error)]
pub enum MessageProcessingError {
    #[error("[{0}] already processed")]
    AlreadyProcessed(u64),
    #[error("diesel error: {0}")]
    Diesel(#[from] diesel::result::Error),
    #[error("[{message_time_ns:?}] invalid sender with credential: {credential:?}")]
    InvalidSender {
        message_time_ns: u64,
        credential: Vec<u8>,
    },
    #[error("invalid payload")]
    InvalidPayload,
    #[error(transparent)]
    Identity(#[from] IdentityError),
    #[error("openmls process message error: {0}")]
    OpenMlsProcessMessage(#[from] openmls::prelude::ProcessMessageError),
    #[error("merge staged commit: {0}")]
    MergeStagedCommit(#[from] openmls::group::MergeCommitError<sql_key_store::SqlKeyStoreError>),
    #[error(
        "no pending commit to merge. group epoch is {group_epoch:?} and got {message_epoch:?}"
    )]
    NoPendingCommit {
        message_epoch: GroupEpoch,
        group_epoch: GroupEpoch,
    },
    #[error("intent error: {0}")]
    Intent(#[from] IntentError),
    #[error("storage error: {0}")]
    Storage(#[from] crate::storage::StorageError),
    #[error("TLS Codec error: {0}")]
    TlsError(#[from] TlsCodecError),
    #[error("unsupported message type: {0:?}")]
    UnsupportedMessageType(Discriminant<MlsMessageBodyIn>),
    #[error("commit validation")]
    CommitValidation(#[from] CommitValidationError),
    #[error("codec")]
    Codec(#[from] crate::codecs::CodecError),
    #[error("encode proto: {0}")]
    EncodeProto(#[from] EncodeError),
    #[error("epoch increment not allowed")]
    EpochIncrementNotAllowed,
    #[error("Welcome processing error: {0}")]
    WelcomeProcessing(Box<GroupError>),
    #[error("wrong credential type")]
    WrongCredentialType(#[from] BasicCredentialError),
    #[error("proto decode error: {0}")]
    DecodeError(#[from] prost::DecodeError),
    #[error("clear pending commit error: {0}")]
    ClearPendingCommit(#[from] sql_key_store::SqlKeyStoreError),
    #[error(transparent)]
    Group(#[from] Box<GroupError>),
    #[error("Serialization/Deserialization Error {0}")]
    Serde(#[from] serde_json::Error),
    #[error("generic:{0}")]
    Generic(String),
    #[error("intent is missing staged_commit field")]
    IntentMissingStagedCommit,
}

impl crate::retry::RetryableError for MessageProcessingError {
    fn is_retryable(&self) -> bool {
        match self {
            Self::Group(group_error) => retryable!(group_error),
            Self::Identity(identity_error) => retryable!(identity_error),
            Self::OpenMlsProcessMessage(err) => retryable!(err),
            Self::MergeStagedCommit(err) => retryable!(err),
            Self::Diesel(diesel_error) => retryable!(diesel_error),
            Self::Storage(s) => retryable!(s),
            Self::Generic(err) => err.contains("database is locked"),
            _ => false,
        }
    }
}

impl From<String> for ClientError {
    fn from(value: String) -> Self {
        Self::Generic(value)
    }
}

impl From<&str> for ClientError {
    fn from(value: &str) -> Self {
        Self::Generic(value.to_string())
    }
}

#[derive(Debug, Default)]
pub struct FindGroupParams {
    pub allowed_states: Option<Vec<GroupMembershipState>>,
    pub created_after_ns: Option<i64>,
    pub created_before_ns: Option<i64>,
    pub limit: Option<i64>,
    pub include_dm_groups: bool,
}

/// Clients manage access to the network, identity, and data store
pub struct Client<ApiClient, V = RemoteSignatureVerifier<ApiClient>> {
    pub(crate) api_client: ApiClientWrapper<ApiClient>,
    pub(crate) intents: Arc<Intents>,
    pub(crate) context: Arc<XmtpMlsLocalContext>,
    #[cfg(feature = "message-history")]
    pub(crate) history_sync_url: Option<String>,
    pub(crate) local_events: broadcast::Sender<LocalEvents<Self>>,
    /// The method of verifying smart contract wallet signatures for this Client
    pub(crate) scw_verifier: V,
}

// most of these things are `Arc`'s
impl<ApiClient, V> Clone for Client<ApiClient, V>
where
    ApiClient: Clone,
    V: Clone,
{
    fn clone(&self) -> Self {
        Self {
            api_client: self.api_client.clone(),
            context: self.context.clone(),
            #[cfg(feature = "message-history")]
            history_sync_url: self.history_sync_url.clone(),
            local_events: self.local_events.clone(),
            scw_verifier: self.scw_verifier.clone(),
            intents: self.intents.clone(),
        }
    }
}

/// The local context a XMTP MLS needs to function:
/// - Sqlite Database
/// - Identity for the User
pub struct XmtpMlsLocalContext {
    /// XMTP Identity
    pub(crate) identity: Identity,
    /// XMTP Local Storage
    store: EncryptedMessageStore,
    pub(crate) mutexes: MutexRegistry,
}

impl XmtpMlsLocalContext {
    /// The installation public key is the primary identifier for an installation
    pub fn installation_public_key(&self) -> Vec<u8> {
        self.identity.installation_keys.to_public_vec()
    }

    /// Get the account address of the blockchain account associated with this client
    pub fn inbox_id(&self) -> InboxId {
        self.identity.inbox_id().clone()
    }

    /// Get sequence id, may not be consistent with the backend
    pub fn inbox_sequence_id(&self, conn: &DbConnection) -> Result<i64, StorageError> {
        self.identity.sequence_id(conn)
    }

    pub fn store(&self) -> &EncryptedMessageStore {
        &self.store
    }

    /// Pulls a new database connection and creates a new provider
    pub fn mls_provider(&self) -> Result<XmtpOpenMlsProvider, ClientError> {
        Ok(self.store.conn()?.into())
    }

    /// Integrators should always check the `signature_request` return value of this function before calling [`register_identity`](Self::register_identity).
    /// If `signature_request` returns `None`, then the wallet signature is not required and [`register_identity`](Self::register_identity) can be called with None as an argument.
    pub fn signature_request(&self) -> Option<SignatureRequest> {
        self.identity.signature_request()
    }
}

impl<ApiClient, V> Client<ApiClient, V>
where
    ApiClient: XmtpApi + Clone,
    V: SmartContractSignatureVerifier + Clone,
{
    /// Create a new client with the given network, identity, and store.
    /// It is expected that most users will use the [`ClientBuilder`](crate::builder::ClientBuilder) instead of instantiating
    /// a client directly.
    pub fn new(
        api_client: ApiClientWrapper<ApiClient>,
        identity: Identity,
        store: EncryptedMessageStore,
        scw_verifier: V,
        #[cfg(feature = "message-history")] history_sync_url: Option<String>,
    ) -> Self
    where
        V: SmartContractSignatureVerifier,
    {
        let context = Arc::new(XmtpMlsLocalContext {
            identity,
            store,
            mutexes: MutexRegistry::new(),
        });
        let intents = Arc::new(Intents {
            context: context.clone(),
        });
        let (tx, _) = broadcast::channel(10);
        Self {
            api_client,
            context,
            #[cfg(feature = "message-history")]
            history_sync_url,
            local_events: tx,
            scw_verifier,
            intents,
        }
    }
<<<<<<< HEAD

    pub fn scw_verifier(&self) -> &V {
        &self.scw_verifier
    }
}

impl<ApiClient, V> Client<ApiClient, V>
where
    ApiClient: XmtpApi + Clone,
    V: SmartContractSignatureVerifier + Clone,
{
=======
    /// Retrieves the client's installation public key, sometimes also called `installation_id`
>>>>>>> 387d0333
    pub fn installation_public_key(&self) -> Vec<u8> {
        self.context.installation_public_key()
    }
    /// Retrieves the client's inbox ID
    pub fn inbox_id(&self) -> String {
        self.context.inbox_id()
    }

    pub fn intents(&self) -> &Arc<Intents> {
        &self.intents
    }

    /// Pulls a connection and creates a new MLS Provider
    pub fn mls_provider(&self) -> Result<XmtpOpenMlsProvider, ClientError> {
        self.context.mls_provider()
    }

    /// Calls the server to look up the `inbox_id` associated with a given address
    pub async fn find_inbox_id_from_address(
        &self,
        address: String,
    ) -> Result<Option<String>, ClientError> {
        let results = self
            .find_inbox_ids_from_addresses(vec![address.clone()])
            .await?;
        if let Some(first_result) = results.into_iter().next() {
            Ok(first_result)
        } else {
            Ok(None)
        }
    }

    /// Calls the server to look up the `inbox_id`s` associated with a list of addresses.
    /// If no `inbox_id` is found, returns None.
    pub async fn find_inbox_ids_from_addresses(
        &self,
        addresses: Vec<String>,
    ) -> Result<Vec<Option<String>>, ClientError> {
        let sanitized_addresses = sanitize_evm_addresses(addresses.clone())?;
        let mut results = self
            .api_client
            .get_inbox_ids(sanitized_addresses.clone())
            .await?;
        let inbox_ids: Vec<Option<String>> = sanitized_addresses
            .into_iter()
            .map(|address| results.remove(&address))
            .collect();

        Ok(inbox_ids)
    }

    /// Get the highest `sequence_id` from the local database for the client's `inbox_id`.
    /// This may not be consistent with the latest state on the backend.
    pub fn inbox_sequence_id(&self, conn: &DbConnection) -> Result<i64, StorageError> {
        self.context.inbox_sequence_id(conn)
    }

    /// Get the [`AssociationState`] for the client's `inbox_id`
    pub async fn inbox_state(
        &self,
        refresh_from_network: bool,
    ) -> Result<AssociationState, ClientError> {
        let conn = self.store().conn()?;
        let inbox_id = self.inbox_id();
        if refresh_from_network {
            load_identity_updates(&self.api_client, &conn, vec![inbox_id.clone()]).await?;
        }
        let state = self.get_association_state(&conn, inbox_id, None).await?;
        Ok(state)
    }

    /// Get the [`AssociationState`] for each `inbox_id`
    pub async fn inbox_addresses<InboxId: AsRef<str>>(
        &self,
        refresh_from_network: bool,
        inbox_ids: Vec<InboxId>,
    ) -> Result<Vec<AssociationState>, ClientError> {
        let conn = self.store().conn()?;
        if refresh_from_network {
            load_identity_updates(
                &self.api_client,
                &conn,
                inbox_ids.iter().map(|s| String::from(s.as_ref())).collect(),
            )
            .await?;
        }
        let state = self
            .batch_get_association_state(
                &conn,
                &inbox_ids.into_iter().map(|i| (i, None)).collect::<Vec<_>>(),
            )
            .await?;
        Ok(state)
    }

    /// Set a consent record in the local database.
    /// If the consent record is an address set the consent state for both the address and `inbox_id`
    pub async fn set_consent_states(
        &self,
        mut records: Vec<StoredConsentRecord>,
    ) -> Result<(), ClientError> {
        let conn = self.store().conn()?;

        let mut new_records = Vec::new();
        let mut addresses_to_lookup = Vec::new();
        let mut record_indices = Vec::new();

        for (index, record) in records.iter().enumerate() {
            if record.entity_type == ConsentType::Address {
                addresses_to_lookup.push(record.entity.clone());
                record_indices.push(index);
            }
        }

        let inbox_ids = self
            .find_inbox_ids_from_addresses(addresses_to_lookup)
            .await?;

        for (i, inbox_id_opt) in inbox_ids.into_iter().enumerate() {
            if let Some(inbox_id) = inbox_id_opt {
                let record = &records[record_indices[i]];
                new_records.push(StoredConsentRecord::new(
                    ConsentType::InboxId,
                    record.state,
                    inbox_id,
                ));
            }
        }

        records.extend(new_records);
        conn.insert_or_replace_consent_records(records)?;

        Ok(())
    }

    /// Get the consent state for a given entity
    pub async fn get_consent_state(
        &self,
        entity_type: ConsentType,
        entity: String,
    ) -> Result<ConsentState, ClientError> {
        let conn = self.store().conn()?;
        let record = if entity_type == ConsentType::Address {
            if let Some(inbox_id) = self.find_inbox_id_from_address(entity.clone()).await? {
                conn.get_consent_record(inbox_id, ConsentType::InboxId)?
            } else {
                conn.get_consent_record(entity, entity_type)?
            }
        } else {
            conn.get_consent_record(entity, entity_type)?
        };

        match record {
            Some(rec) => Ok(rec.state),
            None => Ok(ConsentState::Unknown),
        }
    }

    /// Gets a reference to the client's store
    pub fn store(&self) -> &EncryptedMessageStore {
        &self.context.store
    }

    /// Release the client's database connection
    pub fn release_db_connection(&self) -> Result<(), ClientError> {
        let store = &self.context.store;
        store.release_connection()?;
        Ok(())
    }

    /// Reconnect to the client's database if it has previously been released
    pub fn reconnect_db(&self) -> Result<(), ClientError> {
        self.context.store.reconnect()?;
        Ok(())
    }
    /// Get a reference to the client's identity struct
    pub fn identity(&self) -> &Identity {
        &self.context.identity
    }

    /// Get a reference (in an Arc) to the client's local context
    pub fn context(&self) -> &Arc<XmtpMlsLocalContext> {
        &self.context
    }

    /// Create a new group with the default settings
    /// Applies a custom [`PolicySet`] to the group if one is specified
    pub fn create_group(
        &self,
        permissions_policy_set: Option<PolicySet>,
        opts: GroupMetadataOptions,
    ) -> Result<MlsGroup<Self>, ClientError> {
        tracing::info!("creating group");

        let group: MlsGroup<Client<ApiClient, V>> = MlsGroup::create_and_insert(
            Arc::new(self.clone()),
            GroupMembershipState::Allowed,
            permissions_policy_set.unwrap_or_default(),
            opts,
        )?;

        // notify streams of our new group
        let _ = self.local_events.send(LocalEvents::NewGroup(group.clone()));

        Ok(group)
    }

    /// Create a group with an initial set of members added
    pub async fn create_group_with_members(
        &self,
        account_addresses: Vec<String>,
        permissions_policy_set: Option<PolicySet>,
        opts: GroupMetadataOptions,
    ) -> Result<MlsGroup<Self>, ClientError> {
        tracing::info!("creating group");
        let group = self.create_group(permissions_policy_set, opts)?;

        group.add_members(account_addresses).await?;

        Ok(group)
    }

    /// Create a new Direct Message with the default settings
    pub async fn create_dm(&self, account_address: String) -> Result<MlsGroup<Self>, ClientError> {
        tracing::info!("creating dm with address: {}", account_address);

        let inbox_id = match self
            .find_inbox_id_from_address(account_address.clone())
            .await?
        {
            Some(id) => id,
            None => {
                return Err(ClientError::Storage(StorageError::NotFound(format!(
                    "inbox id for address {} not found",
                    account_address
                ))))
            }
        };

        self.create_dm_by_inbox_id(inbox_id).await
    }

    /// Create a new Direct Message with the default settings
    pub async fn create_dm_by_inbox_id(
        &self,
        dm_target_inbox_id: InboxId,
    ) -> Result<MlsGroup<Self>, ClientError> {
        tracing::info!("creating dm with {}", dm_target_inbox_id);

        let group: MlsGroup<Client<ApiClient, V>> = MlsGroup::create_dm_and_insert(
            Arc::new(self.clone()),
            GroupMembershipState::Allowed,
            dm_target_inbox_id.clone(),
        )?;

        group
            .add_members_by_inbox_id(vec![dm_target_inbox_id])
            .await?;

        // notify any streams of the new group
        let _ = self.local_events.send(LocalEvents::NewGroup(group.clone()));

        Ok(group)
    }

    #[cfg(feature = "message-history")]
    pub(crate) fn create_sync_group(&self) -> Result<MlsGroup<Self>, ClientError> {
        tracing::info!("creating sync group");
        let sync_group = MlsGroup::create_and_insert_sync_group(Arc::new(self.clone()))?;

        Ok(sync_group)
    }

    /// Look up a group by its ID
    /// Returns a [`MlsGroup`] if the group exists, or an error if it does not
    pub fn group(&self, group_id: Vec<u8>) -> Result<MlsGroup<Self>, ClientError> {
        let conn = &mut self.store().conn()?;
        let stored_group: Option<StoredGroup> = conn.fetch(&group_id)?;
        match stored_group {
            Some(group) => Ok(MlsGroup::new(self.clone(), group.id, group.created_at_ns)),
            None => Err(ClientError::Storage(StorageError::NotFound(format!(
                "group {}",
                hex::encode(group_id)
            )))),
        }
    }

    /// Look up a message by its ID
    /// Returns a [`StoredGroupMessage`] if the message exists, or an error if it does not
    pub fn message(&self, message_id: Vec<u8>) -> Result<StoredGroupMessage, ClientError> {
        let conn = &mut self.store().conn()?;
        let message = conn.get_group_message(&message_id)?;
        match message {
            Some(message) => Ok(message),
            None => Err(ClientError::Storage(StorageError::NotFound(format!(
                "message {}",
                hex::encode(message_id)
            )))),
        }
    }

    /// Query for groups with optional filters
    ///
    /// Filters:
    /// - allowed_states: only return groups with the given membership states
    /// - created_after_ns: only return groups created after the given timestamp (in nanoseconds)
    /// - created_before_ns: only return groups created before the given timestamp (in nanoseconds)
    /// - limit: only return the first `limit` groups
    pub fn find_groups(&self, params: FindGroupParams) -> Result<Vec<MlsGroup<Self>>, ClientError> {
        Ok(self
            .store()
            .conn()?
            .find_groups(
                params.allowed_states,
                params.created_after_ns,
                params.created_before_ns,
                params.limit,
                params.include_dm_groups,
            )?
            .into_iter()
            .map(|stored_group| {
                MlsGroup::new(self.clone(), stored_group.id, stored_group.created_at_ns)
            })
            .collect())
    }

    /// Upload a Key Package to the network and publish the signed identity update
    /// from the provided SignatureRequest
    pub async fn register_identity(
        &self,
        signature_request: SignatureRequest,
    ) -> Result<(), ClientError> {
        tracing::info!("registering identity");
        // Register the identity before applying the signature request
        let provider: XmtpOpenMlsProvider = self.store().conn()?.into();

        self.identity()
            .register(&provider, &self.api_client)
            .await?;

        self.apply_signature_request(signature_request).await?;

        Ok(())
    }

    /// Upload a new key package to the network replacing an existing key package
    /// This is expected to be run any time the client receives new Welcome messages
    pub async fn rotate_key_package(&self) -> Result<(), ClientError> {
        self.store()
            .transaction_async(|provider| async move {
                self.identity()
                    .rotate_key_package(&provider, &self.api_client)
                    .await
            })
            .await?;

        Ok(())
    }

    /// Query for group messages that have a `sequence_id` > than the highest cursor
    /// found in the local database
    pub(crate) async fn query_group_messages(
        &self,
        group_id: &[u8],
        conn: &DbConnection,
    ) -> Result<Vec<GroupMessage>, ClientError> {
        let id_cursor = conn.get_last_cursor_for_id(group_id, EntityKind::Group)?;

        let welcomes = self
            .api_client
            .query_group_messages(group_id.to_vec(), Some(id_cursor as u64))
            .await?;

        Ok(welcomes)
    }

    /// Query for welcome messages that have a `sequence_id` > than the highest cursor
    /// found in the local database
    pub(crate) async fn query_welcome_messages(
        &self,
        conn: &DbConnection,
    ) -> Result<Vec<WelcomeMessage>, ClientError> {
        let installation_id = self.installation_public_key();
        let id_cursor = conn.get_last_cursor_for_id(&installation_id, EntityKind::Welcome)?;

        let welcomes = self
            .api_client
            .query_welcome_messages(installation_id, Some(id_cursor as u64))
            .await?;

        Ok(welcomes)
    }

    /// Fetches the current key package from the network for each of the `installation_id`s specified
    #[tracing::instrument(level = "trace", skip_all)]
    pub(crate) async fn get_key_packages_for_installation_ids(
        &self,
        installation_ids: Vec<Vec<u8>>,
    ) -> Result<Vec<VerifiedKeyPackageV2>, ClientError> {
        let key_package_results = self.api_client.fetch_key_packages(installation_ids).await?;

        let mls_provider = self.mls_provider()?;
        Ok(key_package_results
            .values()
            .map(|bytes| VerifiedKeyPackageV2::from_bytes(mls_provider.crypto(), bytes.as_slice()))
            .collect::<Result<_, _>>()?)
    }

<<<<<<< HEAD
    /// Download all unread welcome messages and convert to groups.
=======
    /// In a database transaction, increment the cursor for a given entity and
    /// apply the update after the provided `ProcessingFn` has completed successfully.
    pub(crate) async fn process_for_id<Fut, ProcessingFn, ReturnValue>(
        &self,
        entity_id: &Vec<u8>,
        entity_kind: EntityKind,
        cursor: u64,
        process_envelope: ProcessingFn,
    ) -> Result<ReturnValue, MessageProcessingError>
    where
        Fut: Future<Output = Result<ReturnValue, MessageProcessingError>>,
        ProcessingFn: FnOnce(XmtpOpenMlsProvider) -> Fut + Send,
    {
        self.store()
            .transaction_async(|provider| async move {
                let is_updated =
                    provider
                        .conn_ref()
                        .update_cursor(entity_id, entity_kind, cursor as i64)?;
                if !is_updated {
                    return Err(MessageProcessingError::AlreadyProcessed(cursor));
                }
                process_envelope(provider).await
            })
            .await
    }

    /// Download all unread welcome messages and converts to a group struct, ignoring malformed messages.
>>>>>>> 387d0333
    /// Returns any new groups created in the operation
    pub async fn sync_welcomes(&self) -> Result<Vec<MlsGroup<Self>>, ClientError> {
        let envelopes = self.query_welcome_messages(&self.store().conn()?).await?;
        let num_envelopes = envelopes.len();
        let id = self.installation_public_key();

        let groups: Vec<MlsGroup<Self>> = stream::iter(envelopes.into_iter())
            .filter_map(|envelope: WelcomeMessage| async {
                let welcome_v1 = match extract_welcome_message(envelope) {
                    Ok(inner) => inner,
                    Err(err) => {
                        tracing::error!("failed to extract welcome message: {}", err);
                        return None;
                    }
                };
                retry_async!(
                    Retry::default(),
                    (async {
                        let welcome_v1 = welcome_v1.clone();
                        self.intents.process_for_id(
                            &id,
                            EntityKind::Welcome,
                            welcome_v1.id,
                            |provider| async move {
                                let result = MlsGroup::create_from_encrypted_welcome(
                                    Arc::new(self.clone()),
                                    &provider,
                                    welcome_v1.hpke_public_key.as_slice(),
                                    welcome_v1.data,
                                    welcome_v1.id as i64,
                                )
                                .await;

                                match result {
                                    Ok(mls_group) => Ok(Some(mls_group)),
                                    Err(err) => {
                                        use crate::StorageError::*;
                                        use crate::DuplicateItem::*;

                                        if matches!(err, GroupError::Storage(Duplicate(WelcomeId(_)))) {
                                            tracing::warn!("failed to create group from welcome due to duplicate welcome ID: {}", err);
                                        } else {
                                            tracing::error!("failed to create group from welcome: {}", err);
                                        }

                                        Err(MessageProcessingError::WelcomeProcessing(
                                            Box::new(err)
                                        ))
                                    }
                                }
                            },
                        )
                        .await
                    })
                )
                .ok()
                .flatten()
            })
            .collect()
            .await;

        // If any welcomes were found, rotate your key package
        if num_envelopes > 0 {
            self.rotate_key_package().await?;
        }

        Ok(groups)
    }

    /// Sync all groups for the current installation and return the number of groups that were synced.
    /// Only active groups will be synced.
    pub async fn sync_all_groups(&self, groups: Vec<MlsGroup<Self>>) -> Result<usize, GroupError> {
        // Acquire a single connection to be reused
        let provider: XmtpOpenMlsProvider = self.mls_provider()?;

        let active_group_count = Arc::new(AtomicUsize::new(0));

        let sync_futures = groups
            .into_iter()
            .map(|group| {
                // create new provider ref that gets moved, leaving original
                // provider alone.
                let provider_ref = &provider;
                let active_group_count = Arc::clone(&active_group_count);
                async move {
                    let mls_group = group.load_mls_group(provider_ref)?;
                    tracing::info!("[{}] syncing group", self.inbox_id());
                    tracing::info!(
                        "current epoch for [{}] in sync_all_groups() is Epoch: [{}]",
                        self.inbox_id(),
                        mls_group.epoch()
                    );
                    if mls_group.is_active() {
                        group.maybe_update_installations(provider_ref, None).await?;

                        group.sync_with_conn(provider_ref).await?;
                        active_group_count.fetch_add(1, Ordering::SeqCst);
                    }

                    Ok::<(), GroupError>(())
                }
            })
            .collect::<FuturesUnordered<_>>();

        sync_futures
            .collect::<Vec<Result<_, _>>>()
            .await
            .into_iter()
            .collect::<Result<Vec<_>, _>>()?;

        Ok(active_group_count.load(Ordering::SeqCst))
    }

    /**
     * Validates a credential against the given installation public key
     *
     * This will go to the network and get the latest association state for the inbox.
     * It ensures that the installation_pub_key is in that association state
     */
    pub async fn validate_credential_against_network(
        &self,
        conn: &DbConnection,
        credential: &[u8],
        installation_pub_key: Vec<u8>,
    ) -> Result<InboxId, ClientError> {
        let inbox_id = parse_credential(credential)?;
        let association_state = self.get_latest_association_state(conn, &inbox_id).await?;

        match association_state.get(&installation_pub_key.clone().into()) {
            Some(_) => Ok(inbox_id),
            None => Err(IdentityError::InstallationIdNotFound(inbox_id).into()),
        }
    }

    /// Check whether an account_address has a key package registered on the network
    ///
    /// Arguments:
    /// - account_addresses: a list of account addresses to check
    ///
    /// Returns:
    /// A Vec of booleans indicating whether each account address has a key package registered on the network
    pub async fn can_message(
        &self,
        account_addresses: Vec<String>,
    ) -> Result<HashMap<String, bool>, ClientError> {
        let account_addresses = sanitize_evm_addresses(account_addresses)?;
        let inbox_id_map = self
            .api_client
            .get_inbox_ids(account_addresses.clone())
            .await?;

        let results = account_addresses
            .iter()
            .map(|address| {
                let result = inbox_id_map.get(address).map(|_| true).unwrap_or(false);
                (address.clone(), result)
            })
            .collect::<HashMap<String, bool>>();

        Ok(results)
    }
}

pub(crate) fn extract_welcome_message(
    welcome: WelcomeMessage,
) -> Result<WelcomeMessageV1, ClientError> {
    match welcome.version {
        Some(WelcomeMessageVersion::V1(welcome)) => Ok(welcome),
        _ => Err(ClientError::Generic(
            "unexpected message type in welcome".to_string(),
        )),
    }
}

pub fn deserialize_welcome(welcome_bytes: &Vec<u8>) -> Result<Welcome, ClientError> {
    // let welcome_proto = WelcomeMessageProto::decode(&mut welcome_bytes.as_slice())?;
    let welcome = MlsMessageIn::tls_deserialize(&mut welcome_bytes.as_slice())?;
    match welcome.extract() {
        MlsMessageBodyIn::Welcome(welcome) => Ok(welcome),
        _ => Err(ClientError::Generic(
            "unexpected message type in welcome".to_string(),
        )),
    }
}

#[cfg(test)]
pub(crate) mod tests {
    #[cfg(target_arch = "wasm32")]
    wasm_bindgen_test::wasm_bindgen_test_configure!(run_in_dedicated_worker);

    use super::Client;
    use diesel::RunQueryDsl;
    use xmtp_cryptography::utils::generate_local_wallet;
    use xmtp_id::{scw_verifier::SmartContractSignatureVerifier, InboxOwner};

    use crate::{
        builder::ClientBuilder,
        client::FindGroupParams,
        groups::GroupMetadataOptions,
        hpke::{decrypt_welcome, encrypt_welcome},
        identity::serialize_key_package_hash_ref,
        storage::{
            consent_record::{ConsentState, ConsentType, StoredConsentRecord},
            schema::identity_updates,
        },
        XmtpApi,
    };

    #[cfg_attr(target_arch = "wasm32", wasm_bindgen_test::wasm_bindgen_test)]
    #[cfg_attr(not(target_arch = "wasm32"), tokio::test)]
    async fn test_group_member_recovery() {
        let amal = ClientBuilder::new_test_client(&generate_local_wallet()).await;
        let bola_wallet = generate_local_wallet();
        // Add two separate installations for Bola
        let bola_a = ClientBuilder::new_test_client(&bola_wallet).await;
        let bola_b = ClientBuilder::new_test_client(&bola_wallet).await;
        let group = amal
            .create_group(None, GroupMetadataOptions::default())
            .unwrap();

        // Add both of Bola's installations to the group
        group
            .add_members_by_inbox_id(vec![bola_a.inbox_id(), bola_b.inbox_id()])
            .await
            .unwrap();

        let conn = amal.store().conn().unwrap();
        conn.raw_query(|conn| diesel::delete(identity_updates::table).execute(conn))
            .unwrap();

        let members = group.members().await.unwrap();
        // // The three installations should count as two members
        assert_eq!(members.len(), 2);
    }

    #[cfg_attr(target_arch = "wasm32", wasm_bindgen_test::wasm_bindgen_test)]
    #[cfg_attr(not(target_arch = "wasm32"), tokio::test)]
    async fn test_mls_error() {
        tracing::debug!("Test MLS Error");
        let client = ClientBuilder::new_test_client(&generate_local_wallet()).await;
        let result = client
            .api_client
            .upload_key_package(vec![1, 2, 3], false)
            .await;

        assert!(result.is_err());
        let error_string = result.err().unwrap().to_string();
        assert!(error_string.contains("invalid identity"));
    }

    #[cfg_attr(target_arch = "wasm32", wasm_bindgen_test::wasm_bindgen_test)]
    #[cfg_attr(not(target_arch = "wasm32"), tokio::test)]
    async fn test_register_installation() {
        let wallet = generate_local_wallet();
        let client = ClientBuilder::new_test_client(&wallet).await;
        let client_2 = ClientBuilder::new_test_client(&generate_local_wallet()).await;
        // Make sure the installation is actually on the network
        let association_state = client_2
            .get_latest_association_state(&client_2.store().conn().unwrap(), client.inbox_id())
            .await
            .unwrap();

        assert_eq!(association_state.installation_ids().len(), 1);
    }

    #[cfg_attr(target_arch = "wasm32", wasm_bindgen_test::wasm_bindgen_test)]
    #[cfg_attr(
        not(target_arch = "wasm32"),
        tokio::test(flavor = "multi_thread", worker_threads = 1)
    )]
    async fn test_rotate_key_package() {
        let wallet = generate_local_wallet();
        let client = ClientBuilder::new_test_client(&wallet).await;

        // Get original KeyPackage.
        let kp1 = client
            .get_key_packages_for_installation_ids(vec![client.installation_public_key()])
            .await
            .unwrap();
        assert_eq!(kp1.len(), 1);
        let init1 = kp1[0].inner.hpke_init_key();

        // Rotate and fetch again.
        client.rotate_key_package().await.unwrap();

        let kp2 = client
            .get_key_packages_for_installation_ids(vec![client.installation_public_key()])
            .await
            .unwrap();
        assert_eq!(kp2.len(), 1);
        let init2 = kp2[0].inner.hpke_init_key();

        assert_ne!(init1, init2);
    }

    #[cfg_attr(target_arch = "wasm32", wasm_bindgen_test::wasm_bindgen_test)]
    #[cfg_attr(not(target_arch = "wasm32"), tokio::test)]
    async fn test_find_groups() {
        let client = ClientBuilder::new_test_client(&generate_local_wallet()).await;
        let group_1 = client
            .create_group(None, GroupMetadataOptions::default())
            .unwrap();
        let group_2 = client
            .create_group(None, GroupMetadataOptions::default())
            .unwrap();

        let groups = client.find_groups(FindGroupParams::default()).unwrap();
        assert_eq!(groups.len(), 2);
        assert_eq!(groups[0].group_id, group_1.group_id);
        assert_eq!(groups[1].group_id, group_2.group_id);
    }

    #[cfg_attr(target_arch = "wasm32", wasm_bindgen_test::wasm_bindgen_test)]
    #[cfg_attr(not(target_arch = "wasm32"), tokio::test)]
    async fn test_find_inbox_id() {
        let wallet = generate_local_wallet();
        let client = ClientBuilder::new_test_client(&wallet).await;
        assert_eq!(
            client
                .find_inbox_id_from_address(wallet.get_address())
                .await
                .unwrap(),
            Some(client.inbox_id())
        );
    }

    #[cfg_attr(target_arch = "wasm32", wasm_bindgen_test::wasm_bindgen_test)]
    #[cfg_attr(
        not(target_arch = "wasm32"),
        tokio::test(flavor = "multi_thread", worker_threads = 2)
    )]
    async fn test_sync_welcomes() {
        let alice = ClientBuilder::new_test_client(&generate_local_wallet()).await;
        let bob = ClientBuilder::new_test_client(&generate_local_wallet()).await;

        let alice_bob_group = alice
            .create_group(None, GroupMetadataOptions::default())
            .unwrap();
        alice_bob_group
            .add_members_by_inbox_id(vec![bob.inbox_id()])
            .await
            .unwrap();

        let bob_received_groups = bob.sync_welcomes().await.unwrap();
        assert_eq!(bob_received_groups.len(), 1);
        assert_eq!(
            bob_received_groups.first().unwrap().group_id,
            alice_bob_group.group_id
        );

        let duplicate_received_groups = bob.sync_welcomes().await.unwrap();
        assert_eq!(duplicate_received_groups.len(), 0);
    }

    #[cfg_attr(target_arch = "wasm32", wasm_bindgen_test::wasm_bindgen_test)]
    #[cfg_attr(
        not(target_arch = "wasm32"),
        tokio::test(flavor = "multi_thread", worker_threads = 2)
    )]
    async fn test_sync_all_groups() {
        let alix = ClientBuilder::new_test_client(&generate_local_wallet()).await;
        let bo = ClientBuilder::new_test_client(&generate_local_wallet()).await;

        let alix_bo_group1 = alix
            .create_group(None, GroupMetadataOptions::default())
            .unwrap();
        let alix_bo_group2 = alix
            .create_group(None, GroupMetadataOptions::default())
            .unwrap();
        alix_bo_group1
            .add_members_by_inbox_id(vec![bo.inbox_id()])
            .await
            .unwrap();
        alix_bo_group2
            .add_members_by_inbox_id(vec![bo.inbox_id()])
            .await
            .unwrap();

        let bob_received_groups = bo.sync_welcomes().await.unwrap();
        assert_eq!(bob_received_groups.len(), 2);

        let bo_groups = bo.find_groups(FindGroupParams::default()).unwrap();
        let bo_group1 = bo.group(alix_bo_group1.clone().group_id).unwrap();
        let bo_messages1 = bo_group1
            .find_messages(None, None, None, None, None)
            .unwrap();
        assert_eq!(bo_messages1.len(), 0);
        let bo_group2 = bo.group(alix_bo_group2.clone().group_id).unwrap();
        let bo_messages2 = bo_group2
            .find_messages(None, None, None, None, None)
            .unwrap();
        assert_eq!(bo_messages2.len(), 0);
        alix_bo_group1
            .send_message(vec![1, 2, 3].as_slice())
            .await
            .unwrap();
        alix_bo_group2
            .send_message(vec![1, 2, 3].as_slice())
            .await
            .unwrap();

        bo.sync_all_groups(bo_groups).await.unwrap();

        let bo_messages1 = bo_group1
            .find_messages(None, None, None, None, None)
            .unwrap();
        assert_eq!(bo_messages1.len(), 1);
        let bo_group2 = bo.group(alix_bo_group2.clone().group_id).unwrap();
        let bo_messages2 = bo_group2
            .find_messages(None, None, None, None, None)
            .unwrap();
        assert_eq!(bo_messages2.len(), 1);
    }

    #[cfg_attr(target_arch = "wasm32", wasm_bindgen_test::wasm_bindgen_test)]
    #[cfg_attr(
        not(target_arch = "wasm32"),
        tokio::test(flavor = "multi_thread", worker_threads = 1)
    )]
    async fn test_welcome_encryption() {
        let client = ClientBuilder::new_test_client(&generate_local_wallet()).await;
        let provider = client.mls_provider().unwrap();

        let kp = client.identity().new_key_package(&provider).unwrap();
        let hpke_public_key = kp.hpke_init_key().as_slice();
        let to_encrypt = vec![1, 2, 3];

        // Encryption doesn't require any details about the sender, so we can test using one client
        let encrypted = encrypt_welcome(to_encrypt.as_slice(), hpke_public_key).unwrap();

        let decrypted = decrypt_welcome(&provider, hpke_public_key, encrypted.as_slice()).unwrap();

        assert_eq!(decrypted, to_encrypt);
    }

    #[cfg_attr(target_arch = "wasm32", wasm_bindgen_test::wasm_bindgen_test)]
    #[cfg_attr(
        not(target_arch = "wasm32"),
        tokio::test(flavor = "multi_thread", worker_threads = 1)
    )]
    async fn test_add_remove_then_add_again() {
        let amal = ClientBuilder::new_test_client(&generate_local_wallet()).await;
        let bola = ClientBuilder::new_test_client(&generate_local_wallet()).await;

        // Create a group and invite bola
        let amal_group = amal
            .create_group(None, GroupMetadataOptions::default())
            .unwrap();
        amal_group
            .add_members_by_inbox_id(vec![bola.inbox_id()])
            .await
            .unwrap();
        assert_eq!(amal_group.members().await.unwrap().len(), 2);

        // Now remove bola
        amal_group
            .remove_members_by_inbox_id(vec![bola.inbox_id()])
            .await
            .unwrap();
        assert_eq!(amal_group.members().await.unwrap().len(), 1);
        tracing::info!("Syncing bolas welcomes");
        // See if Bola can see that they were added to the group
        bola.sync_welcomes().await.unwrap();
        let bola_groups = bola.find_groups(FindGroupParams::default()).unwrap();
        assert_eq!(bola_groups.len(), 1);
        let bola_group = bola_groups.first().unwrap();
        tracing::info!("Syncing bolas messages");
        bola_group.sync().await.unwrap();
        // TODO: figure out why Bola's status is not updating to be inactive
        // assert!(!bola_group.is_active().unwrap());

        // Bola should have one readable message (them being added to the group)
        let mut bola_messages = bola_group
            .find_messages(None, None, None, None, None)
            .unwrap();

        assert_eq!(bola_messages.len(), 1);

        // Add Bola back to the group
        amal_group
            .add_members_by_inbox_id(vec![bola.inbox_id()])
            .await
            .unwrap();
        bola.sync_welcomes().await.unwrap();

        // Send a message from Amal, now that Bola is back in the group
        amal_group
            .send_message(vec![1, 2, 3].as_slice())
            .await
            .unwrap();

        // Sync Bola's state to get the latest
        bola_group.sync().await.unwrap();
        // Find Bola's updated list of messages
        bola_messages = bola_group
            .find_messages(None, None, None, None, None)
            .unwrap();
        // Bola should have been able to decrypt the last message
        assert_eq!(bola_messages.len(), 2);
        assert_eq!(
            bola_messages.get(1).unwrap().decrypted_message_bytes,
            vec![1, 2, 3]
        )
    }

    #[cfg_attr(target_arch = "wasm32", wasm_bindgen_test::wasm_bindgen_test)]
    #[cfg_attr(not(target_arch = "wasm32"), tokio::test)]
    async fn test_get_and_set_consent() {
        let bo_wallet = generate_local_wallet();
        let alix = ClientBuilder::new_test_client(&generate_local_wallet()).await;
        let bo = ClientBuilder::new_test_client(&bo_wallet).await;
        let record = StoredConsentRecord::new(
            ConsentType::Address,
            ConsentState::Denied,
            bo_wallet.get_address(),
        );
        alix.set_consent_states(vec![record]).await.unwrap();
        let inbox_consent = alix
            .get_consent_state(ConsentType::InboxId, bo.inbox_id())
            .await
            .unwrap();
        let address_consent = alix
            .get_consent_state(ConsentType::Address, bo_wallet.get_address())
            .await
            .unwrap();

        assert_eq!(inbox_consent, ConsentState::Denied);
        assert_eq!(address_consent, ConsentState::Denied);
    }

    async fn get_key_package_init_key<
        ApiClient: XmtpApi + Clone,
        Verifier: SmartContractSignatureVerifier + Clone,
    >(
        client: &Client<ApiClient, Verifier>,
        installation_id: &[u8],
    ) -> Vec<u8> {
        let kps = client
            .get_key_packages_for_installation_ids(vec![installation_id.to_vec()])
            .await
            .unwrap();
        let kp = kps.first().unwrap();

        serialize_key_package_hash_ref(&kp.inner, &client.mls_provider().unwrap()).unwrap()
    }

    #[cfg_attr(target_arch = "wasm32", wasm_bindgen_test::wasm_bindgen_test)]
    #[cfg_attr(not(target_arch = "wasm32"), tokio::test)]
    async fn test_key_package_rotation() {
        let alix_wallet = generate_local_wallet();
        let bo_wallet = generate_local_wallet();
        let alix = ClientBuilder::new_test_client(&alix_wallet).await;
        let bo = ClientBuilder::new_test_client(&bo_wallet).await;
        let bo_store = bo.store();

        let alix_original_init_key =
            get_key_package_init_key(&alix, &alix.installation_public_key()).await;
        let bo_original_init_key =
            get_key_package_init_key(&bo, &bo.installation_public_key()).await;

        // Bo's original key should be deleted
        let bo_original_from_db = bo_store
            .conn()
            .unwrap()
            .find_key_package_history_entry_by_hash_ref(bo_original_init_key.clone());
        assert!(bo_original_from_db.is_ok());

        alix.create_group_with_members(
            vec![bo_wallet.get_address()],
            None,
            GroupMetadataOptions::default(),
        )
        .await
        .unwrap();

        bo.sync_welcomes().await.unwrap();

        let bo_new_key = get_key_package_init_key(&bo, &bo.installation_public_key()).await;
        // Bo's key should have changed
        assert_ne!(bo_original_init_key, bo_new_key);

        bo.sync_welcomes().await.unwrap();
        let bo_new_key_2 = get_key_package_init_key(&bo, &bo.installation_public_key()).await;
        // Bo's key should not have changed syncing the second time.
        assert_eq!(bo_new_key, bo_new_key_2);

        alix.sync_welcomes().await.unwrap();
        let alix_key_2 = get_key_package_init_key(&alix, &alix.installation_public_key()).await;
        // Alix's key should not have changed at all
        assert_eq!(alix_original_init_key, alix_key_2);

        alix.create_group_with_members(
            vec![bo_wallet.get_address()],
            None,
            GroupMetadataOptions::default(),
        )
        .await
        .unwrap();
        bo.sync_welcomes().await.unwrap();

        // Bo should have two groups now
        let bo_groups = bo.find_groups(FindGroupParams::default()).unwrap();
        assert_eq!(bo_groups.len(), 2);

        // Bo's original key should be deleted
        let bo_original_after_delete = bo_store
            .conn()
            .unwrap()
            .find_key_package_history_entry_by_hash_ref(bo_original_init_key);
        assert!(bo_original_after_delete.is_err());
    }
}<|MERGE_RESOLUTION|>--- conflicted
+++ resolved
@@ -336,7 +336,6 @@
             intents,
         }
     }
-<<<<<<< HEAD
 
     pub fn scw_verifier(&self) -> &V {
         &self.scw_verifier
@@ -348,9 +347,7 @@
     ApiClient: XmtpApi + Clone,
     V: SmartContractSignatureVerifier + Clone,
 {
-=======
     /// Retrieves the client's installation public key, sometimes also called `installation_id`
->>>>>>> 387d0333
     pub fn installation_public_key(&self) -> Vec<u8> {
         self.context.installation_public_key()
     }
@@ -759,38 +756,7 @@
             .collect::<Result<_, _>>()?)
     }
 
-<<<<<<< HEAD
-    /// Download all unread welcome messages and convert to groups.
-=======
-    /// In a database transaction, increment the cursor for a given entity and
-    /// apply the update after the provided `ProcessingFn` has completed successfully.
-    pub(crate) async fn process_for_id<Fut, ProcessingFn, ReturnValue>(
-        &self,
-        entity_id: &Vec<u8>,
-        entity_kind: EntityKind,
-        cursor: u64,
-        process_envelope: ProcessingFn,
-    ) -> Result<ReturnValue, MessageProcessingError>
-    where
-        Fut: Future<Output = Result<ReturnValue, MessageProcessingError>>,
-        ProcessingFn: FnOnce(XmtpOpenMlsProvider) -> Fut + Send,
-    {
-        self.store()
-            .transaction_async(|provider| async move {
-                let is_updated =
-                    provider
-                        .conn_ref()
-                        .update_cursor(entity_id, entity_kind, cursor as i64)?;
-                if !is_updated {
-                    return Err(MessageProcessingError::AlreadyProcessed(cursor));
-                }
-                process_envelope(provider).await
-            })
-            .await
-    }
-
     /// Download all unread welcome messages and converts to a group struct, ignoring malformed messages.
->>>>>>> 387d0333
     /// Returns any new groups created in the operation
     pub async fn sync_welcomes(&self) -> Result<Vec<MlsGroup<Self>>, ClientError> {
         let envelopes = self.query_welcome_messages(&self.store().conn()?).await?;
