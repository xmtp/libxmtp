--- conflicted
+++ resolved
@@ -877,12 +877,8 @@
     pub async fn sync_all_groups(
         &self,
         groups: Vec<MlsGroup<Context>>,
-<<<<<<< HEAD
-    ) -> Result<usize, GroupError> {
+    ) -> Result<GroupSyncSummary, GroupError> {
         self.ensure_identity_ready()?;
-=======
-    ) -> Result<GroupSyncSummary, GroupError> {
->>>>>>> 3b45b52f
         WelcomeService::new(self.context.clone())
             .sync_all_groups(groups)
             .await
@@ -893,12 +889,8 @@
     pub async fn sync_all_welcomes_and_groups(
         &self,
         consent_states: Option<Vec<ConsentState>>,
-<<<<<<< HEAD
-    ) -> Result<usize, GroupError> {
+    ) -> Result<GroupSyncSummary, GroupError> {
         self.ensure_identity_ready()?;
-=======
-    ) -> Result<GroupSyncSummary, GroupError> {
->>>>>>> 3b45b52f
         WelcomeService::new(self.context.clone())
             .sync_all_welcomes_and_groups(consent_states)
             .await
