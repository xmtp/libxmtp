use std::{collections::HashMap, collections::HashSet, mem::Discriminant, sync::Arc};

use openmls::{
    credentials::errors::BasicCredentialError,
    framing::{MlsMessageBodyIn, MlsMessageIn},
    group::GroupEpoch,
    messages::Welcome,
    prelude::tls_codec::{Deserialize, Error as TlsCodecError, Serialize},
};
use openmls_traits::OpenMlsProvider;
use prost::EncodeError;
use thiserror::Error;

use xmtp_cryptography::signature::{sanitize_evm_addresses, AddressValidationError};
use xmtp_id::associations::{builder::SignatureRequestError, AssociationError};
#[cfg(feature = "xmtp-id")]
use xmtp_id::InboxId;

use xmtp_proto::xmtp::mls::api::v1::{
    welcome_message::{Version as WelcomeMessageVersion, V1 as WelcomeMessageV1},
    GroupMessage, WelcomeMessage,
};

use crate::{
    api::{ApiClientWrapper, IdentityUpdate},
    groups::{
        validated_commit::CommitValidationError, AddressesOrInstallationIds, IntentError, MlsGroup,
        PreconfiguredPolicies,
    },
    identity::v3::Identity,
    identity_updates::IdentityUpdateError,
    storage::{
        db_connection::DbConnection,
        group::{GroupMembershipState, StoredGroup},
        refresh_state::EntityKind,
        sql_key_store, EncryptedMessageStore, StorageError,
    },
    types::Address,
    verified_key_package::{KeyPackageVerificationError, VerifiedKeyPackage},
    xmtp_openmls_provider::XmtpOpenMlsProvider,
    Fetch, XmtpApi,
};

/// Which network the Client is connected to
#[derive(Clone, Copy, Default, Debug)]
pub enum Network {
    Local(&'static str),
    #[default]
    Dev,
    Prod,
}

#[derive(Debug, Error)]
pub enum ClientError {
    #[error(transparent)]
    AddressValidation(#[from] AddressValidationError),
    #[error("could not publish: {0}")]
    PublishError(String),
    #[error("storage error: {0}")]
    Storage(#[from] StorageError),
    #[error("dieselError: {0}")]
    Diesel(#[from] diesel::result::Error),
    #[error("Query failed: {0}")]
    QueryError(#[from] xmtp_proto::api_client::Error),
    #[error("API error: {0}")]
    Api(#[from] crate::api::WrappedApiError),
    #[error("identity error: {0}")]
    Identity(#[from] crate::identity::v3::IdentityError),
    #[error("TLS Codec error: {0}")]
    TlsError(#[from] TlsCodecError),
    #[error("key package verification: {0}")]
    KeyPackageVerification(#[from] KeyPackageVerificationError),
    #[error("syncing errors: {0:?}")]
    SyncingError(Vec<MessageProcessingError>),
    #[error("Stream inconsistency error: {0}")]
    StreamInconsistency(String),
    #[error("Association error: {0}")]
    Association(#[from] AssociationError),
    #[error(transparent)]
    IdentityUpdate(#[from] IdentityUpdateError),
    #[error(transparent)]
    SignatureRequest(#[from] SignatureRequestError),
    #[error("generic:{0}")]
    Generic(String),
}

/// An enum of errors that can occur when reading and processing a message off the network
#[derive(Debug, Error)]
pub enum MessageProcessingError {
    #[error("[{0}] already processed")]
    AlreadyProcessed(u64),
    #[error("diesel error: {0}")]
    Diesel(#[from] diesel::result::Error),
    #[error("[{message_time_ns:?}] invalid sender with credential: {credential:?}")]
    InvalidSender {
        message_time_ns: u64,
        credential: Vec<u8>,
    },
    #[error("invalid payload")]
    InvalidPayload,
    #[error("openmls process message error: {0}")]
    OpenMlsProcessMessage(
        #[from] openmls::prelude::ProcessMessageError<sql_key_store::MemoryStorageError>,
    ),
    #[error("merge pending commit: {0}")]
    MergePendingCommit(#[from] openmls::group::MergePendingCommitError<StorageError>),
    #[error("merge staged commit: {0}")]
    MergeStagedCommit(#[from] openmls::group::MergeCommitError<sql_key_store::MemoryStorageError>),
    #[error(
        "no pending commit to merge. group epoch is {group_epoch:?} and got {message_epoch:?}"
    )]
    NoPendingCommit {
        message_epoch: GroupEpoch,
        group_epoch: GroupEpoch,
    },
    #[error("intent error: {0}")]
    Intent(#[from] IntentError),
    #[error("storage error: {0}")]
    Storage(#[from] crate::storage::StorageError),
    #[error("TLS Codec error: {0}")]
    TlsError(#[from] TlsCodecError),
    #[error("unsupported message type: {0:?}")]
    UnsupportedMessageType(Discriminant<MlsMessageBodyIn>),
    #[error("commit validation")]
    CommitValidation(#[from] CommitValidationError),
    #[error("codec")]
    Codec(#[from] crate::codecs::CodecError),
    #[error("encode proto: {0}")]
    EncodeProto(#[from] EncodeError),
    #[error("epoch increment not allowed")]
    EpochIncrementNotAllowed,
    #[error("Welcome processing error: {0}")]
    WelcomeProcessing(String),
    #[error("wrong credential type")]
    WrongCredentialType(#[from] BasicCredentialError),
    #[error("proto decode error: {0}")]
    DecodeError(#[from] prost::DecodeError),
    #[error("generic:{0}")]
    Generic(String),
}

impl crate::retry::RetryableError for MessageProcessingError {
    fn is_retryable(&self) -> bool {
        match self {
            Self::Storage(s) => s.is_retryable(),
            _ => false,
        }
    }
}

impl From<String> for ClientError {
    fn from(value: String) -> Self {
        Self::Generic(value)
    }
}

impl From<&str> for ClientError {
    fn from(value: &str) -> Self {
        Self::Generic(value.to_string())
    }
}

/// Clients manage access to the network, identity, and data store
#[derive(Debug)]
pub struct Client<ApiClient> {
    pub(crate) api_client: ApiClientWrapper<ApiClient>,
    pub(crate) context: Arc<XmtpMlsLocalContext>,
}

/// The local context a XMTP MLS needs to function:
/// - Sqlite Database
/// - Identity for the User
///
#[derive(Debug)]
pub struct XmtpMlsLocalContext {
    /// XMTP Identity
    pub(crate) identity: Identity,
    /// XMTP Local Storage
    pub(crate) store: EncryptedMessageStore,
}

impl XmtpMlsLocalContext {
    pub fn account_address(&self) -> Address {
        self.identity.account_address.clone()
    }

    /// The installation public key is the primary identifier for an installation
    pub fn installation_public_key(&self) -> Vec<u8> {
        self.identity.installation_keys.to_public_vec()
    }

    /// Get the inbox_id associated with the client
    pub fn inbox_id(&self) -> String {
        // TODO:@neekolas Replace with value from Identity
        "inbox_id".to_string()
    }

    pub fn inbox_latest_sequence_id(&self) -> u64 {
        // TODO:@neekolas Replace with value from Identity
        0
    }

    // In some cases, the client may need a signature from the wallet to call [`register_identity`](Self::register_identity).
    // Integrators should always check the `text_to_sign` return value of this function before calling [`register_identity`](Self::register_identity).
    // If `text_to_sign` returns `None`, then the wallet signature is not required and [`register_identity`](Self::register_identity) can be called with None as an argument.
    pub fn text_to_sign(&self) -> Option<String> {
        self.identity.text_to_sign()
    }

    pub(crate) fn mls_provider(&self, conn: DbConnection) -> XmtpOpenMlsProvider {
        XmtpOpenMlsProvider::new(conn)
    }
}

impl<ApiClient> Client<ApiClient>
where
    ApiClient: XmtpApi,
{
    /// Create a new client with the given network, identity, and store.
    /// It is expected that most users will use the [`ClientBuilder`](crate::builder::ClientBuilder) instead of instantiating
    /// a client directly.
    pub fn new(
        api_client: ApiClientWrapper<ApiClient>,
        identity: Identity,
        store: EncryptedMessageStore,
    ) -> Self {
        let context = XmtpMlsLocalContext { identity, store };
        Self {
            api_client,
            context: Arc::new(context),
        }
    }

    pub fn account_address(&self) -> Address {
        self.context.account_address()
    }

    pub fn installation_public_key(&self) -> Vec<u8> {
        self.context.installation_public_key()
    }

    pub fn inbox_id(&self) -> String {
        self.context.inbox_id()
    }

    pub fn inbox_latest_sequence_id(&self) -> u64 {
        self.context.inbox_latest_sequence_id()
    }

    pub fn store(&self) -> &EncryptedMessageStore {
        &self.context.store
    }

    pub fn identity(&self) -> &Identity {
        &self.context.identity
    }

    //  In some cases, the client may need a signature from the wallet to call [`register_identity`](Self::register_identity).
    /// Integrators should always check the `text_to_sign` return value of this function before calling [`register_identity`](Self::register_identity).
    /// If `text_to_sign` returns `None`, then the wallet signature is not required and [`register_identity`](Self::register_identity) can be called with None as an argument.
    pub fn text_to_sign(&self) -> Option<String> {
        self.context.text_to_sign()
    }

    pub(crate) fn mls_provider(&self, conn: DbConnection) -> XmtpOpenMlsProvider {
        XmtpOpenMlsProvider::new(conn)
    }

    pub fn context(&self) -> &Arc<XmtpMlsLocalContext> {
        &self.context
    }

    /// Create a new group with the default settings
    pub fn create_group(
        &self,
        permissions: Option<PreconfiguredPolicies>,
    ) -> Result<MlsGroup, ClientError> {
        log::info!("creating group");

        let group = MlsGroup::create_and_insert(
            self.context.clone(),
            GroupMembershipState::Allowed,
            permissions,
            self.account_address(),
        )
        .map_err(|e| {
            ClientError::Storage(StorageError::Store(format!("group create error {}", e)))
        })?;
        log::debug!("  created group with id {:?}", &group.group_id);
        log::debug!("  storage {:?}", self.store.conn().unwrap());

        Ok(group)
    }

    pub(crate) fn create_sync_group(&self) -> Result<MlsGroup, StorageError> {
        log::info!("creating sync group");
        let sync_group = MlsGroup::create_and_insert_sync_group(self.context.clone())
            .map_err(|e| StorageError::Store(format!("sync group create error {}", e)))?;

        Ok(sync_group)
    }

    /// Look up a group by its ID
    /// Returns a [`MlsGroup`] if the group exists, or an error if it does not
    pub fn group(&self, group_id: Vec<u8>) -> Result<MlsGroup, ClientError> {
        let conn = &mut self.store().conn()?;
        let stored_group: Option<StoredGroup> = conn.fetch(&group_id)?;
        match stored_group {
            Some(group) => Ok(MlsGroup::new(
                self.context.clone(),
                group.id,
                group.created_at_ns,
            )),
            None => Err(ClientError::Storage(StorageError::NotFound)),
        }
    }

    /// Query for groups with optional filters
    ///
    /// Filters:
    /// - allowed_states: only return groups with the given membership states
    /// - created_after_ns: only return groups created after the given timestamp (in nanoseconds)
    /// - created_before_ns: only return groups created before the given timestamp (in nanoseconds)
    /// - limit: only return the first `limit` groups
    pub fn find_groups(
        &self,
        allowed_states: Option<Vec<GroupMembershipState>>,
        created_after_ns: Option<i64>,
        created_before_ns: Option<i64>,
        limit: Option<i64>,
    ) -> Result<Vec<MlsGroup>, ClientError> {
        Ok(self
            .store()
            .conn()?
            .find_groups(allowed_states, created_after_ns, created_before_ns, limit)?
            .into_iter()
            .map(|stored_group| {
                MlsGroup::new(
                    self.context.clone(),
                    stored_group.id,
                    stored_group.created_at_ns,
                )
            })
            .collect())
    }

    /// Register the identity with the network
    /// Callers should always check the result of [`text_to_sign`](Self::text_to_sign) before invoking this function.
    ///
    /// If `text_to_sign` returns `None`, then the wallet signature is not required and this function can be called with `None`.
    ///
    /// If `text_to_sign` returns `Some`, then the caller should sign the text with their wallet and pass the signature to this function.
    pub async fn register_identity(
        &self,
        recoverable_wallet_signature: Option<Vec<u8>>,
    ) -> Result<(), ClientError> {
        log::info!("registering identity");
        let connection = self.store().conn()?;
        let provider = self.mls_provider(connection);
        self.identity()
            .register(&provider, &self.api_client, recoverable_wallet_signature)
            .await?;
        Ok(())
    }

    #[cfg(feature = "xmtp-id")]
    /// Register an XIP-46 InboxID with the network
    /// Requires [`IdentityUpdate`]. This can be built from a [`SignatureRequest`]
    /// externally and passed back in.
    pub async fn register_inbox_id(&self, _update: IdentityUpdate) -> InboxId {
        // register the IdentityUpdate with the server
        todo!()
    }

    /// Upload a new key package to the network replacing an existing key package
    /// This is expected to be run any time the client receives new Welcome messages
    pub async fn rotate_key_package(&self) -> Result<(), ClientError> {
        let connection = self.store().conn()?;
        let kp = self
            .identity()
            .new_key_package(&self.mls_provider(connection))?;
        let kp_bytes = kp.tls_serialize_detached()?;
        self.api_client.upload_key_package(kp_bytes).await?;

        Ok(())
    }

    /// Get a list of `installation_id`s associated with the given `account_addresses`
    /// One `account_address` may have multiple `installation_id`s if the account has multiple
    /// applications or devices on the network
    pub async fn get_all_active_installation_ids(
        &self,
        account_addresses: Vec<String>,
    ) -> Result<Vec<Vec<u8>>, ClientError> {
        let update_mapping = self
            .api_client
            .get_identity_updates(0, account_addresses)
            .await?;

        let mut installation_ids: Vec<Vec<u8>> = vec![];

        for (_, updates) in update_mapping {
            let mut tmp: HashSet<Vec<u8>> = HashSet::new();
            for update in updates {
                match update {
                    IdentityUpdate::Invalid => {}
                    IdentityUpdate::NewInstallation(new_installation) => {
                        // TODO: Validate credential
                        tmp.insert(new_installation.installation_key);
                    }
                    IdentityUpdate::RevokeInstallation(revoke_installation) => {
                        tmp.remove(&revoke_installation.installation_key);
                    }
                }
            }
            installation_ids.extend(tmp);
        }

        Ok(installation_ids)
    }

    pub(crate) async fn query_group_messages(
        &self,
        group_id: &Vec<u8>,
        conn: &DbConnection,
    ) -> Result<Vec<GroupMessage>, ClientError> {
        log::debug!("query_group_messages");
        let id_cursor = conn.get_last_cursor_for_id(group_id, EntityKind::Group)?;

        let welcomes = self
            .api_client
            .query_group_messages(group_id.clone(), Some(id_cursor as u64))
            .await?;

        Ok(welcomes)
    }

    pub(crate) async fn query_welcome_messages(
        &self,
        conn: &DbConnection,
    ) -> Result<Vec<WelcomeMessage>, ClientError> {
        let installation_id = self.installation_public_key();
        let id_cursor = conn.get_last_cursor_for_id(&installation_id, EntityKind::Welcome)?;

        let welcomes = self
            .api_client
            .query_welcome_messages(installation_id, Some(id_cursor as u64))
            .await?;

        Ok(welcomes)
    }

    pub(crate) fn process_for_id<ProcessingFn, ReturnValue>(
        &self,
        entity_id: &Vec<u8>,
        entity_kind: EntityKind,
        cursor: u64,
        process_envelope: ProcessingFn,
    ) -> Result<ReturnValue, MessageProcessingError>
    where
        ProcessingFn: FnOnce(&XmtpOpenMlsProvider) -> Result<ReturnValue, MessageProcessingError>,
    {
<<<<<<< HEAD
        self.store.transaction(|provider| {
            let is_updated = provider.conn().lock().unwrap().update_cursor(
                entity_id,
                entity_kind,
                cursor as i64,
            )?;
=======
        self.store().transaction(|provider| {
            let is_updated =
                provider
                    .conn()
                    .update_cursor(entity_id, entity_kind, cursor as i64)?;
>>>>>>> bba18be7
            if !is_updated {
                return Err(MessageProcessingError::AlreadyProcessed(cursor));
            }
            process_envelope(provider)
        })
    }

    pub(crate) async fn get_key_packages(
        &self,
        address_or_id: AddressesOrInstallationIds,
    ) -> Result<Vec<VerifiedKeyPackage>, ClientError> {
        match address_or_id {
            AddressesOrInstallationIds::AccountAddresses(addrs) => {
                self.get_key_packages_for_account_addresses(addrs).await
            }
            AddressesOrInstallationIds::InstallationIds(ids) => {
                self.get_key_packages_for_installation_ids(ids).await
            }
        }
    }

    // Get a flat list of one key package per installation for all the wallet addresses provided.
    // Revoked installations will be omitted from the list
    #[allow(dead_code)]
    pub(crate) async fn get_key_packages_for_account_addresses(
        &self,
        account_addresses: Vec<String>,
    ) -> Result<Vec<VerifiedKeyPackage>, ClientError> {
        let installation_ids = self
            .get_all_active_installation_ids(account_addresses)
            .await?;

        self.get_key_packages_for_installation_ids(installation_ids)
            .await
    }

    pub(crate) async fn get_key_packages_for_installation_ids(
        &self,
        installation_ids: Vec<Vec<u8>>,
    ) -> Result<Vec<VerifiedKeyPackage>, ClientError> {
        let key_package_results = self.api_client.fetch_key_packages(installation_ids).await?;

        let conn = self.store().conn()?;
        let mls_provider = self.mls_provider(conn);
        Ok(key_package_results
            .values()
            .map(|bytes| VerifiedKeyPackage::from_bytes(mls_provider.crypto(), bytes.as_slice()))
            .collect::<Result<_, _>>()?)
    }

    /// Download all unread welcome messages and convert to groups.
    /// Returns any new groups created in the operation
    pub async fn sync_welcomes(&self) -> Result<Vec<MlsGroup>, ClientError> {
        let envelopes = self.query_welcome_messages(&self.store().conn()?).await?;
        let id = self.installation_public_key();
        let groups: Vec<MlsGroup> = envelopes
            .into_iter()
            .filter_map(|envelope: WelcomeMessage| {
                let welcome_v1 = match extract_welcome_message(envelope) {
                    Ok(inner) => inner,
                    Err(err) => {
                        log::error!("failed to extract welcome message: {}", err);
                        return None;
                    }
                };

                self.process_for_id(&id, EntityKind::Welcome, welcome_v1.id, |provider| {
                    // TODO: Abort if error is retryable
                    match MlsGroup::create_from_encrypted_welcome(
                        self.context.clone(),
                        provider,
                        welcome_v1.hpke_public_key.as_slice(),
                        welcome_v1.data,
                    ) {
                        Ok(mls_group) => Ok(Some(mls_group)),
                        Err(err) => {
                            log::error!("failed to create group from welcome: {}", err);
                            Err(MessageProcessingError::WelcomeProcessing(err.to_string()))
                        }
                    }
                })
                .ok()
                .flatten()
            })
            .collect();

        Ok(groups)
    }

    /// Check whether an account_address has a key package registered on the network
    ///
    /// Arguments:
    /// - account_addresses: a list of account addresses to check
    ///
    /// Returns:
    /// A Vec of booleans indicating whether each account address has a key package registered on the network
    pub async fn can_message(
        &self,
        account_addresses: Vec<String>,
    ) -> Result<HashMap<String, bool>, ClientError> {
        let account_addresses = sanitize_evm_addresses(account_addresses)?;
        let identity_updates = self
            .api_client
            .get_identity_updates(0, account_addresses.clone())
            .await?;

        let results = account_addresses
            .iter()
            .map(|address| {
                let result = identity_updates
                    .get(address)
                    .map(has_active_installation)
                    .unwrap_or(false);
                (address.clone(), result)
            })
            .collect::<HashMap<String, bool>>();

        Ok(results)
    }
}

pub(crate) fn extract_welcome_message(
    welcome: WelcomeMessage,
) -> Result<WelcomeMessageV1, ClientError> {
    match welcome.version {
        Some(WelcomeMessageVersion::V1(welcome)) => Ok(welcome),
        _ => Err(ClientError::Generic(
            "unexpected message type in welcome".to_string(),
        )),
    }
}

pub fn deserialize_welcome(welcome_bytes: &Vec<u8>) -> Result<Welcome, ClientError> {
    // let welcome_proto = WelcomeMessageProto::decode(&mut welcome_bytes.as_slice())?;
    let welcome = MlsMessageIn::tls_deserialize(&mut welcome_bytes.as_slice())?;
    match welcome.extract() {
        MlsMessageBodyIn::Welcome(welcome) => Ok(welcome),
        _ => Err(ClientError::Generic(
            "unexpected message type in welcome".to_string(),
        )),
    }
}

fn has_active_installation(updates: &Vec<IdentityUpdate>) -> bool {
    let mut active_count = 0;
    for update in updates {
        match update {
            IdentityUpdate::Invalid => {}
            IdentityUpdate::NewInstallation(_) => active_count += 1,
            IdentityUpdate::RevokeInstallation(_) => active_count -= 1,
        }
    }

    active_count > 0
}

#[cfg(test)]
mod tests {
    use xmtp_cryptography::utils::generate_local_wallet;

    use crate::{
        builder::ClientBuilder,
        hpke::{decrypt_welcome, encrypt_welcome},
        InboxOwner,
    };

    #[tokio::test]
    async fn test_mls_error() {
        let client = ClientBuilder::new_test_client(&generate_local_wallet()).await;
        let result = client.api_client.register_installation(vec![1, 2, 3]).await;

        assert!(result.is_err());
        let error_string = result.err().unwrap().to_string();
        assert!(error_string.contains("invalid identity"));
    }

    #[tokio::test]
    async fn test_register_installation() {
        let wallet = generate_local_wallet();
        let client = ClientBuilder::new_test_client(&wallet).await;

        // Make sure the installation is actually on the network
        let installation_ids = client
            .get_all_active_installation_ids(vec![wallet.get_address()])
            .await
            .unwrap();
        assert_eq!(installation_ids.len(), 1);
    }

    #[tokio::test]
    async fn test_rotate_key_package() {
        let wallet = generate_local_wallet();
        let client = ClientBuilder::new_test_client(&wallet).await;

        // Get original KeyPackage.
        let kp1 = client
            .get_key_packages_for_installation_ids(vec![client.installation_public_key()])
            .await
            .unwrap();
        assert_eq!(kp1.len(), 1);
        let init1 = kp1[0].inner.hpke_init_key();

        // Rotate and fetch again.
        client.rotate_key_package().await.unwrap();

        let kp2 = client
            .get_key_packages_for_installation_ids(vec![client.installation_public_key()])
            .await
            .unwrap();
        assert_eq!(kp2.len(), 1);
        let init2 = kp2[0].inner.hpke_init_key();

        assert_ne!(init1, init2);
    }

    #[tokio::test]
    async fn test_find_groups() {
        let client = ClientBuilder::new_test_client(&generate_local_wallet()).await;
        let group_1 = client.create_group(None).unwrap();
        let group_2 = client.create_group(None).unwrap();

        let groups = client.find_groups(None, None, None, None).unwrap();
        assert_eq!(groups.len(), 2);
        assert_eq!(groups[0].group_id, group_1.group_id);
        assert_eq!(groups[1].group_id, group_2.group_id);
    }

    #[tokio::test]
    async fn test_sync_welcomes() {
        let alice = ClientBuilder::new_test_client(&generate_local_wallet()).await;
        let bob = ClientBuilder::new_test_client(&generate_local_wallet()).await;

        let alice_bob_group = alice.create_group(None).unwrap();
        alice_bob_group
            .add_members_by_installation_id(vec![bob.installation_public_key()], &alice)
            .await
            .unwrap();

        let bob_received_groups = bob.sync_welcomes().await.unwrap();
        assert_eq!(bob_received_groups.len(), 1);
        assert_eq!(
            bob_received_groups.first().unwrap().group_id,
            alice_bob_group.group_id
        );

        let duplicate_received_groups = bob.sync_welcomes().await.unwrap();
        assert_eq!(duplicate_received_groups.len(), 0);
    }

    #[tokio::test]
    async fn test_can_message() {
        let amal = ClientBuilder::new_test_client(&generate_local_wallet()).await;
        let bola = ClientBuilder::new_test_client(&generate_local_wallet()).await;
        let charlie_address = generate_local_wallet().get_address();

        let can_message_result = amal
            .can_message(vec![
                amal.account_address(),
                bola.account_address(),
                charlie_address.clone(),
            ])
            .await
            .unwrap();
        assert_eq!(
            can_message_result.get(&amal.account_address().to_string()),
            Some(&true),
            "Amal's messaging capability should be true"
        );
        assert_eq!(
            can_message_result.get(&bola.account_address().to_string()),
            Some(&true),
            "Bola's messaging capability should be true"
        );
        assert_eq!(
            can_message_result.get(&charlie_address),
            Some(&false),
            "Charlie's messaging capability should be false"
        );
    }

    #[tokio::test]
    async fn test_welcome_encryption() {
        let client = ClientBuilder::new_test_client(&generate_local_wallet()).await;
        let conn = client.store().conn().unwrap();
        let provider = client.mls_provider(conn);

        let kp = client.identity().new_key_package(&provider).unwrap();
        let hpke_public_key = kp.hpke_init_key().as_slice();
        let to_encrypt = vec![1, 2, 3];

        // Encryption doesn't require any details about the sender, so we can test using one client
        let encrypted = encrypt_welcome(to_encrypt.as_slice(), hpke_public_key).unwrap();

        let decrypted = decrypt_welcome(&provider, hpke_public_key, encrypted.as_slice()).unwrap();

        assert_eq!(decrypted, to_encrypt);
    }

    #[tokio::test]
    async fn test_add_remove_then_add_again() {
        let amal = ClientBuilder::new_test_client(&generate_local_wallet()).await;
        let bola = ClientBuilder::new_test_client(&generate_local_wallet()).await;

        // Create a group and invite bola
        let amal_group = amal.create_group(None).unwrap();
        amal_group
            .add_members_by_installation_id(vec![bola.installation_public_key()], &amal)
            .await
            .unwrap();
        assert_eq!(amal_group.members().unwrap().len(), 2);

        // Now remove bola
        amal_group
            .remove_members_by_installation_id(vec![bola.installation_public_key()], &amal)
            .await
            .unwrap();
        assert_eq!(amal_group.members().unwrap().len(), 1);

        // See if Bola can see that they were added to the group
        bola.sync_welcomes().await.unwrap();
        let bola_groups = bola.find_groups(None, None, None, None).unwrap();
        assert_eq!(bola_groups.len(), 1);
        let bola_group = bola_groups.first().unwrap();
        bola_group.sync(&bola).await.unwrap();

        // Bola should have one readable message (them being added to the group)
        let mut bola_messages = bola_group
            .find_messages(None, None, None, None, None)
            .unwrap();
        assert_eq!(bola_messages.len(), 1);

        // Add Bola back to the group
        amal_group
            .add_members_by_installation_id(vec![bola.installation_public_key()], &amal)
            .await
            .unwrap();
        bola.sync_welcomes().await.unwrap();

        // Send a message from Amal, now that Bola is back in the group
        amal_group
            .send_message(vec![1, 2, 3].as_slice(), &amal)
            .await
            .unwrap();

        // Sync Bola's state to get the latest
        bola_group.sync(&bola).await.unwrap();
        // Find Bola's updated list of messages
        bola_messages = bola_group
            .find_messages(None, None, None, None, None)
            .unwrap();
        // Bola should have been able to decrypt the last message
        assert_eq!(bola_messages.len(), 2);
        assert_eq!(
            bola_messages.get(1).unwrap().decrypted_message_bytes,
            vec![1, 2, 3]
        )
    }
}<|MERGE_RESOLUTION|>--- conflicted
+++ resolved
@@ -287,7 +287,7 @@
             ClientError::Storage(StorageError::Store(format!("group create error {}", e)))
         })?;
         log::debug!("  created group with id {:?}", &group.group_id);
-        log::debug!("  storage {:?}", self.store.conn().unwrap());
+        log::debug!("  storage {:?}", self.store().conn().unwrap());
 
         Ok(group)
     }
@@ -460,20 +460,11 @@
     where
         ProcessingFn: FnOnce(&XmtpOpenMlsProvider) -> Result<ReturnValue, MessageProcessingError>,
     {
-<<<<<<< HEAD
-        self.store.transaction(|provider| {
-            let is_updated = provider.conn().lock().unwrap().update_cursor(
-                entity_id,
-                entity_kind,
-                cursor as i64,
-            )?;
-=======
         self.store().transaction(|provider| {
             let is_updated =
                 provider
                     .conn()
                     .update_cursor(entity_id, entity_kind, cursor as i64)?;
->>>>>>> bba18be7
             if !is_updated {
                 return Err(MessageProcessingError::AlreadyProcessed(cursor));
             }
