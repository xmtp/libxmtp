use openmls::prelude::TlsSerializeTrait;
use thiserror::Error;
use tls_codec::Error as TlsSerializationError;
use xmtp_proto::api_client::{XmtpApiClient, XmtpMlsClient};

use crate::{
    api_client_wrapper::ApiClientWrapper,
    configuration::KEY_PACKAGE_TOP_UP_AMOUNT,
    identity::Identity,
    storage::{EncryptedMessageStore, StorageError},
<<<<<<< HEAD
    xmtp_openmls_provider::XmtpOpenMlsProvider,
=======
    types::Address,
>>>>>>> 7000fb42
};

#[derive(Clone, Copy, Default, Debug)]
pub enum Network {
    Local(&'static str),
    #[default]
    Dev,
    Prod,
}

#[derive(Debug, Error)]
pub enum ClientError {
    #[error("could not publish: {0}")]
    PublishError(String),
    #[error("storage error: {0}")]
    Storage(#[from] StorageError),
    #[error("dieselError: {0}")]
    Ddd(#[from] diesel::result::Error),
    #[error("Query failed: {0}")]
    QueryError(#[from] xmtp_proto::api_client::Error),
    #[error("identity error: {0}")]
    Identity(#[from] crate::identity::IdentityError),
    #[error("serialization error: {0}")]
    Serialization(#[from] TlsSerializationError),
    #[error("generic:{0}")]
    Generic(String),
}

impl From<String> for ClientError {
    fn from(value: String) -> Self {
        Self::Generic(value)
    }
}

impl From<&str> for ClientError {
    fn from(value: &str) -> Self {
        Self::Generic(value.to_string())
    }
}

#[derive(Debug)]
pub struct Client<ApiClient> {
    pub api_client: ApiClientWrapper<ApiClient>,
    pub(crate) _network: Network,
    pub(crate) identity: Identity,
    pub store: EncryptedMessageStore, // Temporarily exposed outside crate for CLI client
}

impl<ApiClient> Client<ApiClient>
where
    ApiClient: XmtpMlsClient + XmtpApiClient,
{
    pub fn new(
        api_client: ApiClient,
        network: Network,
        identity: Identity,
        store: EncryptedMessageStore,
    ) -> Self {
        Self {
            api_client: ApiClientWrapper::new(api_client),
            _network: network,
            identity,
            store,
        }
    }

<<<<<<< HEAD
    // TODO: Remove this and figure out the correct lifetimes to allow long lived provider
    fn mls_provider(&self) -> XmtpOpenMlsProvider {
        XmtpOpenMlsProvider::new(&self.store)
    }

    pub(crate) async fn register_identity(&self) -> Result<(), ClientError> {
        // TODO: Mark key package as last_resort in creation
        let last_resort_kp = self._identity.new_key_package(&self.mls_provider())?;
        let last_resort_kp_bytes = last_resort_kp.tls_serialize_detached()?;

        self.api_client
            .register_installation(last_resort_kp_bytes)
            .await?;

        Ok(())
    }

    pub async fn top_up_key_packages(&self) -> Result<(), ClientError> {
        let key_packages: Result<Vec<Vec<u8>>, ClientError> = (0..KEY_PACKAGE_TOP_UP_AMOUNT)
            .into_iter()
            .map(|_| -> Result<Vec<u8>, ClientError> {
                let kp = self._identity.new_key_package(&self.mls_provider())?;
                let kp_bytes = kp.tls_serialize_detached()?;

                Ok(kp_bytes)
            })
            .collect();

        self.api_client.upload_key_packages(key_packages?).await?;

        Ok(())
    }
}

#[cfg(test)]
mod test {
    use crate::builder::ClientBuilder;

    #[tokio::test]
    async fn test_register_installation() {
        let client = ClientBuilder::new_test().await.build().unwrap();
        let res = client.register_identity().await;
        assert!(res.is_ok());
    }

    #[tokio::test]
    async fn top_up_key_packages() {
        let client = ClientBuilder::new_test().await.build().unwrap();
        client.register_identity().await.unwrap();

        let res = client.top_up_key_packages().await;
        assert!(res.is_ok());
=======
    pub fn account_address(&self) -> Address {
        self.identity.account_address.clone()
    }

    pub fn installation_public_key(&self) -> Vec<u8> {
        self.identity.installation_keys.to_public_vec()
>>>>>>> 7000fb42
    }
}<|MERGE_RESOLUTION|>--- conflicted
+++ resolved
@@ -8,11 +8,8 @@
     configuration::KEY_PACKAGE_TOP_UP_AMOUNT,
     identity::Identity,
     storage::{EncryptedMessageStore, StorageError},
-<<<<<<< HEAD
+    types::Address,
     xmtp_openmls_provider::XmtpOpenMlsProvider,
-=======
-    types::Address,
->>>>>>> 7000fb42
 };
 
 #[derive(Clone, Copy, Default, Debug)]
@@ -79,7 +76,6 @@
         }
     }
 
-<<<<<<< HEAD
     // TODO: Remove this and figure out the correct lifetimes to allow long lived provider
     fn mls_provider(&self) -> XmtpOpenMlsProvider {
         XmtpOpenMlsProvider::new(&self.store)
@@ -87,7 +83,7 @@
 
     pub(crate) async fn register_identity(&self) -> Result<(), ClientError> {
         // TODO: Mark key package as last_resort in creation
-        let last_resort_kp = self._identity.new_key_package(&self.mls_provider())?;
+        let last_resort_kp = self.identity.new_key_package(&self.mls_provider())?;
         let last_resort_kp_bytes = last_resort_kp.tls_serialize_detached()?;
 
         self.api_client
@@ -101,7 +97,7 @@
         let key_packages: Result<Vec<Vec<u8>>, ClientError> = (0..KEY_PACKAGE_TOP_UP_AMOUNT)
             .into_iter()
             .map(|_| -> Result<Vec<u8>, ClientError> {
-                let kp = self._identity.new_key_package(&self.mls_provider())?;
+                let kp = self.identity.new_key_package(&self.mls_provider())?;
                 let kp_bytes = kp.tls_serialize_detached()?;
 
                 Ok(kp_bytes)
@@ -112,33 +108,37 @@
 
         Ok(())
     }
+
+    pub fn account_address(&self) -> Address {
+        self.identity.account_address.clone()
+    }
+
+    pub fn installation_public_key(&self) -> Vec<u8> {
+        self.identity.installation_keys.to_public_vec()
+    }
 }
 
 #[cfg(test)]
-mod test {
+mod tests {
+    use xmtp_cryptography::utils::generate_local_wallet;
+
     use crate::builder::ClientBuilder;
 
     #[tokio::test]
     async fn test_register_installation() {
-        let client = ClientBuilder::new_test().await.build().unwrap();
+        let wallet = generate_local_wallet();
+        let client = ClientBuilder::new_test_client(wallet.into()).await;
         let res = client.register_identity().await;
         assert!(res.is_ok());
     }
 
     #[tokio::test]
     async fn top_up_key_packages() {
-        let client = ClientBuilder::new_test().await.build().unwrap();
+        let wallet = generate_local_wallet();
+        let client = ClientBuilder::new_test_client(wallet.into()).await;
         client.register_identity().await.unwrap();
 
         let res = client.top_up_key_packages().await;
         assert!(res.is_ok());
-=======
-    pub fn account_address(&self) -> Address {
-        self.identity.account_address.clone()
-    }
-
-    pub fn installation_public_key(&self) -> Vec<u8> {
-        self.identity.installation_keys.to_public_vec()
->>>>>>> 7000fb42
     }
 }