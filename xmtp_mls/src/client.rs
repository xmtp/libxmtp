use std::{
    collections::HashMap,
    mem::Discriminant,
    sync::{
        atomic::{AtomicUsize, Ordering},
        Arc,
    },
};

use futures::{
    stream::{self, FuturesUnordered, StreamExt},
    Future,
};
use openmls::{
    credentials::errors::BasicCredentialError,
    framing::{MlsMessageBodyIn, MlsMessageIn},
    group::GroupEpoch,
    messages::Welcome,
    prelude::tls_codec::{Deserialize, Error as TlsCodecError, Serialize},
};
use openmls_traits::OpenMlsProvider;
use prost::EncodeError;
use thiserror::Error;
use tokio::sync::broadcast;

use xmtp_cryptography::signature::{sanitize_evm_addresses, AddressValidationError};
use xmtp_id::{
    associations::{
        builder::{SignatureRequest, SignatureRequestError},
        AssociationError, AssociationState, SignatureError,
    },
    scw_verifier::{RpcSmartContractWalletVerifier, SmartContractSignatureVerifier},
    InboxId,
};

use xmtp_proto::xmtp::mls::api::v1::{
    welcome_message::{Version as WelcomeMessageVersion, V1 as WelcomeMessageV1},
    GroupMessage, WelcomeMessage,
};

use crate::{
    api::ApiClientWrapper,
    groups::{
        group_permissions::PolicySet, validated_commit::CommitValidationError, GroupError,
        GroupMetadataOptions, IntentError, MlsGroup,
    },
    identity::{parse_credential, Identity, IdentityError},
    identity_updates::{load_identity_updates, IdentityUpdateError},
    mutex_registry::MutexRegistry,
    retry::Retry,
    retry_async, retryable,
    storage::{
        consent_record::{ConsentState, ConsentType, StoredConsentRecord},
        db_connection::DbConnection,
        group::{GroupMembershipState, StoredGroup},
        group_message::StoredGroupMessage,
        refresh_state::EntityKind,
        sql_key_store, EncryptedMessageStore, StorageError,
    },
    subscriptions::LocalEvents,
    verified_key_package_v2::{KeyPackageVerificationError, VerifiedKeyPackageV2},
    xmtp_openmls_provider::XmtpOpenMlsProvider,
    Fetch, XmtpApi,
};

/// Which network the Client is connected to
#[derive(Clone, Copy, Default, Debug)]
pub enum Network {
    Local(&'static str),
    #[default]
    Dev,
    Prod,
}

#[derive(Debug, Error)]
pub enum ClientError {
    #[error(transparent)]
    AddressValidation(#[from] AddressValidationError),
    #[error("could not publish: {0}")]
    PublishError(String),
    #[error("storage error: {0}")]
    Storage(#[from] StorageError),
    #[error("dieselError: {0}")]
    Diesel(#[from] diesel::result::Error),
    #[error("Query failed: {0}")]
    QueryError(#[from] xmtp_proto::api_client::Error),
    #[error("API error: {0}")]
    Api(#[from] crate::api::WrappedApiError),
    #[error("identity error: {0}")]
    Identity(#[from] crate::identity::IdentityError),
    #[error("TLS Codec error: {0}")]
    TlsError(#[from] TlsCodecError),
    #[error("key package verification: {0}")]
    KeyPackageVerification(#[from] KeyPackageVerificationError),
    #[error("syncing errors: {0:?}")]
    SyncingError(Vec<MessageProcessingError>),
    #[error("Stream inconsistency error: {0}")]
    StreamInconsistency(String),
    #[error("Association error: {0}")]
    Association(#[from] AssociationError),
    #[error("signature validation error: {0}")]
    SignatureValidation(#[from] SignatureError),
    #[error(transparent)]
    IdentityUpdate(#[from] IdentityUpdateError),
    #[error(transparent)]
    SignatureRequest(#[from] SignatureRequestError),
    // the box is to prevent infinite cycle between client and group errors
    #[error(transparent)]
    Group(Box<GroupError>),
    #[error("generic:{0}")]
    Generic(String),
}

impl From<GroupError> for ClientError {
    fn from(err: GroupError) -> ClientError {
        ClientError::Group(Box::new(err))
    }
}

impl crate::retry::RetryableError for ClientError {
    fn is_retryable(&self) -> bool {
        match self {
            ClientError::Group(group_error) => retryable!(group_error),
            ClientError::Diesel(diesel_error) => retryable!(diesel_error),
            ClientError::Api(api_error) => retryable!(api_error),
            ClientError::Storage(storage_error) => retryable!(storage_error),
            ClientError::Generic(err) => err.contains("database is locked"),
            _ => false,
        }
    }
}

/// An enum of errors that can occur when reading and processing a message off the network
#[derive(Debug, Error)]
pub enum MessageProcessingError {
    #[error("[{0}] already processed")]
    AlreadyProcessed(u64),
    #[error("diesel error: {0}")]
    Diesel(#[from] diesel::result::Error),
    #[error("[{message_time_ns:?}] invalid sender with credential: {credential:?}")]
    InvalidSender {
        message_time_ns: u64,
        credential: Vec<u8>,
    },
    #[error("invalid payload")]
    InvalidPayload,
    #[error(transparent)]
    Identity(#[from] IdentityError),
    #[error("openmls process message error: {0}")]
    OpenMlsProcessMessage(#[from] openmls::prelude::ProcessMessageError),
    #[error("merge staged commit: {0}")]
    MergeStagedCommit(#[from] openmls::group::MergeCommitError<sql_key_store::SqlKeyStoreError>),
    #[error(
        "no pending commit to merge. group epoch is {group_epoch:?} and got {message_epoch:?}"
    )]
    NoPendingCommit {
        message_epoch: GroupEpoch,
        group_epoch: GroupEpoch,
    },
    #[error("intent error: {0}")]
    Intent(#[from] IntentError),
    #[error("storage error: {0}")]
    Storage(#[from] crate::storage::StorageError),
    #[error("TLS Codec error: {0}")]
    TlsError(#[from] TlsCodecError),
    #[error("unsupported message type: {0:?}")]
    UnsupportedMessageType(Discriminant<MlsMessageBodyIn>),
    #[error("commit validation")]
    CommitValidation(#[from] CommitValidationError),
    #[error("codec")]
    Codec(#[from] crate::codecs::CodecError),
    #[error("encode proto: {0}")]
    EncodeProto(#[from] EncodeError),
    #[error("epoch increment not allowed")]
    EpochIncrementNotAllowed,
    #[error("Welcome processing error: {0}")]
    WelcomeProcessing(String),
    #[error("wrong credential type")]
    WrongCredentialType(#[from] BasicCredentialError),
    #[error("proto decode error: {0}")]
    DecodeError(#[from] prost::DecodeError),
    #[error("clear pending commit error: {0}")]
    ClearPendingCommit(#[from] sql_key_store::SqlKeyStoreError),
    #[error(transparent)]
    Group(#[from] Box<GroupError>),
    #[error("Serialization/Deserialization Error {0}")]
    Serde(#[from] serde_json::Error),
    #[error("generic:{0}")]
    Generic(String),
    #[error("intent is missing staged_commit field")]
    IntentMissingStagedCommit,
}

impl crate::retry::RetryableError for MessageProcessingError {
    fn is_retryable(&self) -> bool {
        match self {
            Self::Group(group_error) => retryable!(group_error),
            Self::Identity(identity_error) => retryable!(identity_error),
            Self::OpenMlsProcessMessage(err) => retryable!(err),
            Self::MergeStagedCommit(err) => retryable!(err),
            Self::Diesel(diesel_error) => retryable!(diesel_error),
            Self::Storage(s) => retryable!(s),
            Self::Generic(err) => err.contains("database is locked"),
            _ => false,
        }
    }
}

impl From<String> for ClientError {
    fn from(value: String) -> Self {
        Self::Generic(value)
    }
}

impl From<&str> for ClientError {
    fn from(value: &str) -> Self {
        Self::Generic(value.to_string())
    }
}

/// Clients manage access to the network, identity, and data store
#[derive(Debug)]
pub struct Client<ApiClient> {
    pub(crate) api_client: ApiClientWrapper<ApiClient>,
    pub(crate) context: Arc<XmtpMlsLocalContext>,
    #[cfg(feature = "message-history")]
    pub(crate) history_sync_url: Option<String>,
    pub(crate) local_events: broadcast::Sender<LocalEvents>,
}

/// The local context a XMTP MLS needs to function:
/// - Sqlite Database
/// - Identity for the User
#[derive(Debug)]
pub struct XmtpMlsLocalContext {
    /// XMTP Identity
    pub(crate) identity: Identity,
    /// XMTP Local Storage
    pub(crate) store: EncryptedMessageStore,
    pub(crate) mutexes: MutexRegistry,
}

impl XmtpMlsLocalContext {
    /// The installation public key is the primary identifier for an installation
    pub fn installation_public_key(&self) -> Vec<u8> {
        self.identity.installation_keys.to_public_vec()
    }

    /// Get the account address of the blockchain account associated with this client
    pub fn inbox_id(&self) -> InboxId {
        self.identity.inbox_id().clone()
    }

    /// Get sequence id, may not be consistent with the backend
    pub fn inbox_sequence_id(&self, conn: &DbConnection) -> Result<i64, StorageError> {
        self.identity.sequence_id(conn)
    }

    /// Pulls a new database connection and creates a new provider
    pub fn mls_provider(&self) -> Result<XmtpOpenMlsProvider, ClientError> {
        Ok(self.store.conn()?.into())
    }

    /// Integrators should always check the `signature_request` return value of this function before calling [`register_identity`](Self::register_identity).
    /// If `signature_request` returns `None`, then the wallet signature is not required and [`register_identity`](Self::register_identity) can be called with None as an argument.
    pub fn signature_request(&self) -> Option<SignatureRequest> {
        self.identity.signature_request()
    }
}

impl<ApiClient> Client<ApiClient>
where
    ApiClient: XmtpApi,
{
    /// Create a new client with the given network, identity, and store.
    /// It is expected that most users will use the [`ClientBuilder`](crate::builder::ClientBuilder) instead of instantiating
    /// a client directly.
    pub fn new(
        api_client: ApiClientWrapper<ApiClient>,
        identity: Identity,
        store: EncryptedMessageStore,
        #[cfg(feature = "message-history")] history_sync_url: Option<String>,
    ) -> Self {
        let context = XmtpMlsLocalContext {
            identity,
            store,
            mutexes: MutexRegistry::new(),
        };
        let (tx, _) = broadcast::channel(10);
        Self {
            api_client,
            context: Arc::new(context),
            #[cfg(feature = "message-history")]
            history_sync_url,
            local_events: tx,
        }
    }

    pub fn installation_public_key(&self) -> Vec<u8> {
        self.context.installation_public_key()
    }

    pub fn inbox_id(&self) -> String {
        self.context.inbox_id()
    }

    /// Pulls a connection and creates a new MLS Provider
    pub fn mls_provider(&self) -> Result<XmtpOpenMlsProvider, ClientError> {
        self.context.mls_provider()
    }

    pub async fn find_inbox_id_from_address(
        &self,
        address: String,
    ) -> Result<Option<String>, ClientError> {
        if let Some(sanitized_address) = sanitize_evm_addresses(vec![address])?.pop() {
            let mut results = self
                .api_client
                .get_inbox_ids(vec![sanitized_address.clone()])
                .await?;
            Ok(results.remove(&sanitized_address))
        } else {
            Ok(None)
        }
    }

    /// Get sequence id, may not be consistent with the backend
    pub fn inbox_sequence_id(&self, conn: &DbConnection) -> Result<i64, StorageError> {
        self.context.inbox_sequence_id(conn)
    }

    pub async fn inbox_state(
        &self,
        refresh_from_network: bool,
    ) -> Result<AssociationState, ClientError> {
        let conn = self.store().conn()?;
        let inbox_id = self.inbox_id();
        if refresh_from_network {
            load_identity_updates(&self.api_client, &conn, vec![inbox_id.clone()]).await?;
        }
        let state = self.get_association_state(&conn, inbox_id, None).await?;
        Ok(state)
    }

    // set the consent record in the database
    // if the consent record is an address also set the inboxId
    pub async fn set_consent_state(
        &self,
        state: ConsentState,
        entity_type: ConsentType,
        entity: String,
    ) -> Result<(), ClientError> {
        let conn = self.store().conn()?;
        conn.insert_or_replace_consent_record(StoredConsentRecord::new(
            entity_type,
            state,
            entity.clone(),
        ))?;

        if entity_type == ConsentType::Address {
            if let Some(inbox_id) = self.find_inbox_id_from_address(entity.clone()).await? {
                conn.insert_or_replace_consent_record(StoredConsentRecord::new(
                    ConsentType::InboxId,
                    state,
                    inbox_id,
                ))?;
            }
        };

        Ok(())
    }

    // get the consent record from the database
    // if the consent record is an address also get the inboxId instead
    pub async fn get_consent_state(
        &self,
        entity_type: ConsentType,
        entity: String,
    ) -> Result<ConsentState, ClientError> {
        let conn = self.store().conn()?;
        let record = if entity_type == ConsentType::Address {
            if let Some(inbox_id) = self.find_inbox_id_from_address(entity.clone()).await? {
                conn.get_consent_record(inbox_id, ConsentType::InboxId)?
            } else {
                conn.get_consent_record(entity, entity_type)?
            }
        } else {
            conn.get_consent_record(entity, entity_type)?
        };

        match record {
            Some(rec) => Ok(rec.state),
            None => Ok(ConsentState::Unknown),
        }
    }

    pub fn store(&self) -> &EncryptedMessageStore {
        &self.context.store
    }

    pub fn release_db_connection(&self) -> Result<(), ClientError> {
        let store = &self.context.store;
        store.release_connection()?;
        Ok(())
    }

    pub fn reconnect_db(&self) -> Result<(), ClientError> {
        self.context.store.reconnect()?;
        Ok(())
    }

    pub fn identity(&self) -> &Identity {
        &self.context.identity
    }

    pub fn context(&self) -> &Arc<XmtpMlsLocalContext> {
        &self.context
    }

    // TODO:nm Replace with real implementation
    pub fn smart_contract_signature_verifier(&self) -> Box<dyn SmartContractSignatureVerifier> {
        let scw_verifier = RpcSmartContractWalletVerifier::new("http://www.fake.com".to_string());
        Box::new(scw_verifier)
    }

    /// Create a new group with the default settings
    pub fn create_group(
        &self,
        permissions_policy_set: Option<PolicySet>,
        opts: GroupMetadataOptions,
    ) -> Result<MlsGroup, ClientError> {
        log::info!("creating group");

        let group = MlsGroup::create_and_insert(
            self.context.clone(),
            GroupMembershipState::Allowed,
            permissions_policy_set.unwrap_or_default(),
            opts,
        )?;

        // notify any streams of the new group
        let _ = self.local_events.send(LocalEvents::NewGroup(group.clone()));

        Ok(group)
    }

    pub async fn create_group_with_members(
        &self,
        account_addresses: Vec<String>,
        permissions_policy_set: Option<PolicySet>,
        opts: GroupMetadataOptions,
    ) -> Result<MlsGroup, ClientError> {
        log::info!("creating group");

        let group = MlsGroup::create_and_insert(
            self.context.clone(),
            GroupMembershipState::Allowed,
            permissions_policy_set.unwrap_or_default(),
            opts,
        )?;

        group.add_members(self, account_addresses).await?;

        // notify any streams of the new group
        let _ = self.local_events.send(LocalEvents::NewGroup(group.clone()));

        Ok(group)
    }

<<<<<<< HEAD
    /// Create a new Direct Message with the default settings
    pub fn create_dm(&self, dm_target_inbox_id: InboxId) -> Result<MlsGroup, ClientError> {
        log::info!("creating dm with {}", dm_target_inbox_id);

        let group = MlsGroup::create_dm_and_insert(
            self.context.clone(),
            GroupMembershipState::Allowed,
            dm_target_inbox_id,
        )?;

        // notify any streams of the new group
        let _ = self.local_events.send(LocalEvents::NewGroup(group.clone()));

        Ok(group)
    }

=======
    #[cfg(feature = "message-history")]
>>>>>>> 02e433f2
    pub(crate) fn create_sync_group(&self) -> Result<MlsGroup, ClientError> {
        log::info!("creating sync group");
        let sync_group = MlsGroup::create_and_insert_sync_group(self.context.clone())?;

        Ok(sync_group)
    }

    /// Look up a group by its ID
    /// Returns a [`MlsGroup`] if the group exists, or an error if it does not
    pub fn group(&self, group_id: Vec<u8>) -> Result<MlsGroup, ClientError> {
        let conn = &mut self.store().conn()?;
        let stored_group: Option<StoredGroup> = conn.fetch(&group_id)?;
        match stored_group {
            Some(group) => Ok(MlsGroup::new(
                self.context.clone(),
                group.id,
                group.created_at_ns,
            )),
            None => Err(ClientError::Storage(StorageError::NotFound(format!(
                "group {}",
                hex::encode(group_id)
            )))),
        }
    }

    /// Look up a message by its ID
    /// Returns a [`StoredGroupMessage`] if the message exists, or an error if it does not
    pub fn message(&self, message_id: Vec<u8>) -> Result<StoredGroupMessage, ClientError> {
        let conn = &mut self.store().conn()?;
        let message = conn.get_group_message(&message_id)?;
        match message {
            Some(message) => Ok(message),
            None => Err(ClientError::Storage(StorageError::NotFound(format!(
                "message {}",
                hex::encode(message_id)
            )))),
        }
    }

    /// Query for groups with optional filters
    ///
    /// Filters:
    /// - allowed_states: only return groups with the given membership states
    /// - created_after_ns: only return groups created after the given timestamp (in nanoseconds)
    /// - created_before_ns: only return groups created before the given timestamp (in nanoseconds)
    /// - limit: only return the first `limit` groups
    pub fn find_groups(
        &self,
        allowed_states: Option<Vec<GroupMembershipState>>,
        created_after_ns: Option<i64>,
        created_before_ns: Option<i64>,
        limit: Option<i64>,
    ) -> Result<Vec<MlsGroup>, ClientError> {
        Ok(self
            .store()
            .conn()?
            .find_groups(allowed_states, created_after_ns, created_before_ns, limit)?
            .into_iter()
            .map(|stored_group| {
                MlsGroup::new(
                    self.context.clone(),
                    stored_group.id,
                    stored_group.created_at_ns,
                )
            })
            .collect())
    }

    /// Upload a Key Package to the network and publish the signed identity update
    /// from the provided SignatureRequest
    pub async fn register_identity(
        &self,
        signature_request: SignatureRequest,
    ) -> Result<(), ClientError> {
        log::info!("registering identity");
        // Register the identity before applying the signature request
        let provider: XmtpOpenMlsProvider = self.store().conn()?.into();

        self.identity()
            .register(&provider, &self.api_client)
            .await?;

        self.apply_signature_request(signature_request).await?;

        Ok(())
    }

    /// Upload a new key package to the network replacing an existing key package
    /// This is expected to be run any time the client receives new Welcome messages
    pub async fn rotate_key_package(&self) -> Result<(), ClientError> {
        let provider: XmtpOpenMlsProvider = self.store().conn()?.into();

        let kp = self.identity().new_key_package(&provider)?;
        let kp_bytes = kp.tls_serialize_detached()?;
        self.api_client.upload_key_package(kp_bytes, true).await?;

        Ok(())
    }

    pub(crate) async fn query_group_messages(
        &self,
        group_id: &Vec<u8>,
        conn: &DbConnection,
    ) -> Result<Vec<GroupMessage>, ClientError> {
        let id_cursor = conn.get_last_cursor_for_id(group_id, EntityKind::Group)?;

        let welcomes = self
            .api_client
            .query_group_messages(group_id.clone(), Some(id_cursor as u64))
            .await?;

        Ok(welcomes)
    }

    pub(crate) async fn query_welcome_messages(
        &self,
        conn: &DbConnection,
    ) -> Result<Vec<WelcomeMessage>, ClientError> {
        let installation_id = self.installation_public_key();
        let id_cursor = conn.get_last_cursor_for_id(&installation_id, EntityKind::Welcome)?;

        let welcomes = self
            .api_client
            .query_welcome_messages(installation_id, Some(id_cursor as u64))
            .await?;

        Ok(welcomes)
    }

    #[tracing::instrument(level = "trace", skip_all)]
    pub(crate) async fn get_key_packages_for_installation_ids(
        &self,
        installation_ids: Vec<Vec<u8>>,
    ) -> Result<Vec<VerifiedKeyPackageV2>, ClientError> {
        let key_package_results = self.api_client.fetch_key_packages(installation_ids).await?;

        let mls_provider = self.mls_provider()?;
        Ok(key_package_results
            .values()
            .map(|bytes| VerifiedKeyPackageV2::from_bytes(mls_provider.crypto(), bytes.as_slice()))
            .collect::<Result<_, _>>()?)
    }

    pub(crate) async fn process_for_id<Fut, ProcessingFn, ReturnValue>(
        &self,
        entity_id: &Vec<u8>,
        entity_kind: EntityKind,
        cursor: u64,
        process_envelope: ProcessingFn,
    ) -> Result<ReturnValue, MessageProcessingError>
    where
        Fut: Future<Output = Result<ReturnValue, MessageProcessingError>>,
        ProcessingFn: FnOnce(XmtpOpenMlsProvider) -> Fut + Send,
    {
        self.store()
            .transaction_async(|provider| async move {
                let is_updated =
                    provider
                        .conn_ref()
                        .update_cursor(entity_id, entity_kind, cursor as i64)?;
                if !is_updated {
                    return Err(MessageProcessingError::AlreadyProcessed(cursor));
                }
                process_envelope(provider).await
            })
            .await
    }

    /// Download all unread welcome messages and convert to groups.
    /// Returns any new groups created in the operation
    pub async fn sync_welcomes(&self) -> Result<Vec<MlsGroup>, ClientError> {
        let envelopes = self.query_welcome_messages(&self.store().conn()?).await?;
        let id = self.installation_public_key();

        let groups: Vec<MlsGroup> = stream::iter(envelopes.into_iter())
            .filter_map(|envelope: WelcomeMessage| async {
                let welcome_v1 = match extract_welcome_message(envelope) {
                    Ok(inner) => inner,
                    Err(err) => {
                        log::error!("failed to extract welcome message: {}", err);
                        return None;
                    }
                };
                retry_async!(
                    Retry::default(),
                    (async {
                        let welcome_v1 = welcome_v1.clone();
                        self.process_for_id(
                            &id,
                            EntityKind::Welcome,
                            welcome_v1.id,
                            |provider| async move {
                                let result = MlsGroup::create_from_encrypted_welcome(
                                    self,
                                    &provider,
                                    welcome_v1.hpke_public_key.as_slice(),
                                    welcome_v1.data,
                                    welcome_v1.id as i64,
                                )
                                .await;

                                match result {
                                    Ok(mls_group) => Ok(Some(mls_group)),
                                    Err(err) => {
                                        log::error!("failed to create group from welcome: {}", err);
                                        Err(MessageProcessingError::WelcomeProcessing(
                                            err.to_string(),
                                        ))
                                    }
                                }
                            },
                        )
                        .await
                    })
                )
                .ok()
                .flatten()
            })
            .collect()
            .await;

        Ok(groups)
    }

    /// Sync all groups for the current user and return the number of groups that were synced.
    /// Only active groups will be synced.
    pub async fn sync_all_groups(&self, groups: Vec<MlsGroup>) -> Result<usize, GroupError> {
        // Acquire a single connection to be reused
        let provider: XmtpOpenMlsProvider = self.mls_provider()?;

        let active_group_count = Arc::new(AtomicUsize::new(0));

        let sync_futures = groups
            .into_iter()
            .map(|group| {
                // create new provider ref that gets moved, leaving original
                // provider alone.
                let provider_ref = &provider;
                let active_group_count = Arc::clone(&active_group_count);
                async move {
                    let mls_group = group.load_mls_group(provider_ref)?;
                    log::info!("[{}] syncing group", self.inbox_id());
                    log::info!(
                        "current epoch for [{}] in sync_all_groups() is Epoch: [{}]",
                        self.inbox_id(),
                        mls_group.epoch()
                    );
                    if mls_group.is_active() {
                        group
                            .maybe_update_installations(provider_ref, None, self)
                            .await?;

                        group.sync_with_conn(provider_ref, self).await?;
                        active_group_count.fetch_add(1, Ordering::SeqCst);
                    }

                    Ok::<(), GroupError>(())
                }
            })
            .collect::<FuturesUnordered<_>>();

        sync_futures
            .collect::<Vec<Result<_, _>>>()
            .await
            .into_iter()
            .collect::<Result<Vec<_>, _>>()?;

        Ok(active_group_count.load(Ordering::SeqCst))
    }

    /**
     * Validates a credential against the given installation public key
     *
     * This will go to the network and get the latest association state for the inbox.
     * It ensures that the installation_pub_key is in that association state
     */
    pub async fn validate_credential_against_network(
        &self,
        conn: &DbConnection,
        credential: &[u8],
        installation_pub_key: Vec<u8>,
    ) -> Result<InboxId, ClientError> {
        let inbox_id = parse_credential(credential)?;
        let association_state = self.get_latest_association_state(conn, &inbox_id).await?;

        match association_state.get(&installation_pub_key.clone().into()) {
            Some(_) => Ok(inbox_id),
            None => Err(IdentityError::InstallationIdNotFound(inbox_id).into()),
        }
    }

    /// Check whether an account_address has a key package registered on the network
    ///
    /// Arguments:
    /// - account_addresses: a list of account addresses to check
    ///
    /// Returns:
    /// A Vec of booleans indicating whether each account address has a key package registered on the network
    pub async fn can_message(
        &self,
        account_addresses: Vec<String>,
    ) -> Result<HashMap<String, bool>, ClientError> {
        let account_addresses = sanitize_evm_addresses(account_addresses)?;
        let inbox_id_map = self
            .api_client
            .get_inbox_ids(account_addresses.clone())
            .await?;

        let results = account_addresses
            .iter()
            .map(|address| {
                let result = inbox_id_map.get(address).map(|_| true).unwrap_or(false);
                (address.clone(), result)
            })
            .collect::<HashMap<String, bool>>();

        Ok(results)
    }
}

pub(crate) fn extract_welcome_message(
    welcome: WelcomeMessage,
) -> Result<WelcomeMessageV1, ClientError> {
    match welcome.version {
        Some(WelcomeMessageVersion::V1(welcome)) => Ok(welcome),
        _ => Err(ClientError::Generic(
            "unexpected message type in welcome".to_string(),
        )),
    }
}

pub fn deserialize_welcome(welcome_bytes: &Vec<u8>) -> Result<Welcome, ClientError> {
    // let welcome_proto = WelcomeMessageProto::decode(&mut welcome_bytes.as_slice())?;
    let welcome = MlsMessageIn::tls_deserialize(&mut welcome_bytes.as_slice())?;
    match welcome.extract() {
        MlsMessageBodyIn::Welcome(welcome) => Ok(welcome),
        _ => Err(ClientError::Generic(
            "unexpected message type in welcome".to_string(),
        )),
    }
}

#[cfg(test)]
mod tests {
    use xmtp_cryptography::utils::generate_local_wallet;
    use xmtp_id::InboxOwner;

    use crate::{
        builder::ClientBuilder,
        groups::GroupMetadataOptions,
        hpke::{decrypt_welcome, encrypt_welcome},
        storage::consent_record::{ConsentState, ConsentType},
    };

    #[tokio::test]
    async fn test_mls_error() {
        let client = ClientBuilder::new_test_client(&generate_local_wallet()).await;
        let result = client
            .api_client
            .upload_key_package(vec![1, 2, 3], false)
            .await;

        assert!(result.is_err());
        let error_string = result.err().unwrap().to_string();
        assert!(error_string.contains("invalid identity"));
    }

    #[tokio::test]
    async fn test_register_installation() {
        let wallet = generate_local_wallet();
        let client = ClientBuilder::new_test_client(&wallet).await;
        let client_2 = ClientBuilder::new_test_client(&generate_local_wallet()).await;
        // Make sure the installation is actually on the network
        let association_state = client_2
            .get_latest_association_state(&client_2.store().conn().unwrap(), client.inbox_id())
            .await
            .unwrap();

        assert_eq!(association_state.installation_ids().len(), 1);
    }

    #[tokio::test(flavor = "multi_thread", worker_threads = 1)]
    async fn test_rotate_key_package() {
        let wallet = generate_local_wallet();
        let client = ClientBuilder::new_test_client(&wallet).await;

        // Get original KeyPackage.
        let kp1 = client
            .get_key_packages_for_installation_ids(vec![client.installation_public_key()])
            .await
            .unwrap();
        assert_eq!(kp1.len(), 1);
        let init1 = kp1[0].inner.hpke_init_key();

        // Rotate and fetch again.
        client.rotate_key_package().await.unwrap();

        let kp2 = client
            .get_key_packages_for_installation_ids(vec![client.installation_public_key()])
            .await
            .unwrap();
        assert_eq!(kp2.len(), 1);
        let init2 = kp2[0].inner.hpke_init_key();

        assert_ne!(init1, init2);
    }

    #[tokio::test]
    async fn test_find_groups() {
        let client = ClientBuilder::new_test_client(&generate_local_wallet()).await;
        let group_1 = client
            .create_group(None, GroupMetadataOptions::default())
            .unwrap();
        let group_2 = client
            .create_group(None, GroupMetadataOptions::default())
            .unwrap();

        let groups = client.find_groups(None, None, None, None).unwrap();
        assert_eq!(groups.len(), 2);
        assert_eq!(groups[0].group_id, group_1.group_id);
        assert_eq!(groups[1].group_id, group_2.group_id);
    }

    #[tokio::test]
    async fn test_find_inbox_id() {
        let wallet = generate_local_wallet();
        let client = ClientBuilder::new_test_client(&wallet).await;
        assert_eq!(
            client
                .find_inbox_id_from_address(wallet.get_address())
                .await
                .unwrap(),
            Some(client.inbox_id())
        );
    }

    #[tokio::test(flavor = "multi_thread", worker_threads = 2)]
    async fn test_sync_welcomes() {
        let alice = ClientBuilder::new_test_client(&generate_local_wallet()).await;
        let bob = ClientBuilder::new_test_client(&generate_local_wallet()).await;

        let alice_bob_group = alice
            .create_group(None, GroupMetadataOptions::default())
            .unwrap();
        alice_bob_group
            .add_members_by_inbox_id(&alice, vec![bob.inbox_id()])
            .await
            .unwrap();

        let bob_received_groups = bob.sync_welcomes().await.unwrap();
        assert_eq!(bob_received_groups.len(), 1);
        assert_eq!(
            bob_received_groups.first().unwrap().group_id,
            alice_bob_group.group_id
        );

        let duplicate_received_groups = bob.sync_welcomes().await.unwrap();
        assert_eq!(duplicate_received_groups.len(), 0);
    }

    #[tokio::test(flavor = "multi_thread", worker_threads = 2)]
    async fn test_sync_all_groups() {
        let alix = ClientBuilder::new_test_client(&generate_local_wallet()).await;
        let bo = ClientBuilder::new_test_client(&generate_local_wallet()).await;

        let alix_bo_group1 = alix
            .create_group(None, GroupMetadataOptions::default())
            .unwrap();
        let alix_bo_group2 = alix
            .create_group(None, GroupMetadataOptions::default())
            .unwrap();
        alix_bo_group1
            .add_members_by_inbox_id(&alix, vec![bo.inbox_id()])
            .await
            .unwrap();
        alix_bo_group2
            .add_members_by_inbox_id(&alix, vec![bo.inbox_id()])
            .await
            .unwrap();

        let bob_received_groups = bo.sync_welcomes().await.unwrap();
        assert_eq!(bob_received_groups.len(), 2);

        let bo_groups = bo.find_groups(None, None, None, None).unwrap();
        let bo_group1 = bo.group(alix_bo_group1.clone().group_id).unwrap();
        let bo_messages1 = bo_group1
            .find_messages(None, None, None, None, None)
            .unwrap();
        assert_eq!(bo_messages1.len(), 0);
        let bo_group2 = bo.group(alix_bo_group2.clone().group_id).unwrap();
        let bo_messages2 = bo_group2
            .find_messages(None, None, None, None, None)
            .unwrap();
        assert_eq!(bo_messages2.len(), 0);
        alix_bo_group1
            .send_message(vec![1, 2, 3].as_slice(), &alix)
            .await
            .unwrap();
        alix_bo_group2
            .send_message(vec![1, 2, 3].as_slice(), &alix)
            .await
            .unwrap();

        bo.sync_all_groups(bo_groups).await.unwrap();

        let bo_messages1 = bo_group1
            .find_messages(None, None, None, None, None)
            .unwrap();
        assert_eq!(bo_messages1.len(), 1);
        let bo_group2 = bo.group(alix_bo_group2.clone().group_id).unwrap();
        let bo_messages2 = bo_group2
            .find_messages(None, None, None, None, None)
            .unwrap();
        assert_eq!(bo_messages2.len(), 1);
    }

    #[tokio::test]
    async fn test_can_message() {
        // let amal = ClientBuilder::new_test_client(&generate_local_wallet()).await;
        // let bola = ClientBuilder::new_test_client(&generate_local_wallet()).await;
        // let charlie_address = generate_local_wallet().get_address();

        // let can_message_result = amal
        //     .can_message(vec![
        //         amal.account_address(),
        //         bola.account_address(),
        //         charlie_address.clone(),
        //     ])
        //     .await
        //     .unwrap();
        // assert_eq!(
        //     can_message_result.get(&amal.account_address().to_string()),
        //     Some(&true),
        //     "Amal's messaging capability should be true"
        // );
        // assert_eq!(
        //     can_message_result.get(&bola.account_address().to_string()),
        //     Some(&true),
        //     "Bola's messaging capability should be true"
        // );
        // assert_eq!(
        //     can_message_result.get(&charlie_address),
        //     Some(&false),
        //     "Charlie's messaging capability should be false"
        // );
    }

    #[tokio::test(flavor = "multi_thread", worker_threads = 1)]
    async fn test_welcome_encryption() {
        let client = ClientBuilder::new_test_client(&generate_local_wallet()).await;
        let provider = client.mls_provider().unwrap();

        let kp = client.identity().new_key_package(&provider).unwrap();
        let hpke_public_key = kp.hpke_init_key().as_slice();
        let to_encrypt = vec![1, 2, 3];

        // Encryption doesn't require any details about the sender, so we can test using one client
        let encrypted = encrypt_welcome(to_encrypt.as_slice(), hpke_public_key).unwrap();

        let decrypted = decrypt_welcome(&provider, hpke_public_key, encrypted.as_slice()).unwrap();

        assert_eq!(decrypted, to_encrypt);
    }

    #[tokio::test(flavor = "multi_thread", worker_threads = 1)]
    async fn test_add_remove_then_add_again() {
        let amal = ClientBuilder::new_test_client(&generate_local_wallet()).await;
        let bola = ClientBuilder::new_test_client(&generate_local_wallet()).await;

        // Create a group and invite bola
        let amal_group = amal
            .create_group(None, GroupMetadataOptions::default())
            .unwrap();
        amal_group
            .add_members_by_inbox_id(&amal, vec![bola.inbox_id()])
            .await
            .unwrap();
        assert_eq!(amal_group.members().unwrap().len(), 2);

        // Now remove bola
        amal_group
            .remove_members_by_inbox_id(&amal, vec![bola.inbox_id()])
            .await
            .unwrap();
        assert_eq!(amal_group.members().unwrap().len(), 1);
        log::info!("Syncing bolas welcomes");
        // See if Bola can see that they were added to the group
        bola.sync_welcomes().await.unwrap();
        let bola_groups = bola.find_groups(None, None, None, None).unwrap();
        assert_eq!(bola_groups.len(), 1);
        let bola_group = bola_groups.first().unwrap();
        log::info!("Syncing bolas messages");
        bola_group.sync(&bola).await.unwrap();
        // TODO: figure out why Bola's status is not updating to be inactive
        // assert!(!bola_group.is_active().unwrap());

        // Bola should have one readable message (them being added to the group)
        let mut bola_messages = bola_group
            .find_messages(None, None, None, None, None)
            .unwrap();

        assert_eq!(bola_messages.len(), 1);

        // Add Bola back to the group
        amal_group
            .add_members_by_inbox_id(&amal, vec![bola.inbox_id()])
            .await
            .unwrap();
        bola.sync_welcomes().await.unwrap();

        // Send a message from Amal, now that Bola is back in the group
        amal_group
            .send_message(vec![1, 2, 3].as_slice(), &amal)
            .await
            .unwrap();

        // Sync Bola's state to get the latest
        bola_group.sync(&bola).await.unwrap();
        // Find Bola's updated list of messages
        bola_messages = bola_group
            .find_messages(None, None, None, None, None)
            .unwrap();
        // Bola should have been able to decrypt the last message
        assert_eq!(bola_messages.len(), 2);
        assert_eq!(
            bola_messages.get(1).unwrap().decrypted_message_bytes,
            vec![1, 2, 3]
        )
    }

    #[tokio::test]
    async fn test_get_and_set_consent() {
        let bo_wallet = generate_local_wallet();
        let alix = ClientBuilder::new_test_client(&generate_local_wallet()).await;
        let bo = ClientBuilder::new_test_client(&bo_wallet).await;

        alix.set_consent_state(
            ConsentState::Denied,
            ConsentType::Address,
            bo_wallet.get_address(),
        )
        .await
        .unwrap();
        let inbox_consent = alix
            .get_consent_state(ConsentType::InboxId, bo.inbox_id())
            .await
            .unwrap();
        let address_consent = alix
            .get_consent_state(ConsentType::Address, bo_wallet.get_address())
            .await
            .unwrap();

        assert_eq!(inbox_consent, ConsentState::Denied);
        assert_eq!(address_consent, ConsentState::Denied);
    }
}<|MERGE_RESOLUTION|>--- conflicted
+++ resolved
@@ -467,7 +467,6 @@
         Ok(group)
     }
 
-<<<<<<< HEAD
     /// Create a new Direct Message with the default settings
     pub fn create_dm(&self, dm_target_inbox_id: InboxId) -> Result<MlsGroup, ClientError> {
         log::info!("creating dm with {}", dm_target_inbox_id);
@@ -484,9 +483,7 @@
         Ok(group)
     }
 
-=======
     #[cfg(feature = "message-history")]
->>>>>>> 02e433f2
     pub(crate) fn create_sync_group(&self) -> Result<MlsGroup, ClientError> {
         log::info!("creating sync group");
         let sync_group = MlsGroup::create_and_insert_sync_group(self.context.clone())?;
