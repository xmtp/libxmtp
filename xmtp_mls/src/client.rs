--- conflicted
+++ resolved
@@ -28,12 +28,7 @@
 use crate::{
     api::ApiClientWrapper,
     groups::{
-<<<<<<< HEAD
-        validated_commit::CommitValidationError, IntentError, MlsGroup, PreconfiguredPolicies,
-=======
-        validated_commit::CommitValidationError, AddressesOrInstallationIds, GroupError,
-        IntentError, MlsGroup, PreconfiguredPolicies,
->>>>>>> 7e89a035
+        validated_commit::CommitValidationError, IntentError, MlsGroup, PreconfiguredPolicies, GroupError,
     },
     identity::{parse_credential, Identity, IdentityError},
     identity_updates::IdentityUpdateError,
