use std::{
    collections::HashMap,
    mem::Discriminant,
    sync::{
        atomic::{AtomicUsize, Ordering},
        Arc,
    },
};

use futures::stream::{self, FuturesUnordered, StreamExt};
use openmls::{
    credentials::errors::BasicCredentialError,
    framing::{MlsMessageBodyIn, MlsMessageIn},
    group::GroupEpoch,
    messages::Welcome,
    prelude::tls_codec::{Deserialize, Error as TlsCodecError},
};
use openmls_traits::OpenMlsProvider;
use prost::EncodeError;
use thiserror::Error;
use tokio::sync::broadcast;

use xmtp_cryptography::signature::{sanitize_evm_addresses, AddressValidationError};
use xmtp_id::{
    associations::{
        builder::{SignatureRequest, SignatureRequestError},
        AssociationError, AssociationState, SignatureError,
    },
    scw_verifier::{RemoteSignatureVerifier, SmartContractSignatureVerifier},
    InboxId,
};

use xmtp_proto::xmtp::mls::api::v1::{
    welcome_message::{Version as WelcomeMessageVersion, V1 as WelcomeMessageV1},
    GroupMessage, WelcomeMessage,
};

use crate::{
    api::ApiClientWrapper,
    groups::{
        group_permissions::PolicySet, validated_commit::CommitValidationError, GroupError,
        GroupMetadataOptions, IntentError, MlsGroup,
    },
    identity::{parse_credential, Identity, IdentityError},
    identity_updates::{load_identity_updates, IdentityUpdateError},
    intents::Intents,
    mutex_registry::MutexRegistry,
    retry::Retry,
    retry_async, retryable,
    storage::group::GroupQueryArgs,
    storage::{
        consent_record::{ConsentState, ConsentType, StoredConsentRecord},
        db_connection::DbConnection,
        group::{GroupMembershipState, StoredGroup},
        group_message::StoredGroupMessage,
        refresh_state::EntityKind,
        sql_key_store, EncryptedMessageStore, StorageError,
    },
    subscriptions::LocalEvents,
    verified_key_package_v2::{KeyPackageVerificationError, VerifiedKeyPackageV2},
    xmtp_openmls_provider::XmtpOpenMlsProvider,
    Fetch, XmtpApi,
};

/// Enum representing the network the Client is connected to
#[derive(Clone, Copy, Default, Debug)]
pub enum Network {
    Local(&'static str),
    #[default]
    Dev,
    Prod,
}

#[derive(Debug, Error)]
pub enum ClientError {
    #[error(transparent)]
    AddressValidation(#[from] AddressValidationError),
    #[error("could not publish: {0}")]
    PublishError(String),
    #[error("storage error: {0}")]
    Storage(#[from] StorageError),
    #[error("dieselError: {0}")]
    Diesel(#[from] diesel::result::Error),
    #[error("Query failed: {0}")]
    QueryError(#[from] xmtp_proto::api_client::Error),
    #[error("API error: {0}")]
    Api(#[from] crate::api::WrappedApiError),
    #[error("identity error: {0}")]
    Identity(#[from] crate::identity::IdentityError),
    #[error("TLS Codec error: {0}")]
    TlsError(#[from] TlsCodecError),
    #[error("key package verification: {0}")]
    KeyPackageVerification(#[from] KeyPackageVerificationError),
    #[error("syncing errors: {0:?}")]
    SyncingError(Vec<MessageProcessingError>),
    #[error("Stream inconsistency error: {0}")]
    StreamInconsistency(String),
    #[error("Association error: {0}")]
    Association(#[from] AssociationError),
    #[error("signature validation error: {0}")]
    SignatureValidation(#[from] SignatureError),
    #[error(transparent)]
    IdentityUpdate(#[from] IdentityUpdateError),
    #[error(transparent)]
    SignatureRequest(#[from] SignatureRequestError),
    // the box is to prevent infinite cycle between client and group errors
    #[error(transparent)]
    Group(Box<GroupError>),
    #[error("generic:{0}")]
    Generic(String),
}

impl From<GroupError> for ClientError {
    fn from(err: GroupError) -> ClientError {
        ClientError::Group(Box::new(err))
    }
}

impl crate::retry::RetryableError for ClientError {
    fn is_retryable(&self) -> bool {
        match self {
            ClientError::Group(group_error) => retryable!(group_error),
            ClientError::Diesel(diesel_error) => retryable!(diesel_error),
            ClientError::Api(api_error) => retryable!(api_error),
            ClientError::Storage(storage_error) => retryable!(storage_error),
            ClientError::Generic(err) => err.contains("database is locked"),
            _ => false,
        }
    }
}

/// Errors that can occur when reading and processing a message off the network
#[derive(Debug, Error)]
pub enum MessageProcessingError {
    #[error("[{0}] already processed")]
    AlreadyProcessed(u64),
    #[error("diesel error: {0}")]
    Diesel(#[from] diesel::result::Error),
    #[error("[{message_time_ns:?}] invalid sender with credential: {credential:?}")]
    InvalidSender {
        message_time_ns: u64,
        credential: Vec<u8>,
    },
    #[error("invalid payload")]
    InvalidPayload,
    #[error(transparent)]
    Identity(#[from] IdentityError),
    #[error("openmls process message error: {0}")]
    OpenMlsProcessMessage(#[from] openmls::prelude::ProcessMessageError),
    #[error("merge staged commit: {0}")]
    MergeStagedCommit(#[from] openmls::group::MergeCommitError<sql_key_store::SqlKeyStoreError>),
    #[error(
        "no pending commit to merge. group epoch is {group_epoch:?} and got {message_epoch:?}"
    )]
    NoPendingCommit {
        message_epoch: GroupEpoch,
        group_epoch: GroupEpoch,
    },
    #[error("intent error: {0}")]
    Intent(#[from] IntentError),
    #[error("storage error: {0}")]
    Storage(#[from] crate::storage::StorageError),
    #[error("TLS Codec error: {0}")]
    TlsError(#[from] TlsCodecError),
    #[error("unsupported message type: {0:?}")]
    UnsupportedMessageType(Discriminant<MlsMessageBodyIn>),
    #[error("commit validation")]
    CommitValidation(#[from] CommitValidationError),
    #[error("codec")]
    Codec(#[from] crate::codecs::CodecError),
    #[error("encode proto: {0}")]
    EncodeProto(#[from] EncodeError),
    #[error("epoch increment not allowed")]
    EpochIncrementNotAllowed,
    #[error("Welcome processing error: {0}")]
    WelcomeProcessing(Box<GroupError>),
    #[error("wrong credential type")]
    WrongCredentialType(#[from] BasicCredentialError),
    #[error("proto decode error: {0}")]
    DecodeError(#[from] prost::DecodeError),
    #[error("clear pending commit error: {0}")]
    ClearPendingCommit(#[from] sql_key_store::SqlKeyStoreError),
    #[error(transparent)]
    Group(#[from] Box<GroupError>),
    #[error("Serialization/Deserialization Error {0}")]
    Serde(#[from] serde_json::Error),
    #[error("generic:{0}")]
    Generic(String),
    #[error("intent is missing staged_commit field")]
    IntentMissingStagedCommit,
}

impl crate::retry::RetryableError for MessageProcessingError {
    fn is_retryable(&self) -> bool {
        match self {
            Self::Group(group_error) => retryable!(group_error),
            Self::Identity(identity_error) => retryable!(identity_error),
            Self::OpenMlsProcessMessage(err) => retryable!(err),
            Self::MergeStagedCommit(err) => retryable!(err),
            Self::Diesel(diesel_error) => retryable!(diesel_error),
            Self::Storage(s) => retryable!(s),
            Self::Generic(err) => err.contains("database is locked"),
            _ => false,
        }
    }
}

impl From<String> for ClientError {
    fn from(value: String) -> Self {
        Self::Generic(value)
    }
}

impl From<&str> for ClientError {
    fn from(value: &str) -> Self {
        Self::Generic(value.to_string())
    }
}

<<<<<<< HEAD
#[derive(Debug, Default)]
pub struct FindGroupParams {
    pub allowed_states: Option<Vec<GroupMembershipState>>,
    pub created_after_ns: Option<i64>,
    pub created_before_ns: Option<i64>,
    pub limit: Option<i64>,
    pub conversation_type: Option<ConversationType>,
    pub consent_state: Option<ConsentState>,
}

=======
>>>>>>> 75a3c637
/// Clients manage access to the network, identity, and data store
pub struct Client<ApiClient, V = RemoteSignatureVerifier<ApiClient>> {
    pub(crate) api_client: ApiClientWrapper<ApiClient>,
    pub(crate) intents: Arc<Intents>,
    pub(crate) context: Arc<XmtpMlsLocalContext>,
    #[cfg(feature = "message-history")]
    pub(crate) history_sync_url: Option<String>,
    pub(crate) local_events: broadcast::Sender<LocalEvents<Self>>,
    /// The method of verifying smart contract wallet signatures for this Client
    pub(crate) scw_verifier: V,
}

// most of these things are `Arc`'s
impl<ApiClient, V> Clone for Client<ApiClient, V>
where
    ApiClient: Clone,
    V: Clone,
{
    fn clone(&self) -> Self {
        Self {
            api_client: self.api_client.clone(),
            context: self.context.clone(),
            #[cfg(feature = "message-history")]
            history_sync_url: self.history_sync_url.clone(),
            local_events: self.local_events.clone(),
            scw_verifier: self.scw_verifier.clone(),
            intents: self.intents.clone(),
        }
    }
}

/// The local context a XMTP MLS needs to function:
/// - Sqlite Database
/// - Identity for the User
pub struct XmtpMlsLocalContext {
    /// XMTP Identity
    pub(crate) identity: Identity,
    /// XMTP Local Storage
    store: EncryptedMessageStore,
    pub(crate) mutexes: MutexRegistry,
}

impl XmtpMlsLocalContext {
    /// The installation public key is the primary identifier for an installation
    pub fn installation_public_key(&self) -> Vec<u8> {
        self.identity.installation_keys.to_public_vec()
    }

    /// Get the account address of the blockchain account associated with this client
    pub fn inbox_id(&self) -> InboxId {
        self.identity.inbox_id().clone()
    }

    /// Get sequence id, may not be consistent with the backend
    pub fn inbox_sequence_id(&self, conn: &DbConnection) -> Result<i64, StorageError> {
        self.identity.sequence_id(conn)
    }

    pub fn store(&self) -> &EncryptedMessageStore {
        &self.store
    }

    /// Pulls a new database connection and creates a new provider
    pub fn mls_provider(&self) -> Result<XmtpOpenMlsProvider, ClientError> {
        Ok(self.store.conn()?.into())
    }

    /// Integrators should always check the `signature_request` return value of this function before calling [`register_identity`](Self::register_identity).
    /// If `signature_request` returns `None`, then the wallet signature is not required and [`register_identity`](Self::register_identity) can be called with None as an argument.
    pub fn signature_request(&self) -> Option<SignatureRequest> {
        self.identity.signature_request()
    }
}

impl<ApiClient, V> Client<ApiClient, V>
where
    ApiClient: XmtpApi + Clone,
    V: SmartContractSignatureVerifier + Clone,
{
    /// Create a new client with the given network, identity, and store.
    /// It is expected that most users will use the [`ClientBuilder`](crate::builder::ClientBuilder) instead of instantiating
    /// a client directly.
    pub fn new(
        api_client: ApiClientWrapper<ApiClient>,
        identity: Identity,
        store: EncryptedMessageStore,
        scw_verifier: V,
        #[cfg(feature = "message-history")] history_sync_url: Option<String>,
    ) -> Self
    where
        V: SmartContractSignatureVerifier,
    {
        let context = Arc::new(XmtpMlsLocalContext {
            identity,
            store,
            mutexes: MutexRegistry::new(),
        });
        let intents = Arc::new(Intents {
            context: context.clone(),
        });
        let (tx, _) = broadcast::channel(10);
        Self {
            api_client,
            context,
            #[cfg(feature = "message-history")]
            history_sync_url,
            local_events: tx,
            scw_verifier,
            intents,
        }
    }

    pub fn scw_verifier(&self) -> &V {
        &self.scw_verifier
    }
}

impl<ApiClient, V> Client<ApiClient, V>
where
    ApiClient: XmtpApi + Clone,
    V: SmartContractSignatureVerifier + Clone,
{
    /// Retrieves the client's installation public key, sometimes also called `installation_id`
    pub fn installation_public_key(&self) -> Vec<u8> {
        self.context.installation_public_key()
    }
    /// Retrieves the client's inbox ID
    pub fn inbox_id(&self) -> String {
        self.context.inbox_id()
    }

    pub fn intents(&self) -> &Arc<Intents> {
        &self.intents
    }

    /// Pulls a connection and creates a new MLS Provider
    pub fn mls_provider(&self) -> Result<XmtpOpenMlsProvider, ClientError> {
        self.context.mls_provider()
    }

    /// Calls the server to look up the `inbox_id` associated with a given address
    pub async fn find_inbox_id_from_address(
        &self,
        address: String,
    ) -> Result<Option<String>, ClientError> {
        let results = self.find_inbox_ids_from_addresses(vec![address]).await?;
        if let Some(first_result) = results.into_iter().next() {
            Ok(first_result)
        } else {
            Ok(None)
        }
    }

    /// Calls the server to look up the `inbox_id`s` associated with a list of addresses.
    /// If no `inbox_id` is found, returns None.
    pub async fn find_inbox_ids_from_addresses(
        &self,
        addresses: Vec<String>,
    ) -> Result<Vec<Option<String>>, ClientError> {
        let sanitized_addresses = sanitize_evm_addresses(addresses.clone())?;
        let mut results = self
            .api_client
            .get_inbox_ids(sanitized_addresses.clone())
            .await?;
        let inbox_ids: Vec<Option<String>> = sanitized_addresses
            .into_iter()
            .map(|address| results.remove(&address))
            .collect();

        Ok(inbox_ids)
    }

    /// Get the highest `sequence_id` from the local database for the client's `inbox_id`.
    /// This may not be consistent with the latest state on the backend.
    pub fn inbox_sequence_id(&self, conn: &DbConnection) -> Result<i64, StorageError> {
        self.context.inbox_sequence_id(conn)
    }

    /// Get the [`AssociationState`] for the client's `inbox_id`
    pub async fn inbox_state(
        &self,
        refresh_from_network: bool,
    ) -> Result<AssociationState, ClientError> {
        let conn = self.store().conn()?;
        let inbox_id = self.inbox_id();
        if refresh_from_network {
            load_identity_updates(&self.api_client, &conn, vec![inbox_id.clone()]).await?;
        }
        let state = self.get_association_state(&conn, inbox_id, None).await?;
        Ok(state)
    }

    /// Get the [`AssociationState`] for each `inbox_id`
    pub async fn inbox_addresses<InboxId: AsRef<str>>(
        &self,
        refresh_from_network: bool,
        inbox_ids: Vec<InboxId>,
    ) -> Result<Vec<AssociationState>, ClientError> {
        let conn = self.store().conn()?;
        if refresh_from_network {
            load_identity_updates(
                &self.api_client,
                &conn,
                inbox_ids.iter().map(|s| String::from(s.as_ref())).collect(),
            )
            .await?;
        }
        let state = self
            .batch_get_association_state(
                &conn,
                &inbox_ids.into_iter().map(|i| (i, None)).collect::<Vec<_>>(),
            )
            .await?;
        Ok(state)
    }

    /// Set a consent record in the local database.
    /// If the consent record is an address set the consent state for both the address and `inbox_id`
    pub async fn set_consent_states(
        &self,
        mut records: Vec<StoredConsentRecord>,
    ) -> Result<(), ClientError> {
        let conn = self.store().conn()?;

        let mut new_records = Vec::new();
        let mut addresses_to_lookup = Vec::new();
        let mut record_indices = Vec::new();

        for (index, record) in records.iter().enumerate() {
            if record.entity_type == ConsentType::Address {
                addresses_to_lookup.push(record.entity.clone());
                record_indices.push(index);
            }
        }

        let inbox_ids = self
            .find_inbox_ids_from_addresses(addresses_to_lookup)
            .await?;

        for (i, inbox_id_opt) in inbox_ids.into_iter().enumerate() {
            if let Some(inbox_id) = inbox_id_opt {
                let record = &records[record_indices[i]];
                new_records.push(StoredConsentRecord::new(
                    ConsentType::InboxId,
                    record.state,
                    inbox_id,
                ));
            }
        }

        records.extend(new_records);
        conn.insert_or_replace_consent_records(records)?;

        Ok(())
    }

    /// Get the consent state for a given entity
    pub async fn get_consent_state(
        &self,
        entity_type: ConsentType,
        entity: String,
    ) -> Result<ConsentState, ClientError> {
        let conn = self.store().conn()?;
        let record = if entity_type == ConsentType::Address {
            if let Some(inbox_id) = self.find_inbox_id_from_address(entity.clone()).await? {
                conn.get_consent_record(inbox_id, ConsentType::InboxId)?
            } else {
                conn.get_consent_record(entity, entity_type)?
            }
        } else {
            conn.get_consent_record(entity, entity_type)?
        };

        match record {
            Some(rec) => Ok(rec.state),
            None => Ok(ConsentState::Unknown),
        }
    }

    /// Gets a reference to the client's store
    pub fn store(&self) -> &EncryptedMessageStore {
        &self.context.store
    }

    /// Release the client's database connection
    pub fn release_db_connection(&self) -> Result<(), ClientError> {
        let store = &self.context.store;
        store.release_connection()?;
        Ok(())
    }

    /// Reconnect to the client's database if it has previously been released
    pub fn reconnect_db(&self) -> Result<(), ClientError> {
        self.context.store.reconnect()?;
        Ok(())
    }
    /// Get a reference to the client's identity struct
    pub fn identity(&self) -> &Identity {
        &self.context.identity
    }

    /// Get a reference (in an Arc) to the client's local context
    pub fn context(&self) -> &Arc<XmtpMlsLocalContext> {
        &self.context
    }

    /// Create a new group with the default settings
    /// Applies a custom [`PolicySet`] to the group if one is specified
    pub fn create_group(
        &self,
        permissions_policy_set: Option<PolicySet>,
        opts: GroupMetadataOptions,
    ) -> Result<MlsGroup<Self>, ClientError> {
        tracing::info!("creating group");

        let group: MlsGroup<Client<ApiClient, V>> = MlsGroup::create_and_insert(
            Arc::new(self.clone()),
            GroupMembershipState::Allowed,
            permissions_policy_set.unwrap_or_default(),
            opts,
        )?;

        // notify streams of our new group
        let _ = self.local_events.send(LocalEvents::NewGroup(group.clone()));

        Ok(group)
    }

    /// Create a group with an initial set of members added
    pub async fn create_group_with_members(
        &self,
        account_addresses: Vec<String>,
        permissions_policy_set: Option<PolicySet>,
        opts: GroupMetadataOptions,
    ) -> Result<MlsGroup<Self>, ClientError> {
        tracing::info!("creating group");
        let group = self.create_group(permissions_policy_set, opts)?;

        group.add_members(account_addresses).await?;

        Ok(group)
    }

    /// Create a new Direct Message with the default settings
    pub async fn create_dm(&self, account_address: String) -> Result<MlsGroup<Self>, ClientError> {
        tracing::info!("creating dm with address: {}", account_address);

        let inbox_id = match self
            .find_inbox_id_from_address(account_address.clone())
            .await?
        {
            Some(id) => id,
            None => {
                return Err(ClientError::Storage(StorageError::NotFound(format!(
                    "inbox id for address {} not found",
                    account_address
                ))))
            }
        };

        self.create_dm_by_inbox_id(inbox_id).await
    }

    /// Create a new Direct Message with the default settings
    pub async fn create_dm_by_inbox_id(
        &self,
        dm_target_inbox_id: InboxId,
    ) -> Result<MlsGroup<Self>, ClientError> {
        tracing::info!("creating dm with {}", dm_target_inbox_id);

        let group: MlsGroup<Client<ApiClient, V>> = MlsGroup::create_dm_and_insert(
            Arc::new(self.clone()),
            GroupMembershipState::Allowed,
            dm_target_inbox_id.clone(),
        )?;

        group
            .add_members_by_inbox_id(vec![dm_target_inbox_id])
            .await?;

        // notify any streams of the new group
        let _ = self.local_events.send(LocalEvents::NewGroup(group.clone()));

        Ok(group)
    }

    #[cfg(feature = "message-history")]
    pub(crate) fn create_sync_group(&self) -> Result<MlsGroup<Self>, ClientError> {
        tracing::info!("creating sync group");
        let sync_group = MlsGroup::create_and_insert_sync_group(Arc::new(self.clone()))?;

        Ok(sync_group)
    }

    /**
     * Look up a group by its ID
     *
     * Returns a [`MlsGroup`] if the group exists, or an error if it does not
     */
    pub fn group(&self, group_id: Vec<u8>) -> Result<MlsGroup<Self>, ClientError> {
        let conn = &mut self.store().conn()?;
        let stored_group: Option<StoredGroup> = conn.fetch(&group_id)?;
        match stored_group {
            Some(group) => Ok(MlsGroup::new(self.clone(), group.id, group.created_at_ns)),
            None => Err(ClientError::Storage(StorageError::NotFound(format!(
                "group {}",
                hex::encode(group_id)
            )))),
        }
    }

    /**
     * Look up a DM group by the target's inbox_id.
     *
     * Returns a [`MlsGroup`] if the group exists, or an error if it does not
     */
    pub fn dm_group_from_target_inbox(
        &self,
        target_inbox_id: String,
    ) -> Result<MlsGroup<Self>, ClientError> {
        let conn = self.store().conn()?;
        match conn.find_dm_group(&target_inbox_id)? {
            Some(dm_group) => Ok(MlsGroup::new(
                self.clone(),
                dm_group.id,
                dm_group.created_at_ns,
            )),
            None => Err(ClientError::Storage(StorageError::NotFound(format!(
                "dm_target_inbox_id {}",
                hex::encode(target_inbox_id)
            )))),
        }
    }

    /// Look up a message by its ID
    /// Returns a [`StoredGroupMessage`] if the message exists, or an error if it does not
    pub fn message(&self, message_id: Vec<u8>) -> Result<StoredGroupMessage, ClientError> {
        let conn = &mut self.store().conn()?;
        let message = conn.get_group_message(&message_id)?;
        match message {
            Some(message) => Ok(message),
            None => Err(ClientError::Storage(StorageError::NotFound(format!(
                "message {}",
                hex::encode(message_id)
            )))),
        }
    }

    /// Query for groups with optional filters
    ///
    /// Filters:
    /// - allowed_states: only return groups with the given membership states
    /// - created_after_ns: only return groups created after the given timestamp (in nanoseconds)
    /// - created_before_ns: only return groups created before the given timestamp (in nanoseconds)
    /// - limit: only return the first `limit` groups
    pub fn find_groups(&self, args: GroupQueryArgs) -> Result<Vec<MlsGroup<Self>>, ClientError> {
        Ok(self
            .store()
            .conn()?
<<<<<<< HEAD
            .find_groups(
                params.allowed_states,
                params.created_after_ns,
                params.created_before_ns,
                params.limit,
                params.conversation_type,
                params.consent_state,
            )?
=======
            .find_groups(args)?
>>>>>>> 75a3c637
            .into_iter()
            .map(|stored_group| {
                MlsGroup::new(self.clone(), stored_group.id, stored_group.created_at_ns)
            })
            .collect())
    }

    /// Upload a Key Package to the network and publish the signed identity update
    /// from the provided SignatureRequest
    pub async fn register_identity(
        &self,
        signature_request: SignatureRequest,
    ) -> Result<(), ClientError> {
        tracing::info!("registering identity");
        // Register the identity before applying the signature request
        let provider: XmtpOpenMlsProvider = self.store().conn()?.into();

        self.identity()
            .register(&provider, &self.api_client)
            .await?;

        self.apply_signature_request(signature_request).await?;

        Ok(())
    }

    /// Upload a new key package to the network replacing an existing key package
    /// This is expected to be run any time the client receives new Welcome messages
    pub async fn rotate_key_package(&self) -> Result<(), ClientError> {
        self.store()
            .transaction_async(|provider| async move {
                self.identity()
                    .rotate_key_package(&provider, &self.api_client)
                    .await
            })
            .await?;

        Ok(())
    }

    /// Query for group messages that have a `sequence_id` > than the highest cursor
    /// found in the local database
    pub(crate) async fn query_group_messages(
        &self,
        group_id: &[u8],
        conn: &DbConnection,
    ) -> Result<Vec<GroupMessage>, ClientError> {
        let id_cursor = conn.get_last_cursor_for_id(group_id, EntityKind::Group)?;

        let welcomes = self
            .api_client
            .query_group_messages(group_id.to_vec(), Some(id_cursor as u64))
            .await?;

        Ok(welcomes)
    }

    /// Query for welcome messages that have a `sequence_id` > than the highest cursor
    /// found in the local database
    pub(crate) async fn query_welcome_messages(
        &self,
        conn: &DbConnection,
    ) -> Result<Vec<WelcomeMessage>, ClientError> {
        let installation_id = self.installation_public_key();
        let id_cursor = conn.get_last_cursor_for_id(&installation_id, EntityKind::Welcome)?;

        let welcomes = self
            .api_client
            .query_welcome_messages(installation_id, Some(id_cursor as u64))
            .await?;

        Ok(welcomes)
    }

    /// Fetches the current key package from the network for each of the `installation_id`s specified
    #[tracing::instrument(level = "trace", skip_all)]
    pub(crate) async fn get_key_packages_for_installation_ids(
        &self,
        installation_ids: Vec<Vec<u8>>,
    ) -> Result<Vec<VerifiedKeyPackageV2>, ClientError> {
        let key_package_results = self.api_client.fetch_key_packages(installation_ids).await?;

        let mls_provider = self.mls_provider()?;
        Ok(key_package_results
            .values()
            .map(|bytes| VerifiedKeyPackageV2::from_bytes(mls_provider.crypto(), bytes.as_slice()))
            .collect::<Result<_, _>>()?)
    }

    /// Download all unread welcome messages and converts to a group struct, ignoring malformed messages.
    /// Returns any new groups created in the operation
    pub async fn sync_welcomes(&self) -> Result<Vec<MlsGroup<Self>>, ClientError> {
        let envelopes = self.query_welcome_messages(&self.store().conn()?).await?;
        let num_envelopes = envelopes.len();
        let id = self.installation_public_key();

        let groups: Vec<MlsGroup<Self>> = stream::iter(envelopes.into_iter())
            .filter_map(|envelope: WelcomeMessage| async {
                let welcome_v1 = match extract_welcome_message(envelope) {
                    Ok(inner) => inner,
                    Err(err) => {
                        tracing::error!("failed to extract welcome message: {}", err);
                        return None;
                    }
                };
                retry_async!(
                    Retry::default(),
                    (async {
                        let welcome_v1 = &welcome_v1;
                        self.intents.process_for_id(
                            &id,
                            EntityKind::Welcome,
                            welcome_v1.id,
                            |provider| async move {
                                let result = MlsGroup::create_from_encrypted_welcome(
                                    Arc::new(self.clone()),
                                    &provider,
                                    welcome_v1.hpke_public_key.as_slice(),
                                    &welcome_v1.data,
                                    welcome_v1.id as i64,
                                )
                                .await;

                                match result {
                                    Ok(mls_group) => Ok(Some(mls_group)),
                                    Err(err) => {
                                        use crate::StorageError::*;
                                        use crate::DuplicateItem::*;

                                        if matches!(err, GroupError::Storage(Duplicate(WelcomeId(_)))) {
                                            tracing::warn!("failed to create group from welcome due to duplicate welcome ID: {}", err);
                                        } else {
                                            tracing::error!("failed to create group from welcome: {}", err);
                                        }

                                        Err(MessageProcessingError::WelcomeProcessing(
                                            Box::new(err)
                                        ))
                                    }
                                }
                            },
                        )
                        .await
                    })
                )
                .ok()
                .flatten()
            })
            .collect()
            .await;

        // If any welcomes were found, rotate your key package
        if num_envelopes > 0 {
            self.rotate_key_package().await?;
        }

        Ok(groups)
    }

    /// Sync all groups for the current installation and return the number of groups that were synced.
    /// Only active groups will be synced.
    pub async fn sync_all_groups(&self, groups: Vec<MlsGroup<Self>>) -> Result<usize, GroupError> {
        // Acquire a single connection to be reused
        let provider: XmtpOpenMlsProvider = self.mls_provider()?;

        let active_group_count = Arc::new(AtomicUsize::new(0));

        let sync_futures = groups
            .into_iter()
            .map(|group| {
                // create new provider ref that gets moved, leaving original
                // provider alone.
                let provider_ref = &provider;
                let active_group_count = Arc::clone(&active_group_count);
                async move {
                    let mls_group = group.load_mls_group(provider_ref)?;
                    tracing::info!("[{}] syncing group", self.inbox_id());
                    tracing::info!(
                        "current epoch for [{}] in sync_all_groups() is Epoch: [{}]",
                        self.inbox_id(),
                        mls_group.epoch()
                    );
                    if mls_group.is_active() {
                        group.maybe_update_installations(provider_ref, None).await?;

                        group.sync_with_conn(provider_ref).await?;
                        active_group_count.fetch_add(1, Ordering::SeqCst);
                    }

                    Ok::<(), GroupError>(())
                }
            })
            .collect::<FuturesUnordered<_>>();

        sync_futures
            .collect::<Vec<Result<_, _>>>()
            .await
            .into_iter()
            .collect::<Result<Vec<_>, _>>()?;

        Ok(active_group_count.load(Ordering::SeqCst))
    }

    /**
     * Validates a credential against the given installation public key
     *
     * This will go to the network and get the latest association state for the inbox.
     * It ensures that the installation_pub_key is in that association state
     */
    pub async fn validate_credential_against_network(
        &self,
        conn: &DbConnection,
        credential: &[u8],
        installation_pub_key: Vec<u8>,
    ) -> Result<InboxId, ClientError> {
        let inbox_id = parse_credential(credential)?;
        let association_state = self.get_latest_association_state(conn, &inbox_id).await?;

        match association_state.get(&installation_pub_key.clone().into()) {
            Some(_) => Ok(inbox_id),
            None => Err(IdentityError::InstallationIdNotFound(inbox_id).into()),
        }
    }

    /// Check whether an account_address has a key package registered on the network
    ///
    /// Arguments:
    /// - account_addresses: a list of account addresses to check
    ///
    /// Returns:
    /// A Vec of booleans indicating whether each account address has a key package registered on the network
    pub async fn can_message(
        &self,
        account_addresses: Vec<String>,
    ) -> Result<HashMap<String, bool>, ClientError> {
        let account_addresses = sanitize_evm_addresses(account_addresses)?;
        let inbox_id_map = self
            .api_client
            .get_inbox_ids(account_addresses.clone())
            .await?;

        let results = account_addresses
            .iter()
            .map(|address| {
                let result = inbox_id_map.get(address).map(|_| true).unwrap_or(false);
                (address.clone(), result)
            })
            .collect::<HashMap<String, bool>>();

        Ok(results)
    }
}

pub(crate) fn extract_welcome_message(
    welcome: WelcomeMessage,
) -> Result<WelcomeMessageV1, ClientError> {
    match welcome.version {
        Some(WelcomeMessageVersion::V1(welcome)) => Ok(welcome),
        _ => Err(ClientError::Generic(
            "unexpected message type in welcome".to_string(),
        )),
    }
}

pub fn deserialize_welcome(welcome_bytes: &Vec<u8>) -> Result<Welcome, ClientError> {
    // let welcome_proto = WelcomeMessageProto::decode(&mut welcome_bytes.as_slice())?;
    let welcome = MlsMessageIn::tls_deserialize(&mut welcome_bytes.as_slice())?;
    match welcome.extract() {
        MlsMessageBodyIn::Welcome(welcome) => Ok(welcome),
        _ => Err(ClientError::Generic(
            "unexpected message type in welcome".to_string(),
        )),
    }
}

#[cfg(test)]
pub(crate) mod tests {
    #[cfg(target_arch = "wasm32")]
    wasm_bindgen_test::wasm_bindgen_test_configure!(run_in_dedicated_worker);

    use super::Client;
    use diesel::RunQueryDsl;
    use xmtp_cryptography::utils::generate_local_wallet;
    use xmtp_id::{scw_verifier::SmartContractSignatureVerifier, InboxOwner};

    use crate::{
        builder::ClientBuilder,
        groups::GroupMetadataOptions,
        hpke::{decrypt_welcome, encrypt_welcome},
        identity::serialize_key_package_hash_ref,
        storage::{
            consent_record::{ConsentState, ConsentType, StoredConsentRecord},
            group::GroupQueryArgs,
            group_message::MsgQueryArgs,
            schema::identity_updates,
        },
        XmtpApi,
    };

    #[cfg_attr(target_arch = "wasm32", wasm_bindgen_test::wasm_bindgen_test)]
    #[cfg_attr(not(target_arch = "wasm32"), tokio::test)]
    async fn test_group_member_recovery() {
        let amal = ClientBuilder::new_test_client(&generate_local_wallet()).await;
        let bola_wallet = generate_local_wallet();
        // Add two separate installations for Bola
        let bola_a = ClientBuilder::new_test_client(&bola_wallet).await;
        let bola_b = ClientBuilder::new_test_client(&bola_wallet).await;
        let group = amal
            .create_group(None, GroupMetadataOptions::default())
            .unwrap();

        // Add both of Bola's installations to the group
        group
            .add_members_by_inbox_id(vec![bola_a.inbox_id(), bola_b.inbox_id()])
            .await
            .unwrap();

        let conn = amal.store().conn().unwrap();
        conn.raw_query(|conn| diesel::delete(identity_updates::table).execute(conn))
            .unwrap();

        let members = group.members().await.unwrap();
        // // The three installations should count as two members
        assert_eq!(members.len(), 2);
    }

    #[cfg_attr(target_arch = "wasm32", wasm_bindgen_test::wasm_bindgen_test)]
    #[cfg_attr(not(target_arch = "wasm32"), tokio::test)]
    async fn test_mls_error() {
        tracing::debug!("Test MLS Error");
        let client = ClientBuilder::new_test_client(&generate_local_wallet()).await;
        let result = client
            .api_client
            .upload_key_package(vec![1, 2, 3], false)
            .await;

        assert!(result.is_err());
        let error_string = result.err().unwrap().to_string();
        assert!(error_string.contains("invalid identity"));
    }

    #[cfg_attr(target_arch = "wasm32", wasm_bindgen_test::wasm_bindgen_test)]
    #[cfg_attr(not(target_arch = "wasm32"), tokio::test)]
    async fn test_register_installation() {
        let wallet = generate_local_wallet();
        let client = ClientBuilder::new_test_client(&wallet).await;
        let client_2 = ClientBuilder::new_test_client(&generate_local_wallet()).await;
        // Make sure the installation is actually on the network
        let association_state = client_2
            .get_latest_association_state(&client_2.store().conn().unwrap(), client.inbox_id())
            .await
            .unwrap();

        assert_eq!(association_state.installation_ids().len(), 1);
    }

    #[cfg_attr(target_arch = "wasm32", wasm_bindgen_test::wasm_bindgen_test)]
    #[cfg_attr(
        not(target_arch = "wasm32"),
        tokio::test(flavor = "multi_thread", worker_threads = 1)
    )]
    async fn test_rotate_key_package() {
        let wallet = generate_local_wallet();
        let client = ClientBuilder::new_test_client(&wallet).await;

        // Get original KeyPackage.
        let kp1 = client
            .get_key_packages_for_installation_ids(vec![client.installation_public_key()])
            .await
            .unwrap();
        assert_eq!(kp1.len(), 1);
        let init1 = kp1[0].inner.hpke_init_key();

        // Rotate and fetch again.
        client.rotate_key_package().await.unwrap();

        let kp2 = client
            .get_key_packages_for_installation_ids(vec![client.installation_public_key()])
            .await
            .unwrap();
        assert_eq!(kp2.len(), 1);
        let init2 = kp2[0].inner.hpke_init_key();

        assert_ne!(init1, init2);
    }

    #[cfg_attr(target_arch = "wasm32", wasm_bindgen_test::wasm_bindgen_test)]
    #[cfg_attr(not(target_arch = "wasm32"), tokio::test)]
    async fn test_find_groups() {
        let client = ClientBuilder::new_test_client(&generate_local_wallet()).await;
        let group_1 = client
            .create_group(None, GroupMetadataOptions::default())
            .unwrap();
        let group_2 = client
            .create_group(None, GroupMetadataOptions::default())
            .unwrap();

        let groups = client.find_groups(GroupQueryArgs::default()).unwrap();
        assert_eq!(groups.len(), 2);
        assert_eq!(groups[0].group_id, group_1.group_id);
        assert_eq!(groups[1].group_id, group_2.group_id);
    }

    #[cfg_attr(target_arch = "wasm32", wasm_bindgen_test::wasm_bindgen_test)]
    #[cfg_attr(not(target_arch = "wasm32"), tokio::test)]
    async fn test_find_inbox_id() {
        let wallet = generate_local_wallet();
        let client = ClientBuilder::new_test_client(&wallet).await;
        assert_eq!(
            client
                .find_inbox_id_from_address(wallet.get_address())
                .await
                .unwrap(),
            Some(client.inbox_id())
        );
    }

    #[cfg_attr(target_arch = "wasm32", wasm_bindgen_test::wasm_bindgen_test)]
    #[cfg_attr(
        not(target_arch = "wasm32"),
        tokio::test(flavor = "multi_thread", worker_threads = 2)
    )]
    async fn test_sync_welcomes() {
        let alice = ClientBuilder::new_test_client(&generate_local_wallet()).await;
        let bob = ClientBuilder::new_test_client(&generate_local_wallet()).await;

        let alice_bob_group = alice
            .create_group(None, GroupMetadataOptions::default())
            .unwrap();
        alice_bob_group
            .add_members_by_inbox_id(vec![bob.inbox_id()])
            .await
            .unwrap();

        let bob_received_groups = bob.sync_welcomes().await.unwrap();
        assert_eq!(bob_received_groups.len(), 1);
        assert_eq!(
            bob_received_groups.first().unwrap().group_id,
            alice_bob_group.group_id
        );

        let duplicate_received_groups = bob.sync_welcomes().await.unwrap();
        assert_eq!(duplicate_received_groups.len(), 0);
    }

    #[cfg_attr(target_arch = "wasm32", wasm_bindgen_test::wasm_bindgen_test)]
    #[cfg_attr(
        not(target_arch = "wasm32"),
        tokio::test(flavor = "multi_thread", worker_threads = 2)
    )]
    async fn test_sync_all_groups() {
        let alix = ClientBuilder::new_test_client(&generate_local_wallet()).await;
        let bo = ClientBuilder::new_test_client(&generate_local_wallet()).await;

        let alix_bo_group1 = alix
            .create_group(None, GroupMetadataOptions::default())
            .unwrap();
        let alix_bo_group2 = alix
            .create_group(None, GroupMetadataOptions::default())
            .unwrap();
        alix_bo_group1
            .add_members_by_inbox_id(vec![bo.inbox_id()])
            .await
            .unwrap();
        alix_bo_group2
            .add_members_by_inbox_id(vec![bo.inbox_id()])
            .await
            .unwrap();

        let bob_received_groups = bo.sync_welcomes().await.unwrap();
        assert_eq!(bob_received_groups.len(), 2);

        let bo_groups = bo.find_groups(GroupQueryArgs::default()).unwrap();
        let bo_group1 = bo.group(alix_bo_group1.clone().group_id).unwrap();
        let bo_messages1 = bo_group1.find_messages(&MsgQueryArgs::default()).unwrap();
        assert_eq!(bo_messages1.len(), 0);
        let bo_group2 = bo.group(alix_bo_group2.clone().group_id).unwrap();
        let bo_messages2 = bo_group2.find_messages(&MsgQueryArgs::default()).unwrap();
        assert_eq!(bo_messages2.len(), 0);
        alix_bo_group1
            .send_message(vec![1, 2, 3].as_slice())
            .await
            .unwrap();
        alix_bo_group2
            .send_message(vec![1, 2, 3].as_slice())
            .await
            .unwrap();

        bo.sync_all_groups(bo_groups).await.unwrap();

        let bo_messages1 = bo_group1.find_messages(&MsgQueryArgs::default()).unwrap();
        assert_eq!(bo_messages1.len(), 1);
        let bo_group2 = bo.group(alix_bo_group2.clone().group_id).unwrap();
        let bo_messages2 = bo_group2.find_messages(&MsgQueryArgs::default()).unwrap();
        assert_eq!(bo_messages2.len(), 1);
    }

    #[cfg_attr(target_arch = "wasm32", wasm_bindgen_test::wasm_bindgen_test)]
    #[cfg_attr(
        not(target_arch = "wasm32"),
        tokio::test(flavor = "multi_thread", worker_threads = 1)
    )]
    async fn test_welcome_encryption() {
        let client = ClientBuilder::new_test_client(&generate_local_wallet()).await;
        let provider = client.mls_provider().unwrap();

        let kp = client.identity().new_key_package(&provider).unwrap();
        let hpke_public_key = kp.hpke_init_key().as_slice();
        let to_encrypt = vec![1, 2, 3];

        // Encryption doesn't require any details about the sender, so we can test using one client
        let encrypted = encrypt_welcome(to_encrypt.as_slice(), hpke_public_key).unwrap();

        let decrypted = decrypt_welcome(&provider, hpke_public_key, encrypted.as_slice()).unwrap();

        assert_eq!(decrypted, to_encrypt);
    }

    #[cfg_attr(target_arch = "wasm32", wasm_bindgen_test::wasm_bindgen_test)]
    #[cfg_attr(
        not(target_arch = "wasm32"),
        tokio::test(flavor = "multi_thread", worker_threads = 1)
    )]
    async fn test_add_remove_then_add_again() {
        let amal = ClientBuilder::new_test_client(&generate_local_wallet()).await;
        let bola = ClientBuilder::new_test_client(&generate_local_wallet()).await;

        // Create a group and invite bola
        let amal_group = amal
            .create_group(None, GroupMetadataOptions::default())
            .unwrap();
        amal_group
            .add_members_by_inbox_id(vec![bola.inbox_id()])
            .await
            .unwrap();
        assert_eq!(amal_group.members().await.unwrap().len(), 2);

        // Now remove bola
        amal_group
            .remove_members_by_inbox_id(vec![bola.inbox_id()])
            .await
            .unwrap();
        assert_eq!(amal_group.members().await.unwrap().len(), 1);
        tracing::info!("Syncing bolas welcomes");
        // See if Bola can see that they were added to the group
        bola.sync_welcomes().await.unwrap();
        let bola_groups = bola.find_groups(GroupQueryArgs::default()).unwrap();
        assert_eq!(bola_groups.len(), 1);
        let bola_group = bola_groups.first().unwrap();
        tracing::info!("Syncing bolas messages");
        bola_group.sync().await.unwrap();
        // TODO: figure out why Bola's status is not updating to be inactive
        // assert!(!bola_group.is_active().unwrap());

        // Bola should have one readable message (them being added to the group)
        let mut bola_messages = bola_group.find_messages(&MsgQueryArgs::default()).unwrap();

        assert_eq!(bola_messages.len(), 1);

        // Add Bola back to the group
        amal_group
            .add_members_by_inbox_id(vec![bola.inbox_id()])
            .await
            .unwrap();
        bola.sync_welcomes().await.unwrap();

        // Send a message from Amal, now that Bola is back in the group
        amal_group
            .send_message(vec![1, 2, 3].as_slice())
            .await
            .unwrap();

        // Sync Bola's state to get the latest
        bola_group.sync().await.unwrap();
        // Find Bola's updated list of messages
        bola_messages = bola_group.find_messages(&MsgQueryArgs::default()).unwrap();
        // Bola should have been able to decrypt the last message
        assert_eq!(bola_messages.len(), 2);
        assert_eq!(
            bola_messages.get(1).unwrap().decrypted_message_bytes,
            vec![1, 2, 3]
        )
    }

    #[cfg_attr(target_arch = "wasm32", wasm_bindgen_test::wasm_bindgen_test)]
    #[cfg_attr(not(target_arch = "wasm32"), tokio::test)]
    async fn test_get_and_set_consent() {
        let bo_wallet = generate_local_wallet();
        let alix = ClientBuilder::new_test_client(&generate_local_wallet()).await;
        let bo = ClientBuilder::new_test_client(&bo_wallet).await;
        let record = StoredConsentRecord::new(
            ConsentType::Address,
            ConsentState::Denied,
            bo_wallet.get_address(),
        );
        alix.set_consent_states(vec![record]).await.unwrap();
        let inbox_consent = alix
            .get_consent_state(ConsentType::InboxId, bo.inbox_id())
            .await
            .unwrap();
        let address_consent = alix
            .get_consent_state(ConsentType::Address, bo_wallet.get_address())
            .await
            .unwrap();

        assert_eq!(inbox_consent, ConsentState::Denied);
        assert_eq!(address_consent, ConsentState::Denied);
    }

    async fn get_key_package_init_key<
        ApiClient: XmtpApi + Clone,
        Verifier: SmartContractSignatureVerifier + Clone,
    >(
        client: &Client<ApiClient, Verifier>,
        installation_id: &[u8],
    ) -> Vec<u8> {
        let kps = client
            .get_key_packages_for_installation_ids(vec![installation_id.to_vec()])
            .await
            .unwrap();
        let kp = kps.first().unwrap();

        serialize_key_package_hash_ref(&kp.inner, &client.mls_provider().unwrap()).unwrap()
    }

    #[cfg_attr(target_arch = "wasm32", wasm_bindgen_test::wasm_bindgen_test)]
    #[cfg_attr(not(target_arch = "wasm32"), tokio::test)]
    async fn test_key_package_rotation() {
        let alix_wallet = generate_local_wallet();
        let bo_wallet = generate_local_wallet();
        let alix = ClientBuilder::new_test_client(&alix_wallet).await;
        let bo = ClientBuilder::new_test_client(&bo_wallet).await;
        let bo_store = bo.store();

        let alix_original_init_key =
            get_key_package_init_key(&alix, &alix.installation_public_key()).await;
        let bo_original_init_key =
            get_key_package_init_key(&bo, &bo.installation_public_key()).await;

        // Bo's original key should be deleted
        let bo_original_from_db = bo_store
            .conn()
            .unwrap()
            .find_key_package_history_entry_by_hash_ref(bo_original_init_key.clone());
        assert!(bo_original_from_db.is_ok());

        alix.create_group_with_members(
            vec![bo_wallet.get_address()],
            None,
            GroupMetadataOptions::default(),
        )
        .await
        .unwrap();

        bo.sync_welcomes().await.unwrap();

        let bo_new_key = get_key_package_init_key(&bo, &bo.installation_public_key()).await;
        // Bo's key should have changed
        assert_ne!(bo_original_init_key, bo_new_key);

        bo.sync_welcomes().await.unwrap();
        let bo_new_key_2 = get_key_package_init_key(&bo, &bo.installation_public_key()).await;
        // Bo's key should not have changed syncing the second time.
        assert_eq!(bo_new_key, bo_new_key_2);

        alix.sync_welcomes().await.unwrap();
        let alix_key_2 = get_key_package_init_key(&alix, &alix.installation_public_key()).await;
        // Alix's key should not have changed at all
        assert_eq!(alix_original_init_key, alix_key_2);

        alix.create_group_with_members(
            vec![bo_wallet.get_address()],
            None,
            GroupMetadataOptions::default(),
        )
        .await
        .unwrap();
        bo.sync_welcomes().await.unwrap();

        // Bo should have two groups now
        let bo_groups = bo.find_groups(GroupQueryArgs::default()).unwrap();
        assert_eq!(bo_groups.len(), 2);

        // Bo's original key should be deleted
        let bo_original_after_delete = bo_store
            .conn()
            .unwrap()
            .find_key_package_history_entry_by_hash_ref(bo_original_init_key);
        assert!(bo_original_after_delete.is_err());
    }
}<|MERGE_RESOLUTION|>--- conflicted
+++ resolved
@@ -217,19 +217,6 @@
     }
 }
 
-<<<<<<< HEAD
-#[derive(Debug, Default)]
-pub struct FindGroupParams {
-    pub allowed_states: Option<Vec<GroupMembershipState>>,
-    pub created_after_ns: Option<i64>,
-    pub created_before_ns: Option<i64>,
-    pub limit: Option<i64>,
-    pub conversation_type: Option<ConversationType>,
-    pub consent_state: Option<ConsentState>,
-}
-
-=======
->>>>>>> 75a3c637
 /// Clients manage access to the network, identity, and data store
 pub struct Client<ApiClient, V = RemoteSignatureVerifier<ApiClient>> {
     pub(crate) api_client: ApiClientWrapper<ApiClient>,
@@ -689,18 +676,7 @@
         Ok(self
             .store()
             .conn()?
-<<<<<<< HEAD
-            .find_groups(
-                params.allowed_states,
-                params.created_after_ns,
-                params.created_before_ns,
-                params.limit,
-                params.conversation_type,
-                params.consent_state,
-            )?
-=======
             .find_groups(args)?
->>>>>>> 75a3c637
             .into_iter()
             .map(|stored_group| {
                 MlsGroup::new(self.clone(), stored_group.id, stored_group.created_at_ns)
