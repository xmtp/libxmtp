use std::collections::HashMap;

use prost::Message;
use xmtp_proto::xmtp::mls::message_contents::{
    ContentTypeId, EncodedContent, GroupMembershipChanges,
};

use super::{CodecError, ContentCodec};

pub struct GroupMembershipChangeCodec {}

impl GroupMembershipChangeCodec {
    const AUTHORITY_ID: &'static str = "xmtp.org";
    const TYPE_ID: &'static str = "group_membership_change";
}

impl ContentCodec<GroupMembershipChanges> for GroupMembershipChangeCodec {
    fn content_type() -> ContentTypeId {
        ContentTypeId {
            authority_id: GroupMembershipChangeCodec::AUTHORITY_ID.to_string(),
            type_id: GroupMembershipChangeCodec::TYPE_ID.to_string(),
            version_major: 1,
            version_minor: 0,
        }
    }

    fn encode(data: GroupMembershipChanges) -> Result<EncodedContent, CodecError> {
        let mut buf = Vec::new();
        data.encode(&mut buf)
            .map_err(|e| CodecError::Encode(e.to_string()))?;

        Ok(EncodedContent {
            r#type: Some(GroupMembershipChangeCodec::content_type()),
            parameters: HashMap::new(),
            fallback: None,
            compression: None,
            content: buf,
        })
    }

    fn decode(content: EncodedContent) -> Result<GroupMembershipChanges, CodecError> {
        let decoded = GroupMembershipChanges::decode(content.content.as_slice())
            .map_err(|e| CodecError::Decode(e.to_string()))?;

        Ok(decoded)
    }
}

#[cfg(test)]
<<<<<<< HEAD
mod tests {}
=======
mod tests {
    use xmtp_proto::xmtp::mls::message_contents::MembershipChange;

    use crate::utils::test::{rand_string, rand_vec};

    use super::*;

    #[test]
    fn test_encode_decode() {
        let new_member = MembershipChange {
            installation_ids: vec![rand_vec()],
            account_address: rand_string(),
            initiated_by_account_address: "".to_string(),
        };
        let data = GroupMembershipChanges {
            members_added: vec![new_member.clone()],
            members_removed: vec![],
            installations_added: vec![],
            installations_removed: vec![],
        };

        let encoded = GroupMembershipChangeCodec::encode(data).unwrap();
        assert_eq!(
            encoded.clone().r#type.unwrap().type_id,
            "group_membership_change"
        );
        assert!(!encoded.content.is_empty());

        let decoded = GroupMembershipChangeCodec::decode(encoded).unwrap();
        assert_eq!(decoded.members_added[0], new_member);
    }
}
>>>>>>> 9e4525ab
<|MERGE_RESOLUTION|>--- conflicted
+++ resolved
@@ -47,9 +47,7 @@
 }
 
 #[cfg(test)]
-<<<<<<< HEAD
-mod tests {}
-=======
+
 mod tests {
     use xmtp_proto::xmtp::mls::message_contents::MembershipChange;
 
@@ -81,5 +79,4 @@
         let decoded = GroupMembershipChangeCodec::decode(encoded).unwrap();
         assert_eq!(decoded.members_added[0], new_member);
     }
-}
->>>>>>> 9e4525ab
+}