--- conflicted
+++ resolved
@@ -79,10 +79,6 @@
             store: None,
             identity_strategy: strategy,
             scw_verifier: None,
-<<<<<<< HEAD
-=======
-
->>>>>>> 77f287cb
             device_sync_server_url: None,
             device_sync_worker_mode: SyncWorkerMode::Enabled,
         }
@@ -154,13 +150,7 @@
         );
 
         // start workers
-<<<<<<< HEAD
-        if !matches!(device_sync_worker_mode, SyncWorkerMode::Disabled) {
-            client.start_sync_worker();
-        }
-=======
         client.start_sync_worker();
->>>>>>> 77f287cb
         client.start_disappearing_messages_cleaner_worker();
 
         Ok(client)
@@ -187,16 +177,6 @@
         }
     }
 
-<<<<<<< HEAD
-=======
-    pub fn device_sync_server_url(self, url: &str) -> Self {
-        Self {
-            device_sync_server_url: Some(url.into()),
-            ..self
-        }
-    }
-
->>>>>>> 77f287cb
     pub fn device_sync_worker_mode(self, mode: SyncWorkerMode) -> Self {
         Self {
             device_sync_worker_mode: mode,
