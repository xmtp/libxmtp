<<<<<<< HEAD
=======
use crate::configuration::CIPHERSUITE;
>>>>>>> 5c92fc60
use crate::storage::StoredIdentity;
use crate::xmtp_openmls_provider::XmtpOpenMlsProvider;
use crate::{
    client::{Client, Network},
    identity::{Identity, IdentityError},
    storage::EncryptedMessageStore,
    InboxOwner,
};
use crate::{Fetch, StorageError};
#[cfg(not(test))]
use log::debug;
#[cfg(test)]
use std::println as debug;
use thiserror::Error;
use xmtp_proto::api_client::{XmtpApiClient, XmtpMlsClient};

#[derive(Error, Debug)]
pub enum ClientBuilderError {
    #[error("Missing parameter: {parameter}")]
    MissingParameter { parameter: &'static str },

    // #[error("Failed to serialize/deserialize state for persistence: {source}")]
    // SerializationError { source: serde_json::Error },
    #[error("Required identity was not found in cache.")]
    RequiredIdentityNotFound,

    #[error("Database was configured with a different wallet")]
    StoredIdentityMismatch,

    // #[error("Associating an address to account failed")]
    // AssociationFailed(#[from] AssociationError),
    // #[error("Error Initializing Store")]
    // StoreInitialization(#[from] SE),
    #[error("Error Initalizing Identity")]
    IdentityInitialization(#[from] IdentityError),

    #[error("Storage Error")]
    StorageError(#[from] StorageError),
}

pub enum IdentityStrategy<Owner> {
    CreateIfNotFound(Owner),
    CachedOnly,
    #[cfg(test)]
    ExternalIdentity(Identity),
}

impl<Owner> IdentityStrategy<Owner>
where
    Owner: InboxOwner,
{
    fn initialize_identity(
        self,
        store: &EncryptedMessageStore,
        provider: &XmtpOpenMlsProvider,
    ) -> Result<Identity, ClientBuilderError> {
        let identity_option: Option<Identity> =
            store.conn()?.fetch(())?.map(|i: StoredIdentity| i.into());
        debug!("Existing identity in store: {:?}", identity_option);
        match self {
            IdentityStrategy::CachedOnly => {
                identity_option.ok_or(ClientBuilderError::RequiredIdentityNotFound)
            }
            IdentityStrategy::CreateIfNotFound(owner) => match identity_option {
                Some(identity) => {
                    if identity.account_address != owner.get_address() {
                        return Err(ClientBuilderError::StoredIdentityMismatch);
                    }
                    Ok(identity)
                }
<<<<<<< HEAD
                None => Ok(Identity::new(store, provider, &owner)?),
=======
                None => Ok(Identity::new(store, CIPHERSUITE, provider, &owner)?),
>>>>>>> 5c92fc60
            },
            #[cfg(test)]
            IdentityStrategy::ExternalIdentity(identity) => Ok(identity),
        }
    }
}

impl<Owner> From<Owner> for IdentityStrategy<Owner>
where
    Owner: InboxOwner,
{
    fn from(value: Owner) -> Self {
        IdentityStrategy::CreateIfNotFound(value)
    }
}

pub struct ClientBuilder<ApiClient, Owner> {
    api_client: Option<ApiClient>,
    network: Network,
    identity: Option<Identity>,
    store: Option<EncryptedMessageStore>,
    identity_strategy: IdentityStrategy<Owner>,
}

impl<ApiClient, Owner> ClientBuilder<ApiClient, Owner>
where
    ApiClient: XmtpApiClient + XmtpMlsClient,
    Owner: InboxOwner,
{
    pub fn new(strat: IdentityStrategy<Owner>) -> Self {
        Self {
            api_client: None,
            network: Network::Dev,
            identity: None,
            store: None,
            identity_strategy: strat,
        }
    }

    pub fn api_client(mut self, api_client: ApiClient) -> Self {
        self.api_client = Some(api_client);
        self
    }

    pub fn network(mut self, network: Network) -> Self {
        self.network = network;
        self
    }

    pub fn identity(mut self, identity: Identity) -> Self {
        self.identity = Some(identity);
        self
    }

    pub fn store(mut self, store: EncryptedMessageStore) -> Self {
        self.store = Some(store);
        self
    }

    pub fn build(mut self) -> Result<Client<ApiClient>, ClientBuilderError> {
        let api_client = self
            .api_client
            .take()
            .ok_or(ClientBuilderError::MissingParameter {
                parameter: "api_client",
            })?;
        let network = self.network;
        let store = self.store.take().unwrap_or_default();
        let provider = XmtpOpenMlsProvider::new(&store);
        let identity = self
            .identity_strategy
            .initialize_identity(&store, &provider)?;
        Ok(Client::new(api_client, network, identity, store))
    }
}

#[cfg(test)]
mod tests {

    use ethers::signers::{LocalWallet, Signer, Wallet};
    use ethers_core::k256::ecdsa::SigningKey;
    use tempfile::TempPath;
    use xmtp_api_grpc::grpc_api_helper::Client as GrpcClient;
    use xmtp_cryptography::utils::generate_local_wallet;

    use crate::{
        storage::{EncryptedMessageStore, StorageOption},
        Client,
    };

    use super::{ClientBuilder, IdentityStrategy};

    async fn get_local_grpc_client() -> GrpcClient {
        GrpcClient::create("http://localhost:5556".to_string(), false)
            .await
            .unwrap()
    }

    impl ClientBuilder<GrpcClient, LocalWallet> {
        pub async fn local_grpc(self) -> Self {
            self.api_client(get_local_grpc_client().await)
        }

        pub async fn new_test_client(
            strat: IdentityStrategy<Wallet<SigningKey>>,
        ) -> Client<GrpcClient> {
            Self::new(strat).local_grpc().await.build().unwrap()
        }
    }

    #[tokio::test]
    async fn builder_test() {
        let wallet = generate_local_wallet();
        let address = wallet.address();
        let client = ClientBuilder::new_test_client(wallet.into()).await;
        assert!(client.account_address() == format!("{address:#020x}"));
        assert!(!client.installation_public_key().is_empty());
    }
<<<<<<< HEAD

    #[tokio::test]
    async fn identity_persistence_test() {
        let tmpdb = TempPath::from_path("./db.db3")
            .to_str()
            .unwrap()
            .to_string();
        let wallet = generate_local_wallet();

        // Generate a new Wallet + Store
        let store_a =
            EncryptedMessageStore::new_unencrypted(StorageOption::Persistent(tmpdb.clone()))
                .unwrap();

        let client_a = ClientBuilder::new(wallet.clone().into())
            .local_grpc()
            .await
            .store(store_a)
            .build()
            .unwrap();
        let keybytes_a = client_a.installation_public_key();
        drop(client_a);

        // Reload the existing store and wallet
        let store_b =
            EncryptedMessageStore::new_unencrypted(StorageOption::Persistent(tmpdb.clone()))
                .unwrap();

        let client_b = ClientBuilder::new(wallet.clone().into())
            .local_grpc()
            .await
            .store(store_b)
            .build()
            .unwrap();
        let keybytes_b = client_b.installation_public_key();
        drop(client_b);

        // Ensure the persistence was used to store the generated keys
        assert_eq!(keybytes_a, keybytes_b);

        // Create a new wallet and store
        let store_c =
            EncryptedMessageStore::new_unencrypted(StorageOption::Persistent(tmpdb.clone()))
                .unwrap();

        ClientBuilder::new(generate_local_wallet().into())
            .local_grpc()
            .await
            .store(store_c)
            .build()
            .expect_err("Testing expected mismatch error");
=======

    #[tokio::test]
    async fn test_mls() {
        let client = ClientBuilder::new_test_client(generate_local_wallet().into()).await;
        let result = client.api_client.register_installation(&[1, 2, 3]).await;
>>>>>>> 5c92fc60

        // Use cached only strategy
        let store_d =
            EncryptedMessageStore::new_unencrypted(StorageOption::Persistent(tmpdb.clone()))
                .unwrap();
        let client_d = ClientBuilder::new(IdentityStrategy::CachedOnly)
            .local_grpc()
            .await
            .store(store_d)
            .build()
            .unwrap();
        assert_eq!(client_d.installation_public_key(), keybytes_a);
    }

    #[tokio::test]
    async fn identity_persistence_test() {
        let tmpdb = TempPath::from_path("./db.db3")
            .to_str()
            .unwrap()
            .to_string();
        let wallet = generate_local_wallet();

        // Generate a new Wallet + Store
        let store_a =
            EncryptedMessageStore::new_unencrypted(StorageOption::Persistent(tmpdb.clone()))
                .unwrap();

        let client_a = ClientBuilder::new(wallet.clone().into())
            .local_grpc()
            .await
            .store(store_a)
            .build()
            .unwrap();
        let keybytes_a = client_a.installation_public_key();
        drop(client_a);

        // Reload the existing store and wallet
        let store_b =
            EncryptedMessageStore::new_unencrypted(StorageOption::Persistent(tmpdb.clone()))
                .unwrap();

        let client_b = ClientBuilder::new(wallet.clone().into())
            .local_grpc()
            .await
            .store(store_b)
            .build()
            .unwrap();
        let keybytes_b = client_b.installation_public_key();
        drop(client_b);

        // Ensure the persistence was used to store the generated keys
        assert_eq!(keybytes_a, keybytes_b);

        // Create a new wallet and store
        let store_c =
            EncryptedMessageStore::new_unencrypted(StorageOption::Persistent(tmpdb.clone()))
                .unwrap();

        ClientBuilder::new(generate_local_wallet().into())
            .local_grpc()
            .await
            .store(store_c)
            .build()
            .expect_err("Testing expected mismatch error");

        // Use cached only strategy
        let store_d =
            EncryptedMessageStore::new_unencrypted(StorageOption::Persistent(tmpdb.clone()))
                .unwrap();
        let client_d = ClientBuilder::new(IdentityStrategy::CachedOnly)
            .local_grpc()
            .await
            .store(store_d)
            .build()
            .unwrap();
        assert_eq!(client_d.installation_public_key(), keybytes_a);
    }
}<|MERGE_RESOLUTION|>--- conflicted
+++ resolved
@@ -1,7 +1,3 @@
-<<<<<<< HEAD
-=======
-use crate::configuration::CIPHERSUITE;
->>>>>>> 5c92fc60
 use crate::storage::StoredIdentity;
 use crate::xmtp_openmls_provider::XmtpOpenMlsProvider;
 use crate::{
@@ -72,11 +68,7 @@
                     }
                     Ok(identity)
                 }
-<<<<<<< HEAD
                 None => Ok(Identity::new(store, provider, &owner)?),
-=======
-                None => Ok(Identity::new(store, CIPHERSUITE, provider, &owner)?),
->>>>>>> 5c92fc60
             },
             #[cfg(test)]
             IdentityStrategy::ExternalIdentity(identity) => Ok(identity),
@@ -195,7 +187,6 @@
         assert!(client.account_address() == format!("{address:#020x}"));
         assert!(!client.installation_public_key().is_empty());
     }
-<<<<<<< HEAD
 
     #[tokio::test]
     async fn identity_persistence_test() {
@@ -247,13 +238,6 @@
             .store(store_c)
             .build()
             .expect_err("Testing expected mismatch error");
-=======
-
-    #[tokio::test]
-    async fn test_mls() {
-        let client = ClientBuilder::new_test_client(generate_local_wallet().into()).await;
-        let result = client.api_client.register_installation(&[1, 2, 3]).await;
->>>>>>> 5c92fc60
 
         // Use cached only strategy
         let store_d =
