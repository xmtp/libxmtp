--- conflicted
+++ resolved
@@ -304,32 +304,6 @@
         });
 
         // register workers
-<<<<<<< HEAD
-        if context.device_sync_worker_enabled() {
-            workers.register_new_worker::<SyncWorker<ContextParts<ApiClient, S, Db>>, _>(
-                context.clone(),
-            );
-        }
-        if !disable_events {
-            EVENTS_ENABLED.store(true, Ordering::SeqCst);
-            workers.register_new_worker::<EventWorker<ContextParts<ApiClient, S, Db>>, _>(
-                context.clone(),
-            );
-        }
-        workers.register_new_worker::<KeyPackagesCleanerWorker<ContextParts<ApiClient, S, Db>>, _>(
-            context.clone(),
-        );
-        workers
-            .register_new_worker::<DisappearingMessagesWorker<ContextParts<ApiClient, S, Db>>, _>(
-                context.clone(),
-            );
-        workers.register_new_worker::<PendingSelfRemoveWorker<ContextParts<ApiClient, S, Db>>, _>(
-            context.clone(),
-        );
-        // Enable CommitLogWorker based on configuration
-        if xmtp_configuration::ENABLE_COMMIT_LOG && !disable_commit_log_worker {
-            workers.register_new_worker::<
-=======
         if !disable_workers {
             if context.device_sync_worker_enabled() {
                 workers.register_new_worker::<SyncWorker<ContextParts<ApiClient, S, Db>>, _>(
@@ -350,10 +324,12 @@
                 .register_new_worker::<DisappearingMessagesWorker<ContextParts<ApiClient, S, Db>>, _>(
                     context.clone(),
                 );
-            // Enable CommitLogWorker based on configuration
-            if xmtp_configuration::ENABLE_COMMIT_LOG && !disable_commit_log_worker {
-                workers.register_new_worker::<
->>>>>>> 261ff099
+            workers.register_new_worker::<PendingSelfRemoveWorker<ContextParts<ApiClient, S, Db>>, _>(
+            context.clone(),
+        );
+        // Enable CommitLogWorker based on configuration
+        if xmtp_configuration::ENABLE_COMMIT_LOG && !disable_commit_log_worker {
+            workers.register_new_worker::<
                 crate::groups::commit_log::CommitLogWorker<ContextParts<ApiClient, S, Db>>,
                 _,
                 >(context.clone());
