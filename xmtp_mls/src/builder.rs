--- conflicted
+++ resolved
@@ -114,23 +114,12 @@
             api_client.set_app_version(app_version)?;
         }
 
-<<<<<<< HEAD
-        let scw_verifier = self.scw_verifier.take().unwrap_or_else(|| {
-            // TODO: enforce that a valid Smart Contract Wallet verifier is provided
-            // We allow setting a default and broken SCW verifier for now, as smart contract wallet's are not
-            // currently present on the network.
-            Box::new(RpcSmartContractWalletVerifier::new(
-                "https://fixme.com".to_string(),
-            ))
-        });
-=======
         let scw_verifier =
             self.scw_verifier
                 .take()
                 .ok_or(ClientBuilderError::MissingParameter {
                     parameter: "scw_verifier",
                 })?;
->>>>>>> 814c0067
 
         let api_client_wrapper = ApiClientWrapper::new(api_client, Retry::default());
         let store = self
@@ -156,13 +145,8 @@
             api_client_wrapper,
             identity,
             store,
-<<<<<<< HEAD
-            self.history_sync_url,
-            scw_verifier,
-=======
             scw_verifier,
             self.history_sync_url,
->>>>>>> 814c0067
         );
 
         #[cfg(not(feature = "message-history"))]
