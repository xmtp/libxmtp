use std::sync::{atomic::Ordering, Arc};

use thiserror::Error;
use tokio::sync::broadcast;
use tracing::debug;
use xmtp_db::events::{Event, Events, EVENTS_ENABLED};

use crate::{
    client::{Client, DeviceSync},
    context::XmtpMlsLocalContext,
    groups::{
        device_sync::worker::SyncWorker, disappearing_messages::DisappearingMessagesWorker,
        key_package_cleaner_worker::KeyPackagesCleanerWorker,
    },
    identity::{Identity, IdentityStrategy},
    identity_updates::load_identity_updates,
    mutex_registry::MutexRegistry,
    utils::VersionInfo,
    worker::WorkerRunner,
    GroupCommitLock, StorageError, XmtpApi, XmtpOpenMlsProvider,
};
use xmtp_api::{ApiClientWrapper, ApiDebugWrapper};
use xmtp_common::Retry;
use xmtp_cryptography::signature::IdentifierValidationError;
use xmtp_id::scw_verifier::RemoteSignatureVerifier;
use xmtp_id::scw_verifier::SmartContractSignatureVerifier;

#[derive(Error, Debug)]
pub enum ClientBuilderError {
    #[error(transparent)]
    AddressValidation(#[from] IdentifierValidationError),
    #[error("Missing parameter: {parameter}")]
    MissingParameter { parameter: &'static str },
    #[error(transparent)]
    ClientError(#[from] crate::client::ClientError),
    #[error("Storage Error")]
    StorageError(#[from] StorageError),
    #[error(transparent)]
    Identity(#[from] crate::identity::IdentityError),
    #[error(transparent)]
    WrappedApiError(#[from] xmtp_api::ApiError),
    #[error(transparent)]
    GroupError(#[from] Box<crate::groups::GroupError>),
    #[error(transparent)]
    DeviceSync(#[from] Box<crate::groups::device_sync::DeviceSyncError>),
}

impl From<crate::groups::device_sync::DeviceSyncError> for ClientBuilderError {
    fn from(value: crate::groups::device_sync::DeviceSyncError) -> Self {
        ClientBuilderError::DeviceSync(Box::new(value))
    }
}

impl From<crate::groups::GroupError> for ClientBuilderError {
    fn from(value: crate::groups::GroupError) -> Self {
        ClientBuilderError::GroupError(Box::new(value))
    }
}

pub struct ClientBuilder<ApiClient, Db = xmtp_db::DefaultStore> {
    api_client: Option<ApiClientWrapper<ApiClient>>,
    identity: Option<Identity>,
    store: Option<Db>,
    identity_strategy: IdentityStrategy,
    scw_verifier: Option<Arc<Box<dyn SmartContractSignatureVerifier>>>,
    device_sync_server_url: Option<String>,
    device_sync_worker_mode: SyncWorkerMode,
    version_info: VersionInfo,
<<<<<<< HEAD
    allow_offline: bool,
=======
    disable_local_telemetry: bool,
>>>>>>> c4a4184f
}

#[derive(Clone, Copy, Debug)]
pub enum SyncWorkerMode {
    Disabled,
    Enabled,
}

impl Client<()> {
    /// Get the builder for this [`Client`]
    pub fn builder(strategy: IdentityStrategy) -> ClientBuilder<()> {
        ClientBuilder::<()>::new(strategy)
    }
}

impl<ApiClient, Db> ClientBuilder<ApiClient, Db> {
    #[tracing::instrument(level = "trace", skip_all)]
    pub fn new(identity_strategy: IdentityStrategy) -> Self {
        Self {
            identity_strategy,
            api_client: None,
            identity: None,
            store: None,
            scw_verifier: None,
            device_sync_server_url: None,
            device_sync_worker_mode: SyncWorkerMode::Enabled,
            version_info: VersionInfo::default(),
<<<<<<< HEAD
            allow_offline: false,
=======
            disable_local_telemetry: false,
>>>>>>> c4a4184f
        }
    }
}

#[cfg(test)]
impl<ApiClient, Db> ClientBuilder<ApiClient, Db>
where
    ApiClient: Clone,
    Db: Clone,
{
    pub fn from_client(client: Client<ApiClient, Db>) -> ClientBuilder<ApiClient, Db> {
        let cloned_api = client.context.api_client.clone();
        ClientBuilder {
            api_client: Some(cloned_api),
            identity: Some(client.context.identity.clone()),
            store: Some(client.context.store.clone()),
            identity_strategy: IdentityStrategy::CachedOnly,
            scw_verifier: Some(client.context.scw_verifier.clone()),
            device_sync_server_url: client.context.device_sync.server_url.clone(),
            device_sync_worker_mode: client.context.device_sync.mode,
            version_info: client.context.version_info.clone(),
<<<<<<< HEAD
            allow_offline: false,
=======
            disable_local_telemetry: false,
>>>>>>> c4a4184f
        }
    }
}

impl<ApiClient, Db> ClientBuilder<ApiClient, Db> {
    pub async fn build(self) -> Result<Client<ApiClient, Db>, ClientBuilderError>
    where
        ApiClient: XmtpApi + 'static + Send + Sync,
        Db: xmtp_db::XmtpDb + 'static + Send + Sync,
    {
        let ClientBuilder {
            mut api_client,
            identity,
            mut store,
            identity_strategy,
            mut scw_verifier,

            device_sync_server_url,
            device_sync_worker_mode,
            version_info,
<<<<<<< HEAD
            allow_offline,
=======
            disable_local_telemetry: disable_events,
>>>>>>> c4a4184f
        } = self;

        if disable_events {
            EVENTS_ENABLED.store(false, Ordering::SeqCst);
        }

        let api_client = api_client
            .take()
            .ok_or(ClientBuilderError::MissingParameter {
                parameter: "api_client",
            })?;

        let scw_verifier = scw_verifier
            .take()
            .ok_or(ClientBuilderError::MissingParameter {
                parameter: "scw_verifier",
            })?;

        let store = store
            .take()
            .ok_or(ClientBuilderError::MissingParameter { parameter: "store" })?;

        let conn = store.conn();
        let provider = XmtpOpenMlsProvider::new(conn);
        let identity = if let Some(identity) = identity {
            identity
        } else {
            identity_strategy
                .initialize_identity(&api_client, &provider, &scw_verifier)
                .await?
        };

        debug!(
            inbox_id = identity.inbox_id(),
            installation_id = hex::encode(identity.installation_keys.public_bytes()),
            "Initialized identity"
        );
        if !allow_offline {
            // get sequence_id from identity updates and loaded into the DB
            load_identity_updates(
                &api_client,
                provider.db(),
                vec![identity.inbox_id.as_str()].as_slice(),
            )
            .await?;
        }

        let (tx, _) = broadcast::channel(32);
        let context = Arc::new(XmtpMlsLocalContext {
            identity,
            store,
            api_client,
            version_info,
            scw_verifier,
            mutexes: MutexRegistry::new(),
            mls_commit_lock: Arc::new(GroupCommitLock::new()),
            local_events: tx.clone(),
            device_sync: DeviceSync {
                server_url: device_sync_server_url,
                mode: device_sync_worker_mode,
            },
            workers: Arc::new(parking_lot::Mutex::default()),
        });

        let client = Client {
            context,
            local_events: tx,
        };

        // register workers
        if client.device_sync_worker_enabled() {
            WorkerRunner::register_new_worker(&client.context, {
                let context = client.context.clone();
                move || SyncWorker::new(&context)
            });
        }
        WorkerRunner::register_new_worker(&client.context, {
            let client = client.clone();
            move || KeyPackagesCleanerWorker::new(client.clone())
        });
        WorkerRunner::register_new_worker(&client.context, {
            let client = client.clone();
            move || DisappearingMessagesWorker::new(client.clone())
        });

        Events::track(provider.db(), None, Event::ClientBuild, ());

        Ok(client)
    }

    pub fn identity(self, identity: Identity) -> Self {
        Self {
            identity: Some(identity),
            ..self
        }
    }

    pub fn store<NewDb>(self, db: NewDb) -> ClientBuilder<ApiClient, NewDb> {
        ClientBuilder {
            store: Some(db),
            api_client: self.api_client,
            identity: self.identity,
            identity_strategy: self.identity_strategy,
            scw_verifier: self.scw_verifier,
            device_sync_server_url: self.device_sync_server_url,
            device_sync_worker_mode: self.device_sync_worker_mode,
            version_info: self.version_info,
<<<<<<< HEAD
            allow_offline: self.allow_offline,
=======
            disable_local_telemetry: self.disable_local_telemetry,
>>>>>>> c4a4184f
        }
    }

    pub fn device_sync_server_url(self, url: &str) -> Self {
        Self {
            device_sync_server_url: Some(url.into()),
            ..self
        }
    }

    pub fn disable_local_telemetry(self) -> Self {
        Self {
            disable_local_telemetry: true,
            ..self
        }
    }

    pub fn device_sync_worker_mode(self, mode: SyncWorkerMode) -> Self {
        Self {
            device_sync_worker_mode: mode,
            ..self
        }
    }

    pub fn api_client<A>(self, api_client: A) -> ClientBuilder<A, Db> {
        let api_retry = Retry::builder().build();
        let api_client = ApiClientWrapper::new(api_client, api_retry);
        ClientBuilder {
            api_client: Some(api_client),
            identity: self.identity,
            identity_strategy: self.identity_strategy,
            scw_verifier: self.scw_verifier,
            store: self.store,
            device_sync_server_url: self.device_sync_server_url,
            device_sync_worker_mode: self.device_sync_worker_mode,
            version_info: self.version_info,
<<<<<<< HEAD
            allow_offline: self.allow_offline,
=======
            disable_local_telemetry: self.disable_local_telemetry,
>>>>>>> c4a4184f
        }
    }

    pub fn version(self, version_info: VersionInfo) -> ClientBuilder<ApiClient, Db> {
        ClientBuilder {
            version_info,
            ..self
        }
    }

    /// Skip network calls when building a client
    pub fn with_allow_offline(self, allow_offline: Option<bool>) -> ClientBuilder<ApiClient, Db> {
        ClientBuilder {
            allow_offline: allow_offline.unwrap_or(false),
            ..self
        }
    }

    /// Wrap the Api Client in a Debug Adapter which prints api stats on error.
    /// Requires the api client to be set in the builder.
    pub fn enable_api_debug_wrapper(
        self,
    ) -> Result<ClientBuilder<ApiDebugWrapper<ApiClient>, Db>, ClientBuilderError> {
        if self.api_client.is_none() {
            return Err(ClientBuilderError::MissingParameter {
                parameter: "api_client",
            });
        }

        Ok(ClientBuilder {
            api_client: Some(
                self.api_client
                    .expect("checked for none")
                    .attach_debug_wrapper(),
            ),
            identity: self.identity,
            identity_strategy: self.identity_strategy,
            scw_verifier: self.scw_verifier,
            store: self.store,

            device_sync_server_url: self.device_sync_server_url,
            device_sync_worker_mode: self.device_sync_worker_mode,
            version_info: self.version_info,
<<<<<<< HEAD
            allow_offline: self.allow_offline,
=======
            disable_local_telemetry: self.disable_local_telemetry,
>>>>>>> c4a4184f
        })
    }

    pub fn with_scw_verifier(
        self,
        verifier: impl SmartContractSignatureVerifier + 'static,
    ) -> ClientBuilder<ApiClient, Db> {
        ClientBuilder {
            api_client: self.api_client,
            identity: self.identity,
            identity_strategy: self.identity_strategy,
            scw_verifier: Some(Arc::new(Box::new(verifier))),
            store: self.store,

            device_sync_server_url: self.device_sync_server_url,
            device_sync_worker_mode: self.device_sync_worker_mode,
            version_info: self.version_info,
<<<<<<< HEAD
            allow_offline: self.allow_offline,
=======
            disable_local_telemetry: self.disable_local_telemetry,
>>>>>>> c4a4184f
        }
    }

    /// Build the client with a default remote verifier
    /// requires the 'api' to be set.
    pub fn with_remote_verifier(self) -> Result<ClientBuilder<ApiClient, Db>, ClientBuilderError>
    where
        ApiClient: Clone + XmtpApi + Send + Sync + 'static,
    {
        let api = self
            .api_client
            .clone()
            .ok_or(ClientBuilderError::MissingParameter {
                parameter: "api_client",
            })?;

        #[allow(clippy::arc_with_non_send_sync)]
        Ok(ClientBuilder {
            api_client: self.api_client,
            identity: self.identity,
            identity_strategy: self.identity_strategy,
            scw_verifier: Some(Arc::new(Box::new(RemoteSignatureVerifier::new(api))
                as Box<dyn SmartContractSignatureVerifier>)),
            store: self.store,

            device_sync_server_url: self.device_sync_server_url,
            device_sync_worker_mode: self.device_sync_worker_mode,
            version_info: self.version_info,
<<<<<<< HEAD
            allow_offline: self.allow_offline,
=======
            disable_local_telemetry: self.disable_local_telemetry,
>>>>>>> c4a4184f
        })
    }
}<|MERGE_RESOLUTION|>--- conflicted
+++ resolved
@@ -66,11 +66,8 @@
     device_sync_server_url: Option<String>,
     device_sync_worker_mode: SyncWorkerMode,
     version_info: VersionInfo,
-<<<<<<< HEAD
     allow_offline: bool,
-=======
     disable_local_telemetry: bool,
->>>>>>> c4a4184f
 }
 
 #[derive(Clone, Copy, Debug)]
@@ -98,11 +95,8 @@
             device_sync_server_url: None,
             device_sync_worker_mode: SyncWorkerMode::Enabled,
             version_info: VersionInfo::default(),
-<<<<<<< HEAD
             allow_offline: false,
-=======
             disable_local_telemetry: false,
->>>>>>> c4a4184f
         }
     }
 }
@@ -124,11 +118,8 @@
             device_sync_server_url: client.context.device_sync.server_url.clone(),
             device_sync_worker_mode: client.context.device_sync.mode,
             version_info: client.context.version_info.clone(),
-<<<<<<< HEAD
             allow_offline: false,
-=======
             disable_local_telemetry: false,
->>>>>>> c4a4184f
         }
     }
 }
@@ -149,11 +140,8 @@
             device_sync_server_url,
             device_sync_worker_mode,
             version_info,
-<<<<<<< HEAD
             allow_offline,
-=======
             disable_local_telemetry: disable_events,
->>>>>>> c4a4184f
         } = self;
 
         if disable_events {
@@ -261,11 +249,8 @@
             device_sync_server_url: self.device_sync_server_url,
             device_sync_worker_mode: self.device_sync_worker_mode,
             version_info: self.version_info,
-<<<<<<< HEAD
-            allow_offline: self.allow_offline,
-=======
-            disable_local_telemetry: self.disable_local_telemetry,
->>>>>>> c4a4184f
+            allow_offline: self.allow_offline,
+            disable_local_telemetry: self.disable_local_telemetry,
         }
     }
 
@@ -302,11 +287,8 @@
             device_sync_server_url: self.device_sync_server_url,
             device_sync_worker_mode: self.device_sync_worker_mode,
             version_info: self.version_info,
-<<<<<<< HEAD
-            allow_offline: self.allow_offline,
-=======
-            disable_local_telemetry: self.disable_local_telemetry,
->>>>>>> c4a4184f
+            allow_offline: self.allow_offline,
+            disable_local_telemetry: self.disable_local_telemetry,
         }
     }
 
@@ -350,11 +332,8 @@
             device_sync_server_url: self.device_sync_server_url,
             device_sync_worker_mode: self.device_sync_worker_mode,
             version_info: self.version_info,
-<<<<<<< HEAD
-            allow_offline: self.allow_offline,
-=======
-            disable_local_telemetry: self.disable_local_telemetry,
->>>>>>> c4a4184f
+            allow_offline: self.allow_offline,
+            disable_local_telemetry: self.disable_local_telemetry,
         })
     }
 
@@ -372,11 +351,8 @@
             device_sync_server_url: self.device_sync_server_url,
             device_sync_worker_mode: self.device_sync_worker_mode,
             version_info: self.version_info,
-<<<<<<< HEAD
-            allow_offline: self.allow_offline,
-=======
-            disable_local_telemetry: self.disable_local_telemetry,
->>>>>>> c4a4184f
+            allow_offline: self.allow_offline,
+            disable_local_telemetry: self.disable_local_telemetry,
         }
     }
 
@@ -405,11 +381,8 @@
             device_sync_server_url: self.device_sync_server_url,
             device_sync_worker_mode: self.device_sync_worker_mode,
             version_info: self.version_info,
-<<<<<<< HEAD
-            allow_offline: self.allow_offline,
-=======
-            disable_local_telemetry: self.disable_local_telemetry,
->>>>>>> c4a4184f
+            allow_offline: self.allow_offline,
+            disable_local_telemetry: self.disable_local_telemetry,
         })
     }
 }