use crate::configuration::CIPHERSUITE;
use crate::storage::StoredIdentity;
use crate::xmtp_openmls_provider::XmtpOpenMlsProvider;
use crate::{
    client::{Client, Network},
    identity::{Identity, IdentityError},
    storage::EncryptedMessageStore,
    InboxOwner,
};
use crate::{Fetch, StorageError};
#[cfg(not(test))]
use log::debug;
#[cfg(test)]
use std::println as debug;
use thiserror::Error;
use xmtp_proto::api_client::{XmtpApiClient, XmtpMlsClient};

#[derive(Error, Debug)]
pub enum ClientBuilderError {
    #[error("Missing parameter: {parameter}")]
    MissingParameter { parameter: &'static str },

    // #[error("Failed to serialize/deserialize state for persistence: {source}")]
    // SerializationError { source: serde_json::Error },
    #[error("Required identity was not found in cache.")]
    RequiredIdentityNotFound,

    #[error("Database was configured with a different wallet")]
    StoredIdentityMismatch,

    // #[error("Associating an address to account failed")]
    // AssociationFailed(#[from] AssociationError),
    // #[error("Error Initializing Store")]
    // StoreInitialization(#[from] SE),
    #[error("Error Initalizing Identity")]
    IdentityInitialization(#[from] IdentityError),

    #[error("Storage Error")]
    StorageError(#[from] StorageError),
}

pub enum IdentityStrategy<Owner> {
    CreateIfNotFound(Owner),
    CachedOnly,
    #[cfg(test)]
    ExternalIdentity(Identity),
}

impl<Owner> IdentityStrategy<Owner>
where
    Owner: InboxOwner,
{
    fn initialize_identity(
        self,
        store: &EncryptedMessageStore,
        provider: &XmtpOpenMlsProvider,
    ) -> Result<Identity, ClientBuilderError> {
        let identity_option: Option<Identity> =
            store.conn()?.fetch(())?.map(|i: StoredIdentity| i.into());
        debug!("Existing identity in store: {:?}", identity_option);
        match self {
            IdentityStrategy::CachedOnly => {
                identity_option.ok_or(ClientBuilderError::RequiredIdentityNotFound)
            }
            IdentityStrategy::CreateIfNotFound(owner) => match identity_option {
                Some(identity) => {
                    if identity.account_address != owner.get_address() {
                        return Err(ClientBuilderError::StoredIdentityMismatch);
                    }
                    Ok(identity)
                }
                None => Ok(Identity::new(store, CIPHERSUITE, provider, &owner)?),
            },
            #[cfg(test)]
            IdentityStrategy::ExternalIdentity(identity) => Ok(identity),
        }
    }
}

impl<Owner> From<Owner> for IdentityStrategy<Owner>
where
    Owner: InboxOwner,
{
    fn from(value: Owner) -> Self {
        IdentityStrategy::CreateIfNotFound(value)
    }
}

pub struct ClientBuilder<ApiClient, Owner> {
    api_client: Option<ApiClient>,
    network: Network,
    identity: Option<Identity>,
    store: Option<EncryptedMessageStore>,
    identity_strategy: IdentityStrategy<Owner>,
}

impl<ApiClient, Owner> ClientBuilder<ApiClient, Owner>
where
    ApiClient: XmtpApiClient + XmtpMlsClient,
    Owner: InboxOwner,
{
    pub fn new(strat: IdentityStrategy<Owner>) -> Self {
        Self {
            api_client: None,
            network: Network::Dev,
            identity: None,
            store: None,
            identity_strategy: strat,
        }
    }

    pub fn api_client(mut self, api_client: ApiClient) -> Self {
        self.api_client = Some(api_client);
        self
    }

    pub fn network(mut self, network: Network) -> Self {
        self.network = network;
        self
    }

    pub fn identity(mut self, identity: Identity) -> Self {
        self.identity = Some(identity);
        self
    }

    pub fn store(mut self, store: EncryptedMessageStore) -> Self {
        self.store = Some(store);
        self
    }

    pub fn build(mut self) -> Result<Client<ApiClient>, ClientBuilderError> {
        let api_client = self
            .api_client
            .take()
            .ok_or(ClientBuilderError::MissingParameter {
                parameter: "api_client",
            })?;
        let network = self.network;
        let store = self.store.take().unwrap_or_default();
        let provider = XmtpOpenMlsProvider::new(&store);
        let identity = self
            .identity_strategy
            .initialize_identity(&store, &provider)?;
        Ok(Client::new(api_client, network, identity, store))
    }
}

#[cfg(test)]
mod tests {

<<<<<<< HEAD
    use ethers::signers::{LocalWallet, Signer};
    use tempfile::TempPath;
    use xmtp_cryptography::utils::generate_local_wallet;

    use crate::{
        mock_xmtp_api_client::MockXmtpApiClient,
        storage::{EncryptedMessageStore, StorageOption},
    };

    use super::ClientBuilder;

    #[test]
    fn builder_test() {
        let wallet = generate_local_wallet();
        let address = wallet.address();
        let client = ClientBuilder::new(wallet.into())
            .api_client(MockXmtpApiClient::default())
            .build()
            .unwrap();
        assert!(client.account_address() == format!("{address:#020x}"));
        assert!(!client.installation_public_key().is_empty());
    }

    #[test]
    fn identity_persistence_test() {
        let tmpdb = TempPath::from_path("./db.db3")
            .to_str()
            .unwrap()
            .to_string();
        let wallet = generate_local_wallet();

        // Generate a new Wallet + Store
        let store_a =
            EncryptedMessageStore::new_unencrypted(StorageOption::Persistent(tmpdb.clone()))
                .unwrap();

        let client_a = ClientBuilder::new(wallet.clone().into())
            .store(store_a)
            .api_client(MockXmtpApiClient::default())
            .build()
            .unwrap();
        let keybytes_a = client_a.installation_public_key();
        drop(client_a);

        // Reload the existing store and wallet
        let store_b =
            EncryptedMessageStore::new_unencrypted(StorageOption::Persistent(tmpdb.clone()))
                .unwrap();

        let client_b = ClientBuilder::new(wallet.into())
            .store(store_b)
            .api_client(MockXmtpApiClient::default())
            .build()
            .unwrap();
        let keybytes_b = client_b.installation_public_key();
        drop(client_b);

        // Ensure the persistence was used to store the generated keys
        assert_eq!(keybytes_a, keybytes_b);

        // Create a new wallet and store
        let store_c =
            EncryptedMessageStore::new_unencrypted(StorageOption::Persistent(tmpdb.clone()))
                .unwrap();

        ClientBuilder::<MockXmtpApiClient, LocalWallet>::new(generate_local_wallet().into())
            .store(store_c)
            .build()
            .expect_err("Testing expected mismatch error");

        // Use cached only strategy
        let store_d =
            EncryptedMessageStore::new_unencrypted(StorageOption::Persistent(tmpdb.clone()))
                .unwrap();
        let client_d = ClientBuilder::<MockXmtpApiClient, LocalWallet>::new(
            crate::builder::IdentityStrategy::CachedOnly,
        )
        .store(store_d)
        .api_client(MockXmtpApiClient::default())
        .build()
        .unwrap();
        assert_eq!(client_d.installation_public_key(), keybytes_a);
=======
    use ethers::signers::LocalWallet;
    use xmtp_api_grpc::grpc_api_helper::Client as GrpcClient;
    use xmtp_cryptography::utils::generate_local_wallet;

    use super::ClientBuilder;

    impl ClientBuilder<GrpcClient, LocalWallet> {
        pub async fn new_test() -> Self {
            let wallet = generate_local_wallet();
            let grpc_client = GrpcClient::create("http://localhost:5556".to_string(), false)
                .await
                .unwrap();

            Self::new(wallet.into()).api_client(grpc_client)
        }
>>>>>>> 7246e039
    }

    #[tokio::test]
    async fn test_mls() {
        let client = ClientBuilder::new_test().await.build().unwrap();

        let result = client.api_client.register_installation(&[1, 2, 3]).await;

        assert!(result.is_err());
        let error_string = result.err().unwrap().to_string();
        assert!(error_string.contains("invalid identity"));
    }
}<|MERGE_RESOLUTION|>--- conflicted
+++ resolved
@@ -149,32 +149,58 @@
 #[cfg(test)]
 mod tests {
 
-<<<<<<< HEAD
-    use ethers::signers::{LocalWallet, Signer};
+    use ethers::signers::{LocalWallet, Signer, Wallet};
+    use ethers_core::k256::ecdsa::SigningKey;
     use tempfile::TempPath;
+    use xmtp_api_grpc::grpc_api_helper::Client as GrpcClient;
     use xmtp_cryptography::utils::generate_local_wallet;
 
     use crate::{
-        mock_xmtp_api_client::MockXmtpApiClient,
         storage::{EncryptedMessageStore, StorageOption},
+        Client,
     };
 
-    use super::ClientBuilder;
-
-    #[test]
-    fn builder_test() {
+    use super::{ClientBuilder, IdentityStrategy};
+
+    async fn get_local_grpc_client() -> GrpcClient {
+        GrpcClient::create("http://localhost:5556".to_string(), false)
+            .await
+            .unwrap()
+    }
+
+    impl ClientBuilder<GrpcClient, LocalWallet> {
+        pub async fn local_grpc(self) -> Self {
+            self.api_client(get_local_grpc_client().await)
+        }
+
+        pub async fn new_test_client(
+            strat: IdentityStrategy<Wallet<SigningKey>>,
+        ) -> Client<GrpcClient> {
+            Self::new(strat).local_grpc().await.build().unwrap()
+        }
+    }
+
+    #[tokio::test]
+    async fn builder_test() {
         let wallet = generate_local_wallet();
         let address = wallet.address();
-        let client = ClientBuilder::new(wallet.into())
-            .api_client(MockXmtpApiClient::default())
-            .build()
-            .unwrap();
+        let client = ClientBuilder::new_test_client(wallet.into()).await;
         assert!(client.account_address() == format!("{address:#020x}"));
         assert!(!client.installation_public_key().is_empty());
     }
 
-    #[test]
-    fn identity_persistence_test() {
+    #[tokio::test]
+    async fn test_mls() {
+        let client = ClientBuilder::new_test_client(generate_local_wallet().into()).await;
+        let result = client.api_client.register_installation(&[1, 2, 3]).await;
+
+        assert!(result.is_err());
+        let error_string = result.err().unwrap().to_string();
+        assert!(error_string.contains("invalid identity"));
+    }
+
+    #[tokio::test]
+    async fn identity_persistence_test() {
         let tmpdb = TempPath::from_path("./db.db3")
             .to_str()
             .unwrap()
@@ -187,8 +213,9 @@
                 .unwrap();
 
         let client_a = ClientBuilder::new(wallet.clone().into())
+            .local_grpc()
+            .await
             .store(store_a)
-            .api_client(MockXmtpApiClient::default())
             .build()
             .unwrap();
         let keybytes_a = client_a.installation_public_key();
@@ -199,9 +226,10 @@
             EncryptedMessageStore::new_unencrypted(StorageOption::Persistent(tmpdb.clone()))
                 .unwrap();
 
-        let client_b = ClientBuilder::new(wallet.into())
+        let client_b = ClientBuilder::new(wallet.clone().into())
+            .local_grpc()
+            .await
             .store(store_b)
-            .api_client(MockXmtpApiClient::default())
             .build()
             .unwrap();
         let keybytes_b = client_b.installation_public_key();
@@ -215,7 +243,9 @@
             EncryptedMessageStore::new_unencrypted(StorageOption::Persistent(tmpdb.clone()))
                 .unwrap();
 
-        ClientBuilder::<MockXmtpApiClient, LocalWallet>::new(generate_local_wallet().into())
+        ClientBuilder::new(generate_local_wallet().into())
+            .local_grpc()
+            .await
             .store(store_c)
             .build()
             .expect_err("Testing expected mismatch error");
@@ -224,41 +254,12 @@
         let store_d =
             EncryptedMessageStore::new_unencrypted(StorageOption::Persistent(tmpdb.clone()))
                 .unwrap();
-        let client_d = ClientBuilder::<MockXmtpApiClient, LocalWallet>::new(
-            crate::builder::IdentityStrategy::CachedOnly,
-        )
-        .store(store_d)
-        .api_client(MockXmtpApiClient::default())
-        .build()
-        .unwrap();
+        let client_d = ClientBuilder::new(IdentityStrategy::CachedOnly)
+            .local_grpc()
+            .await
+            .store(store_d)
+            .build()
+            .unwrap();
         assert_eq!(client_d.installation_public_key(), keybytes_a);
-=======
-    use ethers::signers::LocalWallet;
-    use xmtp_api_grpc::grpc_api_helper::Client as GrpcClient;
-    use xmtp_cryptography::utils::generate_local_wallet;
-
-    use super::ClientBuilder;
-
-    impl ClientBuilder<GrpcClient, LocalWallet> {
-        pub async fn new_test() -> Self {
-            let wallet = generate_local_wallet();
-            let grpc_client = GrpcClient::create("http://localhost:5556".to_string(), false)
-                .await
-                .unwrap();
-
-            Self::new(wallet.into()).api_client(grpc_client)
-        }
->>>>>>> 7246e039
-    }
-
-    #[tokio::test]
-    async fn test_mls() {
-        let client = ClientBuilder::new_test().await.build().unwrap();
-
-        let result = client.api_client.register_installation(&[1, 2, 3]).await;
-
-        assert!(result.is_err());
-        let error_string = result.err().unwrap().to_string();
-        assert!(error_string.contains("invalid identity"));
     }
 }