use crate::{
    GroupCommitLock, StorageError, XmtpApi,
    client::{Client, DeviceSync},
    context::XmtpMlsLocalContext,
    cursor_store::SqliteCursorStore,
    groups::{
        device_sync::worker::SyncWorker, disappearing_messages::DisappearingMessagesWorker,
        key_package_cleaner_worker::KeyPackagesCleanerWorker,
    },
    identity::{Identity, IdentityStrategy},
    identity_updates::load_identity_updates,
    mutex_registry::MutexRegistry,
    track,
    utils::{VersionInfo, events::EventWorker},
    worker::WorkerRunner,
};
use std::sync::{Arc, atomic::Ordering};
use thiserror::Error;
use tokio::sync::broadcast;
use tracing::debug;
use xmtp_api::{ApiClientWrapper, ApiDebugWrapper};
use xmtp_api_d14n::{
    TrackedStatsClient,
    protocol::{CursorStore, XmtpQuery},
};
use xmtp_common::Retry;
use xmtp_common::{MaybeSend, MaybeSync};
use xmtp_cryptography::signature::IdentifierValidationError;
use xmtp_db::XmtpMlsStorageProvider;
use xmtp_db::{
    XmtpDb,
    events::{EVENTS_ENABLED, Events},
    sql_key_store::SqlKeyStore,
};
use xmtp_id::scw_verifier::SmartContractSignatureVerifier;
use xmtp_proto::api_client::CursorAwareApi;

type ContextParts<Api, S, Db> = Arc<XmtpMlsLocalContext<Api, Db, S>>;

#[derive(Error, Debug)]
pub enum ClientBuilderError {
    #[error(transparent)]
    AddressValidation(#[from] IdentifierValidationError),
    #[error("Missing parameter: {parameter}")]
    MissingParameter { parameter: &'static str },
    #[error(transparent)]
    ClientError(#[from] crate::client::ClientError),
    #[error("Storage Error")]
    StorageError(#[from] StorageError),
    #[error(transparent)]
    Identity(#[from] crate::identity::IdentityError),
    #[error(transparent)]
    WrappedApiError(#[from] xmtp_api::ApiError),
    #[error(transparent)]
    GroupError(#[from] Box<crate::groups::GroupError>),
    #[error(transparent)]
    DeviceSync(#[from] Box<crate::groups::device_sync::DeviceSyncError>),
}

impl From<crate::groups::device_sync::DeviceSyncError> for ClientBuilderError {
    fn from(value: crate::groups::device_sync::DeviceSyncError) -> Self {
        ClientBuilderError::DeviceSync(Box::new(value))
    }
}

impl From<crate::groups::GroupError> for ClientBuilderError {
    fn from(value: crate::groups::GroupError) -> Self {
        ClientBuilderError::GroupError(Box::new(value))
    }
}

pub struct ClientBuilder<ApiClient, S, Db = xmtp_db::DefaultStore> {
    pub(crate) api_client: Option<ApiClientWrapper<ApiClient>>,
    pub(crate) identity: Option<Identity>,
    pub(crate) store: Option<Db>,
    pub(crate) identity_strategy: IdentityStrategy,
    pub(crate) scw_verifier: Option<Arc<Box<dyn SmartContractSignatureVerifier>>>,
    pub(crate) device_sync_server_url: Option<String>,
    pub(crate) device_sync_worker_mode: SyncWorkerMode,
    pub(crate) fork_recovery_opts: Option<ForkRecoveryOpts>,
    pub(crate) version_info: VersionInfo,
    pub(crate) allow_offline: bool,
    pub(crate) disable_events: bool,
    pub(crate) disable_commit_log_worker: bool,
    pub(crate) mls_storage: Option<S>,
    pub(crate) sync_api_client: Option<ApiClientWrapper<ApiClient>>,
    pub(crate) cursor_store: Option<Arc<dyn CursorStore>>,
    pub(crate) disable_workers: bool,
}

#[derive(Clone, Copy, Debug)]
pub enum SyncWorkerMode {
    Disabled,
    Enabled,
}

#[derive(Clone, Debug, PartialEq)]
pub enum ForkRecoveryPolicy {
    None,
    AllowlistedGroups,
    All,
}

#[derive(Clone, Debug)]
pub struct ForkRecoveryOpts {
    pub enable_recovery_requests: ForkRecoveryPolicy,
    pub groups_to_request_recovery: Vec<String>,
    pub disable_recovery_responses: bool,
    pub worker_interval_ns: Option<u64>,
}

impl Default for ForkRecoveryOpts {
    fn default() -> Self {
        Self {
            enable_recovery_requests: ForkRecoveryPolicy::None,
            groups_to_request_recovery: Vec::new(),
            disable_recovery_responses: false,
            worker_interval_ns: None,
        }
    }
}

impl Client<()> {
    /// Get the builder for this [`Client`]
    pub fn builder(strategy: IdentityStrategy) -> ClientBuilder<(), ()> {
        ClientBuilder::<(), ()>::new(strategy)
    }
}

impl<ApiClient, S, Db> ClientBuilder<ApiClient, S, Db> {
    #[tracing::instrument(level = "trace", skip_all)]
    pub fn new(identity_strategy: IdentityStrategy) -> Self {
        Self {
            identity_strategy,
            api_client: None,
            identity: None,
            store: None,
            scw_verifier: None,
            device_sync_server_url: None,
            device_sync_worker_mode: SyncWorkerMode::Enabled,
            fork_recovery_opts: None,
            version_info: VersionInfo::default(),
            allow_offline: false,
            #[cfg(not(test))]
            disable_events: false,
            #[cfg(test)]
            disable_events: true,
            disable_commit_log_worker: false,
            mls_storage: None,
            sync_api_client: None,
            cursor_store: None,
            disable_workers: false,
        }
    }
}

#[cfg(test)]
impl<ApiClient, S, Db> ClientBuilder<ApiClient, S, Db>
where
    ApiClient: Clone,
    Db: Clone,
    S: Clone,
{
    pub fn from_client(
        client: Client<ContextParts<ApiClient, S, Db>>,
    ) -> ClientBuilder<ApiClient, S, Db> {
        let cloned_api: ApiClientWrapper<ApiClient> = client.context.api_client.clone();
        let cloned_sync_api: ApiClientWrapper<ApiClient> = client.context.sync_api_client.clone();
        ClientBuilder {
            api_client: Some(cloned_api),
            identity: Some(client.context.identity.clone()),
            store: Some(client.context.store.clone()),
            identity_strategy: IdentityStrategy::CachedOnly,
            scw_verifier: Some(client.context.scw_verifier.clone()),
            device_sync_server_url: client.context.device_sync.server_url.clone(),
            device_sync_worker_mode: client.context.device_sync.mode,
            fork_recovery_opts: Some(client.context.fork_recovery_opts.clone()),
            version_info: client.context.version_info.clone(),
            allow_offline: false,
            #[cfg(test)]
            disable_events: true,
            #[cfg(not(test))]
            disable_events: false,
            disable_commit_log_worker: false,
            mls_storage: Some(client.context.mls_storage.clone()),
            sync_api_client: Some(cloned_sync_api),
            cursor_store: None,
            disable_workers: false,
        }
    }
}

impl<ApiClient, S, Db> ClientBuilder<ApiClient, S, Db> {
    pub async fn build(self) -> Result<Client<ContextParts<ApiClient, S, Db>>, ClientBuilderError>
    where
        ApiClient: XmtpApi
            + CursorAwareApi<CursorStore = Arc<dyn CursorStore>>
            + XmtpQuery
            + 'static
            + Send
            + Sync,
        Db: xmtp_db::XmtpDb + 'static + Send + Sync,
        S: XmtpMlsStorageProvider + 'static + Send + Sync,
    {
        let ClientBuilder {
            mut api_client,
            identity,
            mut store,
            identity_strategy,
            mut scw_verifier,

            device_sync_server_url,
            device_sync_worker_mode,
            fork_recovery_opts,
            version_info,
            allow_offline,
            disable_events,
            disable_commit_log_worker,
            mut mls_storage,
            mut sync_api_client,
            cursor_store,
            disable_workers,
        } = self;

        let api_client = api_client
            .take()
            .ok_or(ClientBuilderError::MissingParameter {
                parameter: "api_client",
            })?;

        let sync_api_client =
            sync_api_client
                .take()
                .ok_or(ClientBuilderError::MissingParameter {
                    parameter: "sync_api_client",
                })?;

        let scw_verifier = scw_verifier
            .take()
            .ok_or(ClientBuilderError::MissingParameter {
                parameter: "scw_verifier",
            })?;

        let store = store
            .take()
            .ok_or(ClientBuilderError::MissingParameter { parameter: "store" })?;

        let mls_storage = mls_storage
            .take()
            .ok_or(ClientBuilderError::MissingParameter {
                parameter: "mls_storage",
            })?;

        let cursor_store =
            cursor_store.unwrap_or(Arc::new(SqliteCursorStore::new(store.db())) as Arc<_>);
        api_client.set_cursor_store(cursor_store.clone());
        sync_api_client.set_cursor_store(cursor_store.clone());
        let conn = store.db();
        let identity = if let Some(identity) = identity {
            identity
        } else {
            identity_strategy
                .initialize_identity(&api_client, &mls_storage, &scw_verifier)
                .await?
        };

        debug!(
            inbox_id = identity.inbox_id(),
            installation_id = hex::encode(identity.installation_keys.public_bytes()),
            "Initialized identity"
        );
        if !allow_offline {
            // get sequence_id from identity updates and loaded into the DB
            load_identity_updates(
                &api_client,
                &conn,
                vec![identity.inbox_id.as_str()].as_slice(),
            )
            .await?;
        }

        let (tx, _) = broadcast::channel(32);
        let (worker_tx, _) = broadcast::channel(32);
        let mut workers = WorkerRunner::new();
        let context = Arc::new(XmtpMlsLocalContext {
            identity,
            mls_storage,
            store,
            api_client,
            version_info,
            scw_verifier,
            mutexes: MutexRegistry::new(),
            mls_commit_lock: Arc::new(GroupCommitLock::new()),
            local_events: tx.clone(),
            worker_events: worker_tx.clone(),
            device_sync: DeviceSync {
                server_url: device_sync_server_url,
                mode: device_sync_worker_mode,
            },
            fork_recovery_opts: fork_recovery_opts.unwrap_or_default(),
            workers: workers.clone(),
            sync_api_client,
        });

        // register workers
        if !disable_workers {
            if context.device_sync_worker_enabled() {
                workers.register_new_worker::<SyncWorker<ContextParts<ApiClient, S, Db>>, _>(
                    context.clone(),
                );
            }
            if !disable_events {
                EVENTS_ENABLED.store(true, Ordering::SeqCst);
                workers.register_new_worker::<EventWorker<ContextParts<ApiClient, S, Db>>, _>(
                    context.clone(),
                );
            }
            workers
                .register_new_worker::<KeyPackagesCleanerWorker<ContextParts<ApiClient, S, Db>>, _>(
                    context.clone(),
                );
            workers
                .register_new_worker::<DisappearingMessagesWorker<ContextParts<ApiClient, S, Db>>, _>(
                    context.clone(),
                );
            // Enable CommitLogWorker based on configuration
            if xmtp_configuration::ENABLE_COMMIT_LOG && !disable_commit_log_worker {
                workers.register_new_worker::<
                crate::groups::commit_log::CommitLogWorker<ContextParts<ApiClient, S, Db>>,
                _,
                >(context.clone());
            }
            workers.spawn();
        }
<<<<<<< HEAD

=======
        workers.register_new_worker::<crate::tasks::TaskWorker<ContextParts<ApiClient, S, Db>>, _>(
            context.clone(),
        );
        workers.spawn();
>>>>>>> c39a5c43
        let client = Client {
            context,
            local_events: tx,
            workers,
        };

        // Clear old events
        if let Err(err) = Events::clear_old_events(&client.db()) {
            tracing::warn!("ClientEvents clear old events: {err:?}");
        }
        track!("Client Build");

        Ok(client)
    }

    pub fn identity(self, identity: Identity) -> Self {
        Self {
            identity: Some(identity),
            ..self
        }
    }

    pub fn store<NewDb>(self, db: NewDb) -> ClientBuilder<ApiClient, S, NewDb> {
        ClientBuilder {
            store: Some(db),
            api_client: self.api_client,
            identity: self.identity,
            identity_strategy: self.identity_strategy,
            scw_verifier: self.scw_verifier,
            device_sync_server_url: self.device_sync_server_url,
            device_sync_worker_mode: self.device_sync_worker_mode,
            fork_recovery_opts: self.fork_recovery_opts,
            version_info: self.version_info,
            allow_offline: self.allow_offline,
            disable_events: self.disable_events,
            disable_commit_log_worker: self.disable_commit_log_worker,
            mls_storage: self.mls_storage,
            sync_api_client: self.sync_api_client,
            cursor_store: self.cursor_store,
            disable_workers: self.disable_workers,
        }
    }

    /// Use the default SQlite MLS Key-Value Store
    pub fn default_mls_store(
        self,
    ) -> Result<
        ClientBuilder<ApiClient, SqlKeyStore<<Db as XmtpDb>::DbQuery>, Db>,
        ClientBuilderError,
    >
    where
        Db: XmtpDb,
    {
        Ok(ClientBuilder {
            api_client: self.api_client,
            identity: self.identity,
            identity_strategy: self.identity_strategy,
            scw_verifier: self.scw_verifier,
            device_sync_server_url: self.device_sync_server_url,
            device_sync_worker_mode: self.device_sync_worker_mode,
            fork_recovery_opts: self.fork_recovery_opts,
            version_info: self.version_info,
            allow_offline: self.allow_offline,
            disable_events: self.disable_events,
            disable_commit_log_worker: self.disable_commit_log_worker,
            mls_storage: Some(SqlKeyStore::new(
                self.store
                    .as_ref()
                    .ok_or(ClientBuilderError::MissingParameter {
                        parameter: "encrypted store",
                    })?
                    .db(),
            )),
            store: self.store,
            sync_api_client: self.sync_api_client,
            cursor_store: self.cursor_store,
            disable_workers: self.disable_workers,
        })
    }

    pub fn mls_storage<NewS>(self, mls_storage: NewS) -> ClientBuilder<ApiClient, NewS, Db> {
        ClientBuilder {
            store: self.store,
            api_client: self.api_client,
            identity: self.identity,
            identity_strategy: self.identity_strategy,
            scw_verifier: self.scw_verifier,
            device_sync_server_url: self.device_sync_server_url,
            device_sync_worker_mode: self.device_sync_worker_mode,
            fork_recovery_opts: self.fork_recovery_opts,
            version_info: self.version_info,
            allow_offline: self.allow_offline,
            disable_events: self.disable_events,
            disable_commit_log_worker: self.disable_commit_log_worker,
            mls_storage: Some(mls_storage),
            sync_api_client: self.sync_api_client,
            cursor_store: self.cursor_store,
            disable_workers: self.disable_workers,
        }
    }

    pub fn with_device_sync_server_url(self, url: Option<String>) -> Self {
        Self {
            device_sync_server_url: url,
            ..self
        }
    }

    pub fn with_disable_workers(mut self, disable_workers: bool) -> Self {
        self.disable_workers = disable_workers;
        self
    }

    pub fn device_sync_server_url(self, url: &str) -> Self {
        Self {
            device_sync_server_url: Some(url.into()),
            ..self
        }
    }

    pub fn with_device_sync_worker_mode(self, mode: Option<SyncWorkerMode>) -> Self {
        Self {
            device_sync_worker_mode: mode.unwrap_or(SyncWorkerMode::Enabled),
            ..self
        }
    }

    pub fn device_sync_worker_mode(self, mode: SyncWorkerMode) -> Self {
        Self {
            device_sync_worker_mode: mode,
            ..self
        }
    }

    pub fn fork_recovery_opts(self, opts: ForkRecoveryOpts) -> Self {
        Self {
            fork_recovery_opts: Some(opts),
            ..self
        }
    }

    pub fn api_clients<A>(self, api_client: A, sync_api_client: A) -> ClientBuilder<A, S, Db> {
        let api_retry = Retry::builder().build();
        let api_client = ApiClientWrapper::new(api_client, api_retry.clone());
        let sync_api_client = ApiClientWrapper::new(sync_api_client, api_retry.clone());
        ClientBuilder {
            api_client: Some(api_client),
            identity: self.identity,
            identity_strategy: self.identity_strategy,
            scw_verifier: self.scw_verifier,
            store: self.store,
            device_sync_server_url: self.device_sync_server_url,
            device_sync_worker_mode: self.device_sync_worker_mode,
            fork_recovery_opts: self.fork_recovery_opts,
            version_info: self.version_info,
            allow_offline: self.allow_offline,
            disable_events: self.disable_events,
            disable_commit_log_worker: self.disable_commit_log_worker,
            mls_storage: self.mls_storage,
            sync_api_client: Some(sync_api_client),
            cursor_store: self.cursor_store,
            disable_workers: self.disable_workers,
        }
    }

    pub fn cursor_store(
        self,
        cursor_store: Arc<dyn CursorStore>,
    ) -> ClientBuilder<ApiClient, S, Db> {
        Self {
            cursor_store: Some(cursor_store),
            ..self
        }
    }

    pub fn maybe_version(
        mut self,
        version: Option<VersionInfo>,
    ) -> ClientBuilder<ApiClient, S, Db> {
        if let Some(v) = version {
            self.version_info = v;
        }
        self
    }

    pub fn version(self, version_info: VersionInfo) -> ClientBuilder<ApiClient, S, Db> {
        Self {
            version_info,
            ..self
        }
    }

    /// Skip network calls when building a client
    pub fn with_allow_offline(
        self,
        allow_offline: Option<bool>,
    ) -> ClientBuilder<ApiClient, S, Db> {
        Self {
            allow_offline: allow_offline.unwrap_or(false),
            ..self
        }
    }

    #[cfg(not(test))]
    pub fn with_disable_events(
        self,
        disable_events: Option<bool>,
    ) -> ClientBuilder<ApiClient, S, Db> {
        Self {
            disable_events: disable_events.unwrap_or(false),
            ..self
        }
    }

    #[cfg(all(test, not(target_arch = "wasm32")))]
    pub fn with_disable_events(
        self,
        disable_events: Option<bool>,
    ) -> ClientBuilder<ApiClient, S, Db> {
        Self {
            disable_events: disable_events.unwrap_or(true),
            ..self
        }
    }

    #[cfg(all(test, target_arch = "wasm32"))]
    pub fn with_disable_events(
        self,
        _disable_events: Option<bool>,
    ) -> ClientBuilder<ApiClient, S, Db> {
        Self {
            disable_events: true,
            ..self
        }
    }

    /// Control whether the CommitLogWorker background task is enabled.
    /// Useful for tests that need deterministic commit log operations.
    #[cfg(any(test, feature = "test-utils"))]
    pub fn with_commit_log_worker(self, enabled: bool) -> Self {
        Self {
            disable_commit_log_worker: !enabled,
            ..self
        }
    }

    #[cfg(any(test, feature = "test-utils"))]
    pub fn enable_sqlite_triggers(self) -> Self
    where
        Db: XmtpDb,
    {
        let db = self.store.as_ref().expect("unwrapping in test env").conn();
        let db = xmtp_db::DbConnection::new(db);
        db.register_triggers();
        db.disable_memory_security();
        self
    }

    /// Wrap the Api Client in a Debug Adapter which prints api stats on error.
    /// Requires the api client to be set in the builder.
    pub fn enable_api_debug_wrapper(
        self,
    ) -> Result<ClientBuilder<ApiDebugWrapper<ApiClient>, S, Db>, ClientBuilderError> {
        if self.api_client.is_none() || self.sync_api_client.is_none() {
            return Err(ClientBuilderError::MissingParameter {
                parameter: "api_client",
            });
        }

        Ok(ClientBuilder {
            api_client: Some(
                self.api_client
                    .expect("checked for none")
                    .attach_debug_wrapper(),
            ),
            identity: self.identity,
            identity_strategy: self.identity_strategy,
            scw_verifier: self.scw_verifier,
            store: self.store,

            device_sync_server_url: self.device_sync_server_url,
            device_sync_worker_mode: self.device_sync_worker_mode,
            fork_recovery_opts: self.fork_recovery_opts,
            version_info: self.version_info,
            allow_offline: self.allow_offline,
            disable_events: self.disable_events,
            disable_commit_log_worker: self.disable_commit_log_worker,
            mls_storage: self.mls_storage,
            sync_api_client: Some(
                self.sync_api_client
                    .expect("checked for none")
                    .attach_debug_wrapper(),
            ),
            cursor_store: self.cursor_store,
            disable_workers: self.disable_workers,
        })
    }

    pub fn enable_api_stats(
        self,
    ) -> Result<ClientBuilder<TrackedStatsClient<ApiClient>, S, Db>, ClientBuilderError> {
        if self.api_client.is_none() || self.sync_api_client.is_none() {
            return Err(ClientBuilderError::MissingParameter {
                parameter: "api_client",
            });
        }

        Ok(ClientBuilder {
            api_client: Some(
                self.api_client
                    .expect("checked for none")
                    .map(|a| TrackedStatsClient::new(a)),
            ),
            identity: self.identity,
            identity_strategy: self.identity_strategy,
            scw_verifier: self.scw_verifier,
            store: self.store,

            device_sync_server_url: self.device_sync_server_url,
            device_sync_worker_mode: self.device_sync_worker_mode,
            fork_recovery_opts: self.fork_recovery_opts,
            version_info: self.version_info,
            allow_offline: self.allow_offline,
            disable_events: self.disable_events,
            disable_commit_log_worker: self.disable_commit_log_worker,
            mls_storage: self.mls_storage,
            sync_api_client: Some(
                self.sync_api_client
                    .expect("checked for none")
                    .map(|a| TrackedStatsClient::new(a)),
            ),
            cursor_store: self.cursor_store,
            disable_workers: self.disable_workers,
        })
    }

    pub fn with_scw_verifier(
        self,
        verifier: impl SmartContractSignatureVerifier + 'static,
    ) -> ClientBuilder<ApiClient, S, Db> {
        ClientBuilder {
            api_client: self.api_client,
            identity: self.identity,
            identity_strategy: self.identity_strategy,
            scw_verifier: Some(Arc::new(Box::new(verifier))),
            store: self.store,

            device_sync_server_url: self.device_sync_server_url,
            device_sync_worker_mode: self.device_sync_worker_mode,
            fork_recovery_opts: self.fork_recovery_opts,
            version_info: self.version_info,
            allow_offline: self.allow_offline,
            disable_events: self.disable_events,
            disable_commit_log_worker: self.disable_commit_log_worker,
            mls_storage: self.mls_storage,
            sync_api_client: self.sync_api_client,
            cursor_store: self.cursor_store,
            disable_workers: self.disable_workers,
        }
    }

    /// Build the client with a default remote verifier
    /// requires the 'api' to be set.
    pub fn with_remote_verifier(self) -> Result<ClientBuilder<ApiClient, S, Db>, ClientBuilderError>
    where
        ApiClient: Clone + XmtpApi + MaybeSend + MaybeSync + 'static,
    {
        let api = self
            .api_client
            .clone()
            .ok_or(ClientBuilderError::MissingParameter {
                parameter: "api_client",
            })?;

        #[allow(clippy::arc_with_non_send_sync)]
        Ok(ClientBuilder {
            api_client: self.api_client,
            identity: self.identity,
            identity_strategy: self.identity_strategy,
            scw_verifier: Some(Arc::new(
                Box::new(api) as Box<dyn SmartContractSignatureVerifier>
            )),
            store: self.store,

            device_sync_server_url: self.device_sync_server_url,
            device_sync_worker_mode: self.device_sync_worker_mode,
            fork_recovery_opts: self.fork_recovery_opts,
            version_info: self.version_info,
            allow_offline: self.allow_offline,
            disable_events: self.disable_events,
            disable_commit_log_worker: self.disable_commit_log_worker,
            mls_storage: self.mls_storage,
            sync_api_client: self.sync_api_client,
            cursor_store: self.cursor_store,
            disable_workers: self.disable_workers,
        })
    }
}<|MERGE_RESOLUTION|>--- conflicted
+++ resolved
@@ -330,16 +330,13 @@
                 _,
                 >(context.clone());
             }
+            workers
+                .register_new_worker::<crate::tasks::TaskWorker<ContextParts<ApiClient, S, Db>>, _>(
+                    context.clone(),
+                );
             workers.spawn();
         }
-<<<<<<< HEAD
-
-=======
-        workers.register_new_worker::<crate::tasks::TaskWorker<ContextParts<ApiClient, S, Db>>, _>(
-            context.clone(),
-        );
-        workers.spawn();
->>>>>>> c39a5c43
+
         let client = Client {
             context,
             local_events: tx,
