--- conflicted
+++ resolved
@@ -203,13 +203,9 @@
         // start workers
         client.start_sync_worker();
         client.start_disappearing_messages_cleaner_worker();
-<<<<<<< HEAD
-
+
+        client.start_key_packages_cleaner_worker();
         t!(&client.context.db(), Event::ClientBuild);
-=======
-        client.start_key_packages_cleaner_worker();
-        Events::track(provider.db(), None, Event::ClientBuild, ());
->>>>>>> a6210410
 
         Ok(client)
     }
