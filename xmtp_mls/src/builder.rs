use crate::configuration::CIPHERSUITE;
use crate::storage::StoredIdentity;
use crate::xmtp_openmls_provider::XmtpOpenMlsProvider;
use crate::{
    client::{Client, Network},
    identity::{Identity, IdentityError},
    storage::EncryptedMessageStore,
    InboxOwner,
};
use crate::{Fetch, StorageError};
<<<<<<< HEAD
=======
#[cfg(not(test))]
use log::debug;
#[cfg(test)]
use std::println as debug;
>>>>>>> a6c50955
use thiserror::Error;
use xmtp_proto::api_client::{XmtpApiClient, XmtpMlsClient};

#[derive(Error, Debug)]
pub enum ClientBuilderError {
    #[error("Missing parameter: {parameter}")]
    MissingParameter { parameter: &'static str },

    // #[error("Failed to serialize/deserialize state for persistence: {source}")]
    // SerializationError { source: serde_json::Error },
    #[error("Required identity was not found in cache.")]
    RequiredIdentityNotFound,

    #[error("Database was configured with a different wallet")]
    StoredIdentityMismatch,

    // #[error("Associating an address to account failed")]
    // AssociationFailed(#[from] AssociationError),
    // #[error("Error Initializing Store")]
    // StoreInitialization(#[from] SE),
    #[error("Error Initalizing Identity")]
    IdentityInitialization(#[from] IdentityError),

    #[error("Storage Error")]
    StorageError(#[from] StorageError),
}

pub enum IdentityStrategy<Owner> {
    CreateIfNotFound(Owner),
    CachedOnly,
    #[cfg(test)]
    ExternalIdentity(Identity),
}

<<<<<<< HEAD
=======
impl<Owner> IdentityStrategy<Owner>
where
    Owner: InboxOwner,
{
    fn initialize_identity(
        self,
        store: &EncryptedMessageStore,
        provider: &XmtpOpenMlsProvider,
    ) -> Result<Identity, ClientBuilderError> {
        let identity_option: Option<Identity> =
            store.conn()?.fetch(())?.map(|i: StoredIdentity| i.into());
        debug!("Existing identity in store: {:?}", identity_option);
        match self {
            IdentityStrategy::CachedOnly => {
                identity_option.ok_or(ClientBuilderError::RequiredIdentityNotFound)
            }
            IdentityStrategy::CreateIfNotFound(owner) => match identity_option {
                Some(identity) => {
                    if identity.account_address != owner.get_address() {
                        return Err(ClientBuilderError::StoredIdentityMismatch);
                    }
                    Ok(identity)
                }
                None => Ok(Identity::new(store, CIPHERSUITE, provider, &owner)?),
            },
            #[cfg(test)]
            IdentityStrategy::ExternalIdentity(identity) => Ok(identity),
        }
    }
}

>>>>>>> a6c50955
impl<Owner> From<Owner> for IdentityStrategy<Owner>
where
    Owner: InboxOwner,
{
    fn from(value: Owner) -> Self {
        IdentityStrategy::CreateIfNotFound(value)
    }
}

pub struct ClientBuilder<ApiClient, Owner> {
    api_client: Option<ApiClient>,
    network: Network,
    identity: Option<Identity>,
    store: Option<EncryptedMessageStore>,
    identity_strategy: IdentityStrategy<Owner>,
}

impl<ApiClient, Owner> ClientBuilder<ApiClient, Owner>
where
    ApiClient: XmtpApiClient + XmtpMlsClient,
    Owner: InboxOwner,
{
    pub fn new(strat: IdentityStrategy<Owner>) -> Self {
        Self {
            api_client: None,
            network: Network::Dev,
            identity: None,
            store: None,
            identity_strategy: strat,
        }
    }

    pub fn api_client(mut self, api_client: ApiClient) -> Self {
        self.api_client = Some(api_client);
        self
    }

    pub fn network(mut self, network: Network) -> Self {
        self.network = network;
        self
    }

    pub fn identity(mut self, identity: Identity) -> Self {
        self.identity = Some(identity);
        self
    }

    pub fn store(mut self, store: EncryptedMessageStore) -> Self {
        self.store = Some(store);
        self
    }

    pub fn build(mut self) -> Result<Client<ApiClient>, ClientBuilderError> {
        let api_client = self
            .api_client
            .take()
            .ok_or(ClientBuilderError::MissingParameter {
                parameter: "api_client",
            })?;
        let network = self.network;
        let store = self.store.take().unwrap_or_default();
        let provider = XmtpOpenMlsProvider::new(&store);
<<<<<<< HEAD
        let identity = self.initialize_identity(&store, &provider)?;
        Ok(Client::new(api_client, network, identity, store))
    }

    fn initialize_identity(
        self,
        store: &EncryptedMessageStore,
        provider: &XmtpOpenMlsProvider,
    ) -> Result<Identity, ClientBuilderError> {
        let conn = &mut store.conn()?;
        let identity_option: Option<Identity> = conn.fetch(())?.map(|i: StoredIdentity| i.into());
        match self.identity_strategy {
            IdentityStrategy::CachedOnly => {
                identity_option.ok_or(ClientBuilderError::RequiredIdentityNotFound)
            }
            IdentityStrategy::CreateIfNotFound(owner) => match identity_option {
                Some(identity) => {
                    if identity.account_address != owner.get_address() {
                        return Err(ClientBuilderError::StoredIdentityMismatch);
                    }
                    Ok(identity)
                }
                None => Ok(Identity::new(CIPHERSUITE, &provider, &owner)?),
            },
            #[cfg(test)]
            IdentityStrategy::ExternalIdentity(identity) => Ok(identity),
        }
=======
        let identity = self
            .identity_strategy
            .initialize_identity(&store, &provider)?;
        Ok(Client::new(api_client, network, identity, store))
>>>>>>> a6c50955
    }
}

#[cfg(test)]
mod tests {

    use ethers::signers::{LocalWallet, Signer, Wallet};
    use ethers_core::k256::ecdsa::SigningKey;
    use tempfile::TempPath;
    use xmtp_api_grpc::grpc_api_helper::Client as GrpcClient;
    use xmtp_cryptography::utils::generate_local_wallet;

    use crate::{
        storage::{EncryptedMessageStore, StorageOption},
        Client,
    };

    use super::{ClientBuilder, IdentityStrategy};

    async fn get_local_grpc_client() -> GrpcClient {
        GrpcClient::create("http://localhost:5556".to_string(), false)
            .await
            .unwrap()
    }

    impl ClientBuilder<GrpcClient, LocalWallet> {
        pub async fn local_grpc(self) -> Self {
            self.api_client(get_local_grpc_client().await)
        }

        pub async fn new_test_client(
            strat: IdentityStrategy<Wallet<SigningKey>>,
        ) -> Client<GrpcClient> {
            Self::new(strat).local_grpc().await.build().unwrap()
        }
    }

    #[tokio::test]
    async fn builder_test() {
        let wallet = generate_local_wallet();
        let address = wallet.address();
        let client = ClientBuilder::new_test_client(wallet.into()).await;
        assert!(client.account_address() == format!("{address:#020x}"));
        assert!(!client.installation_public_key().is_empty());
    }

    #[tokio::test]
    async fn test_mls() {
        let client = ClientBuilder::new_test_client(generate_local_wallet().into()).await;
        let result = client.api_client.register_installation(&[1, 2, 3]).await;

        assert!(result.is_err());
        let error_string = result.err().unwrap().to_string();
        assert!(error_string.contains("invalid identity"));
    }

    #[tokio::test]
    async fn identity_persistence_test() {
        let tmpdb = TempPath::from_path("./db.db3")
            .to_str()
            .unwrap()
            .to_string();
        let wallet = generate_local_wallet();

        // Generate a new Wallet + Store
        let store_a =
            EncryptedMessageStore::new_unencrypted(StorageOption::Persistent(tmpdb.clone()))
                .unwrap();

        let client_a = ClientBuilder::new(wallet.clone().into())
            .local_grpc()
            .await
            .store(store_a)
            .build()
            .unwrap();
        let keybytes_a = client_a.installation_public_key();
        drop(client_a);

        // Reload the existing store and wallet
        let store_b =
            EncryptedMessageStore::new_unencrypted(StorageOption::Persistent(tmpdb.clone()))
                .unwrap();

        let client_b = ClientBuilder::new(wallet.clone().into())
            .local_grpc()
            .await
            .store(store_b)
            .build()
            .unwrap();
        let keybytes_b = client_b.installation_public_key();
        drop(client_b);

        // Ensure the persistence was used to store the generated keys
        assert_eq!(keybytes_a, keybytes_b);

        // Create a new wallet and store
        let store_c =
            EncryptedMessageStore::new_unencrypted(StorageOption::Persistent(tmpdb.clone()))
                .unwrap();

        ClientBuilder::new(generate_local_wallet().into())
            .local_grpc()
            .await
            .store(store_c)
            .build()
            .expect_err("Testing expected mismatch error");

        // Use cached only strategy
        let store_d =
            EncryptedMessageStore::new_unencrypted(StorageOption::Persistent(tmpdb.clone()))
                .unwrap();
        let client_d = ClientBuilder::new(IdentityStrategy::CachedOnly)
            .local_grpc()
            .await
            .store(store_d)
            .build()
            .unwrap();
        assert_eq!(client_d.installation_public_key(), keybytes_a);
    }
}<|MERGE_RESOLUTION|>--- conflicted
+++ resolved
@@ -8,13 +8,10 @@
     InboxOwner,
 };
 use crate::{Fetch, StorageError};
-<<<<<<< HEAD
-=======
 #[cfg(not(test))]
 use log::debug;
 #[cfg(test)]
 use std::println as debug;
->>>>>>> a6c50955
 use thiserror::Error;
 use xmtp_proto::api_client::{XmtpApiClient, XmtpMlsClient};
 
@@ -49,8 +46,6 @@
     ExternalIdentity(Identity),
 }
 
-<<<<<<< HEAD
-=======
 impl<Owner> IdentityStrategy<Owner>
 where
     Owner: InboxOwner,
@@ -82,7 +77,6 @@
     }
 }
 
->>>>>>> a6c50955
 impl<Owner> From<Owner> for IdentityStrategy<Owner>
 where
     Owner: InboxOwner,
@@ -145,40 +139,10 @@
         let network = self.network;
         let store = self.store.take().unwrap_or_default();
         let provider = XmtpOpenMlsProvider::new(&store);
-<<<<<<< HEAD
-        let identity = self.initialize_identity(&store, &provider)?;
-        Ok(Client::new(api_client, network, identity, store))
-    }
-
-    fn initialize_identity(
-        self,
-        store: &EncryptedMessageStore,
-        provider: &XmtpOpenMlsProvider,
-    ) -> Result<Identity, ClientBuilderError> {
-        let conn = &mut store.conn()?;
-        let identity_option: Option<Identity> = conn.fetch(())?.map(|i: StoredIdentity| i.into());
-        match self.identity_strategy {
-            IdentityStrategy::CachedOnly => {
-                identity_option.ok_or(ClientBuilderError::RequiredIdentityNotFound)
-            }
-            IdentityStrategy::CreateIfNotFound(owner) => match identity_option {
-                Some(identity) => {
-                    if identity.account_address != owner.get_address() {
-                        return Err(ClientBuilderError::StoredIdentityMismatch);
-                    }
-                    Ok(identity)
-                }
-                None => Ok(Identity::new(CIPHERSUITE, &provider, &owner)?),
-            },
-            #[cfg(test)]
-            IdentityStrategy::ExternalIdentity(identity) => Ok(identity),
-        }
-=======
         let identity = self
             .identity_strategy
             .initialize_identity(&store, &provider)?;
         Ok(Client::new(api_client, network, identity, store))
->>>>>>> a6c50955
     }
 }
 
