<<<<<<< HEAD
use crate::{
    groups::HmacKey,
    storage::{association_state::StoredAssociationState, user_preferences::StoredUserPreferences},
=======
use crate::groups::device_sync::preference_sync::UserPreferenceUpdate;
use crate::{
    client::ClientError,
    groups::group_membership::{GroupMembership, MembershipDiff},
    subscriptions::LocalEvents,
    Client, XmtpApi,
>>>>>>> ab2cb3d2
};
use futures::future::try_join_all;
use std::collections::{HashMap, HashSet};
use thiserror::Error;
use xmtp_common::{retry_async, retryable, Retry, RetryableError};
use xmtp_cryptography::CredentialSign;
use xmtp_db::{association_state::StoredAssociationState, user_preferences::StoredUserPreferences};
use xmtp_db::{db_connection::DbConnection, identity_update::StoredIdentityUpdate};
use xmtp_id::{
    associations::{
        apply_update,
        builder::{SignatureRequest, SignatureRequestBuilder, SignatureRequestError},
        get_state,
        unverified::{
            UnverifiedIdentityUpdate, UnverifiedInstallationKeySignature, UnverifiedSignature,
        },
        AssociationError, AssociationState, AssociationStateDiff, Identifier, IdentityAction,
        IdentityUpdate, InstallationKeyContext, MemberIdentifier, SignatureError,
    },
    scw_verifier::{RemoteSignatureVerifier, SmartContractSignatureVerifier},
    AsIdRef, InboxIdRef,
};
use xmtp_proto::api_client::{XmtpIdentityClient, XmtpMlsClient};

use xmtp_api::{ApiClientWrapper, GetIdentityUpdatesV2Filter};
use xmtp_id::InboxUpdate;

#[derive(Debug, Error)]
pub enum IdentityUpdateError {
    #[error(transparent)]
    InvalidSignatureRequest(#[from] SignatureRequestError),
}

#[derive(Debug)]
pub struct InstallationDiff {
    pub added_installations: HashSet<Vec<u8>>,
    pub removed_installations: HashSet<Vec<u8>>,
}

#[derive(Debug, Error)]
pub enum InstallationDiffError {
    #[error(transparent)]
    Client(#[from] ClientError),
    #[error(transparent)]
    Storage(#[from] xmtp_db::StorageError),
}

impl RetryableError for InstallationDiffError {
    fn is_retryable(&self) -> bool {
        match self {
            InstallationDiffError::Client(client_error) => retryable!(client_error),
            InstallationDiffError::Storage(e) => retryable!(e),
        }
    }
}

impl<'a, ApiClient, V> Client<ApiClient, V>
where
    ApiClient: XmtpApi,
    V: SmartContractSignatureVerifier,
{
    /// Get the association state for all provided `inbox_id`/optional `sequence_id` tuples, using the cache when available
    /// If the association state is not available in the cache, this falls back to reconstructing the association state
    /// from Identity Updates in the network.
    pub async fn batch_get_association_state(
        &self,
        conn: &DbConnection,
        identifiers: &[(impl AsIdRef, Option<i64>)],
    ) -> Result<Vec<AssociationState>, ClientError> {
        let association_states = try_join_all(
            identifiers
                .iter()
                .map(|(inbox_id, to_sequence_id)| {
                    self.get_association_state(conn, inbox_id.as_ref(), *to_sequence_id)
                })
                .collect::<Vec<_>>(),
        )
        .await?;

        Ok(association_states)
    }

    /// Get the latest association state available on the network for the given `inbox_id`
    pub async fn get_latest_association_state(
        &self,
        conn: &DbConnection,
        inbox_id: InboxIdRef<'a>,
    ) -> Result<AssociationState, ClientError> {
        load_identity_updates(&self.api_client, conn, &[inbox_id]).await?;

        self.get_association_state(conn, inbox_id, None).await
    }

    /// Get the association state for a given inbox_id up to the (and inclusive of) the `to_sequence_id`
    /// If no `to_sequence_id` is provided, use the latest value in the database
    pub async fn get_association_state(
        &self,
        conn: &DbConnection,
        inbox_id: InboxIdRef<'a>,
        to_sequence_id: Option<i64>,
    ) -> Result<AssociationState, ClientError> {
        let updates = conn.get_identity_updates(inbox_id, None, to_sequence_id)?;
        let last_sequence_id = updates
            .last()
            .ok_or::<ClientError>(AssociationError::MissingIdentityUpdate.into())?
            .sequence_id;
        if let Some(to_sequence_id) = to_sequence_id {
            if to_sequence_id != last_sequence_id {
                return Err(AssociationError::MissingIdentityUpdate.into());
            }
        }

        if let Some(association_state) =
            StoredAssociationState::read_from_cache(conn, inbox_id, last_sequence_id)?
        {
            return Ok(association_state);
        }

        let unverified_updates = updates
            .into_iter()
            .map(UnverifiedIdentityUpdate::try_from)
            .collect::<Result<Vec<UnverifiedIdentityUpdate>, AssociationError>>()?;
        let updates = verify_updates(unverified_updates, &self.scw_verifier).await?;

        let association_state = get_state(updates)?;

        StoredAssociationState::write_to_cache(
            conn,
            inbox_id.to_string(),
            last_sequence_id,
            association_state.clone().into(),
        )?;

        Ok(association_state)
    }

    /// Calculate the changes between the `starting_sequence_id` and `ending_sequence_id` for the
    /// provided `inbox_id`
    pub(crate) async fn get_association_state_diff(
        &self,
        conn: &DbConnection,
        inbox_id: InboxIdRef<'a>,
        starting_sequence_id: Option<i64>,
        ending_sequence_id: Option<i64>,
    ) -> Result<AssociationStateDiff, ClientError> {
        tracing::debug!(
            "Computing diff for {:?} from {:?} to {:?}",
            inbox_id,
            starting_sequence_id,
            ending_sequence_id
        );
        // If no starting sequence ID, get all updates from the beginning of the inbox's history up to the ending sequence ID
        if starting_sequence_id.is_none() {
            return Ok(self
                .get_association_state(conn, inbox_id, ending_sequence_id)
                .await?
                .as_diff());
        }

        // Get the initial state to compare against
        let initial_state = self
            .get_association_state(conn, inbox_id, starting_sequence_id)
            .await?;

        // Get any identity updates that need to be applied
        let incremental_updates =
            conn.get_identity_updates(inbox_id, starting_sequence_id, ending_sequence_id)?;

        let last_sequence_id = incremental_updates.last().map(|update| update.sequence_id);
        if ending_sequence_id.is_some()
            && last_sequence_id.is_some()
            && last_sequence_id != ending_sequence_id
        {
            tracing::error!(
                "Did not find the expected last sequence id. Expected: {:?}, Found: {:?}",
                ending_sequence_id,
                last_sequence_id
            );
            return Err(AssociationError::MissingIdentityUpdate.into());
        }

        let unverified_incremental_updates: Vec<UnverifiedIdentityUpdate> = incremental_updates
            .into_iter()
            .map(|update| update.try_into())
            .collect::<Result<Vec<UnverifiedIdentityUpdate>, AssociationError>>()?;

        let incremental_updates =
            verify_updates(unverified_incremental_updates, &self.scw_verifier).await?;
        let mut final_state = initial_state.clone();
        // Apply each update sequentially, aborting in the case of error
        for update in incremental_updates {
            final_state = apply_update(final_state, update)?;
        }

        tracing::debug!("Final state at {:?}: {:?}", last_sequence_id, final_state);
        if let Some(last_sequence_id) = last_sequence_id {
            StoredAssociationState::write_to_cache(
                conn,
                inbox_id.to_string(),
                last_sequence_id,
                final_state.clone().into(),
            )?;
        }

        Ok(initial_state.diff(&final_state))
    }

    /// Generate a `CreateInbox` signature request for the given wallet address.
    /// If no nonce is provided, use 0
    pub async fn create_inbox(
        &self,
        identifier: Identifier,
        maybe_nonce: Option<u64>,
    ) -> Result<SignatureRequest, ClientError> {
        let nonce = maybe_nonce.unwrap_or(0);
        let inbox_id = identifier.inbox_id(nonce)?;
        let installation_public_key = self.identity().installation_keys.verifying_key();

        let builder = SignatureRequestBuilder::new(inbox_id);
        let mut signature_request = builder
            .create_inbox(identifier.clone(), nonce)
            .add_association(
                MemberIdentifier::installation(installation_public_key.as_bytes().to_vec()),
                identifier.into(),
            )
            .build();

        let sig_bytes = self
            .identity()
            .sign_identity_update(signature_request.signature_text())?
            .to_vec();
        // We can pre-sign the request with an installation key signature, since we have access to the key
        signature_request
            .add_signature(
                UnverifiedSignature::InstallationKey(UnverifiedInstallationKeySignature::new(
                    sig_bytes,
                    installation_public_key,
                )),
                &self.scw_verifier,
            )
            .await?;

        Ok(signature_request)
    }

    /// Generate a `AssociateWallet` signature request using an existing wallet and a new wallet address
    pub async fn associate_identity(
        &self,
        new_identifier: Identifier,
    ) -> Result<SignatureRequest, ClientError> {
        tracing::info!("Associating new wallet with inbox_id {}", self.inbox_id());
        let inbox_id = self.inbox_id();
        let builder = SignatureRequestBuilder::new(inbox_id);
        let installation_public_key = self.identity().installation_keys.verifying_key();

        let mut signature_request = builder
            .add_association(new_identifier.into(), installation_public_key.into())
            .build();

        let signature = self
            .identity()
            .installation_keys
            .credential_sign::<InstallationKeyContext>(signature_request.signature_text())?;
        signature_request
            .add_signature(
                UnverifiedSignature::new_installation_key(signature, installation_public_key),
                &self.scw_verifier,
            )
            .await?;

        Ok(signature_request)
    }

    /// Revoke the given identities from the association state for the client's inbox
    pub async fn revoke_identities(
        &self,
        identities_to_revoke: Vec<Identifier>,
    ) -> Result<SignatureRequest, ClientError> {
        let inbox_id = self.inbox_id();
        let current_state = retry_async!(
            Retry::default(),
            (async {
                self.get_association_state(&self.store().conn()?, inbox_id, None)
                    .await
            })
        )?;
        let mut builder = SignatureRequestBuilder::new(inbox_id);

        for ident in identities_to_revoke {
            builder = builder.revoke_association(
                current_state.recovery_identifier().clone().into(),
                ident.into(),
            )
        }

        Ok(builder.build())
    }

    /// Revoke the given installations from the association state for the client's inbox
    pub async fn revoke_installations(
        &self,
        installation_ids: Vec<Vec<u8>>,
    ) -> Result<SignatureRequest, ClientError> {
        let inbox_id = self.inbox_id();

        let current_state = retry_async!(
            Retry::default(),
            (async {
                self.get_association_state(&self.store().conn()?, inbox_id, None)
                    .await
            })
        )?;

        let mut builder = SignatureRequestBuilder::new(inbox_id);

        for installation_id in installation_ids {
            builder = builder.revoke_association(
                current_state.recovery_identifier().clone().into(),
                MemberIdentifier::installation(installation_id),
            )
        }

        // Cycle the HMAC key
        let conn = self.store().conn()?;
<<<<<<< HEAD
        let hmac_key = HmacKey::new();
        hmac_key.save_and_sync_to_other_devices(&conn, &self.local_events)?;
=======
        let hmac_key = StoredUserPreferences::new_hmac_key(&conn)?;
        // Sync the new key to other devices
        let _ = self
            .local_events
            .send(LocalEvents::OutgoingPreferenceUpdates(vec![
                UserPreferenceUpdate::HmacKeyUpdate {
                    key: hmac_key.clone(),
                },
            ]));
>>>>>>> ab2cb3d2

        Ok(builder.build())
    }

    /// Generate a `ChangeRecoveryAddress` signature request using a new identifer
    pub async fn change_recovery_identifier(
        &self,
        new_recovery_identifier: Identifier,
    ) -> Result<SignatureRequest, ClientError> {
        let inbox_id = self.inbox_id();
        let current_state = retry_async!(
            Retry::default(),
            (async {
                self.get_association_state(&self.store().conn()?, inbox_id, None)
                    .await
            })
        )?;
        let mut builder = SignatureRequestBuilder::new(inbox_id);
        let member_identifier: MemberIdentifier =
            current_state.recovery_identifier().clone().into();
        builder = builder.change_recovery_address(member_identifier, new_recovery_identifier);
        Ok(builder.build())
    }

    /**
     * Apply a signature request to the client's inbox by publishing the identity update to the network.
     *
     * This will error if the signature request is missing signatures, if the signatures are invalid,
     * if the update fails other verifications, or if the update fails to be published to the network.
     **/
    pub async fn apply_signature_request(
        &self,
        signature_request: SignatureRequest,
    ) -> Result<(), ClientError> {
        let inbox_id = signature_request.inbox_id().to_string();
        // If the signature request isn't completed, this will error
        let identity_update = signature_request
            .build_identity_update()
            .map_err(IdentityUpdateError::from)?;

        identity_update.to_verified(self.scw_verifier()).await?;

        // We don't need to validate the update, since the server will do this for us
        self.api_client
            .publish_identity_update(identity_update)
            .await?;

        // Load the identity updates for the inbox so that we have a record in our DB
        retry_async!(
            Retry::default(),
            (async {
                load_identity_updates(
                    &self.api_client,
                    &self.store().conn()?,
                    &[inbox_id.as_str()],
                )
                .await
            })
        )?;

        Ok(())
    }

    /// Given two group memberships and the diff, get the list of installations that were added or removed
    /// between the two membership states.
    pub async fn get_installation_diff(
        &self,
        conn: &DbConnection,
        old_group_membership: &GroupMembership,
        new_group_membership: &GroupMembership,
        membership_diff: &MembershipDiff<'_>,
    ) -> Result<InstallationDiff, InstallationDiffError> {
        tracing::info!(
            "Getting installation diff. Old: {:?}. New {:?}",
            old_group_membership,
            new_group_membership
        );
        let added_and_updated_members = membership_diff
            .added_inboxes
            .iter()
            .chain(membership_diff.updated_inboxes.iter());

        let filters = added_and_updated_members
            .clone()
            .map(|i| {
                (
                    i.as_str(),
                    new_group_membership.get(i).map(|i| *i as i64).unwrap_or(0),
                )
            })
            .collect::<Vec<(&str, i64)>>();

        load_identity_updates(
            &self.api_client,
            conn,
            &conn.filter_inbox_ids_needing_updates(filters.as_slice())?,
        )
        .await?;

        let mut added_installations: HashSet<Vec<u8>> = HashSet::new();
        let mut removed_installations: HashSet<Vec<u8>> = HashSet::new();

        // TODO: Do all of this in parallel
        for inbox_id in added_and_updated_members {
            let starting_sequence_id = match old_group_membership.get(inbox_id) {
                Some(0) => None,
                Some(i) => Some(*i as i64),
                None => None,
            };
            let state_diff = self
                .get_association_state_diff(
                    conn,
                    inbox_id.as_str(),
                    starting_sequence_id,
                    new_group_membership.get(inbox_id).map(|i| *i as i64),
                )
                .await?;

            added_installations.extend(state_diff.new_installations());
            removed_installations.extend(state_diff.removed_installations());
        }

        for inbox_id in membership_diff.removed_inboxes.iter() {
            let state_diff = self
                .get_association_state(
                    conn,
                    inbox_id,
                    old_group_membership.get(inbox_id).map(|i| *i as i64),
                )
                .await?
                .as_diff();

            // In the case of a removed member, get all the "new installations" from the diff and add them to the list of removed installations
            removed_installations.extend(state_diff.new_installations());
        }

        Ok(InstallationDiff {
            added_installations,
            removed_installations,
        })
    }
}

/// For the given list of `inbox_id`s get all updates from the network that are newer than the last known `sequence_id`,
/// write them in the db, and return the updates
#[tracing::instrument(level = "trace", skip_all)]
pub async fn load_identity_updates<ApiClient: XmtpApi>(
    api_client: &ApiClientWrapper<ApiClient>,
    conn: &DbConnection,
    inbox_ids: &[&str],
) -> Result<HashMap<String, Vec<InboxUpdate>>, ClientError> {
    if inbox_ids.is_empty() {
        return Ok(HashMap::new());
    }
    tracing::debug!("Fetching identity updates for: {:?}", inbox_ids);

    let existing_sequence_ids = conn.get_latest_sequence_id(inbox_ids)?;
    let filters: Vec<GetIdentityUpdatesV2Filter> = inbox_ids
        .iter()
        .map(|inbox_id| GetIdentityUpdatesV2Filter {
            sequence_id: existing_sequence_ids.get(*inbox_id).map(|i| *i as u64),
            inbox_id: inbox_id.to_string(),
        })
        .collect();

    let updates = api_client
        .get_identity_updates_v2(filters)
        .await?
        .collect::<HashMap<_, Vec<InboxUpdate>>>();

    let to_store = updates
        .iter()
        .flat_map(move |(inbox_id, updates)| {
            updates.iter().map(move |update| StoredIdentityUpdate {
                inbox_id: inbox_id.clone(),
                sequence_id: update.sequence_id as i64,
                server_timestamp_ns: update.server_timestamp_ns as i64,
                payload: update.update.clone().into(),
            })
        })
        .collect::<Vec<StoredIdentityUpdate>>();

    conn.insert_or_ignore_identity_updates(&to_store)?;
    Ok(updates)
}

/// Convert a list of unverified updates to verified updates using the given smart contract verifier
async fn verify_updates(
    updates: Vec<UnverifiedIdentityUpdate>,
    scw_verifier: impl SmartContractSignatureVerifier,
) -> Result<Vec<IdentityUpdate>, SignatureError> {
    try_join_all(
        updates
            .iter()
            .map(|update| update.to_verified(&scw_verifier)),
    )
    .await
}

/// A static lookup method to verify if an identity is a member of an inbox
pub async fn is_member_of_association_state<Client>(
    api_client: &ApiClientWrapper<Client>,
    inbox_id: &str,
    identifier: &MemberIdentifier,
    scw_verifier: Option<Box<dyn SmartContractSignatureVerifier>>,
) -> Result<bool, ClientError>
where
    Client: XmtpMlsClient + XmtpIdentityClient + Clone + Send + Sync,
{
    let filters = vec![GetIdentityUpdatesV2Filter {
        inbox_id: inbox_id.to_string(),
        sequence_id: None,
    }];
    let mut updates = api_client
        .get_identity_updates_v2(filters)
        .await?
        .collect::<HashMap<xmtp_id::InboxId, Vec<InboxUpdate>>>();

    let Some(updates) = updates.remove(inbox_id) else {
        return Err(ClientError::Generic(
            "Unable to find provided inbox_id".to_string(),
        ));
    };
    let updates: Vec<_> = updates.into_iter().map(|u| u.update).collect();

    let mut association_state = None;

    let scw_verifier = scw_verifier.unwrap_or_else(|| {
        Box::new(RemoteSignatureVerifier::new(api_client.clone()))
            as Box<dyn SmartContractSignatureVerifier>
    });

    let updates: Vec<_> = updates
        .iter()
        .map(|u| u.to_verified(&scw_verifier))
        .collect();
    let updates = try_join_all(updates).await?;

    for update in updates {
        association_state =
            Some(update.update_state(association_state, update.client_timestamp_ns)?);
    }
    let association_state = association_state.ok_or(ClientError::Generic(
        "Unable to create association state".to_string(),
    ))?;

    Ok(association_state.get(identifier).is_some())
}

#[cfg(test)]
pub(crate) mod tests {
    #[cfg(target_arch = "wasm32")]
    wasm_bindgen_test::wasm_bindgen_test_configure!(run_in_dedicated_worker);
    use ethers::signers::{LocalWallet, Signer};
    use xmtp_cryptography::utils::generate_local_wallet;
    use xmtp_id::{
        associations::{
            builder::{SignatureRequest, SignatureRequestError},
            test_utils::{add_wallet_signature, MockSmartContractSignatureVerifier, WalletTestExt},
            unverified::UnverifiedSignature,
            AssociationState, MemberIdentifier,
        },
        scw_verifier::SmartContractSignatureVerifier,
    };

    use crate::{
        builder::ClientBuilder, groups::group_membership::GroupMembership, utils::FullXmtpClient,
        Client, XmtpApi,
    };
    use xmtp_db::{db_connection::DbConnection, identity_update::StoredIdentityUpdate};

    use xmtp_common::rand_vec;

    use super::{is_member_of_association_state, load_identity_updates};

    async fn get_association_state<ApiClient, Verifier>(
        client: &Client<ApiClient, Verifier>,
        inbox_id: &str,
    ) -> AssociationState
    where
        ApiClient: XmtpApi,
        Verifier: SmartContractSignatureVerifier,
    {
        let conn = client.store().conn().unwrap();
        load_identity_updates(&client.api_client, &conn, &[inbox_id])
            .await
            .unwrap();

        client
            .get_association_state(&conn, inbox_id, None)
            .await
            .unwrap()
    }

    fn insert_identity_update(conn: &DbConnection, inbox_id: &str, sequence_id: i64) {
        let identity_update =
            StoredIdentityUpdate::new(inbox_id.to_string(), sequence_id, 0, rand_vec::<24>());

        conn.insert_or_ignore_identity_updates(&[identity_update])
            .expect("insert should succeed");
    }

    #[cfg_attr(target_arch = "wasm32", wasm_bindgen_test::wasm_bindgen_test)]
    #[cfg_attr(not(target_arch = "wasm32"), tokio::test)]
    async fn test_is_member_of_association_state() {
        let wallet = generate_local_wallet();
        let client = ClientBuilder::new_test_client(&wallet).await;

        let wallet2 = generate_local_wallet();

        let mut request = client
            .associate_identity(wallet2.identifier())
            .await
            .unwrap();
        add_wallet_signature(&mut request, &wallet2).await;
        client.apply_signature_request(request).await.unwrap();

        let conn = client.store().conn().unwrap();
        let state = client
            .get_latest_association_state(&conn, client.inbox_id())
            .await
            .unwrap();

        // The installation, wallet1 address, and the newly associated wallet2 address
        assert_eq!(state.members().len(), 3);

        let api_client = &client.api_client;

        // Check that the second wallet is associated with our new static helper
        let is_member = is_member_of_association_state(
            api_client,
            client.inbox_id(),
            &wallet2.member_identifier(),
            None,
        )
        .await
        .unwrap();

        assert!(is_member);
    }

    #[xmtp_common::test]
    async fn create_inbox_round_trip() {
        let wallet = generate_local_wallet();
        let wallet_ident = wallet.identifier();
        let client = ClientBuilder::new_test_client(&wallet).await;

        let mut signature_request: SignatureRequest = client
            .create_inbox(wallet_ident.clone(), None)
            .await
            .unwrap();
        let inbox_id = signature_request.inbox_id().to_string();

        add_wallet_signature(&mut signature_request, &wallet).await;

        client
            .apply_signature_request(signature_request)
            .await
            .unwrap();

        let association_state = get_association_state(&client, &inbox_id).await;

        assert_eq!(association_state.members().len(), 2);
        assert_eq!(association_state.recovery_identifier(), &wallet_ident);
        assert!(association_state.get(&wallet_ident.into()).is_some())
    }

    #[xmtp_common::test]
    async fn add_association() {
        let wallet = generate_local_wallet();
        let wallet_2 = generate_local_wallet();
        let wallet_ident = wallet.identifier();
        let wallet2_ident = wallet_2.identifier();

        let client = ClientBuilder::new_test_client(&wallet).await;

        let mut add_association_request = client
            .associate_identity(wallet2_ident.clone())
            .await
            .unwrap();

        add_wallet_signature(&mut add_association_request, &wallet_2).await;

        client
            .apply_signature_request(add_association_request)
            .await
            .unwrap();

        let association_state = get_association_state(&client, client.inbox_id()).await;

        let members = association_state.members_by_parent(&wallet_ident.clone().into());
        // Those members should have timestamps
        for member in members {
            assert!(member.client_timestamp_ns.is_some());
        }

        assert_eq!(association_state.members().len(), 3);
        assert_eq!(association_state.recovery_identifier(), &wallet_ident);
        assert!(association_state.get(&wallet2_ident.into()).is_some());
    }

    #[cfg_attr(not(target_arch = "wasm32"), test)]
    #[cfg(not(target_arch = "wasm32"))]
    fn cache_association_state() {
        use xmtp_common::assert_logged;
        xmtp_common::traced_test!(async {
            let wallet = generate_local_wallet();
            let wallet_2 = generate_local_wallet();
            let client = ClientBuilder::new_test_client(&wallet).await;
            let inbox_id = client.inbox_id();

            get_association_state(&client, inbox_id).await;

            assert_logged!("Loaded association", 0);
            // TODO: Verify state is actually in db instead of just checking logs
            assert_logged!("Wrote association", 1);

            let association_state = get_association_state(&client, inbox_id).await;

            assert_eq!(association_state.members().len(), 2);
            assert_eq!(
                association_state.recovery_identifier(),
                &wallet.identifier()
            );
            assert!(association_state.get(&wallet.identifier().into()).is_some());

            assert_logged!("Loaded association", 1);
            assert_logged!("Wrote association", 1);

            let mut add_association_request = client
                .associate_identity(wallet_2.identifier())
                .await
                .unwrap();

            add_wallet_signature(&mut add_association_request, &wallet_2).await;

            client
                .apply_signature_request(add_association_request)
                .await
                .unwrap();

            get_association_state(&client, inbox_id).await;

            assert_logged!("Loaded association", 1);
            assert_logged!("Wrote association", 2);

            let association_state = get_association_state(&client, inbox_id).await;

            assert_logged!("Loaded association", 2);
            assert_logged!("Wrote association", 2);

            assert_eq!(association_state.members().len(), 3);
            assert_eq!(
                association_state.recovery_identifier(),
                &wallet.identifier()
            );
            assert!(association_state
                .get(&wallet_2.member_identifier())
                .is_some());
        });
    }

    #[xmtp_common::test]
    async fn load_identity_updates_if_needed() {
        let wallet = generate_local_wallet();
        let client = ClientBuilder::new_test_client(&wallet).await;
        let conn = client.store().conn().unwrap();

        insert_identity_update(&conn, "inbox_1", 1);
        insert_identity_update(&conn, "inbox_2", 2);
        insert_identity_update(&conn, "inbox_3", 3);

        let filtered =
            // Inbox 1 is requesting an inbox ID higher than what is in the DB. Inbox 2 is requesting one that matches the DB.
            // Inbox 3 is requesting one lower than what is in the DB
            conn.filter_inbox_ids_needing_updates(&[("inbox_1", 3), ("inbox_2", 2), ("inbox_3", 2)]);
        assert_eq!(filtered.unwrap(), vec!["inbox_1"]);
    }

    #[xmtp_common::test]
    async fn get_installation_diff() {
        let wallet_1 = generate_local_wallet();
        let wallet_2 = generate_local_wallet();
        let wallet_3 = generate_local_wallet();

        let client_1 = ClientBuilder::new_test_client(&wallet_1).await;
        let client_2 = ClientBuilder::new_test_client(&wallet_2).await;
        let client_3 = ClientBuilder::new_test_client(&wallet_3).await;

        let client_2_installation_key = client_2.installation_public_key().to_vec();
        let client_3_installation_key = client_3.installation_public_key().to_vec();

        let mut inbox_ids: Vec<String> = vec![];

        // Create an inbox with 2 history items for each client
        for (client, wallet) in vec![
            (client_1, wallet_1),
            (client_2, wallet_2),
            (client_3, wallet_3),
        ] {
            let mut signature_request: SignatureRequest = client
                .create_inbox(wallet.identifier(), None)
                .await
                .unwrap();
            let inbox_id = signature_request.inbox_id().to_string();
            inbox_ids.push(inbox_id);

            add_wallet_signature(&mut signature_request, &wallet).await;
            client
                .apply_signature_request(signature_request)
                .await
                .unwrap();
            let new_wallet = generate_local_wallet();
            let mut add_association_request = client
                .associate_identity(new_wallet.identifier())
                .await
                .unwrap();

            add_wallet_signature(&mut add_association_request, &new_wallet).await;

            client
                .apply_signature_request(add_association_request)
                .await
                .unwrap();
        }

        // Create a new client to test group operations with
        let other_client = ClientBuilder::new_test_client(&generate_local_wallet()).await;
        let other_conn = other_client.store().conn().unwrap();
        let ids = inbox_ids.iter().map(AsRef::as_ref).collect::<Vec<&str>>();
        // Load all the identity updates for the new inboxes
        load_identity_updates(&other_client.api_client, &other_conn, ids.as_slice())
            .await
            .expect("load should succeed");

        // Get the latest sequence IDs so we can construct the updates
        let latest_sequence_ids = other_conn.get_latest_sequence_id(ids.as_slice()).unwrap();

        let inbox_1_first_sequence_id = other_conn
            .get_identity_updates(inbox_ids[0].clone(), None, None)
            .unwrap()
            .first()
            .unwrap()
            .sequence_id;

        let mut original_group_membership = GroupMembership::new();
        original_group_membership.add(inbox_ids[0].to_string(), inbox_1_first_sequence_id as u64);
        original_group_membership.add(
            inbox_ids[1].to_string(),
            *latest_sequence_ids.get(&inbox_ids[1]).unwrap() as u64,
        );

        let mut new_group_membership = original_group_membership.clone();
        // Update the first inbox to have a higher sequence ID, but no new installations
        new_group_membership.add(
            inbox_ids[0].to_string(),
            *latest_sequence_ids.get(&inbox_ids[0]).unwrap() as u64,
        );
        new_group_membership.add(
            inbox_ids[2].to_string(),
            *latest_sequence_ids.get(&inbox_ids[2]).unwrap() as u64,
        );
        new_group_membership.remove(&inbox_ids[1]);

        let membership_diff = original_group_membership.diff(&new_group_membership);

        let installation_diff = other_client
            .get_installation_diff(
                &other_conn,
                &original_group_membership,
                &new_group_membership,
                &membership_diff,
            )
            .await
            .unwrap();

        assert_eq!(installation_diff.added_installations.len(), 1);
        assert!(installation_diff
            .added_installations
            .contains(&client_3_installation_key.to_vec()),);
        assert_eq!(installation_diff.removed_installations.len(), 1);
        assert!(installation_diff
            .removed_installations
            .contains(&client_2_installation_key.to_vec()));
    }

    #[xmtp_common::test]
    pub async fn revoke_wallet() {
        let recovery_wallet = generate_local_wallet();
        let second_wallet = generate_local_wallet();
        let client = ClientBuilder::new_test_client(&recovery_wallet).await;

        let mut add_wallet_signature_request = client
            .associate_identity(second_wallet.identifier())
            .await
            .unwrap();

        add_wallet_signature(&mut add_wallet_signature_request, &second_wallet).await;

        client
            .apply_signature_request(add_wallet_signature_request)
            .await
            .unwrap();

        let association_state_after_add = get_association_state(&client, client.inbox_id()).await;
        assert_eq!(association_state_after_add.identifiers().len(), 2);

        // Make sure the inbox ID is correctly registered
        let inbox_ids = client
            .api_client
            .get_inbox_ids(vec![second_wallet.identifier().into()])
            .await
            .unwrap();
        assert_eq!(inbox_ids.len(), 1);

        // Now revoke the second wallet

        let mut revoke_signature_request = client
            .revoke_identities(vec![second_wallet.identifier()])
            .await
            .unwrap();
        add_wallet_signature(&mut revoke_signature_request, &recovery_wallet).await;

        client
            .apply_signature_request(revoke_signature_request)
            .await
            .unwrap();

        // Make sure that the association state has removed the second wallet
        let association_state_after_revoke =
            get_association_state(&client, client.inbox_id()).await;
        assert_eq!(association_state_after_revoke.identifiers().len(), 1);

        // Make sure the inbox ID is correctly unregistered
        let inbox_ids = client
            .api_client
            .get_inbox_ids(vec![second_wallet.identifier().into()])
            .await
            .unwrap();
        assert_eq!(inbox_ids.len(), 0);
    }

    #[xmtp_common::test]
    pub async fn revoke_installation() {
        let wallet = generate_local_wallet();
        let client1: FullXmtpClient = ClientBuilder::new_test_client(&wallet).await;
        let client2: FullXmtpClient = ClientBuilder::new_test_client(&wallet).await;

        let association_state = get_association_state(&client1, client1.inbox_id()).await;
        // Ensure there are two installations on the inbox
        assert_eq!(association_state.installation_ids().len(), 2);

        // Now revoke the second client
        let mut revoke_installation_request = client1
            .revoke_installations(vec![client2.installation_public_key().to_vec()])
            .await
            .unwrap();
        add_wallet_signature(&mut revoke_installation_request, &wallet).await;
        client1
            .apply_signature_request(revoke_installation_request)
            .await
            .unwrap();

        // Make sure there is only one installation on the inbox
        let association_state = get_association_state(&client1, client1.inbox_id()).await;
        assert_eq!(association_state.installation_ids().len(), 1);
    }

    #[cfg(not(target_arch = "wasm32"))]
    #[tokio::test(flavor = "multi_thread")]
    pub async fn revoke_installation_with_malformed_keypackage() {
        use crate::utils::set_test_mode_upload_malformed_keypackage;

        let wallet = generate_local_wallet();
        let client1: FullXmtpClient = ClientBuilder::new_test_client(&wallet).await;
        let client2: FullXmtpClient = ClientBuilder::new_test_client(&wallet).await;

        let association_state = get_association_state(&client1, client1.inbox_id()).await;
        // Ensure there are two installations on the inbox
        assert_eq!(association_state.installation_ids().len(), 2);

        set_test_mode_upload_malformed_keypackage(
            true,
            Some(vec![client2.installation_public_key().to_vec()]),
        );

        // Now revoke the second client
        let mut revoke_installation_request = client1
            .revoke_installations(vec![client2.installation_public_key().to_vec()])
            .await
            .unwrap();
        add_wallet_signature(&mut revoke_installation_request, &wallet).await;
        client1
            .apply_signature_request(revoke_installation_request)
            .await
            .unwrap();

        // Make sure there is only one installation on the inbox
        let association_state = get_association_state(&client1, client1.inbox_id()).await;
        assert_eq!(association_state.installation_ids().len(), 1);
    }

    #[cfg(not(target_arch = "wasm32"))]
    #[tokio::test(flavor = "multi_thread")]
    pub async fn revoke_good_installation_with_other_malformed_keypackage() {
        use crate::utils::set_test_mode_upload_malformed_keypackage;

        let wallet = generate_local_wallet();
        let client1: FullXmtpClient = ClientBuilder::new_test_client(&wallet).await;
        let client2: FullXmtpClient = ClientBuilder::new_test_client(&wallet).await;
        let client3: FullXmtpClient = ClientBuilder::new_test_client(&wallet).await;

        let association_state = get_association_state(&client1, client1.inbox_id()).await;
        // Ensure there are two installations on the inbox
        assert_eq!(association_state.installation_ids().len(), 3);

        set_test_mode_upload_malformed_keypackage(
            true,
            Some(vec![client2.installation_public_key().to_vec()]),
        );

        // Now revoke the second client
        let mut revoke_installation_request = client1
            .revoke_installations(vec![client3.installation_public_key().to_vec()])
            .await
            .unwrap();
        add_wallet_signature(&mut revoke_installation_request, &wallet).await;
        client1
            .apply_signature_request(revoke_installation_request)
            .await
            .unwrap();

        // Make sure there is only one installation on the inbox
        let association_state = get_association_state(&client1, client1.inbox_id()).await;
        assert_eq!(association_state.installation_ids().len(), 2);
    }

    #[cfg_attr(target_arch = "wasm32", wasm_bindgen_test::wasm_bindgen_test)]
    #[cfg_attr(not(target_arch = "wasm32"), tokio::test)]
    pub async fn change_recovery_address() {
        let original_wallet: LocalWallet = generate_local_wallet();
        let new_recovery_wallet = generate_local_wallet();
        let client = ClientBuilder::new_test_client(&original_wallet).await;

        // Verify initial state has the original wallet as recovery identifier
        let association_state_before = get_association_state(&client, client.inbox_id()).await;
        assert_eq!(
            association_state_before.recovery_identifier(),
            &original_wallet.identifier()
        );

        // Verify that the associated wallet at this stage includes the recovery address
        assert!(association_state_before.members().len() == 2);
        // Verify that one of the members is the recovery address
        let binding = association_state_before.members();
        let recovery_member = binding
            .iter()
            .find(|m| m.identifier == original_wallet.identifier());
        assert!(recovery_member.is_some());
        let recovery_member_timestamp = recovery_member.unwrap().client_timestamp_ns;
        // Right now we are not saving client side timestamps for recovery address, so this will be None
        assert!(recovery_member_timestamp.is_none());
        // Verify the other member is an installation key
        let installation_member = binding
            .iter()
            .find(|m| matches!(m.identifier, MemberIdentifier::Installation(_)));
        assert!(installation_member.is_some());
        assert!(
            installation_member
                .unwrap()
                .identifier
                .installation_key()
                .unwrap()
                == client.installation_public_key().to_vec()
        );
        let installation_member_timestamp = installation_member.unwrap().client_timestamp_ns;
        assert!(installation_member_timestamp.is_some());

        // Create a signature request to change the recovery address
        let mut change_recovery_request = client
            .change_recovery_identifier(new_recovery_wallet.identifier())
            .await
            .unwrap();

        // Add the original wallet's signature (since it's the current recovery address)
        add_wallet_signature(&mut change_recovery_request, &original_wallet).await;

        // Apply the signature request
        client
            .apply_signature_request(change_recovery_request)
            .await
            .unwrap();

        // Verify the recovery address has been updated
        let association_state_after = get_association_state(&client, client.inbox_id()).await;
        assert_eq!(
            association_state_after.recovery_identifier(),
            &new_recovery_wallet.identifier()
        );

        // Verify that the associated wallet still includes the original wallet
        assert!(association_state_after.members().len() == 2);
        // Verify that one of the members is the recovery address
        let binding = association_state_after.members();
        let recovery_member = binding
            .iter()
            .find(|m| m.identifier == original_wallet.identifier());
        assert!(recovery_member.is_some());
        let recovery_member_timestamp = recovery_member.unwrap().client_timestamp_ns;
        // Right now we are not saving client side timestamps for recovery address, so this will be None
        assert!(recovery_member_timestamp.is_none());
        // Verify the other member is an installation key
        let installation_member = binding
            .iter()
            .find(|m| matches!(m.identifier, MemberIdentifier::Installation(_)));
        assert!(installation_member.is_some());
        assert!(
            installation_member
                .unwrap()
                .identifier
                .installation_key()
                .unwrap()
                == client.installation_public_key().to_vec()
        );
        let installation_member_timestamp = installation_member.unwrap().client_timestamp_ns;
        assert!(installation_member_timestamp.is_some());

        // Verify that the original wallet can no longer perform recovery operations
        // by attempting to revoke an installation with the original wallet
        let installation_id = client.installation_public_key().to_vec();
        let mut revoke_installation_request = client
            .revoke_installations(vec![installation_id])
            .await
            .unwrap();

        // Try to sign with the original wallet (will error since signer is not in the request)
        // add_wallet_signature(&mut revoke_installation_request, &original_wallet).await;
        let signature_text = revoke_installation_request.signature_text();
        let sig = original_wallet
            .sign_message(signature_text)
            .await
            .unwrap()
            .to_vec();
        let unverified_sig = UnverifiedSignature::new_recoverable_ecdsa(sig);
        let scw_verifier = MockSmartContractSignatureVerifier::new(false);

        let attempt_to_revoke_with_original_wallet = revoke_installation_request
            .add_signature(unverified_sig, &scw_verifier)
            .await;

        assert!(matches!(
            attempt_to_revoke_with_original_wallet,
            Err(SignatureRequestError::UnknownSigner)
        ));

        // Now try with the new recovery wallet (which should succeed)
        let installation_id = client.installation_public_key().to_vec();
        let mut revoke_installation_request = client
            .revoke_installations(vec![installation_id])
            .await
            .unwrap();

        // Sign with the new recovery wallet
        add_wallet_signature(&mut revoke_installation_request, &new_recovery_wallet).await;

        // This should succeed because the new wallet is now the recovery address
        client
            .apply_signature_request(revoke_installation_request)
            .await
            .unwrap();

        // Verify the installation was revoked
        let association_state_final = get_association_state(&client, client.inbox_id()).await;
        assert_eq!(association_state_final.installation_ids().len(), 0);
    }
}<|MERGE_RESOLUTION|>--- conflicted
+++ resolved
@@ -1,22 +1,17 @@
-<<<<<<< HEAD
-use crate::{
-    groups::HmacKey,
-    storage::{association_state::StoredAssociationState, user_preferences::StoredUserPreferences},
-=======
-use crate::groups::device_sync::preference_sync::UserPreferenceUpdate;
 use crate::{
     client::ClientError,
-    groups::group_membership::{GroupMembership, MembershipDiff},
-    subscriptions::LocalEvents,
+    groups::{
+        group_membership::{GroupMembership, MembershipDiff},
+        HmacKeyExt,
+    },
     Client, XmtpApi,
->>>>>>> ab2cb3d2
 };
 use futures::future::try_join_all;
 use std::collections::{HashMap, HashSet};
 use thiserror::Error;
 use xmtp_common::{retry_async, retryable, Retry, RetryableError};
 use xmtp_cryptography::CredentialSign;
-use xmtp_db::{association_state::StoredAssociationState, user_preferences::StoredUserPreferences};
+use xmtp_db::{association_state::StoredAssociationState, user_preferences::HmacKey};
 use xmtp_db::{db_connection::DbConnection, identity_update::StoredIdentityUpdate};
 use xmtp_id::{
     associations::{
@@ -334,20 +329,8 @@
 
         // Cycle the HMAC key
         let conn = self.store().conn()?;
-<<<<<<< HEAD
         let hmac_key = HmacKey::new();
         hmac_key.save_and_sync_to_other_devices(&conn, &self.local_events)?;
-=======
-        let hmac_key = StoredUserPreferences::new_hmac_key(&conn)?;
-        // Sync the new key to other devices
-        let _ = self
-            .local_events
-            .send(LocalEvents::OutgoingPreferenceUpdates(vec![
-                UserPreferenceUpdate::HmacKeyUpdate {
-                    key: hmac_key.clone(),
-                },
-            ]));
->>>>>>> ab2cb3d2
 
         Ok(builder.build())
     }
