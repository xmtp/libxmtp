--- conflicted
+++ resolved
@@ -510,7 +510,6 @@
     };
 
     use crate::{
-        assert_logged,
         builder::ClientBuilder,
         groups::group_membership::GroupMembership,
         storage::{db_connection::DbConnection, identity_update::StoredIdentityUpdate},
@@ -608,31 +607,17 @@
         assert!(association_state.get(&wallet_2_address.into()).is_some());
     }
 
-<<<<<<< HEAD
-    // #[cfg_attr(target_arch = "wasm32", wasm_bindgen_test::wasm_bindgen_test)]
-    #[cfg_attr(not(target_arch = "wasm32"), tokio::test)]
-    #[tracing_test::traced_test]
-    async fn cache_association_state() {
-        if cfg!(target_arch = "wasm32") {
-            let _ = tracing_log::LogTracer::init_with_filter(log::LevelFilter::Debug);
-        }
-        let wallet = generate_local_wallet();
-        let wallet_2 = generate_local_wallet();
-        let wallet_address = wallet.get_address();
-        let wallet_2_address = wallet_2.get_address();
-        let client = ClientBuilder::new_test_client(&wallet).await;
-        let inbox_id = client.inbox_id();
-=======
-    #[test]
+    #[cfg_attr(not(target_arch = "wasm32"), test)]
+    #[cfg(not(target_arch = "wasm32"))]
     fn cache_association_state() {
-        crate::traced_test(|| async {
+        use crate::{assert_logged, utils::test::traced_test};
+        traced_test(|| async {
             let wallet = generate_local_wallet();
             let wallet_2 = generate_local_wallet();
             let wallet_address = wallet.get_address();
             let wallet_2_address = wallet_2.get_address();
             let client = ClientBuilder::new_test_client(&wallet).await;
             let inbox_id = client.inbox_id();
->>>>>>> 92e7b713
 
             get_association_state(&client, inbox_id.clone()).await;
 
