use crate::{
    client::ClientError,
    groups::{
        device_sync::preference_sync::UserPreferenceUpdate,
        group_membership::{GroupMembership, MembershipDiff},
    },
    Client, XmtpApi,
};
use futures::future::try_join_all;
use std::collections::{HashMap, HashSet};
use thiserror::Error;
use xmtp_common::{retry_async, retryable, Retry, RetryableError};
use xmtp_cryptography::CredentialSign;
use xmtp_db::{
    association_state::StoredAssociationState,
    user_preferences::{HmacKey, StoredUserPreferences},
};
use xmtp_db::{db_connection::DbConnection, identity_update::StoredIdentityUpdate};
use xmtp_id::{
    associations::{
        apply_update,
        builder::{SignatureRequest, SignatureRequestBuilder, SignatureRequestError},
        get_state,
        unverified::{
            UnverifiedIdentityUpdate, UnverifiedInstallationKeySignature, UnverifiedSignature,
        },
        AssociationError, AssociationState, AssociationStateDiff, Identifier, IdentityAction,
        IdentityUpdate, InstallationKeyContext, MemberIdentifier, SignatureError,
    },
    scw_verifier::{RemoteSignatureVerifier, SmartContractSignatureVerifier},
    AsIdRef, InboxIdRef,
};
use xmtp_proto::api_client::{XmtpIdentityClient, XmtpMlsClient};

use xmtp_api::{ApiClientWrapper, GetIdentityUpdatesV2Filter};
use xmtp_id::InboxUpdate;

#[derive(Debug, Error)]
pub enum IdentityUpdateError {
    #[error(transparent)]
    InvalidSignatureRequest(#[from] SignatureRequestError),
}

#[derive(Debug)]
pub struct InstallationDiff {
    pub added_installations: HashSet<Vec<u8>>,
    pub removed_installations: HashSet<Vec<u8>>,
}

#[derive(Debug, Error)]
pub enum InstallationDiffError {
    #[error(transparent)]
    Client(#[from] ClientError),
    #[error(transparent)]
    Storage(#[from] xmtp_db::StorageError),
}

impl RetryableError for InstallationDiffError {
    fn is_retryable(&self) -> bool {
        match self {
            InstallationDiffError::Client(client_error) => retryable!(client_error),
            InstallationDiffError::Storage(e) => retryable!(e),
        }
    }
}

impl<'a, ApiClient, V> Client<ApiClient, V>
where
    ApiClient: XmtpApi,
    V: SmartContractSignatureVerifier,
{
    /// Get the association state for all provided `inbox_id`/optional `sequence_id` tuples, using the cache when available
    /// If the association state is not available in the cache, this falls back to reconstructing the association state
    /// from Identity Updates in the network.
    pub async fn batch_get_association_state(
        &self,
        conn: &DbConnection,
        identifiers: &[(impl AsIdRef, Option<i64>)],
    ) -> Result<Vec<AssociationState>, ClientError> {
        let association_states = try_join_all(
            identifiers
                .iter()
                .map(|(inbox_id, to_sequence_id)| {
                    self.get_association_state(conn, inbox_id.as_ref(), *to_sequence_id)
                })
                .collect::<Vec<_>>(),
        )
        .await?;

        Ok(association_states)
    }

    /// Get the latest association state available on the network for the given `inbox_id`
    pub async fn get_latest_association_state(
        &self,
        conn: &DbConnection,
        inbox_id: InboxIdRef<'a>,
    ) -> Result<AssociationState, ClientError> {
        load_identity_updates(&self.api_client, conn, &[inbox_id]).await?;

        self.get_association_state(conn, inbox_id, None).await
    }

    /// Get the association state for a given inbox_id up to the (and inclusive of) the `to_sequence_id`
    /// If no `to_sequence_id` is provided, use the latest value in the database
    pub async fn get_association_state(
        &self,
        conn: &DbConnection,
        inbox_id: InboxIdRef<'a>,
        to_sequence_id: Option<i64>,
    ) -> Result<AssociationState, ClientError> {
        let updates = conn.get_identity_updates(inbox_id, None, to_sequence_id)?;
        let last_sequence_id = updates
            .last()
            .ok_or::<ClientError>(AssociationError::MissingIdentityUpdate.into())?
            .sequence_id;
        if let Some(to_sequence_id) = to_sequence_id {
            if to_sequence_id != last_sequence_id {
                return Err(AssociationError::MissingIdentityUpdate.into());
            }
        }

        if let Some(association_state) =
            StoredAssociationState::read_from_cache(conn, inbox_id, last_sequence_id)?
        {
            return Ok(association_state);
        }

        let unverified_updates = updates
            .into_iter()
            .map(UnverifiedIdentityUpdate::try_from)
            .collect::<Result<Vec<UnverifiedIdentityUpdate>, AssociationError>>()?;
        let updates = verify_updates(unverified_updates, &self.scw_verifier).await?;

        let association_state = get_state(updates)?;

        StoredAssociationState::write_to_cache(
            conn,
            inbox_id.to_string(),
            last_sequence_id,
            association_state.clone().into(),
        )?;

        Ok(association_state)
    }

    /// Calculate the changes between the `starting_sequence_id` and `ending_sequence_id` for the
    /// provided `inbox_id`
    pub(crate) async fn get_association_state_diff(
        &self,
        conn: &DbConnection,
        inbox_id: InboxIdRef<'a>,
        starting_sequence_id: Option<i64>,
        ending_sequence_id: Option<i64>,
    ) -> Result<AssociationStateDiff, ClientError> {
        tracing::debug!(
            "Computing diff for {:?} from {:?} to {:?}",
            inbox_id,
            starting_sequence_id,
            ending_sequence_id
        );
        // If no starting sequence ID, get all updates from the beginning of the inbox's history up to the ending sequence ID
        if starting_sequence_id.is_none() {
            return Ok(self
                .get_association_state(conn, inbox_id, ending_sequence_id)
                .await?
                .as_diff());
        }

        // Get the initial state to compare against
        let initial_state = self
            .get_association_state(conn, inbox_id, starting_sequence_id)
            .await?;

        // Get any identity updates that need to be applied
        let incremental_updates =
            conn.get_identity_updates(inbox_id, starting_sequence_id, ending_sequence_id)?;

        let last_sequence_id = incremental_updates.last().map(|update| update.sequence_id);
        if ending_sequence_id.is_some()
            && last_sequence_id.is_some()
            && last_sequence_id != ending_sequence_id
        {
            tracing::error!(
                "Did not find the expected last sequence id. Expected: {:?}, Found: {:?}",
                ending_sequence_id,
                last_sequence_id
            );
            return Err(AssociationError::MissingIdentityUpdate.into());
        }

        let unverified_incremental_updates: Vec<UnverifiedIdentityUpdate> = incremental_updates
            .into_iter()
            .map(|update| update.try_into())
            .collect::<Result<Vec<UnverifiedIdentityUpdate>, AssociationError>>()?;

        let incremental_updates =
            verify_updates(unverified_incremental_updates, &self.scw_verifier).await?;
        let mut final_state = initial_state.clone();
        // Apply each update sequentially, aborting in the case of error
        for update in incremental_updates {
            final_state = apply_update(final_state, update)?;
        }

        tracing::debug!("Final state at {:?}: {:?}", last_sequence_id, final_state);
        if let Some(last_sequence_id) = last_sequence_id {
            StoredAssociationState::write_to_cache(
                conn,
                inbox_id.to_string(),
                last_sequence_id,
                final_state.clone().into(),
            )?;
        }

        Ok(initial_state.diff(&final_state))
    }

    /// Generate a `CreateInbox` signature request for the given wallet address.
    /// If no nonce is provided, use 0
    pub async fn create_inbox(
        &self,
        identifier: Identifier,
        maybe_nonce: Option<u64>,
    ) -> Result<SignatureRequest, ClientError> {
        let nonce = maybe_nonce.unwrap_or(0);
        let inbox_id = identifier.inbox_id(nonce)?;
        let installation_public_key = self.identity().installation_keys.verifying_key();

        let builder = SignatureRequestBuilder::new(inbox_id);
        let mut signature_request = builder
            .create_inbox(identifier.clone(), nonce)
            .add_association(
                MemberIdentifier::installation(installation_public_key.as_bytes().to_vec()),
                identifier.into(),
            )
            .build();

        let sig_bytes = self
            .identity()
            .sign_identity_update(signature_request.signature_text())?
            .to_vec();
        // We can pre-sign the request with an installation key signature, since we have access to the key
        signature_request
            .add_signature(
                UnverifiedSignature::InstallationKey(UnverifiedInstallationKeySignature::new(
                    sig_bytes,
                    installation_public_key,
                )),
                &self.scw_verifier,
            )
            .await?;

        Ok(signature_request)
    }

    /// Generate a `AssociateWallet` signature request using an existing wallet and a new wallet address
    pub async fn associate_identity(
        &self,
        new_identifier: Identifier,
    ) -> Result<SignatureRequest, ClientError> {
        tracing::info!("Associating new wallet with inbox_id {}", self.inbox_id());
        let inbox_id = self.inbox_id();
        let builder = SignatureRequestBuilder::new(inbox_id);
        let installation_public_key = self.identity().installation_keys.verifying_key();

        let mut signature_request = builder
            .add_association(new_identifier.into(), installation_public_key.into())
            .build();

        let signature = self
            .identity()
            .installation_keys
            .credential_sign::<InstallationKeyContext>(signature_request.signature_text())?;
        signature_request
            .add_signature(
                UnverifiedSignature::new_installation_key(signature, installation_public_key),
                &self.scw_verifier,
            )
            .await?;

        Ok(signature_request)
    }

    /// Revoke the given identities from the association state for the client's inbox
    pub async fn revoke_identities(
        &self,
        identities_to_revoke: Vec<Identifier>,
    ) -> Result<SignatureRequest, ClientError> {
        let inbox_id = self.inbox_id();
        let current_state = retry_async!(
            Retry::default(),
            (async {
                self.get_association_state(&self.store().conn()?, inbox_id, None)
                    .await
            })
        )?;
        let mut builder = SignatureRequestBuilder::new(inbox_id);

        for ident in identities_to_revoke {
            builder = builder.revoke_association(
                current_state.recovery_identifier().clone().into(),
                ident.into(),
            )
        }

        Ok(builder.build())
    }

    /// Revoke the given installations from the association state for the client's inbox
    pub async fn revoke_installations(
        &self,
        installation_ids: Vec<Vec<u8>>,
    ) -> Result<SignatureRequest, ClientError> {
        let inbox_id = self.inbox_id();

        let current_state = retry_async!(
            Retry::default(),
            (async {
                self.get_association_state(&self.store().conn()?, inbox_id, None)
                    .await
            })
        )?;

        let mut builder = SignatureRequestBuilder::new(inbox_id);

        for installation_id in installation_ids {
            builder = builder.revoke_association(
                current_state.recovery_identifier().clone().into(),
                MemberIdentifier::installation(installation_id),
            )
        }

        // Cycle the HMAC key
        UserPreferenceUpdate::cycle_hmac(self).await?;

        Ok(builder.build())
    }

    /// Generate a `ChangeRecoveryAddress` signature request using a new identifer
    pub async fn change_recovery_identifier(
        &self,
        new_recovery_identifier: Identifier,
    ) -> Result<SignatureRequest, ClientError> {
        let inbox_id = self.inbox_id();
        let current_state = retry_async!(
            Retry::default(),
            (async {
                self.get_association_state(&self.store().conn()?, inbox_id, None)
                    .await
            })
        )?;
        let mut builder = SignatureRequestBuilder::new(inbox_id);
        let member_identifier: MemberIdentifier =
            current_state.recovery_identifier().clone().into();
        builder = builder.change_recovery_address(member_identifier, new_recovery_identifier);
        Ok(builder.build())
    }

    /**
     * Apply a signature request to the client's inbox by publishing the identity update to the network.
     *
     * This will error if the signature request is missing signatures, if the signatures are invalid,
     * if the update fails other verifications, or if the update fails to be published to the network.
     **/
    pub async fn apply_signature_request(
        &self,
        signature_request: SignatureRequest,
    ) -> Result<(), ClientError> {
        let inbox_id = signature_request.inbox_id().to_string();
        // If the signature request isn't completed, this will error
        let identity_update = signature_request
            .build_identity_update()
            .map_err(IdentityUpdateError::from)?;

        identity_update.to_verified(self.scw_verifier()).await?;

        // We don't need to validate the update, since the server will do this for us
        self.api_client
            .publish_identity_update(identity_update)
            .await?;

        // Load the identity updates for the inbox so that we have a record in our DB
        retry_async!(
            Retry::default(),
            (async {
                load_identity_updates(
                    &self.api_client,
                    &self.store().conn()?,
                    &[inbox_id.as_str()],
                )
                .await
            })
        )?;

        Ok(())
    }

    /// Given two group memberships and the diff, get the list of installations that were added or removed
    /// between the two membership states.
    pub async fn get_installation_diff(
        &self,
        conn: &DbConnection,
        old_group_membership: &GroupMembership,
        new_group_membership: &GroupMembership,
        membership_diff: &MembershipDiff<'_>,
    ) -> Result<InstallationDiff, InstallationDiffError> {
        tracing::info!(
            "Getting installation diff. Old: {:?}. New {:?}",
            old_group_membership,
            new_group_membership
        );
        let added_and_updated_members = membership_diff
            .added_inboxes
            .iter()
            .chain(membership_diff.updated_inboxes.iter());

        let filters = added_and_updated_members
            .clone()
            .map(|i| {
                (
                    i.as_str(),
                    new_group_membership.get(i).map(|i| *i as i64).unwrap_or(0),
                )
            })
            .collect::<Vec<(&str, i64)>>();

        load_identity_updates(
            &self.api_client,
            conn,
            &conn.filter_inbox_ids_needing_updates(filters.as_slice())?,
        )
        .await?;

        let mut added_installations: HashSet<Vec<u8>> = HashSet::new();
        let mut removed_installations: HashSet<Vec<u8>> = HashSet::new();

        // TODO: Do all of this in parallel
        for inbox_id in added_and_updated_members {
            let starting_sequence_id = match old_group_membership.get(inbox_id) {
                Some(0) => None,
                Some(i) => Some(*i as i64),
                None => None,
            };
            let state_diff = self
                .get_association_state_diff(
                    conn,
                    inbox_id.as_str(),
                    starting_sequence_id,
                    new_group_membership.get(inbox_id).map(|i| *i as i64),
                )
                .await?;

            added_installations.extend(state_diff.new_installations());
            removed_installations.extend(state_diff.removed_installations());
        }

        for inbox_id in membership_diff.removed_inboxes.iter() {
            let state_diff = self
                .get_association_state(
                    conn,
                    inbox_id,
                    old_group_membership.get(inbox_id).map(|i| *i as i64),
                )
                .await?
                .as_diff();

            // In the case of a removed member, get all the "new installations" from the diff and add them to the list of removed installations
            removed_installations.extend(state_diff.new_installations());
        }

        Ok(InstallationDiff {
            added_installations,
            removed_installations,
        })
    }
}

/// For the given list of `inbox_id`s get all updates from the network that are newer than the last known `sequence_id`,
/// write them in the db, and return the updates
#[tracing::instrument(level = "trace", skip_all)]
pub async fn load_identity_updates<ApiClient: XmtpApi>(
    api_client: &ApiClientWrapper<ApiClient>,
    conn: &DbConnection,
    inbox_ids: &[&str],
) -> Result<HashMap<String, Vec<InboxUpdate>>, ClientError> {
    if inbox_ids.is_empty() {
        return Ok(HashMap::new());
    }
    tracing::debug!("Fetching identity updates for: {:?}", inbox_ids);

    let existing_sequence_ids = conn.get_latest_sequence_id(inbox_ids)?;
    let filters: Vec<GetIdentityUpdatesV2Filter> = inbox_ids
        .iter()
        .map(|inbox_id| GetIdentityUpdatesV2Filter {
            sequence_id: existing_sequence_ids.get(*inbox_id).map(|i| *i as u64),
            inbox_id: inbox_id.to_string(),
        })
        .collect();

    let updates = api_client
        .get_identity_updates_v2(filters)
        .await?
        .collect::<HashMap<_, Vec<InboxUpdate>>>();

    let to_store = updates
        .iter()
        .flat_map(move |(inbox_id, updates)| {
            updates.iter().map(move |update| StoredIdentityUpdate {
                inbox_id: inbox_id.clone(),
                sequence_id: update.sequence_id as i64,
                server_timestamp_ns: update.server_timestamp_ns as i64,
                payload: update.update.clone().into(),
            })
        })
        .collect::<Vec<StoredIdentityUpdate>>();

    conn.insert_or_ignore_identity_updates(&to_store)?;
    Ok(updates)
}

/// Convert a list of unverified updates to verified updates using the given smart contract verifier
async fn verify_updates(
    updates: Vec<UnverifiedIdentityUpdate>,
    scw_verifier: impl SmartContractSignatureVerifier,
) -> Result<Vec<IdentityUpdate>, SignatureError> {
    try_join_all(
        updates
            .iter()
            .map(|update| update.to_verified(&scw_verifier)),
    )
    .await
}

/// A static lookup method to verify if an identity is a member of an inbox
pub async fn is_member_of_association_state<Client>(
    api_client: &ApiClientWrapper<Client>,
    inbox_id: &str,
    identifier: &MemberIdentifier,
    scw_verifier: Option<Box<dyn SmartContractSignatureVerifier>>,
) -> Result<bool, ClientError>
where
    Client: XmtpMlsClient + XmtpIdentityClient + Clone + Send + Sync,
{
    let filters = vec![GetIdentityUpdatesV2Filter {
        inbox_id: inbox_id.to_string(),
        sequence_id: None,
    }];
    let mut updates = api_client
        .get_identity_updates_v2(filters)
        .await?
        .collect::<HashMap<xmtp_id::InboxId, Vec<InboxUpdate>>>();

    let Some(updates) = updates.remove(inbox_id) else {
        return Err(ClientError::Generic(
            "Unable to find provided inbox_id".to_string(),
        ));
    };
    let updates: Vec<_> = updates.into_iter().map(|u| u.update).collect();

    let mut association_state = None;

    let scw_verifier = scw_verifier.unwrap_or_else(|| {
        Box::new(RemoteSignatureVerifier::new(api_client.clone()))
            as Box<dyn SmartContractSignatureVerifier>
    });

    let updates: Vec<_> = updates
        .iter()
        .map(|u| u.to_verified(&scw_verifier))
        .collect();
    let updates = try_join_all(updates).await?;

    for update in updates {
        association_state =
            Some(update.update_state(association_state, update.client_timestamp_ns)?);
    }
    let association_state = association_state.ok_or(ClientError::Generic(
        "Unable to create association state".to_string(),
    ))?;

    Ok(association_state.get(identifier).is_some())
}

#[cfg(test)]
pub(crate) mod tests {
    #[cfg(target_arch = "wasm32")]
    wasm_bindgen_test::wasm_bindgen_test_configure!(run_in_dedicated_worker);
    use crate::{
        builder::ClientBuilder, groups::group_membership::GroupMembership, utils::FullXmtpClient,
        utils::Tester, Client, XmtpApi,
    };
    use ethers::signers::{LocalWallet, Signer};
    use xmtp_cryptography::utils::generate_local_wallet;
    use xmtp_db::{db_connection::DbConnection, identity_update::StoredIdentityUpdate};
    use xmtp_id::{
        associations::{
            builder::{SignatureRequest, SignatureRequestError},
            test_utils::{add_wallet_signature, MockSmartContractSignatureVerifier, WalletTestExt},
            unverified::UnverifiedSignature,
            AssociationState, MemberIdentifier,
        },
        scw_verifier::SmartContractSignatureVerifier,
    };

    use xmtp_common::rand_vec;

    use super::{is_member_of_association_state, load_identity_updates};

    async fn get_association_state<ApiClient, Verifier>(
        client: &Client<ApiClient, Verifier>,
        inbox_id: &str,
    ) -> AssociationState
    where
        ApiClient: XmtpApi,
        Verifier: SmartContractSignatureVerifier,
    {
        let conn = client.store().conn().unwrap();
        load_identity_updates(&client.api_client, &conn, &[inbox_id])
            .await
            .unwrap();

        client
            .get_association_state(&conn, inbox_id, None)
            .await
            .unwrap()
    }

    fn insert_identity_update(conn: &DbConnection, inbox_id: &str, sequence_id: i64) {
        let identity_update =
            StoredIdentityUpdate::new(inbox_id.to_string(), sequence_id, 0, rand_vec::<24>());

        conn.insert_or_ignore_identity_updates(&[identity_update])
            .expect("insert should succeed");
    }

    #[cfg_attr(target_arch = "wasm32", wasm_bindgen_test::wasm_bindgen_test)]
    #[cfg_attr(not(target_arch = "wasm32"), tokio::test)]
    async fn test_is_member_of_association_state() {
        let wallet = generate_local_wallet();
        let client = ClientBuilder::new_test_client(&wallet).await;

        let wallet2 = generate_local_wallet();

        let mut request = client
            .associate_identity(wallet2.identifier())
            .await
            .unwrap();
        add_wallet_signature(&mut request, &wallet2).await;
        client.apply_signature_request(request).await.unwrap();

        let conn = client.store().conn().unwrap();
        let state = client
            .get_latest_association_state(&conn, client.inbox_id())
            .await
            .unwrap();

        // The installation, wallet1 address, and the newly associated wallet2 address
        assert_eq!(state.members().len(), 3);

        let api_client = &client.api_client;

        // Check that the second wallet is associated with our new static helper
        let is_member = is_member_of_association_state(
            api_client,
            client.inbox_id(),
            &wallet2.member_identifier(),
            None,
        )
        .await
        .unwrap();

        assert!(is_member);
    }

    #[xmtp_common::test]
    async fn create_inbox_round_trip() {
        let wallet = generate_local_wallet();
        let wallet_ident = wallet.identifier();
        let client = ClientBuilder::new_test_client(&wallet).await;

        let mut signature_request: SignatureRequest = client
            .create_inbox(wallet_ident.clone(), None)
            .await
            .unwrap();
        let inbox_id = signature_request.inbox_id().to_string();

        add_wallet_signature(&mut signature_request, &wallet).await;

        client
            .apply_signature_request(signature_request)
            .await
            .unwrap();

        let association_state = get_association_state(&client, &inbox_id).await;

        assert_eq!(association_state.members().len(), 2);
        assert_eq!(association_state.recovery_identifier(), &wallet_ident);
        assert!(association_state.get(&wallet_ident.into()).is_some())
    }

    #[xmtp_common::test]
    async fn add_association() {
        let wallet = generate_local_wallet();
        let wallet_2 = generate_local_wallet();
        let wallet_ident = wallet.identifier();
        let wallet2_ident = wallet_2.identifier();

        let client = ClientBuilder::new_test_client(&wallet).await;

        let mut add_association_request = client
            .associate_identity(wallet2_ident.clone())
            .await
            .unwrap();

        add_wallet_signature(&mut add_association_request, &wallet_2).await;

        client
            .apply_signature_request(add_association_request)
            .await
            .unwrap();

        let association_state = get_association_state(&client, client.inbox_id()).await;

        let members = association_state.members_by_parent(&wallet_ident.clone().into());
        // Those members should have timestamps
        for member in members {
            assert!(member.client_timestamp_ns.is_some());
        }

        assert_eq!(association_state.members().len(), 3);
        assert_eq!(association_state.recovery_identifier(), &wallet_ident);
        assert!(association_state.get(&wallet2_ident.into()).is_some());
    }

    #[cfg_attr(not(target_arch = "wasm32"), test)]
    #[cfg(not(target_arch = "wasm32"))]
    fn cache_association_state() {
        use xmtp_common::assert_logged;

        xmtp_common::traced_test!(async {
<<<<<<< HEAD
            let client = Tester::new().await;
=======
            let wallet = generate_local_wallet();
            let wallet_2 = generate_local_wallet();
            let client = ClientBuilder::new_test_client_no_sync(&wallet).await;
>>>>>>> 77f287cb
            let inbox_id = client.inbox_id();
            client.wait_for_sync_worker_init().await;

            let wallet_2 = generate_local_wallet();

            get_association_state(&client, inbox_id).await;

            assert_logged!("Loaded association", 4);
            // TODO: Verify state is actually in db instead of just checking logs
            assert_logged!("Wrote association", 1);

            let association_state = get_association_state(&client, inbox_id).await;

            assert_eq!(association_state.members().len(), 2);
            assert_eq!(
                association_state.recovery_identifier(),
                &client.owner.identifier()
            );
            assert!(association_state
                .get(&client.owner.identifier().into())
                .is_some());

            assert_logged!("Loaded association", 5);
            assert_logged!("Wrote association", 1);

            let mut add_association_request = client
                .associate_identity(wallet_2.identifier())
                .await
                .unwrap();

            add_wallet_signature(&mut add_association_request, &wallet_2).await;

            client
                .apply_signature_request(add_association_request)
                .await
                .unwrap();

            get_association_state(&client, inbox_id).await;

            assert_logged!("Loaded association", 5);
            assert_logged!("Wrote association", 2);

            let association_state = get_association_state(&client, inbox_id).await;

            assert_logged!("Loaded association", 6);
            assert_logged!("Wrote association", 2);

            assert_eq!(association_state.members().len(), 3);
            assert_eq!(
                association_state.recovery_identifier(),
                &client.owner.identifier()
            );
            assert!(association_state
                .get(&wallet_2.member_identifier())
                .is_some());
        });
    }

    #[xmtp_common::test]
    async fn load_identity_updates_if_needed() {
        let wallet = generate_local_wallet();
        let client = ClientBuilder::new_test_client(&wallet).await;
        let conn = client.store().conn().unwrap();

        insert_identity_update(&conn, "inbox_1", 1);
        insert_identity_update(&conn, "inbox_2", 2);
        insert_identity_update(&conn, "inbox_3", 3);

        let filtered =
            // Inbox 1 is requesting an inbox ID higher than what is in the DB. Inbox 2 is requesting one that matches the DB.
            // Inbox 3 is requesting one lower than what is in the DB
            conn.filter_inbox_ids_needing_updates(&[("inbox_1", 3), ("inbox_2", 2), ("inbox_3", 2)]);
        assert_eq!(filtered.unwrap(), vec!["inbox_1"]);
    }

    #[xmtp_common::test]
    async fn get_installation_diff() {
        let wallet_1 = generate_local_wallet();
        let wallet_2 = generate_local_wallet();
        let wallet_3 = generate_local_wallet();

        let client_1 = ClientBuilder::new_test_client(&wallet_1).await;
        let client_2 = ClientBuilder::new_test_client(&wallet_2).await;
        let client_3 = ClientBuilder::new_test_client(&wallet_3).await;

        let client_2_installation_key = client_2.installation_public_key().to_vec();
        let client_3_installation_key = client_3.installation_public_key().to_vec();

        let mut inbox_ids: Vec<String> = vec![];

        // Create an inbox with 2 history items for each client
        for (client, wallet) in vec![
            (client_1, wallet_1),
            (client_2, wallet_2),
            (client_3, wallet_3),
        ] {
            let mut signature_request: SignatureRequest = client
                .create_inbox(wallet.identifier(), None)
                .await
                .unwrap();
            let inbox_id = signature_request.inbox_id().to_string();
            inbox_ids.push(inbox_id);

            add_wallet_signature(&mut signature_request, &wallet).await;
            client
                .apply_signature_request(signature_request)
                .await
                .unwrap();
            let new_wallet = generate_local_wallet();
            let mut add_association_request = client
                .associate_identity(new_wallet.identifier())
                .await
                .unwrap();

            add_wallet_signature(&mut add_association_request, &new_wallet).await;

            client
                .apply_signature_request(add_association_request)
                .await
                .unwrap();
        }

        // Create a new client to test group operations with
        let other_client = ClientBuilder::new_test_client(&generate_local_wallet()).await;
        let other_conn = other_client.store().conn().unwrap();
        let ids = inbox_ids.iter().map(AsRef::as_ref).collect::<Vec<&str>>();
        // Load all the identity updates for the new inboxes
        load_identity_updates(&other_client.api_client, &other_conn, ids.as_slice())
            .await
            .expect("load should succeed");

        // Get the latest sequence IDs so we can construct the updates
        let latest_sequence_ids = other_conn.get_latest_sequence_id(ids.as_slice()).unwrap();

        let inbox_1_first_sequence_id = other_conn
            .get_identity_updates(inbox_ids[0].clone(), None, None)
            .unwrap()
            .first()
            .unwrap()
            .sequence_id;

        let mut original_group_membership = GroupMembership::new();
        original_group_membership.add(inbox_ids[0].to_string(), inbox_1_first_sequence_id as u64);
        original_group_membership.add(
            inbox_ids[1].to_string(),
            *latest_sequence_ids.get(&inbox_ids[1]).unwrap() as u64,
        );

        let mut new_group_membership = original_group_membership.clone();
        // Update the first inbox to have a higher sequence ID, but no new installations
        new_group_membership.add(
            inbox_ids[0].to_string(),
            *latest_sequence_ids.get(&inbox_ids[0]).unwrap() as u64,
        );
        new_group_membership.add(
            inbox_ids[2].to_string(),
            *latest_sequence_ids.get(&inbox_ids[2]).unwrap() as u64,
        );
        new_group_membership.remove(&inbox_ids[1]);

        let membership_diff = original_group_membership.diff(&new_group_membership);

        let installation_diff = other_client
            .get_installation_diff(
                &other_conn,
                &original_group_membership,
                &new_group_membership,
                &membership_diff,
            )
            .await
            .unwrap();

        assert_eq!(installation_diff.added_installations.len(), 1);
        assert!(installation_diff
            .added_installations
            .contains(&client_3_installation_key.to_vec()),);
        assert_eq!(installation_diff.removed_installations.len(), 1);
        assert!(installation_diff
            .removed_installations
            .contains(&client_2_installation_key.to_vec()));
    }

    #[xmtp_common::test]
    pub async fn revoke_wallet() {
        let recovery_wallet = generate_local_wallet();
        let second_wallet = generate_local_wallet();
        let client = ClientBuilder::new_test_client(&recovery_wallet).await;

        let mut add_wallet_signature_request = client
            .associate_identity(second_wallet.identifier())
            .await
            .unwrap();

        add_wallet_signature(&mut add_wallet_signature_request, &second_wallet).await;

        client
            .apply_signature_request(add_wallet_signature_request)
            .await
            .unwrap();

        let association_state_after_add = get_association_state(&client, client.inbox_id()).await;
        assert_eq!(association_state_after_add.identifiers().len(), 2);

        // Make sure the inbox ID is correctly registered
        let inbox_ids = client
            .api_client
            .get_inbox_ids(vec![second_wallet.identifier().into()])
            .await
            .unwrap();
        assert_eq!(inbox_ids.len(), 1);

        // Now revoke the second wallet

        let mut revoke_signature_request = client
            .revoke_identities(vec![second_wallet.identifier()])
            .await
            .unwrap();
        add_wallet_signature(&mut revoke_signature_request, &recovery_wallet).await;

        client
            .apply_signature_request(revoke_signature_request)
            .await
            .unwrap();

        // Make sure that the association state has removed the second wallet
        let association_state_after_revoke =
            get_association_state(&client, client.inbox_id()).await;
        assert_eq!(association_state_after_revoke.identifiers().len(), 1);

        // Make sure the inbox ID is correctly unregistered
        let inbox_ids = client
            .api_client
            .get_inbox_ids(vec![second_wallet.identifier().into()])
            .await
            .unwrap();
        assert_eq!(inbox_ids.len(), 0);
    }

    #[xmtp_common::test]
    pub async fn revoke_installation() {
        let wallet = generate_local_wallet();
        let client1: FullXmtpClient = ClientBuilder::new_test_client(&wallet).await;
        let client2: FullXmtpClient = ClientBuilder::new_test_client(&wallet).await;

        let association_state = get_association_state(&client1, client1.inbox_id()).await;
        // Ensure there are two installations on the inbox
        assert_eq!(association_state.installation_ids().len(), 2);

        // Now revoke the second client
        let mut revoke_installation_request = client1
            .revoke_installations(vec![client2.installation_public_key().to_vec()])
            .await
            .unwrap();
        add_wallet_signature(&mut revoke_installation_request, &wallet).await;
        client1
            .apply_signature_request(revoke_installation_request)
            .await
            .unwrap();

        // Make sure there is only one installation on the inbox
        let association_state = get_association_state(&client1, client1.inbox_id()).await;
        assert_eq!(association_state.installation_ids().len(), 1);
    }

    #[cfg(not(target_arch = "wasm32"))]
    #[tokio::test(flavor = "multi_thread")]
    pub async fn revoke_installation_with_malformed_keypackage() {
        use crate::utils::set_test_mode_upload_malformed_keypackage;

        let wallet = generate_local_wallet();
        let client1: FullXmtpClient = ClientBuilder::new_test_client(&wallet).await;
        let client2: FullXmtpClient = ClientBuilder::new_test_client(&wallet).await;

        let association_state = get_association_state(&client1, client1.inbox_id()).await;
        // Ensure there are two installations on the inbox
        assert_eq!(association_state.installation_ids().len(), 2);

        set_test_mode_upload_malformed_keypackage(
            true,
            Some(vec![client2.installation_public_key().to_vec()]),
        );

        // Now revoke the second client
        let mut revoke_installation_request = client1
            .revoke_installations(vec![client2.installation_public_key().to_vec()])
            .await
            .unwrap();
        add_wallet_signature(&mut revoke_installation_request, &wallet).await;
        client1
            .apply_signature_request(revoke_installation_request)
            .await
            .unwrap();

        // Make sure there is only one installation on the inbox
        let association_state = get_association_state(&client1, client1.inbox_id()).await;
        assert_eq!(association_state.installation_ids().len(), 1);
    }

    #[cfg(not(target_arch = "wasm32"))]
    #[tokio::test(flavor = "multi_thread")]
    pub async fn revoke_good_installation_with_other_malformed_keypackage() {
        use crate::utils::set_test_mode_upload_malformed_keypackage;

        let wallet = generate_local_wallet();
        let client1: FullXmtpClient = ClientBuilder::new_test_client(&wallet).await;
        let client2: FullXmtpClient = ClientBuilder::new_test_client(&wallet).await;
        let client3: FullXmtpClient = ClientBuilder::new_test_client(&wallet).await;

        let association_state = get_association_state(&client1, client1.inbox_id()).await;
        // Ensure there are two installations on the inbox
        assert_eq!(association_state.installation_ids().len(), 3);

        set_test_mode_upload_malformed_keypackage(
            true,
            Some(vec![client2.installation_public_key().to_vec()]),
        );

        // Now revoke the second client
        let mut revoke_installation_request = client1
            .revoke_installations(vec![client3.installation_public_key().to_vec()])
            .await
            .unwrap();
        add_wallet_signature(&mut revoke_installation_request, &wallet).await;
        client1
            .apply_signature_request(revoke_installation_request)
            .await
            .unwrap();

        // Make sure there is only one installation on the inbox
        let association_state = get_association_state(&client1, client1.inbox_id()).await;
        assert_eq!(association_state.installation_ids().len(), 2);
    }

    #[cfg_attr(target_arch = "wasm32", wasm_bindgen_test::wasm_bindgen_test)]
    #[cfg_attr(not(target_arch = "wasm32"), tokio::test)]
    pub async fn change_recovery_address() {
        let original_wallet: LocalWallet = generate_local_wallet();
        let new_recovery_wallet = generate_local_wallet();
        let client = ClientBuilder::new_test_client(&original_wallet).await;

        // Verify initial state has the original wallet as recovery identifier
        let association_state_before = get_association_state(&client, client.inbox_id()).await;
        assert_eq!(
            association_state_before.recovery_identifier(),
            &original_wallet.identifier()
        );

        // Verify that the associated wallet at this stage includes the recovery address
        assert!(association_state_before.members().len() == 2);
        // Verify that one of the members is the recovery address
        let binding = association_state_before.members();
        let recovery_member = binding
            .iter()
            .find(|m| m.identifier == original_wallet.identifier());
        assert!(recovery_member.is_some());
        let recovery_member_timestamp = recovery_member.unwrap().client_timestamp_ns;
        // Right now we are not saving client side timestamps for recovery address, so this will be None
        assert!(recovery_member_timestamp.is_none());
        // Verify the other member is an installation key
        let installation_member = binding
            .iter()
            .find(|m| matches!(m.identifier, MemberIdentifier::Installation(_)));
        assert!(installation_member.is_some());
        assert!(
            installation_member
                .unwrap()
                .identifier
                .installation_key()
                .unwrap()
                == client.installation_public_key().to_vec()
        );
        let installation_member_timestamp = installation_member.unwrap().client_timestamp_ns;
        assert!(installation_member_timestamp.is_some());

        // Create a signature request to change the recovery address
        let mut change_recovery_request = client
            .change_recovery_identifier(new_recovery_wallet.identifier())
            .await
            .unwrap();

        // Add the original wallet's signature (since it's the current recovery address)
        add_wallet_signature(&mut change_recovery_request, &original_wallet).await;

        // Apply the signature request
        client
            .apply_signature_request(change_recovery_request)
            .await
            .unwrap();

        // Verify the recovery address has been updated
        let association_state_after = get_association_state(&client, client.inbox_id()).await;
        assert_eq!(
            association_state_after.recovery_identifier(),
            &new_recovery_wallet.identifier()
        );

        // Verify that the associated wallet still includes the original wallet
        assert!(association_state_after.members().len() == 2);
        // Verify that one of the members is the recovery address
        let binding = association_state_after.members();
        let recovery_member = binding
            .iter()
            .find(|m| m.identifier == original_wallet.identifier());
        assert!(recovery_member.is_some());
        let recovery_member_timestamp = recovery_member.unwrap().client_timestamp_ns;
        // Right now we are not saving client side timestamps for recovery address, so this will be None
        assert!(recovery_member_timestamp.is_none());
        // Verify the other member is an installation key
        let installation_member = binding
            .iter()
            .find(|m| matches!(m.identifier, MemberIdentifier::Installation(_)));
        assert!(installation_member.is_some());
        assert!(
            installation_member
                .unwrap()
                .identifier
                .installation_key()
                .unwrap()
                == client.installation_public_key().to_vec()
        );
        let installation_member_timestamp = installation_member.unwrap().client_timestamp_ns;
        assert!(installation_member_timestamp.is_some());

        // Verify that the original wallet can no longer perform recovery operations
        // by attempting to revoke an installation with the original wallet
        let installation_id = client.installation_public_key().to_vec();
        let mut revoke_installation_request = client
            .revoke_installations(vec![installation_id])
            .await
            .unwrap();

        // Try to sign with the original wallet (will error since signer is not in the request)
        // add_wallet_signature(&mut revoke_installation_request, &original_wallet).await;
        let signature_text = revoke_installation_request.signature_text();
        let sig = original_wallet
            .sign_message(signature_text)
            .await
            .unwrap()
            .to_vec();
        let unverified_sig = UnverifiedSignature::new_recoverable_ecdsa(sig);
        let scw_verifier = MockSmartContractSignatureVerifier::new(false);

        let attempt_to_revoke_with_original_wallet = revoke_installation_request
            .add_signature(unverified_sig, &scw_verifier)
            .await;

        assert!(matches!(
            attempt_to_revoke_with_original_wallet,
            Err(SignatureRequestError::UnknownSigner)
        ));

        // Now try with the new recovery wallet (which should succeed)
        let installation_id = client.installation_public_key().to_vec();
        let mut revoke_installation_request = client
            .revoke_installations(vec![installation_id])
            .await
            .unwrap();

        // Sign with the new recovery wallet
        add_wallet_signature(&mut revoke_installation_request, &new_recovery_wallet).await;

        // This should succeed because the new wallet is now the recovery address
        client
            .apply_signature_request(revoke_installation_request)
            .await
            .unwrap();

        // Verify the installation was revoked
        let association_state_final = get_association_state(&client, client.inbox_id()).await;
        assert_eq!(association_state_final.installation_ids().len(), 0);
    }
}<|MERGE_RESOLUTION|>--- conflicted
+++ resolved
@@ -737,14 +737,10 @@
     fn cache_association_state() {
         use xmtp_common::assert_logged;
 
+        use crate::utils::LocalTester;
+
         xmtp_common::traced_test!(async {
-<<<<<<< HEAD
             let client = Tester::new().await;
-=======
-            let wallet = generate_local_wallet();
-            let wallet_2 = generate_local_wallet();
-            let client = ClientBuilder::new_test_client_no_sync(&wallet).await;
->>>>>>> 77f287cb
             let inbox_id = client.inbox_id();
             client.wait_for_sync_worker_init().await;
 
