--- conflicted
+++ resolved
@@ -29,11 +29,10 @@
 
 use crate::{
     api::{ApiClientWrapper, IdentityUpdate},
-<<<<<<< HEAD
-    configuration::{CIPHERSUITE, GROUP_PERMISSIONS_EXTENSION_ID, MUTABLE_METADATA_EXTENSION_ID},
-=======
-    configuration::{CIPHERSUITE, GROUP_MEMBERSHIP_EXTENSION_ID, MUTABLE_METADATA_EXTENSION_ID},
->>>>>>> 3c93e220
+    configuration::{
+        CIPHERSUITE, GROUP_MEMBERSHIP_EXTENSION_ID, GROUP_PERMISSIONS_EXTENSION_ID,
+        MUTABLE_METADATA_EXTENSION_ID,
+    },
     credential::{AssociationError, Credential, UnsignedGrantMessagingAccessData},
     storage::{identity::StoredIdentity, StorageError},
     types::Address,
@@ -212,11 +211,8 @@
                 ExtensionType::LastResort,
                 ExtensionType::ApplicationId,
                 ExtensionType::Unknown(MUTABLE_METADATA_EXTENSION_ID),
-<<<<<<< HEAD
                 ExtensionType::Unknown(GROUP_PERMISSIONS_EXTENSION_ID),
-=======
                 ExtensionType::Unknown(GROUP_MEMBERSHIP_EXTENSION_ID),
->>>>>>> 3c93e220
                 ExtensionType::ImmutableMetadata,
             ]),
             Some(&[ProposalType::GroupContextExtensions]),
