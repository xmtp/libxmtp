--- conflicted
+++ resolved
@@ -30,7 +30,7 @@
         MUTABLE_METADATA_EXTENSION_ID,
     },
     credential::{AssociationError, Credential, UnsignedGrantMessagingAccessData},
-    storage::{identity::StoredIdentity, StorageError},
+    storage::{identity::StoredIdentity, sql_key_store::MemoryStorageError, StorageError},
     types::Address,
     utils::time::now_ns,
     xmtp_openmls_provider::XmtpOpenMlsProvider,
@@ -67,6 +67,8 @@
     BasicCredential(#[from] BasicCredentialError),
     #[error(transparent)]
     Signature(#[from] ed25519_dalek::SignatureError),
+    #[error(transparent)]
+    MemoryStorage(#[from] MemoryStorageError),
 }
 
 #[derive(Debug)]
@@ -129,7 +131,7 @@
     {
         // Do not re-register if already registered
         let conn = provider.conn();
-        let stored_identity: Option<StoredIdentity> = conn.lock().unwrap().fetch(&())?;
+        let stored_identity: Option<StoredIdentity> = conn.fetch(&())?;
         if stored_identity.is_some() {
             info!("Identity already registered, skipping registration");
             return Ok(());
@@ -160,13 +162,8 @@
         api_client.register_installation(kp_bytes).await?;
 
         // Only persist the installation keys if the registration was successful
-<<<<<<< HEAD
-        let _ = self.installation_keys.store(provider.storage());
-        StoredIdentity::from(self).store(*conn.lock().unwrap())?; // Use the `conn_ref` to ensure proper lifetime
-=======
-        self.installation_keys.store(provider.key_store())?;
+        self.installation_keys.store(provider.storage())?;
         StoredIdentity::from(self).store(provider.conn_ref())?;
->>>>>>> bba18be7
 
         Ok(())
     }
