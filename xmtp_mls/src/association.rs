--- conflicted
+++ resolved
@@ -147,13 +147,8 @@
     pub fn get_address(&self) -> Address {
         match &self.data {
             AssociationData::Static {
-<<<<<<< HEAD
-                blockchain_address, ..
-            } => blockchain_address.clone(),
-=======
                 account_address, ..
             } => account_address.clone(),
->>>>>>> ea5f9a62
         }
     }
 
@@ -174,18 +169,15 @@
     fn body_text(&self) -> String {
         match &self.data {
             AssociationData::Static {
-<<<<<<< HEAD
-                blockchain_address,
-                installation_public_key,
-                iso8601_time,
-            } => gen_static_text_v1(blockchain_address, installation_public_key, &iso8601_time),
-=======
                 account_address,
                 installation_public_key,
                 iso8601_time,
             } => gen_static_text_v1(account_address, installation_public_key, &iso8601_time),
->>>>>>> ea5f9a62
-        }
+        }
+    }
+
+    pub fn text(&self) -> String {
+        format!("{}{}", self.header_text(), self.body_text()).to_string()
     }
 
     pub fn text(&self) -> String {
@@ -195,22 +187,14 @@
     pub fn is_valid(
         &self,
         context: AssociationContext,
-<<<<<<< HEAD
-        blockchain_address: &str,
-=======
         account_address: &str,
->>>>>>> ea5f9a62
         installation_public_key: &[u8],
         iso8601_time: &str,
     ) -> Result<(), AssociationError> {
         if self.text()
             == AssociationText::new_static(
                 context,
-<<<<<<< HEAD
-                blockchain_address.to_string(),
-=======
                 account_address.to_string(),
->>>>>>> ea5f9a62
                 installation_public_key.to_vec(),
                 iso8601_time.to_string(),
             )
@@ -224,22 +208,14 @@
 
     pub fn new_static(
         context: AssociationContext,
-<<<<<<< HEAD
-        blockchain_address: String,
-=======
         account_address: String,
->>>>>>> ea5f9a62
         installation_public_key: Vec<u8>,
         iso8601_time: String,
     ) -> Self {
         Self {
             context,
             data: AssociationData::Static {
-<<<<<<< HEAD
-                blockchain_address,
-=======
                 account_address,
->>>>>>> ea5f9a62
                 installation_public_key,
                 iso8601_time,
             },
@@ -274,20 +250,13 @@
         let other_wallet = LocalWallet::new(&mut rng());
         let addr = h160addr_to_string(wallet.address());
         let other_addr = h160addr_to_string(other_wallet.address());
-<<<<<<< HEAD
-=======
         let grant_time = "2021-01-01T00:00:00Z";
         let bad_grant_time = "2021-01-01T00:00:01Z";
->>>>>>> ea5f9a62
         let text = AssociationText::new_static(
             AssociationContext::GrantMessagingAccess,
             addr.clone(),
             key_bytes.clone(),
-<<<<<<< HEAD
-            "2021-01-01T00:00:00Z".to_string(),
-=======
-            grant_time.to_string(),
->>>>>>> ea5f9a62
+            grant_time.to_string(),
         );
         let sig = wallet.sign_message(text.text()).await.expect("BadSign");
 
@@ -296,19 +265,12 @@
             AssociationContext::GrantMessagingAccess,
             addr.clone(),
             bad_key_bytes.clone(),
-<<<<<<< HEAD
-            "2021-01-01T00:00:00Z".to_string(),
-=======
-            grant_time.to_string(),
->>>>>>> ea5f9a62
+            grant_time.to_string(),
         );
         let bad_text2 = AssociationText::new_static(
             AssociationContext::GrantMessagingAccess,
             other_addr.clone(),
             key_bytes.clone(),
-<<<<<<< HEAD
-            "2021-01-01T00:00:00Z".to_string(),
-=======
             grant_time.to_string(),
         );
         let bad_text3 = AssociationText::new_static(
@@ -322,17 +284,12 @@
             addr.clone(),
             key_bytes.clone(),
             grant_time.to_string(),
->>>>>>> ea5f9a62
         );
         let other_text = AssociationText::new_static(
             AssociationContext::GrantMessagingAccess,
             other_addr.clone(),
             key_bytes.clone(),
-<<<<<<< HEAD
-            "2021-01-01T00:00:00Z".to_string(),
-=======
-            grant_time.to_string(),
->>>>>>> ea5f9a62
+            grant_time.to_string(),
         );
 
         let other_sig = wallet
