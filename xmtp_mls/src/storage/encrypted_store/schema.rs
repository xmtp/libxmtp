--- conflicted
+++ resolved
@@ -53,11 +53,8 @@
         purpose -> Integer,
         added_by_inbox_id -> Text,
         welcome_id -> Nullable<BigInt>,
-<<<<<<< HEAD
         rotated_at_ns -> BigInt,
-=======
         dm_inbox_id -> Nullable<Text>,
->>>>>>> 814c0067
     }
 }
 
