--- conflicted
+++ resolved
@@ -156,12 +156,8 @@
                 self.raw_query(false, |conn| query.load::<ConversationListItem>(conn))?
             }
         } else {
-<<<<<<< HEAD
+            // Handle the case where `consent_states` is `None`
             self.raw_query(false, |conn| query.load::<ConversationListItem>(conn))?
-=======
-            // Handle the case where `consent_states` is `None`
-            self.raw_query(|conn| query.load::<ConversationListItem>(conn))?
->>>>>>> 191b8f37
         };
 
         // Were sync groups explicitly asked for? Was the include_sync_groups flag set to true?
