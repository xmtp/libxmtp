--- conflicted
+++ resolved
@@ -215,89 +215,13 @@
 
 #[derive(Default)]
 pub struct MsgQueryArgs {
-<<<<<<< HEAD
     pub sent_after_ns: Option<i64>,
     pub sent_before_ns: Option<i64>,
     pub kind: Option<GroupMessageKind>,
     pub delivery_status: Option<DeliveryStatus>,
     pub limit: Option<i64>,
     pub direction: Option<SortDirection>,
-=======
-    sent_after_ns: Option<i64>,
-    sent_before_ns: Option<i64>,
-    kind: Option<GroupMessageKind>,
-    delivery_status: Option<DeliveryStatus>,
-    limit: Option<i64>,
-    direction: Option<SortDirection>,
     content_types: Option<Vec<ContentType>>,
-}
-
-impl MsgQueryArgs {
-    pub fn sent_after_ns(mut self, sent_after_ns: i64) -> Self {
-        self.sent_after_ns = Some(sent_after_ns);
-        self
-    }
-    pub fn maybe_sent_after_ns(mut self, sent_after_ns: Option<i64>) -> Self {
-        self.sent_after_ns = sent_after_ns;
-        self
-    }
-
-    pub fn sent_before_ns(mut self, sent_before_ns: i64) -> Self {
-        self.sent_before_ns = Some(sent_before_ns);
-        self
-    }
-    pub fn maybe_sent_before_ns(mut self, sent_before_ns: Option<i64>) -> Self {
-        self.sent_before_ns = sent_before_ns;
-        self
-    }
-
-    pub fn kind(mut self, kind: GroupMessageKind) -> Self {
-        self.kind = Some(kind);
-        self
-    }
-
-    pub fn maybe_kind(mut self, kind: Option<GroupMessageKind>) -> Self {
-        self.kind = kind;
-        self
-    }
-
-    pub fn direction(mut self, direction: SortDirection) -> Self {
-        self.direction = Some(direction);
-        self
-    }
-    pub fn maybe_direction(mut self, direction: Option<SortDirection>) -> Self {
-        self.direction = direction;
-        self
-    }
-
-    pub fn delivery_status(mut self, delivery_status: DeliveryStatus) -> Self {
-        self.delivery_status = Some(delivery_status);
-        self
-    }
-    pub fn maybe_delivery_status(mut self, delivery_status: Option<DeliveryStatus>) -> Self {
-        self.delivery_status = delivery_status;
-        self
-    }
-
-    pub fn limit(mut self, limit: i64) -> Self {
-        self.limit = Some(limit);
-        self
-    }
-    pub fn maybe_limit(mut self, limit: Option<i64>) -> Self {
-        self.limit = limit;
-        self
-    }
-
-    pub fn content_types(mut self, content_types: Vec<ContentType>) -> Self {
-        self.content_types = Some(content_types);
-        self
-    }
-
-    pub fn maybe_content_types(mut self, content_types: Option<Vec<ContentType>>) -> Self {
-        self.content_types = content_types;
-        self
-    }
->>>>>>> 6a0c7455
 }
 
 impl DbConnection {
