use diesel::{
    backend::Backend,
    deserialize::{self, FromSql, FromSqlRow},
    expression::AsExpression,
    prelude::*,
    serialize::{self, IsNull, Output, ToSql},
    sql_types::Integer,
};
use serde::{Deserialize, Serialize};

use super::{
    db_connection::DbConnection,
    schema::{group_messages, group_messages::dsl},
    Sqlite,
};
use crate::{impl_fetch, impl_store, impl_store_or_ignore, StorageError};

#[derive(
    Debug, Clone, Serialize, Deserialize, Insertable, Identifiable, Queryable, Eq, PartialEq,
)]
#[diesel(table_name = group_messages)]
#[diesel(primary_key(id))]
/// Successfully processed messages to be returned to the User.
pub struct StoredGroupMessage {
    /// Id of the message.
    pub id: Vec<u8>,
    /// Id of the group this message is tied to.
    pub group_id: Vec<u8>,
    /// Contents of message after decryption.
    pub decrypted_message_bytes: Vec<u8>,
    /// Time in nanoseconds the message was sent.
    pub sent_at_ns: i64,
    /// Group Message Kind Enum: 1 = Application, 2 = MembershipChange
    pub kind: GroupMessageKind,
    /// The ID of the App Installation this message was sent from.
    pub sender_installation_id: Vec<u8>,
    /// The Inbox ID of the Sender
    pub sender_inbox_id: String,
    /// We optimistically store messages before sending.
    pub delivery_status: DeliveryStatus,
}

#[derive(Clone, Debug, PartialEq)]
pub enum SortDirection {
    Ascending,
    Descending,
}

#[repr(i32)]
#[derive(Debug, Copy, Clone, Serialize, Deserialize, Eq, PartialEq, AsExpression, FromSqlRow)]
#[diesel(sql_type = Integer)]
pub enum GroupMessageKind {
    Application = 1,
    MembershipChange = 2,
}

impl ToSql<Integer, Sqlite> for GroupMessageKind
where
    i32: ToSql<Integer, Sqlite>,
{
    fn to_sql<'b>(&'b self, out: &mut Output<'b, '_, Sqlite>) -> serialize::Result {
        out.set_value(*self as i32);
        Ok(IsNull::No)
    }
}

impl FromSql<Integer, Sqlite> for GroupMessageKind
where
    i32: FromSql<Integer, Sqlite>,
{
    fn from_sql(bytes: <Sqlite as Backend>::RawValue<'_>) -> deserialize::Result<Self> {
        match i32::from_sql(bytes)? {
            1 => Ok(GroupMessageKind::Application),
            2 => Ok(GroupMessageKind::MembershipChange),
            x => Err(format!("Unrecognized variant {}", x).into()),
        }
    }
}

#[repr(i32)]
#[derive(Debug, Copy, Clone, Serialize, Deserialize, Eq, PartialEq, FromSqlRow, AsExpression)]
#[diesel(sql_type = Integer)]
pub enum DeliveryStatus {
    Unpublished = 1,
    Published = 2,
    Failed = 3,
}

impl ToSql<Integer, Sqlite> for DeliveryStatus
where
    i32: ToSql<Integer, Sqlite>,
{
    fn to_sql<'b>(&'b self, out: &mut Output<'b, '_, Sqlite>) -> serialize::Result {
        out.set_value(*self as i32);
        Ok(IsNull::No)
    }
}

impl FromSql<Integer, Sqlite> for DeliveryStatus
where
    i32: FromSql<Integer, Sqlite>,
{
    fn from_sql(bytes: <Sqlite as Backend>::RawValue<'_>) -> deserialize::Result<Self> {
        match i32::from_sql(bytes)? {
            1 => Ok(DeliveryStatus::Unpublished),
            2 => Ok(DeliveryStatus::Published),
            3 => Ok(DeliveryStatus::Failed),
            x => Err(format!("Unrecognized variant {}", x).into()),
        }
    }
}

impl_fetch!(StoredGroupMessage, group_messages, Vec<u8>);
impl_store!(StoredGroupMessage, group_messages);
impl_store_or_ignore!(StoredGroupMessage, group_messages);

impl DbConnection {
    /// Query for group messages
    #[allow(clippy::too_many_arguments)]
    pub fn get_group_messages<GroupId: AsRef<[u8]>>(
        &self,
        group_id: GroupId,
        sent_after_ns: Option<i64>,
        sent_before_ns: Option<i64>,
        kind: Option<GroupMessageKind>,
        delivery_status: Option<DeliveryStatus>,
        limit: Option<i64>,
        direction: Option<SortDirection>,
    ) -> Result<Vec<StoredGroupMessage>, StorageError> {
        let mut query = dsl::group_messages
            .filter(dsl::group_id.eq(group_id.as_ref()))
            .into_boxed();

        if let Some(sent_after) = sent_after_ns {
            query = query.filter(dsl::sent_at_ns.gt(sent_after));
        }

        if let Some(sent_before) = sent_before_ns {
            query = query.filter(dsl::sent_at_ns.lt(sent_before));
        }

        if let Some(kind) = kind {
            query = query.filter(dsl::kind.eq(kind));
        }

        if let Some(status) = delivery_status {
            query = query.filter(dsl::delivery_status.eq(status));
        }

<<<<<<< HEAD
        if let Some(dir) = direction {
            query = match dir {
                SortDirection::Ascending => query.order(dsl::sent_at_ns.asc()),
                SortDirection::Descending => query.order(dsl::sent_at_ns.desc()),
            };
        }
=======
        query = match direction.unwrap_or(SortDirection::Ascending) {
            SortDirection::Ascending => query.order(dsl::sent_at_ns.asc()),
            SortDirection::Descending => query.order(dsl::sent_at_ns.desc()),
        };
>>>>>>> 48cb5d8e

        if let Some(limit) = limit {
            query = query.limit(limit);
        }

        Ok(self.raw_query(|conn| query.load::<StoredGroupMessage>(conn))?)
    }

    /// Get a particular group message
    pub fn get_group_message<MessageId: AsRef<[u8]>>(
        &self,
        id: MessageId,
    ) -> Result<Option<StoredGroupMessage>, StorageError> {
        Ok(self.raw_query(|conn| {
            dsl::group_messages
                .filter(dsl::id.eq(id.as_ref()))
                .first(conn)
                .optional()
        })?)
    }

    pub fn get_group_message_by_timestamp<GroupId: AsRef<[u8]>>(
        &self,
        group_id: GroupId,
        timestamp: i64,
    ) -> Result<Option<StoredGroupMessage>, StorageError> {
        Ok(self.raw_query(|conn| {
            dsl::group_messages
                .filter(dsl::group_id.eq(group_id.as_ref()))
                .filter(dsl::sent_at_ns.eq(timestamp))
                .first(conn)
                .optional()
        })?)
    }

    pub fn set_delivery_status_to_published<MessageId: AsRef<[u8]>>(
        &self,
        msg_id: &MessageId,
        timestamp: u64,
    ) -> Result<usize, StorageError> {
        Ok(self.raw_query(|conn| {
            diesel::update(dsl::group_messages)
                .filter(dsl::id.eq(msg_id.as_ref()))
                .set((
                    dsl::delivery_status.eq(DeliveryStatus::Published),
                    dsl::sent_at_ns.eq(timestamp as i64),
                ))
                .execute(conn)
        })?)
    }

    pub fn set_delivery_status_to_failed<MessageId: AsRef<[u8]>>(
        &self,
        msg_id: &MessageId,
    ) -> Result<usize, StorageError> {
        Ok(self.raw_query(|conn| {
            diesel::update(dsl::group_messages)
                .filter(dsl::id.eq(msg_id.as_ref()))
                .set((dsl::delivery_status.eq(DeliveryStatus::Failed),))
                .execute(conn)
        })?)
    }
}

#[cfg(test)]
pub(crate) mod tests {
    #[cfg(target_arch = "wasm32")]
    wasm_bindgen_test::wasm_bindgen_test_configure!(run_in_dedicated_worker);

    use super::*;
    use crate::{
        assert_err, assert_ok,
        storage::encrypted_store::{group::tests::generate_group, tests::with_connection},
        utils::test::{rand_time, rand_vec},
        Store,
    };

    fn generate_message(
        kind: Option<GroupMessageKind>,
        group_id: Option<&[u8]>,
        sent_at_ns: Option<i64>,
    ) -> StoredGroupMessage {
        StoredGroupMessage {
            id: rand_vec(),
            group_id: group_id.map(<[u8]>::to_vec).unwrap_or(rand_vec()),
            decrypted_message_bytes: rand_vec(),
            sent_at_ns: sent_at_ns.unwrap_or(rand_time()),
            sender_installation_id: rand_vec(),
            sender_inbox_id: "0x0".to_string(),
            kind: kind.unwrap_or(GroupMessageKind::Application),
            delivery_status: DeliveryStatus::Unpublished,
        }
    }

    #[cfg_attr(target_arch = "wasm32", wasm_bindgen_test::wasm_bindgen_test)]
    #[cfg_attr(not(target_arch = "wasm32"), tokio::test)]
    async fn it_does_not_error_on_empty_messages() {
        with_connection(|conn| {
            let id = vec![0x0];
            assert_eq!(conn.get_group_message(id).unwrap(), None);
        })
        .await
    }

    #[cfg_attr(target_arch = "wasm32", wasm_bindgen_test::wasm_bindgen_test)]
    #[cfg_attr(not(target_arch = "wasm32"), tokio::test)]
    async fn it_gets_messages() {
        with_connection(|conn| {
            let group = generate_group(None);
            let message = generate_message(None, Some(&group.id), None);
            group.store(conn).unwrap();
            let id = message.id.clone();

            message.store(conn).unwrap();

            let stored_message = conn.get_group_message(id);
            assert_eq!(stored_message.unwrap(), Some(message));
        })
        .await
    }

    #[cfg_attr(target_arch = "wasm32", wasm_bindgen_test::wasm_bindgen_test)]
    #[cfg_attr(not(target_arch = "wasm32"), tokio::test)]
    async fn it_cannot_insert_message_without_group() {
        use diesel::result::{DatabaseErrorKind::ForeignKeyViolation, Error::DatabaseError};

        with_connection(|conn| {
            let message = generate_message(None, None, None);
            assert_err!(
                message.store(conn),
                StorageError::DieselResult(DatabaseError(ForeignKeyViolation, _))
            );
        })
        .await
    }

    #[cfg_attr(target_arch = "wasm32", wasm_bindgen_test::wasm_bindgen_test)]
    #[cfg_attr(not(target_arch = "wasm32"), tokio::test)]
    async fn it_gets_many_messages() {
        use crate::storage::encrypted_store::schema::group_messages::dsl;

        with_connection(|conn| {
            let group = generate_group(None);
            group.store(conn).unwrap();

            for idx in 0..50 {
                let msg = generate_message(None, Some(&group.id), Some(idx));
                assert_ok!(msg.store(conn));
            }

            let count: i64 = conn
                .raw_query(|raw_conn| {
                    dsl::group_messages
                        .select(diesel::dsl::count_star())
                        .first(raw_conn)
                })
                .unwrap();
            assert_eq!(count, 50);

            let messages = conn
                .get_group_messages(&group.id, None, None, None, None, None, None)
                .unwrap();

            assert_eq!(messages.len(), 50);
            messages.iter().fold(0, |acc, msg| {
                assert!(msg.sent_at_ns >= acc);
                msg.sent_at_ns
            });
        })
        .await
    }

    #[cfg_attr(target_arch = "wasm32", wasm_bindgen_test::wasm_bindgen_test)]
    #[cfg_attr(not(target_arch = "wasm32"), tokio::test)]
    async fn it_gets_messages_by_time() {
        with_connection(|conn| {
            let group = generate_group(None);
            group.store(conn).unwrap();

            let messages = vec![
                generate_message(None, Some(&group.id), Some(1_000)),
                generate_message(None, Some(&group.id), Some(100_000)),
                generate_message(None, Some(&group.id), Some(10_000)),
                generate_message(None, Some(&group.id), Some(1_000_000)),
            ];
            assert_ok!(messages.store(conn));
            let message = conn
                .get_group_messages(
                    &group.id,
                    Some(1_000),
                    Some(100_000),
                    None,
                    None,
                    None,
                    None,
                )
                .unwrap();
            assert_eq!(message.len(), 1);
            assert_eq!(message.first().unwrap().sent_at_ns, 10_000);

            let messages = conn
                .get_group_messages(&group.id, None, Some(100_000), None, None, None, None)
                .unwrap();
            assert_eq!(messages.len(), 2);

            let messages = conn
                .get_group_messages(&group.id, Some(10_000), None, None, None, None, None)
                .unwrap();
            assert_eq!(messages.len(), 2);
        })
        .await
    }

    #[cfg_attr(target_arch = "wasm32", wasm_bindgen_test::wasm_bindgen_test)]
    #[cfg_attr(not(target_arch = "wasm32"), tokio::test)]
    async fn it_gets_messages_by_kind() {
        with_connection(|conn| {
            let group = generate_group(None);
            group.store(conn).unwrap();

            // just a bunch of random messages so we have something to filter through
            for i in 0..30 {
                match i % 2 {
                    0 => {
                        let msg = generate_message(
                            Some(GroupMessageKind::Application),
                            Some(&group.id),
                            None,
                        );
                        msg.store(conn).unwrap();
                    }
                    _ => {
                        let msg = generate_message(
                            Some(GroupMessageKind::MembershipChange),
                            Some(&group.id),
                            None,
                        );
                        msg.store(conn).unwrap();
                    }
                }
            }

            let application_messages = conn
                .get_group_messages(
                    &group.id,
                    None,
                    None,
                    Some(GroupMessageKind::Application),
                    None,
                    None,
                    None,
                )
                .unwrap();
            assert_eq!(application_messages.len(), 15);

            let membership_changes = conn
                .get_group_messages(
                    &group.id,
                    None,
                    None,
                    Some(GroupMessageKind::MembershipChange),
                    None,
                    None,
                    None,
                )
                .unwrap();
            assert_eq!(membership_changes.len(), 15);
        })
        .await
    }

    #[cfg_attr(target_arch = "wasm32", wasm_bindgen_test::wasm_bindgen_test)]
    #[cfg_attr(not(target_arch = "wasm32"), tokio::test)]
    async fn it_orders_messages_by_sent() {
        with_connection(|conn| {
            let group = generate_group(None);
            group.store(conn).unwrap();

            let messages = vec![
<<<<<<< HEAD
                generate_message(None, Some(&group.id), Some(1_000)),
                generate_message(None, Some(&group.id), Some(10_000)),
=======
                generate_message(None, Some(&group.id), Some(10_000)),
                generate_message(None, Some(&group.id), Some(1_000)),
>>>>>>> 48cb5d8e
                generate_message(None, Some(&group.id), Some(100_000)),
                generate_message(None, Some(&group.id), Some(1_000_000)),
            ];

<<<<<<< HEAD
            let membership_changes_asc = conn
=======
            assert_ok!(messages.store(conn));

            let messages_asc = conn
>>>>>>> 48cb5d8e
                .get_group_messages(
                    &group.id,
                    None,
                    None,
                    None,
                    None,
                    None,
                    Some(SortDirection::Ascending),
                )
                .unwrap();
<<<<<<< HEAD
            assert_eq!(membership_changes_asc[0], messages[0]);

            let membership_changes_desc = conn
=======
            assert_eq!(messages_asc.len(), 4);
            assert_eq!(messages_asc[0].sent_at_ns, 1_000);
            assert_eq!(messages_asc[1].sent_at_ns, 10_000);
            assert_eq!(messages_asc[2].sent_at_ns, 100_000);
            assert_eq!(messages_asc[3].sent_at_ns, 1_000_000);

            let messages_desc = conn
>>>>>>> 48cb5d8e
                .get_group_messages(
                    &group.id,
                    None,
                    None,
                    None,
                    None,
                    None,
                    Some(SortDirection::Descending),
                )
                .unwrap();
<<<<<<< HEAD
            assert_eq!(membership_changes_desc[0], messages[4]);
=======
            assert_eq!(messages_desc.len(), 4);
            assert_eq!(messages_desc[0].sent_at_ns, 1_000_000);
            assert_eq!(messages_desc[1].sent_at_ns, 100_000);
            assert_eq!(messages_desc[2].sent_at_ns, 10_000);
            assert_eq!(messages_desc[3].sent_at_ns, 1_000);
>>>>>>> 48cb5d8e
        })
        .await
    }
}<|MERGE_RESOLUTION|>--- conflicted
+++ resolved
@@ -147,19 +147,10 @@
             query = query.filter(dsl::delivery_status.eq(status));
         }
 
-<<<<<<< HEAD
-        if let Some(dir) = direction {
-            query = match dir {
-                SortDirection::Ascending => query.order(dsl::sent_at_ns.asc()),
-                SortDirection::Descending => query.order(dsl::sent_at_ns.desc()),
-            };
-        }
-=======
         query = match direction.unwrap_or(SortDirection::Ascending) {
             SortDirection::Ascending => query.order(dsl::sent_at_ns.asc()),
             SortDirection::Descending => query.order(dsl::sent_at_ns.desc()),
         };
->>>>>>> 48cb5d8e
 
         if let Some(limit) = limit {
             query = query.limit(limit);
@@ -439,24 +430,15 @@
             group.store(conn).unwrap();
 
             let messages = vec![
-<<<<<<< HEAD
-                generate_message(None, Some(&group.id), Some(1_000)),
-                generate_message(None, Some(&group.id), Some(10_000)),
-=======
                 generate_message(None, Some(&group.id), Some(10_000)),
                 generate_message(None, Some(&group.id), Some(1_000)),
->>>>>>> 48cb5d8e
                 generate_message(None, Some(&group.id), Some(100_000)),
                 generate_message(None, Some(&group.id), Some(1_000_000)),
             ];
 
-<<<<<<< HEAD
-            let membership_changes_asc = conn
-=======
             assert_ok!(messages.store(conn));
 
             let messages_asc = conn
->>>>>>> 48cb5d8e
                 .get_group_messages(
                     &group.id,
                     None,
@@ -467,11 +449,6 @@
                     Some(SortDirection::Ascending),
                 )
                 .unwrap();
-<<<<<<< HEAD
-            assert_eq!(membership_changes_asc[0], messages[0]);
-
-            let membership_changes_desc = conn
-=======
             assert_eq!(messages_asc.len(), 4);
             assert_eq!(messages_asc[0].sent_at_ns, 1_000);
             assert_eq!(messages_asc[1].sent_at_ns, 10_000);
@@ -479,7 +456,6 @@
             assert_eq!(messages_asc[3].sent_at_ns, 1_000_000);
 
             let messages_desc = conn
->>>>>>> 48cb5d8e
                 .get_group_messages(
                     &group.id,
                     None,
@@ -490,15 +466,11 @@
                     Some(SortDirection::Descending),
                 )
                 .unwrap();
-<<<<<<< HEAD
-            assert_eq!(membership_changes_desc[0], messages[4]);
-=======
             assert_eq!(messages_desc.len(), 4);
             assert_eq!(messages_desc[0].sent_at_ns, 1_000_000);
             assert_eq!(messages_desc[1].sent_at_ns, 100_000);
             assert_eq!(messages_desc[2].sent_at_ns, 10_000);
             assert_eq!(messages_desc[3].sent_at_ns, 1_000);
->>>>>>> 48cb5d8e
         })
         .await
     }
