use diesel::{
    backend::Backend,
    deserialize::{self, FromSql, FromSqlRow},
    expression::AsExpression,
    prelude::*,
    serialize::{self, IsNull, Output, ToSql},
    sql_types::Integer,
    sqlite::Sqlite,
};

use super::{
    db_connection::DbConnection,
    group,
    schema::{group_intents, group_intents::dsl},
};
use crate::{impl_fetch, impl_store, storage::StorageError, Delete};

pub type ID = i32;

#[repr(i32)]
#[derive(Debug, Clone, Copy, PartialEq, Eq, AsExpression, FromSqlRow)]
#[diesel(sql_type = Integer)]
pub enum IntentKind {
    SendMessage = 1,
    KeyUpdate = 2,
    MetadataUpdate = 3,
    UpdateGroupMembership = 4,
    UpdateAdminList = 5,
}

#[repr(i32)]
#[derive(Debug, Clone, Copy, PartialEq, Eq, AsExpression, FromSqlRow)]
#[diesel(sql_type = Integer)]
pub enum IntentState {
    ToPublish = 1,
    Published = 2,
    Committed = 3,
    Error = 4,
}

#[derive(Queryable, Identifiable, Debug, PartialEq, Clone)]
#[diesel(table_name = group_intents)]
#[diesel(primary_key(id))]
pub struct StoredGroupIntent {
    pub id: ID,
    pub kind: IntentKind,
    pub group_id: group::ID,
    pub data: Vec<u8>,
    pub state: IntentState,
    pub payload_hash: Option<Vec<u8>>,
    pub post_commit_data: Option<Vec<u8>>,
    pub publish_attempts: i32,
}

impl_fetch!(StoredGroupIntent, group_intents, ID);

impl Delete<StoredGroupIntent> for DbConnection {
    type Key = ID;
    fn delete(&self, key: ID) -> Result<usize, StorageError> {
        Ok(self
            .raw_query(|raw_conn| diesel::delete(dsl::group_intents.find(key)).execute(raw_conn))?)
    }
}

#[derive(Insertable, Debug, PartialEq, Clone)]
#[diesel(table_name = group_intents)]
pub struct NewGroupIntent {
    pub kind: IntentKind,
    pub group_id: Vec<u8>,
    pub data: Vec<u8>,
    pub state: IntentState,
}

impl_store!(NewGroupIntent, group_intents);

impl NewGroupIntent {
    pub fn new(kind: IntentKind, group_id: Vec<u8>, data: Vec<u8>) -> Self {
        Self {
            kind,
            group_id,
            data,
            state: IntentState::ToPublish,
        }
    }
}

impl DbConnection {
    #[tracing::instrument(level = "trace", skip(self))]
    pub fn insert_group_intent(
        &self,
        to_save: NewGroupIntent,
    ) -> Result<StoredGroupIntent, StorageError> {
        Ok(self.raw_query(|conn| {
            diesel::insert_into(dsl::group_intents)
                .values(to_save)
                .get_result(conn)
        })?)
    }

    // Query for group_intents by group_id, optionally filtering by state and kind
    #[tracing::instrument(level = "trace", skip(self))]
    pub fn find_group_intents(
        &self,
        group_id: Vec<u8>,
        allowed_states: Option<Vec<IntentState>>,
        allowed_kinds: Option<Vec<IntentKind>>,
    ) -> Result<Vec<StoredGroupIntent>, StorageError> {
        let mut query = dsl::group_intents
            .into_boxed()
            .filter(dsl::group_id.eq(group_id));

        if let Some(allowed_states) = allowed_states {
            query = query.filter(dsl::state.eq_any(allowed_states));
        }

        if let Some(allowed_kinds) = allowed_kinds {
            query = query.filter(dsl::kind.eq_any(allowed_kinds));
        }

        query = query.order(dsl::id.asc());

        Ok(self.raw_query(|conn| query.load::<StoredGroupIntent>(conn))?)
    }

    // Set the intent with the given ID to `Published` and set the payload hash. Optionally add
    // `post_commit_data`
    pub fn set_group_intent_published(
        &self,
        intent_id: ID,
        payload_hash: Vec<u8>,
        post_commit_data: Option<Vec<u8>>,
    ) -> Result<(), StorageError> {
        let res = self.raw_query(|conn| {
            diesel::update(dsl::group_intents)
                .filter(dsl::id.eq(intent_id))
                // State machine requires that the only valid state transition to Published is from
                // ToPublish
                .filter(dsl::state.eq(IntentState::ToPublish))
                .set((
                    dsl::state.eq(IntentState::Published),
                    dsl::payload_hash.eq(payload_hash),
                    dsl::post_commit_data.eq(post_commit_data),
                ))
                .execute(conn)
        })?;

        match res {
            // If nothing matched the query, return an error. Either ID or state was wrong
            0 => Err(StorageError::NotFound),
            _ => Ok(()),
        }
    }

    // Set the intent with the given ID to `Committed`
    pub fn set_group_intent_committed(&self, intent_id: ID) -> Result<(), StorageError> {
        let res = self.raw_query(|conn| {
            diesel::update(dsl::group_intents)
                .filter(dsl::id.eq(intent_id))
                // State machine requires that the only valid state transition to Committed is from
                // Published
                .filter(dsl::state.eq(IntentState::Published))
                .set(dsl::state.eq(IntentState::Committed))
                .execute(conn)
        })?;

        match res {
            // If nothing matched the query, return an error. Either ID or state was wrong
            0 => Err(StorageError::NotFound),
            _ => Ok(()),
        }
    }

    // Set the intent with the given ID to `ToPublish`. Wipe any values for `payload_hash` and
    // `post_commit_data`
    pub fn set_group_intent_to_publish(&self, intent_id: ID) -> Result<(), StorageError> {
        let res = self.raw_query(|conn| {
            diesel::update(dsl::group_intents)
                .filter(dsl::id.eq(intent_id))
                // State machine requires that the only valid state transition to ToPublish is from
                // Published
                .filter(dsl::state.eq(IntentState::Published))
                .set((
                    dsl::state.eq(IntentState::ToPublish),
                    // When moving to ToPublish, clear the payload hash and post commit data
                    dsl::payload_hash.eq(None::<Vec<u8>>),
                    dsl::post_commit_data.eq(None::<Vec<u8>>),
                ))
                .execute(conn)
        })?;

        match res {
            // If nothing matched the query, return an error. Either ID or state was wrong
            0 => Err(StorageError::NotFound),
            _ => Ok(()),
        }
    }

<<<<<<< HEAD
    // Set the intent with the given ID to `Committed`
    #[tracing::instrument(level = "trace", skip(self))]
=======
    // Set the intent with the given ID to `Error`
>>>>>>> f8179ae8
    pub fn set_group_intent_error(&self, intent_id: ID) -> Result<(), StorageError> {
        let res = self.raw_query(|conn| {
            diesel::update(dsl::group_intents)
                .filter(dsl::id.eq(intent_id))
                .set(dsl::state.eq(IntentState::Error))
                .execute(conn)
        })?;

        match res {
            // If nothing matched the query, return an error. Either ID or state was wrong
            0 => Err(StorageError::NotFound),
            _ => Ok(()),
        }
    }

    // Simple lookup of intents by payload hash, meant to be used when processing messages off the
    // network
    pub fn find_group_intent_by_payload_hash(
        &self,
        payload_hash: Vec<u8>,
    ) -> Result<Option<StoredGroupIntent>, StorageError> {
        let result = self.raw_query(|conn| {
            dsl::group_intents
                .filter(dsl::payload_hash.eq(payload_hash))
                .first::<StoredGroupIntent>(conn)
                .optional()
        })?;

        Ok(result)
    }

    pub fn increment_intent_publish_attempt_count(
        &self,
        intent_id: ID,
    ) -> Result<(), StorageError> {
        self.raw_query(|conn| {
            diesel::update(dsl::group_intents)
                .filter(dsl::id.eq(intent_id))
                .set(dsl::publish_attempts.eq(dsl::publish_attempts + 1))
                .execute(conn)
        })?;

        Ok(())
    }
}

impl ToSql<Integer, Sqlite> for IntentKind
where
    i32: ToSql<Integer, Sqlite>,
{
    fn to_sql<'b>(&'b self, out: &mut Output<'b, '_, Sqlite>) -> serialize::Result {
        out.set_value(*self as i32);
        Ok(IsNull::No)
    }
}

impl FromSql<Integer, Sqlite> for IntentKind
where
    i32: FromSql<Integer, Sqlite>,
{
    fn from_sql(bytes: <Sqlite as Backend>::RawValue<'_>) -> deserialize::Result<Self> {
        match i32::from_sql(bytes)? {
            1 => Ok(IntentKind::SendMessage),
            2 => Ok(IntentKind::KeyUpdate),
            3 => Ok(IntentKind::MetadataUpdate),
            4 => Ok(IntentKind::UpdateGroupMembership),
            5 => Ok(IntentKind::UpdateAdminList),
            x => Err(format!("Unrecognized variant {}", x).into()),
        }
    }
}

impl ToSql<Integer, Sqlite> for IntentState
where
    i32: ToSql<Integer, Sqlite>,
{
    fn to_sql<'b>(&'b self, out: &mut Output<'b, '_, Sqlite>) -> serialize::Result {
        out.set_value(*self as i32);
        Ok(IsNull::No)
    }
}

impl FromSql<Integer, Sqlite> for IntentState
where
    i32: FromSql<Integer, Sqlite>,
{
    fn from_sql(bytes: <Sqlite as Backend>::RawValue<'_>) -> deserialize::Result<Self> {
        match i32::from_sql(bytes)? {
            1 => Ok(IntentState::ToPublish),
            2 => Ok(IntentState::Published),
            3 => Ok(IntentState::Committed),
            4 => Ok(IntentState::Error),
            x => Err(format!("Unrecognized variant {}", x).into()),
        }
    }
}

#[cfg(test)]
mod tests {
    use super::*;
    use crate::{
        storage::encrypted_store::{
            group::{GroupMembershipState, StoredGroup},
            tests::with_connection,
        },
        utils::test::rand_vec,
        Fetch, Store,
    };

    fn insert_group(conn: &DbConnection, group_id: Vec<u8>) {
        let group = StoredGroup::new(
            group_id,
            100,
            GroupMembershipState::Allowed,
            "placeholder_address".to_string(),
        );
        group.store(conn).unwrap();
    }

    impl NewGroupIntent {
        // Real group intents must always start as ToPublish. But for tests we allow forcing the
        // state
        pub fn new_test(
            kind: IntentKind,
            group_id: Vec<u8>,
            data: Vec<u8>,
            state: IntentState,
        ) -> Self {
            Self {
                kind,
                group_id,
                data,
                state,
            }
        }
    }

    fn find_first_intent(conn: &DbConnection, group_id: group::ID) -> StoredGroupIntent {
        conn.raw_query(|raw_conn| {
            dsl::group_intents
                .filter(dsl::group_id.eq(group_id))
                .first(raw_conn)
        })
        .unwrap()
    }

    #[test]
    fn test_store_and_fetch() {
        let group_id = rand_vec();
        let data = rand_vec();
        let kind = IntentKind::UpdateGroupMembership;
        let state = IntentState::ToPublish;

        let to_insert = NewGroupIntent::new_test(kind, group_id.clone(), data.clone(), state);

        with_connection(|conn| {
            // Group needs to exist or FK constraint will fail
            insert_group(conn, group_id.clone());

            to_insert.store(conn).unwrap();

            let results = conn
                .find_group_intents(group_id.clone(), Some(vec![IntentState::ToPublish]), None)
                .unwrap();

            assert_eq!(results.len(), 1);
            assert_eq!(results[0].kind, kind);
            assert_eq!(results[0].data, data);
            assert_eq!(results[0].group_id, group_id);

            let id = results[0].id;

            let fetched: StoredGroupIntent = conn.fetch(&id).unwrap().unwrap();

            assert_eq!(fetched.id, id);
        })
    }

    #[test]
    fn test_query() {
        let group_id = rand_vec();

        let test_intents: Vec<NewGroupIntent> = vec![
            NewGroupIntent::new_test(
                IntentKind::UpdateGroupMembership,
                group_id.clone(),
                rand_vec(),
                IntentState::ToPublish,
            ),
            NewGroupIntent::new_test(
                IntentKind::KeyUpdate,
                group_id.clone(),
                rand_vec(),
                IntentState::Published,
            ),
            NewGroupIntent::new_test(
                IntentKind::KeyUpdate,
                group_id.clone(),
                rand_vec(),
                IntentState::Committed,
            ),
        ];

        with_connection(|conn| {
            // Group needs to exist or FK constraint will fail
            insert_group(conn, group_id.clone());

            for case in test_intents {
                case.store(conn).unwrap();
            }

            // Can query for multiple states
            let mut results = conn
                .find_group_intents(
                    group_id.clone(),
                    Some(vec![IntentState::ToPublish, IntentState::Published]),
                    None,
                )
                .unwrap();

            assert_eq!(results.len(), 2);

            // Can query by kind
            results = conn
                .find_group_intents(group_id.clone(), None, Some(vec![IntentKind::KeyUpdate]))
                .unwrap();
            assert_eq!(results.len(), 2);

            // Can query by kind and state
            results = conn
                .find_group_intents(
                    group_id.clone(),
                    Some(vec![IntentState::Committed]),
                    Some(vec![IntentKind::KeyUpdate]),
                )
                .unwrap();

            assert_eq!(results.len(), 1);

            // Can get no results
            results = conn
                .find_group_intents(
                    group_id.clone(),
                    Some(vec![IntentState::Committed]),
                    Some(vec![IntentKind::SendMessage]),
                )
                .unwrap();

            assert_eq!(results.len(), 0);

            // Can get all intents
            results = conn.find_group_intents(group_id, None, None).unwrap();
            assert_eq!(results.len(), 3);
        })
    }

    #[test]
    fn find_by_payload_hash() {
        let group_id = rand_vec();

        with_connection(|conn| {
            insert_group(conn, group_id.clone());

            // Store the intent
            NewGroupIntent::new(
                IntentKind::UpdateGroupMembership,
                group_id.clone(),
                rand_vec(),
            )
            .store(conn)
            .unwrap();

            // Find the intent with the ID populated
            let intent = find_first_intent(conn, group_id.clone());

            // Set the payload hash
            let payload_hash = rand_vec();
            let post_commit_data = rand_vec();
            conn.set_group_intent_published(
                intent.id,
                payload_hash.clone(),
                Some(post_commit_data.clone()),
            )
            .unwrap();

            let find_result = conn
                .find_group_intent_by_payload_hash(payload_hash)
                .unwrap()
                .unwrap();

            assert_eq!(find_result.id, intent.id);
        })
    }

    #[test]
    fn test_happy_path_state_transitions() {
        let group_id = rand_vec();

        with_connection(|conn| {
            insert_group(conn, group_id.clone());

            // Store the intent
            NewGroupIntent::new(
                IntentKind::UpdateGroupMembership,
                group_id.clone(),
                rand_vec(),
            )
            .store(conn)
            .unwrap();

            let mut intent = find_first_intent(conn, group_id.clone());

            // Set to published
            let payload_hash = rand_vec();
            let post_commit_data = rand_vec();
            conn.set_group_intent_published(
                intent.id,
                payload_hash.clone(),
                Some(post_commit_data.clone()),
            )
            .unwrap();

            intent = conn.fetch(&intent.id).unwrap().unwrap();
            assert_eq!(intent.state, IntentState::Published);
            assert_eq!(intent.payload_hash, Some(payload_hash.clone()));
            assert_eq!(intent.post_commit_data, Some(post_commit_data.clone()));

            conn.set_group_intent_committed(intent.id).unwrap();
            // Refresh from the DB
            intent = conn.fetch(&intent.id).unwrap().unwrap();
            assert_eq!(intent.state, IntentState::Committed);
            // Make sure we haven't lost the payload hash
            assert_eq!(intent.payload_hash, Some(payload_hash.clone()));
        })
    }

    #[test]
    fn test_republish_state_transition() {
        let group_id = rand_vec();

        with_connection(|conn| {
            insert_group(conn, group_id.clone());

            // Store the intent
            NewGroupIntent::new(
                IntentKind::UpdateGroupMembership,
                group_id.clone(),
                rand_vec(),
            )
            .store(conn)
            .unwrap();

            let mut intent = find_first_intent(conn, group_id.clone());

            // Set to published
            let payload_hash = rand_vec();
            let post_commit_data = rand_vec();
            conn.set_group_intent_published(
                intent.id,
                payload_hash.clone(),
                Some(post_commit_data.clone()),
            )
            .unwrap();

            intent = conn.fetch(&intent.id).unwrap().unwrap();
            assert_eq!(intent.state, IntentState::Published);
            assert_eq!(intent.payload_hash, Some(payload_hash.clone()));

            // Now revert back to ToPublish
            conn.set_group_intent_to_publish(intent.id).unwrap();
            intent = conn.fetch(&intent.id).unwrap().unwrap();
            assert_eq!(intent.state, IntentState::ToPublish);
            assert!(intent.payload_hash.is_none());
            assert!(intent.post_commit_data.is_none());
        })
    }

    #[test]
    fn test_invalid_state_transition() {
        let group_id = rand_vec();

        with_connection(|conn| {
            insert_group(conn, group_id.clone());

            // Store the intent
            NewGroupIntent::new(
                IntentKind::UpdateGroupMembership,
                group_id.clone(),
                rand_vec(),
            )
            .store(conn)
            .unwrap();

            let intent = find_first_intent(conn, group_id.clone());

            let commit_result = conn.set_group_intent_committed(intent.id);
            assert!(commit_result.is_err());
            assert!(matches!(
                commit_result.err().unwrap(),
                StorageError::NotFound
            ));

            let to_publish_result = conn.set_group_intent_to_publish(intent.id);
            assert!(to_publish_result.is_err());
            assert!(matches!(
                to_publish_result.err().unwrap(),
                StorageError::NotFound
            ));
        })
    }

    #[test]
    fn test_increment_publish_attempts() {
        let group_id = rand_vec();
        with_connection(|conn| {
            insert_group(conn, group_id.clone());
            NewGroupIntent::new(
                IntentKind::UpdateGroupMembership,
                group_id.clone(),
                rand_vec(),
            )
            .store(conn)
            .unwrap();

            let mut intent = find_first_intent(conn, group_id.clone());
            assert_eq!(intent.publish_attempts, 0);
            conn.increment_intent_publish_attempt_count(intent.id)
                .unwrap();
            intent = find_first_intent(conn, group_id.clone());
            assert_eq!(intent.publish_attempts, 1);
            conn.increment_intent_publish_attempt_count(intent.id)
                .unwrap();
            intent = find_first_intent(conn, group_id.clone());
            assert_eq!(intent.publish_attempts, 2);
        })
    }
}<|MERGE_RESOLUTION|>--- conflicted
+++ resolved
@@ -195,12 +195,8 @@
         }
     }
 
-<<<<<<< HEAD
-    // Set the intent with the given ID to `Committed`
+    /// Set the intent with the given ID to `Error`
     #[tracing::instrument(level = "trace", skip(self))]
-=======
-    // Set the intent with the given ID to `Error`
->>>>>>> f8179ae8
     pub fn set_group_intent_error(&self, intent_id: ID) -> Result<(), StorageError> {
         let res = self.raw_query(|conn| {
             diesel::update(dsl::group_intents)
