--- conflicted
+++ resolved
@@ -132,47 +132,14 @@
         opts: StorageOption,
         enc_key: Option<EncryptionKey>,
     ) -> Result<Self, StorageError> {
-<<<<<<< HEAD
-        log::info!("Setting up DB connection pool");
+        tracing::info!("Setting up DB connection pool");
         let db = native::NativeDb::new(&opts, enc_key)?;
         let mut this = Self { db, opts };
-=======
-        tracing::info!("Setting up DB connection pool");
-        let mut builder = Pool::builder();
-
-        let enc_opts = if let Some(key) = enc_key {
-            let enc_opts = EncryptedConnection::new(key, &opts)?;
-            builder = builder.connection_customizer(Box::new(enc_opts.clone()));
-            Some(enc_opts)
-        } else if matches!(opts, StorageOption::Persistent(_)) {
-            builder = builder.connection_customizer(Box::new(UnencryptedConnection));
-            None
-        } else {
-            None
-        };
-
-        let pool = match opts {
-            StorageOption::Ephemeral => builder
-                .max_size(1)
-                .build(ConnectionManager::<SqliteConnection>::new(":memory:"))?,
-            StorageOption::Persistent(ref path) => builder
-                .max_size(25)
-                .build(ConnectionManager::<SqliteConnection>::new(path))?,
-        };
-
-        let mut this = Self {
-            connect_opt: opts,
-            pool: Arc::new(Some(pool).into()),
-            enc_opts,
-        };
-
->>>>>>> 92e7b713
         this.init_db()?;
         Ok(this)
     }
 }
 
-<<<<<<< HEAD
 #[cfg(target_arch = "wasm32")]
 pub type EncryptedMessageStore = self::private::EncryptedMessageStore<wasm::WasmDb>;
 
@@ -184,43 +151,6 @@
 
     pub async fn new_unencrypted(opts: StorageOption) -> Result<Self, StorageError> {
         Self::new_database(opts, None).await
-=======
-    fn init_db(&mut self) -> Result<(), StorageError> {
-        if let Some(ref encrypted_conn) = self.enc_opts {
-            encrypted_conn.validate(&self.connect_opt)?;
-        }
-
-        let conn = &mut self.raw_conn()?;
-        conn.batch_execute("PRAGMA journal_mode = WAL;")?;
-        tracing::info!("Running DB migrations");
-        conn.run_pending_migrations(MIGRATIONS)
-            .map_err(|e| StorageError::DbInit(format!("Failed to run migrations: {}", e)))?;
-
-        let sqlite_version =
-            sql_query("SELECT sqlite_version() AS version").load::<SqliteVersion>(conn)?;
-        tracing::info!("sqlite_version={}", sqlite_version[0].version);
-
-        tracing::info!("Migrations successful");
-        Ok(())
-    }
-
-    pub(crate) fn raw_conn(
-        &self,
-    ) -> Result<PooledConnection<ConnectionManager<SqliteConnection>>, StorageError> {
-        let pool_guard = self.pool.read();
-
-        let pool = pool_guard
-            .as_ref()
-            .ok_or(StorageError::PoolNeedsConnection)?;
-
-        tracing::debug!(
-            "Pulling connection from pool, idle_connections={}, total_connections={}",
-            pool.state().idle_connections,
-            pool.state().connections
-        );
-
-        Ok(pool.get()?)
->>>>>>> 92e7b713
     }
 
     /// This function is private so that an unencrypted database cannot be created by accident
@@ -228,7 +158,6 @@
         opts: StorageOption,
         enc_key: Option<EncryptionKey>,
     ) -> Result<Self, StorageError> {
-        log::info!("Setting up DB connection pool");
         let db = wasm::WasmDb::new(&opts, enc_key).await?;
         let mut this = Self { db, opts };
         this.init_db()?;
@@ -236,7 +165,6 @@
     }
 }
 
-<<<<<<< HEAD
 #[doc(hidden)]
 pub mod private {
     use super::*;
@@ -248,74 +176,24 @@
     pub struct EncryptedMessageStore<Db> {
         pub(super) opts: StorageOption,
         pub(super) db: Db,
-=======
-    /// Start a new database transaction with the OpenMLS Provider from XMTP
-    /// # Arguments
-    /// `fun`: Scoped closure providing a MLSProvider to carry out the transaction
-    ///
-    /// # Examples
-    ///
-    /// ```ignore
-    /// store.transaction(|provider| {
-    ///     // do some operations requiring provider
-    ///     // access the connection with .conn()
-    ///     provider.conn().db_operation()?;
-    /// })
-    /// ```
-    pub fn transaction<T, F, E>(&self, fun: F) -> Result<T, E>
-    where
-        F: FnOnce(&XmtpOpenMlsProvider) -> Result<T, E>,
-        E: From<diesel::result::Error> + From<StorageError>,
-    {
-        tracing::debug!("Transaction beginning");
-        let mut connection = self.raw_conn()?;
-        AnsiTransactionManager::begin_transaction(&mut *connection)?;
-
-        let db_connection = DbConnection::new(connection);
-        let provider = XmtpOpenMlsProvider::new(db_connection);
-        let conn = provider.conn_ref();
-
-        match fun(&provider) {
-            Ok(value) => {
-                conn.raw_query(|conn| {
-                    PoolTransactionManager::<AnsiTransactionManager>::commit_transaction(&mut *conn)
-                })?;
-                tracing::debug!("Transaction being committed");
-                Ok(value)
-            }
-            Err(err) => {
-                tracing::debug!("Transaction being rolled back");
-                match conn.raw_query(|conn| {
-                    PoolTransactionManager::<AnsiTransactionManager>::rollback_transaction(
-                        &mut *conn,
-                    )
-                }) {
-                    Ok(()) => Err(err),
-                    Err(Error::BrokenTransactionManager) => Err(err),
-                    Err(rollback) => Err(rollback.into()),
-                }
-            }
-        }
->>>>>>> 92e7b713
     }
 
     impl<Db> EncryptedMessageStore<Db>
     where
         Db: XmtpDb,
     {
-<<<<<<< HEAD
         pub(super) fn init_db(&mut self) -> Result<(), StorageError> {
             self.db.validate(&self.opts)?;
             self.db.conn()?.raw_query(|conn| {
                 conn.batch_execute("PRAGMA journal_mode = WAL;")?;
-                log::info!("Running DB migrations");
+                tracing::info!("Running DB migrations");
                 conn.run_pending_migrations(MIGRATIONS)?;
 
                 let sqlite_version =
                     sql_query("SELECT sqlite_version() AS version").load::<SqliteVersion>(conn)?;
-                log::info!("sqlite_version={}", sqlite_version[0].version);
-
-                log::info!("Migrations successful");
+                tracing::info!("sqlite_version={}", sqlite_version[0].version);
+
+                tracing::info!("Migrations successful");
                 Ok::<_, StorageError>(())
             })?;
             Ok::<_, StorageError>(())
@@ -345,7 +223,7 @@
             F: FnOnce(&XmtpOpenMlsProviderPrivate<<Db as XmtpDb>::Connection>) -> Result<T, E>,
             E: From<diesel::result::Error> + From<StorageError>,
         {
-            log::debug!("Transaction beginning");
+            tracing::debug!("Transaction beginning");
             let connection = self.db.conn()?;
             {
                 let mut connection = connection.inner_mut_ref();
@@ -360,11 +238,11 @@
                     conn.raw_query(|conn| {
                         <Db as XmtpDb>::TransactionManager::commit_transaction(&mut *conn)
                     })?;
-                    log::debug!("Transaction being committed");
+                    tracing::debug!("Transaction being committed");
                     Ok(value)
                 }
                 Err(err) => {
-                    log::debug!("Transaction being rolled back");
+                    tracing::debug!("Transaction being rolled back");
                     match conn.raw_query(|conn| {
                         <Db as XmtpDb>::TransactionManager::rollback_transaction(&mut *conn)
                     }) {
@@ -372,50 +250,6 @@
                         Err(Error::BrokenTransactionManager) => Err(err),
                         Err(rollback) => Err(rollback.into()),
                     }
-=======
-        tracing::debug!("Transaction async beginning");
-        let mut connection = self.raw_conn()?;
-        AnsiTransactionManager::begin_transaction(&mut *connection)?;
-        let connection = Arc::new(parking_lot::Mutex::new(connection));
-        let local_connection = Arc::clone(&connection);
-        let db_connection = DbConnection::from_arc_mutex(connection);
-        let provider = XmtpOpenMlsProvider::new(db_connection);
-
-        // the other connection is dropped in the closure
-        // ensuring we have only one strong reference
-        let result = fun(provider).await;
-        if Arc::strong_count(&local_connection) > 1 {
-            tracing::warn!(
-                "More than 1 strong connection references still exist during transaction"
-            );
-        }
-
-        if Arc::weak_count(&local_connection) > 1 {
-            tracing::warn!("More than 1 weak connection references still exist during transaction");
-        }
-
-        // after the closure finishes, `local_provider` should have the only reference ('strong')
-        // to `XmtpOpenMlsProvider` inner `DbConnection`..
-        let local_connection = DbConnection::from_arc_mutex(local_connection);
-        match result {
-            Ok(value) => {
-                local_connection.raw_query(|conn| {
-                    PoolTransactionManager::<AnsiTransactionManager>::commit_transaction(&mut *conn)
-                })?;
-                tracing::debug!("Transaction async being committed");
-                Ok(value)
-            }
-            Err(err) => {
-                tracing::debug!("Transaction async being rolled back");
-                match local_connection.raw_query(|conn| {
-                    PoolTransactionManager::<AnsiTransactionManager>::rollback_transaction(
-                        &mut *conn,
-                    )
-                }) {
-                    Ok(()) => Err(err),
-                    Err(Error::BrokenTransactionManager) => Err(err),
-                    Err(rollback) => Err(rollback.into()),
->>>>>>> 92e7b713
                 }
             }
         }
@@ -440,7 +274,7 @@
             Fut: futures::Future<Output = Result<T, E>>,
             E: From<diesel::result::Error> + From<StorageError>,
         {
-            log::debug!("Transaction async beginning");
+            tracing::debug!("Transaction async beginning");
             let db_connection = self.db.conn()?;
             {
                 let mut connection = db_connection.inner_mut_ref();
@@ -453,13 +287,15 @@
             // ensuring we have only one strong reference
             let result = fun(provider).await;
             if Arc::strong_count(&local_connection) > 1 {
-                log::warn!(
+                tracing::warn!(
                     "More than 1 strong connection references still exist during transaction"
                 );
             }
 
             if Arc::weak_count(&local_connection) > 1 {
-                log::warn!("More than 1 weak connection references still exist during transaction");
+                tracing::warn!(
+                    "More than 1 weak connection references still exist during transaction"
+                );
             }
 
             // after the closure finishes, `local_provider` should have the only reference ('strong')
@@ -470,11 +306,11 @@
                     local_connection.raw_query(|conn| {
                         <Db as XmtpDb>::TransactionManager::commit_transaction(&mut *conn)
                     })?;
-                    log::debug!("Transaction async being committed");
+                    tracing::debug!("Transaction async being committed");
                     Ok(value)
                 }
                 Err(err) => {
-                    log::debug!("Transaction async being rolled back");
+                    tracing::debug!("Transaction async being rolled back");
                     match local_connection.raw_query(|conn| {
                         <Db as XmtpDb>::TransactionManager::rollback_transaction(&mut *conn)
                     }) {
@@ -605,7 +441,6 @@
         utils::test::{rand_vec, tmp_path},
         Fetch, Store, StreamHandle as _,
     };
-    use std::sync::Barrier;
 
     /// Test harness that loads an Ephemeral store.
     pub async fn with_connection<F, R>(fun: F) -> R
@@ -819,9 +654,12 @@
     // try to write with second connection
     // write should fail & rollback
     // first thread succeeds
-    // #[cfg_attr(target_arch = "wasm32", wasm_bindgen_test::wasm_bindgen_test)]
+    // wasm does not have threads
     #[cfg_attr(not(target_arch = "wasm32"), tokio::test)]
+    #[cfg(not(target_arch = "wasm32"))]
     async fn test_transaction_rollback() {
+        use std::sync::Barrier;
+
         let db_path = tmp_path();
         let store = EncryptedMessageStore::new(
             StorageOption::Persistent(db_path.clone()),
