//! A durable object store powered by Sqlite and Diesel.
//!
//! Provides mechanism to store objects between sessions. The behavior of the store can be tailored
//! by choosing an appropriate `StoreOption`.
//!
//! ## Migrations
//!
//! Table definitions are located `<PackageRoot>/migrations/`. On initialization the store will see
//! if there are any outstanding database migrations and perform them as needed. When updating the
//! table definitions `schema.rs` must also be updated. To generate the correct schemas you can run
//! `diesel print-schema` or use `cargo run update-schema` which will update the files for you.

pub mod association_state;
pub mod db_connection;
pub mod group;
pub mod group_intent;
pub mod group_message;
pub mod identity;
pub mod identity_update;
pub mod key_store_entry;
pub mod refresh_state;
pub mod schema;

use std::{
    borrow::Cow,
    sync::{Arc, RwLock},
};

use diesel::{
    connection::{AnsiTransactionManager, SimpleConnection, TransactionManager},
    prelude::*,
    r2d2::{ConnectionManager, Pool, PoolTransactionManager, PooledConnection},
    result::{DatabaseErrorKind, Error},
};
use diesel_migrations::{embed_migrations, EmbeddedMigrations, MigrationHarness};
use log::warn;
use rand::RngCore;
use xmtp_cryptography::utils as crypto_utils;

use self::db_connection::DbConnection;

use super::StorageError;
use crate::{xmtp_openmls_provider::XmtpOpenMlsProvider, Store};

pub const MIGRATIONS: EmbeddedMigrations = embed_migrations!("./migrations/");

pub type RawDbConnection = PooledConnection<ConnectionManager<SqliteConnection>>;

pub type EncryptionKey = [u8; 32];

#[derive(Default, Clone, Debug)]
pub enum StorageOption {
    #[default]
    Ephemeral,
    Persistent(String),
}

pub fn ignore_unique_violation<T>(
    result: Result<T, diesel::result::Error>,
) -> Result<(), StorageError> {
    match result {
        Ok(_) => Ok(()),
        Err(Error::DatabaseError(DatabaseErrorKind::UniqueViolation, _)) => Ok(()),
        Err(error) => Err(StorageError::from(error)),
    }
}

#[allow(dead_code)]
#[derive(Clone, Debug)]
/// Manages a Sqlite db for persisting messages and other objects.
pub struct EncryptedMessageStore {
    connect_opt: StorageOption,
    pool: Arc<RwLock<Option<Pool<ConnectionManager<SqliteConnection>>>>>,
    enc_key: Option<EncryptionKey>,
}

impl<'a> From<&'a EncryptedMessageStore> for Cow<'a, EncryptedMessageStore> {
    fn from(store: &'a EncryptedMessageStore) -> Cow<'a, EncryptedMessageStore> {
        Cow::Borrowed(store)
    }
}

impl EncryptedMessageStore {
    pub fn new(opts: StorageOption, enc_key: EncryptionKey) -> Result<Self, StorageError> {
        Self::new_database(opts, Some(enc_key))
    }

    pub fn new_unencrypted(opts: StorageOption) -> Result<Self, StorageError> {
        Self::new_database(opts, None)
    }

    /// This function is private so that an unencrypted database cannot be created by accident
    fn new_database(
        opts: StorageOption,
        enc_key: Option<EncryptionKey>,
    ) -> Result<Self, StorageError> {
        log::info!("Setting up DB connection pool");
        let pool =
            match opts {
                StorageOption::Ephemeral => Pool::builder()
                    .max_size(1)
                    .build(ConnectionManager::<SqliteConnection>::new(":memory:"))?,
                StorageOption::Persistent(ref path) => Pool::builder()
                    .max_size(10)
                    .build(ConnectionManager::<SqliteConnection>::new(path))?,
            };

        // TODO: Validate that sqlite is correctly configured. Bad EncKey is not detected until the
        // migrations run which returns an unhelpful error.

        let mut obj = Self {
            connect_opt: opts,
            pool: Arc::new(Some(pool).into()),
            enc_key,
        };

        obj.init_db()?;
        Ok(obj)
    }

    fn init_db(&mut self) -> Result<(), StorageError> {
        let conn = &mut self.raw_conn()?;
        conn.batch_execute("PRAGMA journal_mode = WAL;")
            .map_err(|e| StorageError::DbInit(e.to_string()))?;

        log::info!("Running DB migrations");
        conn.run_pending_migrations(MIGRATIONS)
            .map_err(|e| StorageError::DbInit(e.to_string()))?;

        log::info!("Migrations successful");
        Ok(())
    }

    fn raw_conn(
        &self,
    ) -> Result<PooledConnection<ConnectionManager<SqliteConnection>>, StorageError> {
        let pool_guard = self.pool.read()?;

        let pool = pool_guard
            .as_ref()
            .ok_or(StorageError::PoolNeedsConnection)?;

        let mut conn = pool.get()?;

        if let Some(ref key) = self.enc_key {
            conn.batch_execute(&format!("PRAGMA key = \"x'{}'\";", hex::encode(key)))?;
        }

        Ok(conn)
    }

    pub fn conn(&self) -> Result<DbConnection, StorageError> {
        let conn = self.raw_conn()?;
        Ok(DbConnection::new(conn))
    }

    /// Start a new database transaction with the OpenMLS Provider from XMTP
    /// # Arguments
    /// `fun`: Scoped closure providing a MLSProvider to carry out the transaction
    ///
    /// # Examples
    ///
    /// ```ignore
    /// store.transaction(|provider| {
    ///     // do some operations requiring provider
    ///     // access the connection with .conn()
    ///     provider.conn().db_operation()?;
    /// })
    /// ```
    pub fn transaction<T, F, E>(&self, fun: F) -> Result<T, E>
    where
        F: FnOnce(&XmtpOpenMlsProvider) -> Result<T, E>,
        E: From<diesel::result::Error> + From<StorageError>,
    {
        let mut connection = self.raw_conn()?;
        AnsiTransactionManager::begin_transaction(&mut *connection)?;

        let db_connection = DbConnection::new(connection);
        let provider = XmtpOpenMlsProvider::new(db_connection);
        let conn = provider.conn_ref();

        match fun(&provider) {
            Ok(value) => {
                conn.raw_query(|conn| {
                    PoolTransactionManager::<AnsiTransactionManager>::commit_transaction(&mut *conn)
                })?;
                Ok(value)
            }
            Err(err) => match conn.raw_query(|conn| {
                PoolTransactionManager::<AnsiTransactionManager>::rollback_transaction(&mut *conn)
            }) {
                Ok(()) => Err(err),
                Err(Error::BrokenTransactionManager) => Err(err),
                Err(rollback) => Err(rollback.into()),
            },
        }
    }

    /// Start a new database transaction with the OpenMLS Provider from XMTP
    /// # Arguments
    /// `fun`: Scoped closure providing an [`XmtpOpenMLSProvider`] to carry out the transaction in
    /// async context.
    ///
    /// # Examples
    ///
    /// ```ignore
    /// store.transaction_async(|provider| async move {
    ///     // do some operations requiring provider
    ///     // access the connection with .conn()
    ///     provider.conn().db_operation()?;
    /// }).await
    /// ```
    pub async fn transaction_async<T, F, E, Fut>(&self, fun: F) -> Result<T, E>
    where
        F: FnOnce(XmtpOpenMlsProvider) -> Fut,
        Fut: futures::Future<Output = Result<T, E>>,
        E: From<diesel::result::Error> + From<StorageError>,
    {
        let mut connection = self.raw_conn()?;
        AnsiTransactionManager::begin_transaction(&mut *connection)?;

        let db_connection = DbConnection::new(connection);
        let provider = XmtpOpenMlsProvider::new(db_connection);
        let local_provider = provider.clone();

        let result = fun(provider).await;

        // after the closure finishes, `local_provider` should have the only reference ('strong')
        // to `XmtpOpenMlsProvider` inner `DbConnection`..
        let conn_ref = local_provider.conn_ref();
        match result {
            Ok(value) => {
                conn_ref.raw_query(|conn| {
                    PoolTransactionManager::<AnsiTransactionManager>::commit_transaction(&mut *conn)
                })?;
                Ok(value)
            }
            Err(err) => match conn_ref.raw_query(|conn| {
                PoolTransactionManager::<AnsiTransactionManager>::rollback_transaction(&mut *conn)
            }) {
                Ok(()) => Err(err),
                Err(Error::BrokenTransactionManager) => Err(err),
                Err(rollback) => Err(rollback.into()),
            },
        }
    }

    pub fn generate_enc_key() -> EncryptionKey {
        // TODO: Handle Key Better/ Zeroize
        let mut key = [0u8; 32];
        crypto_utils::rng().fill_bytes(&mut key[..]);
        key
    }

    pub fn release_connection(&self) -> Result<(), StorageError> {
        let mut pool_guard = self.pool.write()?;
        pool_guard.take();
        Ok(())
    }

    pub fn reconnect(&self) -> Result<(), StorageError> {
        let pool =
            match self.connect_opt {
                StorageOption::Ephemeral => Pool::builder()
                    .max_size(1)
                    .build(ConnectionManager::<SqliteConnection>::new(":memory:"))?,
                StorageOption::Persistent(ref path) => Pool::builder()
                    .max_size(10)
                    .build(ConnectionManager::<SqliteConnection>::new(path))?,
            };

        let mut pool_write = self.pool.write()?;
        *pool_write = Some(pool);

        Ok(())
    }
}

#[allow(dead_code)]
fn warn_length<T>(list: &[T], str_id: &str, max_length: usize) {
    if list.len() > max_length {
        warn!(
            "EncryptedStore expected at most {} {} however found {}. Using the Oldest.",
            max_length,
            str_id,
            list.len()
        )
    }
}

#[macro_export]
macro_rules! impl_fetch {
    ($model:ty, $table:ident) => {
        impl $crate::Fetch<$model>
            for $crate::storage::encrypted_store::db_connection::DbConnection
        {
            type Key = ();
            fn fetch(&self, _key: &Self::Key) -> Result<Option<$model>, $crate::StorageError> {
                use $crate::storage::encrypted_store::schema::$table::dsl::*;
                Ok(self.raw_query(|conn| $table.first(conn).optional())?)
            }
        }
    };

    ($model:ty, $table:ident, $key:ty) => {
        impl $crate::Fetch<$model>
            for $crate::storage::encrypted_store::db_connection::DbConnection
        {
            type Key = $key;
            fn fetch(&self, key: &Self::Key) -> Result<Option<$model>, $crate::StorageError> {
                use $crate::storage::encrypted_store::schema::$table::dsl::*;
                Ok(self.raw_query(|conn| $table.find(key.clone()).first(conn).optional())?)
            }
        }
    };
}

// Inserts the model into the database by primary key, erroring if the model already exists
#[macro_export]
macro_rules! impl_store {
    ($model:ty, $table:ident) => {
        impl $crate::Store<$crate::storage::encrypted_store::db_connection::DbConnection>
            for $model
        {
            fn store(
                &self,
                into: &$crate::storage::encrypted_store::db_connection::DbConnection,
            ) -> Result<(), $crate::StorageError> {
                into.raw_query(|conn| {
                    diesel::insert_into($table::table)
                        .values(self)
                        .execute(conn)
                })?;
                Ok(())
            }
        }
    };
}

// Inserts the model into the database by primary key, silently skipping on unique constraints
#[macro_export]
macro_rules! impl_store_or_ignore {
    ($model:ty, $table:ident) => {
        impl $crate::StoreOrIgnore<$crate::storage::encrypted_store::db_connection::DbConnection>
            for $model
        {
            fn store_or_ignore(
                &self,
                into: &$crate::storage::encrypted_store::db_connection::DbConnection,
            ) -> Result<(), $crate::StorageError> {
                let result = into.raw_query(|conn| {
                    diesel::insert_into($table::table)
                        .values(self)
                        .execute(conn)
                });
                $crate::storage::ignore_unique_violation(result)
            }
        }
    };
}

impl<T> Store<DbConnection> for Vec<T>
where
    T: Store<DbConnection>,
{
    fn store(&self, into: &DbConnection) -> Result<(), StorageError> {
        for item in self {
            item.store(into)?;
        }
        Ok(())
    }
}

#[cfg(test)]
mod tests {
    use super::{
        db_connection::DbConnection, identity::StoredIdentity, EncryptedMessageStore, StorageError,
        StorageOption,
    };
    use std::sync::Barrier;

    use crate::{
        storage::group::{GroupMembershipState, StoredGroup},
        utils::test::{rand_vec, tmp_path},
        Fetch, Store,
    };
    use std::{fs, sync::Arc};

    /// Test harness that loads an Ephemeral store.
    pub fn with_connection<F, R>(fun: F) -> R
    where
        F: FnOnce(&DbConnection) -> R,
    {
        let store = EncryptedMessageStore::new(
            StorageOption::Ephemeral,
            EncryptedMessageStore::generate_enc_key(),
        )
        .unwrap();
        let conn = &store.conn().expect("acquiring a Connection failed");
        fun(conn)
    }

    impl EncryptedMessageStore {
        pub fn new_test() -> Self {
            let tmp_path = tmp_path();
            EncryptedMessageStore::new(
                StorageOption::Persistent(tmp_path),
                EncryptedMessageStore::generate_enc_key(),
            )
            .expect("constructing message store failed.")
        }
    }

    #[test]
    fn ephemeral_store() {
        let store = EncryptedMessageStore::new(
            StorageOption::Ephemeral,
            EncryptedMessageStore::generate_enc_key(),
        )
        .unwrap();
        let conn = &store.conn().unwrap();

        let inbox_id = "inbox_id";
        StoredIdentity::new(inbox_id.to_string(), rand_vec(), rand_vec())
            .store(conn)
            .unwrap();

        let fetched_identity: StoredIdentity = conn.fetch(&()).unwrap().unwrap();
        assert_eq!(fetched_identity.inbox_id, inbox_id);
    }

    #[test]
    fn persistent_store() {
        let db_path = tmp_path();
        {
            let store = EncryptedMessageStore::new(
                StorageOption::Persistent(db_path.clone()),
                EncryptedMessageStore::generate_enc_key(),
            )
            .unwrap();
            let conn = &store.conn().unwrap();

            let inbox_id = "inbox_id";
            StoredIdentity::new(inbox_id.to_string(), rand_vec(), rand_vec())
                .store(conn)
                .unwrap();

            let fetched_identity: StoredIdentity = conn.fetch(&()).unwrap().unwrap();
            assert_eq!(fetched_identity.inbox_id, inbox_id);
        }

        fs::remove_file(db_path).unwrap();
    }

    #[test]
    fn releases_db_lock() {
        let db_path = tmp_path();
        {
            let store = EncryptedMessageStore::new(
                StorageOption::Persistent(db_path.clone()),
                EncryptedMessageStore::generate_enc_key(),
            )
            .unwrap();
            let conn = &store.conn().unwrap();

<<<<<<< HEAD
            let inbox_id = "inbox id";
=======
            let inbox_id = "inbox_id";
>>>>>>> f51d2777
            StoredIdentity::new(inbox_id.to_string(), rand_vec(), rand_vec())
                .store(conn)
                .unwrap();

            let fetched_identity: StoredIdentity = conn.fetch(&()).unwrap().unwrap();

            assert_eq!(fetched_identity.inbox_id, inbox_id);

            store.release_connection().unwrap();
            assert!(store.pool.read().unwrap().is_none());
            store.reconnect().unwrap();
            let fetched_identity2: StoredIdentity = conn.fetch(&()).unwrap().unwrap();

            assert_eq!(fetched_identity2.inbox_id, inbox_id);
        }

        fs::remove_file(db_path).unwrap();
    }

    #[test]
    fn mismatched_encryption_key() {
        let mut enc_key = [1u8; 32];

        let db_path = tmp_path();
        {
            // Setup a persistent store
            let store =
                EncryptedMessageStore::new(StorageOption::Persistent(db_path.clone()), enc_key)
                    .unwrap();

            StoredIdentity::new("dummy_address".to_string(), rand_vec(), rand_vec())
                .store(&store.conn().unwrap())
                .unwrap();
        } // Drop it

        enc_key[3] = 145; // Alter the enc_key
        let res = EncryptedMessageStore::new(StorageOption::Persistent(db_path.clone()), enc_key);

        // Ensure it fails
        assert!(
            matches!(res.err(), Some(StorageError::DbInit(_))),
            "Expected DbInitError"
        );
        fs::remove_file(db_path).unwrap();
    }

    #[tokio::test]
    async fn encrypted_db_with_multiple_connections() {
        let db_path = tmp_path();
        let store = EncryptedMessageStore::new(
            StorageOption::Persistent(db_path.clone()),
            EncryptedMessageStore::generate_enc_key(),
        )
        .unwrap();

        let conn1 = &store.conn().unwrap();
        let inbox_id = "inbox_id";
        StoredIdentity::new(inbox_id.to_string(), rand_vec(), rand_vec())
            .store(conn1)
            .unwrap();

        let conn2 = &store.conn().unwrap();
        let fetched_identity: StoredIdentity = conn2.fetch(&()).unwrap().unwrap();
        assert_eq!(fetched_identity.inbox_id, inbox_id);
    }

    #[test]
    fn it_returns_ok_when_given_ok_result() {
        let result: Result<(), diesel::result::Error> = Ok(());
        assert!(
            super::ignore_unique_violation(result).is_ok(),
            "Expected Ok(()) when given Ok result"
        );
    }

    #[test]
    fn it_returns_ok_on_unique_violation_error() {
        let result: Result<(), diesel::result::Error> = Err(diesel::result::Error::DatabaseError(
            diesel::result::DatabaseErrorKind::UniqueViolation,
            Box::new("violation".to_string()),
        ));
        assert!(
            super::ignore_unique_violation(result).is_ok(),
            "Expected Ok(()) when given UniqueViolation error"
        );
    }

    #[test]
    fn it_returns_err_on_non_unique_violation_database_errors() {
        let result: Result<(), diesel::result::Error> = Err(diesel::result::Error::DatabaseError(
            diesel::result::DatabaseErrorKind::NotNullViolation,
            Box::new("other kind".to_string()),
        ));
        assert!(
            super::ignore_unique_violation(result).is_err(),
            "Expected Err when given non-UniqueViolation database error"
        );
    }

    #[test]
    fn it_returns_err_on_non_database_errors() {
        let result: Result<(), diesel::result::Error> = Err(diesel::result::Error::NotFound);
        assert!(
            super::ignore_unique_violation(result).is_err(),
            "Expected Err when given a non-database error"
        );
    }

    // get two connections
    // start a transaction
    // try to write with second connection
    // write should fail & rollback
    // first thread succeeds
    #[test]
    fn test_transaction_rollback() {
        let db_path = tmp_path();
        let store = EncryptedMessageStore::new(
            StorageOption::Persistent(db_path.clone()),
            EncryptedMessageStore::generate_enc_key(),
        )
        .unwrap();

        let barrier = Arc::new(Barrier::new(2));

        let store_pointer = store.clone();
        let barrier_pointer = barrier.clone();
        let handle = std::thread::spawn(move || {
            store_pointer.transaction(|provider| {
                let conn1 = provider.conn();
                StoredIdentity::new("correct".to_string(), rand_vec(), rand_vec())
                    .store(&conn1)
                    .unwrap();
                // wait for second transaction to start
                barrier_pointer.wait();
                // wait for second transaction to finish
                barrier_pointer.wait();
                Ok::<_, StorageError>(())
            })
        });

        let store_pointer = store.clone();
        let handle2 = std::thread::spawn(move || {
            barrier.wait();
            let result = store_pointer.transaction(|provider| -> Result<(), anyhow::Error> {
                let connection = provider.conn();
                let group = StoredGroup::new(
                    b"should not exist".to_vec(),
                    0,
                    GroupMembershipState::Allowed,
                    "goodbye".to_string(),
                );
                group.store(&connection)?;
                Ok(())
            });
            barrier.wait();
            result
        });

        let result = handle.join().unwrap();
        assert!(result.is_ok());

        let result = handle2.join().unwrap();

        // handle 2 errored because the first transaction has precedence
        assert_eq!(
            result.unwrap_err().to_string(),
            "Diesel result error: database is locked"
        );
        let groups = store
            .conn()
            .unwrap()
            .find_group(b"should not exist".to_vec())
            .unwrap();
        assert_eq!(groups, None);
    }

    #[tokio::test]
    async fn test_async_transaction() {
        let db_path = tmp_path();

        let store = EncryptedMessageStore::new(
            StorageOption::Persistent(db_path.clone()),
            EncryptedMessageStore::generate_enc_key(),
        )
        .unwrap();

        let store_pointer = store.clone();

        let handle = tokio::spawn(async move {
            store_pointer
                .transaction_async(|provider| async move {
                    let conn1 = provider.conn();
                    StoredIdentity::new("crab".to_string(), rand_vec(), rand_vec())
                        .store(&conn1)
                        .unwrap();

                    let group = StoredGroup::new(
                        b"should not exist".to_vec(),
                        0,
                        GroupMembershipState::Allowed,
                        "goodbye".to_string(),
                    );
                    group.store(&conn1).unwrap();

                    anyhow::bail!("force a rollback")
                })
                .await?;
            Ok::<_, anyhow::Error>(())
        });

        let result = handle.await.unwrap();
        assert!(result.is_err());

        let conn = store.conn().unwrap();
        // this group should not exist because of the rollback
        let groups = conn.find_group(b"should not exist".to_vec()).unwrap();
        assert_eq!(groups, None);
    }
}<|MERGE_RESOLUTION|>--- conflicted
+++ resolved
@@ -463,11 +463,8 @@
             .unwrap();
             let conn = &store.conn().unwrap();
 
-<<<<<<< HEAD
-            let inbox_id = "inbox id";
-=======
             let inbox_id = "inbox_id";
->>>>>>> f51d2777
+
             StoredIdentity::new(inbox_id.to_string(), rand_vec(), rand_vec())
                 .store(conn)
                 .unwrap();
