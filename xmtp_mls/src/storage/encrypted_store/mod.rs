//! A durable object store powered by Sqlite and Diesel.
//!
//! Provides mechanism to store objects between sessions. The behavior of the store can be tailored
//! by choosing an appropriate `StoreOption`.
//!
//! ## Migrations
//!
//! Table definitions are located `<PackageRoot>/migrations/`. On initialization the store will see
//! if there are any outstanding database migrations and perform them as needed. When updating the
//! table definitions `schema.rs` must also be updated. To generate the correct schemas you can run
//! `diesel print-schema` or use `cargo run update-schema` which will update the files for you.

pub mod association_state;
pub mod db_connection;
pub mod group;
pub mod group_intent;
pub mod group_message;
pub mod identity;
pub mod identity_update;
pub mod key_store_entry;
pub mod refresh_state;
pub mod schema;

use std::borrow::Cow;

use diesel::{
    connection::{AnsiTransactionManager, SimpleConnection, TransactionManager},
    prelude::*,
    r2d2::{ConnectionManager, Pool, PoolTransactionManager, PooledConnection},
    result::{DatabaseErrorKind, Error},
};
use diesel_migrations::{embed_migrations, EmbeddedMigrations, MigrationHarness};
use log::warn;
use rand::RngCore;
use xmtp_cryptography::utils as crypto_utils;

use self::db_connection::DbConnection;

use super::StorageError;
use crate::{xmtp_openmls_provider::XmtpOpenMlsProvider, Store};

pub const MIGRATIONS: EmbeddedMigrations = embed_migrations!("./migrations/");

pub type RawDbConnection = PooledConnection<ConnectionManager<SqliteConnection>>;

pub type EncryptionKey = [u8; 32];

#[derive(Default, Clone, Debug)]
pub enum StorageOption {
    #[default]
    Ephemeral,
    Persistent(String),
}

pub fn ignore_unique_violation<T>(
    result: Result<T, diesel::result::Error>,
) -> Result<(), StorageError> {
    match result {
        Ok(_) => Ok(()),
        Err(Error::DatabaseError(DatabaseErrorKind::UniqueViolation, _)) => Ok(()),
        Err(error) => Err(StorageError::from(error)),
    }
}

#[allow(dead_code)]
#[derive(Clone, Debug)]
/// Manages a Sqlite db for persisting messages and other objects.
pub struct EncryptedMessageStore {
    connect_opt: StorageOption,
    pool: Pool<ConnectionManager<SqliteConnection>>,
    enc_key: Option<EncryptionKey>,
}

impl<'a> From<&'a EncryptedMessageStore> for Cow<'a, EncryptedMessageStore> {
    fn from(store: &'a EncryptedMessageStore) -> Cow<'a, EncryptedMessageStore> {
        Cow::Borrowed(store)
    }
}

impl EncryptedMessageStore {
    pub fn new(opts: StorageOption, enc_key: EncryptionKey) -> Result<Self, StorageError> {
        Self::new_database(opts, Some(enc_key))
    }

    pub fn new_unencrypted(opts: StorageOption) -> Result<Self, StorageError> {
        Self::new_database(opts, None)
    }

    /// This function is private so that an unencrypted database cannot be created by accident
    fn new_database(
        opts: StorageOption,
        enc_key: Option<EncryptionKey>,
    ) -> Result<Self, StorageError> {
        log::info!("Setting up DB connection pool");
        let pool = match opts {
            StorageOption::Ephemeral => Pool::builder()
                .max_size(1)
                .build(ConnectionManager::<SqliteConnection>::new(":memory:"))
                .map_err(|e| StorageError::DbInit(e.to_string()))?,
            StorageOption::Persistent(ref path) => Pool::builder()
                .max_size(10)
                .build(ConnectionManager::<SqliteConnection>::new(path))
                .map_err(|e| StorageError::DbInit(e.to_string()))?,
        };

        // TODO: Validate that sqlite is correctly configured. Bad EncKey is not detected until the
        // migrations run which returns an unhelpful error.

        let mut obj = Self {
            connect_opt: opts,
            pool,
            enc_key,
        };

        obj.init_db()?;
        Ok(obj)
    }

    fn init_db(&mut self) -> Result<(), StorageError> {
        let conn = &mut self.raw_conn()?;
        conn.batch_execute("PRAGMA journal_mode = WAL;")
            .map_err(|e| StorageError::DbInit(e.to_string()))?;

        log::info!("Running DB migrations");
        conn.run_pending_migrations(MIGRATIONS)
            .map_err(|e| StorageError::DbInit(e.to_string()))?;

        log::info!("Migrations successful");
        Ok(())
    }

    fn raw_conn(
        &self,
    ) -> Result<PooledConnection<ConnectionManager<SqliteConnection>>, StorageError> {
        let mut conn = self
            .pool
            .get()
            .map_err(|e| StorageError::Pool(e.to_string()))?;

        if let Some(key) = self.enc_key {
            conn.batch_execute(&format!("PRAGMA key = \"x'{}'\";", hex::encode(key)))?;
        }

        Ok(conn)
    }

    pub fn conn(&self) -> Result<DbConnection, StorageError> {
        let conn = self.raw_conn()?;
        Ok(DbConnection::new(conn))
    }

    /// Start a new database transaction with the OpenMLS Provider from XMTP
    /// # Arguments
    /// `fun`: Scoped closure providing a MLSProvider to carry out the transaction
    ///
    /// # Examples
    ///
    /// ```ignore
    /// store.transaction(|provider| {
    ///     // do some operations requiring provider
    ///     // access the connection with .conn()
    ///     provider.conn().db_operation()?;
    /// })
    /// ```
    pub fn transaction<T, F, E>(&self, fun: F) -> Result<T, E>
    where
        F: FnOnce(&XmtpOpenMlsProvider) -> Result<T, E>,
        E: From<diesel::result::Error> + From<StorageError>,
    {
        let mut connection = self.raw_conn()?;
        AnsiTransactionManager::begin_transaction(&mut *connection)?;

        let db_connection = DbConnection::new(connection);
        let provider = XmtpOpenMlsProvider::new(db_connection);
        let conn = provider.conn_ref();

        match fun(&provider) {
            Ok(value) => {
                conn.raw_query(|conn| {
                    PoolTransactionManager::<AnsiTransactionManager>::commit_transaction(&mut *conn)
                })?;
                Ok(value)
            }
            Err(err) => match conn.raw_query(|conn| {
                PoolTransactionManager::<AnsiTransactionManager>::rollback_transaction(&mut *conn)
            }) {
                Ok(()) => Err(err),
                Err(Error::BrokenTransactionManager) => Err(err),
                Err(rollback) => Err(rollback.into()),
            },
        }
    }

    pub fn generate_enc_key() -> EncryptionKey {
        // TODO: Handle Key Better/ Zeroize
        let mut key = [0u8; 32];
        crypto_utils::rng().fill_bytes(&mut key[..]);
        key
    }
}

#[allow(dead_code)]
fn warn_length<T>(list: &[T], str_id: &str, max_length: usize) {
    if list.len() > max_length {
        warn!(
            "EncryptedStore expected at most {} {} however found {}. Using the Oldest.",
            max_length,
            str_id,
            list.len()
        )
    }
}

#[macro_export]
macro_rules! impl_fetch {
    ($model:ty, $table:ident) => {
        impl $crate::Fetch<$model>
            for $crate::storage::encrypted_store::db_connection::DbConnection
        {
            type Key = ();
            fn fetch(&self, _key: &Self::Key) -> Result<Option<$model>, $crate::StorageError> {
                use $crate::storage::encrypted_store::schema::$table::dsl::*;
                Ok(self.raw_query(|conn| $table.first(conn).optional())?)
            }
        }
    };

    ($model:ty, $table:ident, $key:ty) => {
        impl $crate::Fetch<$model>
            for $crate::storage::encrypted_store::db_connection::DbConnection
        {
            type Key = $key;
            fn fetch(&self, key: &Self::Key) -> Result<Option<$model>, $crate::StorageError> {
                use $crate::storage::encrypted_store::schema::$table::dsl::*;
                Ok(self.raw_query(|conn| $table.find(key.clone()).first(conn).optional())?)
            }
        }
    };
}

// Inserts the model into the database by primary key, erroring if the model already exists
#[macro_export]
macro_rules! impl_store {
    ($model:ty, $table:ident) => {
        impl $crate::Store<$crate::storage::encrypted_store::db_connection::DbConnection>
            for $model
        {
            fn store(
                &self,
                into: &$crate::storage::encrypted_store::db_connection::DbConnection,
            ) -> Result<(), $crate::StorageError> {
                into.raw_query(|conn| {
                    diesel::insert_into($table::table)
                        .values(self)
                        .execute(conn)
                })?;
                Ok(())
            }
        }
    };
}

<<<<<<< HEAD
// Inserts the model into the database by primary key, silently skipping on unique constraints
#[macro_export]
macro_rules! impl_store_or_ignore {
    ($model:ty, $table:ident) => {
        impl
            $crate::StoreOrIgnore<$crate::storage::encrypted_store::db_connection::DbConnection<'_>>
            for $model
        {
            fn store_or_ignore(
                &self,
                into: &$crate::storage::encrypted_store::db_connection::DbConnection<'_>,
            ) -> Result<(), $crate::StorageError> {
                let result = into.raw_query(|conn| {
                    diesel::insert_into($table::table)
                        .values(self)
                        .execute(conn)
                });
                $crate::storage::ignore_unique_violation(result)
            }
        }
    };
}

impl<'a, T> Store<DbConnection<'a>> for Vec<T>
=======
impl<T> Store<DbConnection> for Vec<T>
>>>>>>> 1a84f8e2
where
    T: Store<DbConnection>,
{
    fn store(&self, into: &DbConnection) -> Result<(), StorageError> {
        for item in self {
            item.store(into)?;
        }
        Ok(())
    }
}

#[cfg(test)]
mod tests {
    use super::{
        db_connection::DbConnection, identity::StoredIdentity, EncryptedMessageStore, StorageError,
        StorageOption,
    };
    use diesel::result::Error as DieselError;
    use std::sync::Barrier;

    use crate::{
        storage::group::{GroupMembershipState, StoredGroup},
        utils::test::{rand_vec, tmp_path},
        Fetch, Store,
    };
    use std::{fs, sync::Arc};

    /// Test harness that loads an Ephemeral store.
    pub fn with_connection<F, R>(fun: F) -> R
    where
        F: FnOnce(&DbConnection) -> R,
    {
        let store = EncryptedMessageStore::new(
            StorageOption::Ephemeral,
            EncryptedMessageStore::generate_enc_key(),
        )
        .unwrap();
        let conn = &store.conn().expect("acquiring a Connection failed");
        fun(conn)
    }

    impl EncryptedMessageStore {
        pub fn new_test() -> Self {
            let tmp_path = tmp_path();
            EncryptedMessageStore::new(
                StorageOption::Persistent(tmp_path),
                EncryptedMessageStore::generate_enc_key(),
            )
            .expect("constructing message store failed.")
        }
    }

    #[test]
    #[ignore]
    fn ephemeral_store() {
        let store = EncryptedMessageStore::new(
            StorageOption::Ephemeral,
            EncryptedMessageStore::generate_enc_key(),
        )
        .unwrap();
        let conn = &store.conn().unwrap();

        let inbox_id = "inbox_id";
        StoredIdentity::new(inbox_id.to_string(), rand_vec(), rand_vec())
            .store(conn)
            .unwrap();

        let fetched_identity: StoredIdentity = conn.fetch(&()).unwrap().unwrap();
        assert_eq!(fetched_identity.inbox_id, inbox_id);
    }

    #[test]
    #[ignore]
    fn persistent_store() {
        let db_path = tmp_path();
        {
            let store = EncryptedMessageStore::new(
                StorageOption::Persistent(db_path.clone()),
                EncryptedMessageStore::generate_enc_key(),
            )
            .unwrap();
            let conn = &store.conn().unwrap();

            let inbox_id = "inbox_id";
            StoredIdentity::new(inbox_id.to_string(), rand_vec(), rand_vec())
                .store(conn)
                .unwrap();

            let fetched_identity: StoredIdentity = conn.fetch(&()).unwrap().unwrap();
            assert_eq!(fetched_identity.inbox_id, inbox_id);
        }

        fs::remove_file(db_path).unwrap();
    }

    #[test]
    #[ignore]
    fn mismatched_encryption_key() {
        let mut enc_key = [1u8; 32];

        let db_path = tmp_path();
        {
            // Setup a persistent store
            let store =
                EncryptedMessageStore::new(StorageOption::Persistent(db_path.clone()), enc_key)
                    .unwrap();

            StoredIdentity::new("dummy_address".to_string(), rand_vec(), rand_vec())
                .store(&store.conn().unwrap())
                .unwrap();
        } // Drop it

        enc_key[3] = 145; // Alter the enc_key
        let res = EncryptedMessageStore::new(StorageOption::Persistent(db_path.clone()), enc_key);
        // Ensure it fails
        assert!(
            matches!(res.err(), Some(StorageError::DbInit(_))),
            "Expected DbInitError"
        );
        fs::remove_file(db_path).unwrap();
    }

    #[tokio::test]
    #[ignore]
    async fn encrypted_db_with_multiple_connections() {
        let db_path = tmp_path();
        let store = EncryptedMessageStore::new(
            StorageOption::Persistent(db_path.clone()),
            EncryptedMessageStore::generate_enc_key(),
        )
        .unwrap();

        let conn1 = &store.conn().unwrap();
        let inbox_id = "inbox_id";
        StoredIdentity::new(inbox_id.to_string(), rand_vec(), rand_vec())
            .store(conn1)
            .unwrap();

        let conn2 = &store.conn().unwrap();
        let fetched_identity: StoredIdentity = conn2.fetch(&()).unwrap().unwrap();
        assert_eq!(fetched_identity.inbox_id, inbox_id);
    }

    #[test]
    fn it_returns_ok_when_given_ok_result() {
        let result: Result<(), diesel::result::Error> = Ok(());
        assert!(
            super::ignore_unique_violation(result).is_ok(),
            "Expected Ok(()) when given Ok result"
        );
    }

    #[test]
    fn it_returns_ok_on_unique_violation_error() {
        let result: Result<(), diesel::result::Error> = Err(diesel::result::Error::DatabaseError(
            diesel::result::DatabaseErrorKind::UniqueViolation,
            Box::new("violation".to_string()),
        ));
        assert!(
            super::ignore_unique_violation(result).is_ok(),
            "Expected Ok(()) when given UniqueViolation error"
        );
    }

    #[test]
    fn it_returns_err_on_non_unique_violation_database_errors() {
        let result: Result<(), diesel::result::Error> = Err(diesel::result::Error::DatabaseError(
            diesel::result::DatabaseErrorKind::NotNullViolation,
            Box::new("other kind".to_string()),
        ));
        assert!(
            super::ignore_unique_violation(result).is_err(),
            "Expected Err when given non-UniqueViolation database error"
        );
    }

    #[test]
    fn it_returns_err_on_non_database_errors() {
        let result: Result<(), diesel::result::Error> = Err(diesel::result::Error::NotFound);
        assert!(
            super::ignore_unique_violation(result).is_err(),
            "Expected Err when given a non-database error"
        );
    }

    // get two connections
    // start a transaction
    // try to write with second connection
    // write should fail & rollback
    // first thread succeeds
    #[test]
    fn test_transaction_rollback() {
        let db_path = tmp_path();
        let store = EncryptedMessageStore::new(
            StorageOption::Persistent(db_path.clone()),
            EncryptedMessageStore::generate_enc_key(),
        )
        .unwrap();

        let barrier = Arc::new(Barrier::new(2));

        let store_pointer = store.clone();
        let barrier_pointer = barrier.clone();
        let handle = std::thread::spawn(move || {
            store_pointer.transaction(|provider| {
                let conn1 = provider.conn();
                barrier_pointer.wait();
                StoredIdentity::new("correct".to_string(), rand_vec(), rand_vec())
                    .store(&conn1)
                    .unwrap();
                std::thread::sleep(std::time::Duration::from_secs(1));
                Ok::<_, StorageError>(())
            })
        });

        let store_pointer = store.clone();
        let handle2 = std::thread::spawn(move || {
            barrier.wait();
            store_pointer.transaction(|provider| {
                let connection = provider.conn();
                let _ = connection.insert_or_ignore_group(StoredGroup::new(
                    b"wrong".to_vec(),
                    0,
                    GroupMembershipState::Allowed,
                    "wrong".into(),
                ));
                StoredIdentity::new("wrong".to_string(), rand_vec(), rand_vec())
                    .store(&connection)?;
                Ok::<_, StorageError>(())
            })
        });

        let result = handle.join().unwrap();
        assert!(result.is_ok());

        let result = handle2.join().unwrap();

        // handle 2 errored because the first transaction has precedence
        assert!(matches!(
            result,
            Err(StorageError::DieselResult(DieselError::DatabaseError(_, _)))
        ));

        let conn = store.conn().unwrap();

        // this group should not exist because of the rollback
        let groups = conn.find_group(b"wrong".to_vec()).unwrap();
        assert_eq!(groups, None);
    }
}<|MERGE_RESOLUTION|>--- conflicted
+++ resolved
@@ -260,18 +260,17 @@
     };
 }
 
-<<<<<<< HEAD
 // Inserts the model into the database by primary key, silently skipping on unique constraints
 #[macro_export]
 macro_rules! impl_store_or_ignore {
     ($model:ty, $table:ident) => {
         impl
-            $crate::StoreOrIgnore<$crate::storage::encrypted_store::db_connection::DbConnection<'_>>
+            $crate::StoreOrIgnore<$crate::storage::encrypted_store::db_connection::DbConnection>
             for $model
         {
             fn store_or_ignore(
                 &self,
-                into: &$crate::storage::encrypted_store::db_connection::DbConnection<'_>,
+                into: &$crate::storage::encrypted_store::db_connection::DbConnection,
             ) -> Result<(), $crate::StorageError> {
                 let result = into.raw_query(|conn| {
                     diesel::insert_into($table::table)
@@ -284,10 +283,7 @@
     };
 }
 
-impl<'a, T> Store<DbConnection<'a>> for Vec<T>
-=======
 impl<T> Store<DbConnection> for Vec<T>
->>>>>>> 1a84f8e2
 where
     T: Store<DbConnection>,
 {
