--- conflicted
+++ resolved
@@ -414,64 +414,6 @@
             }
         }
     }
-<<<<<<< HEAD
-
-    /// Start a new database transaction with the OpenMLS Provider from XMTP
-    /// # Arguments
-    /// `fun`: Scoped closure providing an [`XmtpOpenMLSProvider`] to carry out the transaction in
-    /// async context.
-    ///
-    /// # Examples
-    ///
-    /// ```ignore
-    /// store.transaction_async(|provider| async move {
-    ///     // do some operations requiring provider
-    ///     // access the connection with .conn()
-    ///     provider.conn().db_operation()?;
-    /// }).await
-    /// ```
-    async fn transaction_async<'a, T, F, E, Fut>(&'a self, fun: F) -> Result<T, E>
-    where
-        F: FnOnce(&'a XmtpOpenMlsProviderPrivate<Db, <Db as XmtpDb>::Connection>) -> Fut,
-        Fut: futures::Future<Output = Result<T, E>>,
-        E: From<diesel::result::Error> + From<StorageError>,
-        Db: 'a,
-    {
-        tracing::info!("Transaction async beginning");
-        let _guard = {
-            let wrapper = self.conn_ref();
-            let mut connection = wrapper.write_mut_ref();
-            <Db as XmtpDb>::TransactionManager::begin_transaction(&mut *connection)?;
-            wrapper.start_transaction()
-        };
-
-        // ensuring we have only one strong reference
-        let result = fun(self).await;
-
-        let local_connection = self.conn_ref();
-        match result {
-            Ok(value) => {
-                local_connection.raw_query_write(|conn| {
-                    <Db as XmtpDb>::TransactionManager::commit_transaction(&mut *conn)
-                })?;
-
-                tracing::info!("Transaction async being committed");
-                Ok(value)
-            }
-            Err(err) => {
-                tracing::info!("Transaction async being rolled back");
-                match local_connection.raw_query_write(|conn| {
-                    <Db as XmtpDb>::TransactionManager::rollback_transaction(&mut *conn)
-                }) {
-                    Ok(()) => Err(err),
-                    Err(Error::BrokenTransactionManager) => Err(err),
-                    Err(rollback) => Err(rollback.into()),
-                }
-            }
-        }
-    }
-=======
->>>>>>> 3b01e70d
 }
 
 #[cfg(test)]
