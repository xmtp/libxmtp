--- conflicted
+++ resolved
@@ -14,14 +14,7 @@
 use serde::{Deserialize, Serialize};
 
 use super::{
-<<<<<<< HEAD
-    consent_record::ConsentState,
-    db_connection::DbConnection,
-    schema::groups::{self, dsl},
-    Sqlite,
-=======
     consent_record::ConsentState, db_connection::DbConnection, schema::groups::dsl, Sqlite,
->>>>>>> 75a3c637
 };
 use crate::{
     groups::group_metadata::ConversationType, impl_fetch, impl_store, storage::schema::groups,
@@ -204,17 +197,6 @@
     /// Return regular [`Purpose::Conversation`] groups with additional optional filters
     pub fn find_groups<A: AsRef<GroupQueryArgs>>(
         &self,
-<<<<<<< HEAD
-        allowed_states: Option<Vec<GroupMembershipState>>,
-        created_after_ns: Option<i64>,
-        created_before_ns: Option<i64>,
-        limit: Option<i64>,
-        conversation_type: Option<ConversationType>,
-        consent_state: Option<ConsentState>,
-    ) -> Result<Vec<StoredGroup>, StorageError> {
-        use crate::storage::schema::consent_records::dsl as consent_dsl;
-        use crate::storage::schema::groups::dsl as groups_dsl;
-=======
         args: A,
     ) -> Result<Vec<StoredGroup>, StorageError> {
         use crate::storage::schema::consent_records::dsl as consent_dsl;
@@ -227,18 +209,14 @@
             conversation_type,
             consent_state,
         } = args.as_ref();
->>>>>>> 75a3c637
 
         let mut query = groups_dsl::groups
             .order(groups_dsl::created_at_ns.asc())
             .into_boxed();
-<<<<<<< HEAD
-=======
 
         if let Some(limit) = limit {
             query = query.limit(*limit);
         }
->>>>>>> 75a3c637
 
         if let Some(allowed_states) = allowed_states {
             query = query.filter(groups_dsl::membership_state.eq_any(allowed_states));
@@ -264,32 +242,14 @@
             }
         }
 
-<<<<<<< HEAD
-        if let Some(state) = consent_state {
-            query =
-=======
         query = query.filter(groups_dsl::purpose.eq(Purpose::Conversation));
 
         let groups = if let Some(consent_state) = consent_state {
             let query =
->>>>>>> 75a3c637
                 query
                     .inner_join(consent_dsl::consent_records.on(
                         sql::<diesel::sql_types::Text>("hex(groups.id)").eq(consent_dsl::entity),
                     ))
-<<<<<<< HEAD
-                    .filter(consent_dsl::state.eq(state))
-                    .select(groups_dsl::groups::all_columns());
-        }
-
-        if let Some(limit) = limit {
-            query = query.limit(limit);
-        }
-
-        query = query.filter(groups_dsl::purpose.eq(Purpose::Conversation));
-
-        Ok(self.raw_query(|conn| query.load::<StoredGroup>(conn))?)
-=======
                     .filter(consent_dsl::state.eq(consent_state))
                     .select(groups_dsl::groups::all_columns())
                     .order(groups_dsl::created_at_ns.asc());
@@ -299,7 +259,6 @@
         };
 
         Ok(groups)
->>>>>>> 75a3c637
     }
 
     /// Return only the [`Purpose::Sync`] groups
@@ -543,14 +502,7 @@
             consent_record::{ConsentType, StoredConsentRecord},
             encrypted_store::{schema::groups::dsl::groups, tests::with_connection},
         },
-<<<<<<< HEAD
-        utils::{
-            test::{self, rand_vec},
-            time::now_ns,
-        },
-=======
         utils::{test::rand_vec, time::now_ns},
->>>>>>> 75a3c637
         Fetch, Store,
     };
 
@@ -664,28 +616,15 @@
             test_group_3.store(conn).unwrap();
 
             let all_results = conn
-<<<<<<< HEAD
-                .find_groups(None, None, None, None, Some(ConversationType::Group), None)
-=======
                 .find_groups(GroupQueryArgs::default().conversation_type(ConversationType::Group))
->>>>>>> 75a3c637
                 .unwrap();
             assert_eq!(all_results.len(), 2);
 
             let pending_results = conn
                 .find_groups(
-<<<<<<< HEAD
-                    Some(vec![GroupMembershipState::Pending]),
-                    None,
-                    None,
-                    None,
-                    Some(ConversationType::Group),
-                    None,
-=======
                     GroupQueryArgs::default()
                         .allowed_states(vec![GroupMembershipState::Pending])
                         .conversation_type(ConversationType::Group),
->>>>>>> 75a3c637
                 )
                 .unwrap();
             assert_eq!(pending_results[0].id, test_group_1.id);
@@ -694,18 +633,9 @@
             // Offset and limit
             let results_with_limit = conn
                 .find_groups(
-<<<<<<< HEAD
-                    None,
-                    None,
-                    None,
-                    Some(1),
-                    Some(ConversationType::Group),
-                    None,
-=======
                     GroupQueryArgs::default()
                         .limit(1)
                         .conversation_type(ConversationType::Group),
->>>>>>> 75a3c637
                 )
                 .unwrap();
             assert_eq!(results_with_limit.len(), 1);
@@ -713,19 +643,10 @@
 
             let results_with_created_at_ns_after = conn
                 .find_groups(
-<<<<<<< HEAD
-                    None,
-                    Some(test_group_1.created_at_ns),
-                    None,
-                    Some(1),
-                    Some(ConversationType::Group),
-                    None,
-=======
                     GroupQueryArgs::default()
                         .created_after_ns(test_group_1.created_at_ns)
                         .conversation_type(ConversationType::Group)
                         .limit(1),
->>>>>>> 75a3c637
                 )
                 .unwrap();
             assert_eq!(results_with_created_at_ns_after.len(), 1);
@@ -736,13 +657,7 @@
             assert_eq!(synced_groups.len(), 0);
 
             // test that dm groups are included
-<<<<<<< HEAD
-            let dm_results = conn
-                .find_groups(None, None, None, None, None, None)
-                .unwrap();
-=======
             let dm_results = conn.find_groups(GroupQueryArgs::default()).unwrap();
->>>>>>> 75a3c637
             assert_eq!(dm_results.len(), 3);
             assert_eq!(dm_results[2].id, test_group_3.id);
 
@@ -752,11 +667,7 @@
 
             // test only dms are returned
             let dm_results = conn
-<<<<<<< HEAD
-                .find_groups(None, None, None, None, Some(ConversationType::Dm), None)
-=======
                 .find_groups(GroupQueryArgs::default().conversation_type(ConversationType::Dm))
->>>>>>> 75a3c637
                 .unwrap();
             assert_eq!(dm_results.len(), 1);
             assert_eq!(dm_results[0].id, test_group_3.id);
@@ -861,40 +772,22 @@
             );
             test_group_3_consent.store(conn).unwrap();
 
-<<<<<<< HEAD
-            let all_results = conn
-                .find_groups(None, None, None, None, None, None)
-                .unwrap();
-            assert_eq!(all_results.len(), 4);
-
-            let allowed_results = conn
-                .find_groups(None, None, None, None, None, Some(ConsentState::Allowed))
-=======
             let all_results = conn.find_groups(GroupQueryArgs::default()).unwrap();
             assert_eq!(all_results.len(), 4);
 
             let allowed_results = conn
                 .find_groups(GroupQueryArgs::default().consent_state(ConsentState::Allowed))
->>>>>>> 75a3c637
                 .unwrap();
             assert_eq!(allowed_results.len(), 2);
 
             let denied_results = conn
-<<<<<<< HEAD
-                .find_groups(None, None, None, None, None, Some(ConsentState::Denied))
-=======
                 .find_groups(GroupQueryArgs::default().consent_state(ConsentState::Denied))
->>>>>>> 75a3c637
                 .unwrap();
             assert_eq!(denied_results.len(), 1);
             assert_eq!(denied_results[0].id, test_group_2.id);
 
             let unknown_results = conn
-<<<<<<< HEAD
-                .find_groups(None, None, None, None, None, Some(ConsentState::Unknown))
-=======
                 .find_groups(GroupQueryArgs::default().consent_state(ConsentState::Unknown))
->>>>>>> 75a3c637
                 .unwrap();
             assert_eq!(unknown_results.len(), 1);
             assert_eq!(unknown_results[0].id, test_group_4.id);
