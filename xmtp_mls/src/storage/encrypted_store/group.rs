//! The Group database table. Stored information surrounding group membership and ID's.
use super::{
    consent_record::{ConsentState, StoredConsentRecord},
    db_connection::DbConnection,
    schema::groups::{self, dsl},
    Sqlite,
};
<<<<<<< HEAD
use crate::{
    groups::group_metadata::DmMembers, impl_fetch, impl_store, DuplicateItem, StorageError,
};
=======
use crate::{impl_fetch, impl_store, storage::NotFound, DuplicateItem, StorageError};
>>>>>>> d5a2f6d7
use diesel::{
    backend::Backend,
    deserialize::{self, FromSql, FromSqlRow},
    dsl::sql,
    expression::AsExpression,
    prelude::*,
    serialize::{self, IsNull, Output, ToSql},
    sql_types::Integer,
};
use serde::{Deserialize, Serialize};
use xmtp_common::time::now_ns;

pub type ID = Vec<u8>;

#[derive(Debug, Clone, Serialize, Deserialize, PartialEq, Insertable, Identifiable, Queryable)]
#[diesel(table_name = groups)]
#[diesel(primary_key(id))]
/// A Unique group chat
pub struct StoredGroup {
    /// Randomly generated ID by group creator
    pub id: Vec<u8>,
    /// Based on timestamp of this welcome message
    pub created_at_ns: i64,
    /// Enum, [`GroupMembershipState`] representing access to the group
    pub membership_state: GroupMembershipState,
    /// Track when the latest, most recent installations were checked
    pub installations_last_checked: i64,
    /// The inbox_id of who added the user to a group.
    pub added_by_inbox_id: String,
    /// The sequence id of the welcome message
    pub welcome_id: Option<i64>,
    /// The last time the leaf node encryption key was rotated
    pub rotated_at_ns: i64,
    /// Enum, [`ConversationType`] signifies the group conversation type which extends to who can access it.
    pub conversation_type: ConversationType,
    /// The inbox_id of the DM target
    pub dm_id: Option<String>,
    /// Timestamp of when the last message was sent for this group (updated automatically in a trigger)
    pub last_message_ns: Option<i64>,
}

impl_fetch!(StoredGroup, groups, Vec<u8>);
impl_store!(StoredGroup, groups);

impl StoredGroup {
    /// Create a new group from a welcome message
    pub fn new_from_welcome(
        id: ID,
        created_at_ns: i64,
        membership_state: GroupMembershipState,
        added_by_inbox_id: String,
        welcome_id: i64,
        conversation_type: ConversationType,
        dm_members: Option<DmMembers<String>>,
    ) -> Self {
        Self {
            id,
            created_at_ns,
            membership_state,
            installations_last_checked: 0,
            conversation_type,
            added_by_inbox_id,
            welcome_id: Some(welcome_id),
            rotated_at_ns: 0,
            dm_id: dm_members.map(String::from),
            last_message_ns: Some(now_ns()),
        }
    }

    /// Create a new [`Purpose::Conversation`] group. This is the default type of group.
    pub fn new(
        id: ID,
        created_at_ns: i64,
        membership_state: GroupMembershipState,
        added_by_inbox_id: String,
        dm_members: Option<DmMembers<String>>,
    ) -> Self {
        Self {
            id,
            created_at_ns,
            membership_state,
            installations_last_checked: 0,
            conversation_type: match dm_members {
                Some(_) => ConversationType::Dm,
                None => ConversationType::Group,
            },
            added_by_inbox_id,
            welcome_id: None,
            rotated_at_ns: 0,
            dm_id: dm_members.map(String::from),
            last_message_ns: Some(now_ns()),
        }
    }

    /// Create a new [`Purpose::Sync`] group.  This is less common and is used to sync message history.
    /// TODO: Set added_by_inbox to your own inbox_id
    pub fn new_sync_group(
        id: ID,
        created_at_ns: i64,
        membership_state: GroupMembershipState,
    ) -> Self {
        Self {
            id,
            created_at_ns,
            membership_state,
            installations_last_checked: 0,
            conversation_type: ConversationType::Sync,
            added_by_inbox_id: "".into(),
            welcome_id: None,
            rotated_at_ns: 0,
            dm_id: None,
            last_message_ns: Some(now_ns()),
        }
    }
}

#[derive(Debug, Default)]
pub struct GroupQueryArgs {
    pub allowed_states: Option<Vec<GroupMembershipState>>,
    pub created_after_ns: Option<i64>,
    pub created_before_ns: Option<i64>,
    pub limit: Option<i64>,
    pub conversation_type: Option<ConversationType>,
    pub consent_state: Option<ConsentState>,
    pub include_sync_groups: bool,
    pub include_duplicate_dms: bool,
}

impl AsRef<GroupQueryArgs> for GroupQueryArgs {
    fn as_ref(&self) -> &GroupQueryArgs {
        self
    }
}

impl GroupQueryArgs {
    pub fn allowed_states(self, allowed_states: Vec<GroupMembershipState>) -> Self {
        self.maybe_allowed_states(Some(allowed_states))
    }

    pub fn maybe_allowed_states(
        mut self,
        allowed_states: Option<Vec<GroupMembershipState>>,
    ) -> Self {
        self.allowed_states = allowed_states;
        self
    }

    pub fn created_after_ns(self, created_after_ns: i64) -> Self {
        self.maybe_created_after_ns(Some(created_after_ns))
    }

    pub fn maybe_created_after_ns(mut self, created_after_ns: Option<i64>) -> Self {
        self.created_after_ns = created_after_ns;
        self
    }

    pub fn created_before_ns(self, created_before_ns: i64) -> Self {
        self.maybe_created_before_ns(Some(created_before_ns))
    }

    pub fn maybe_created_before_ns(mut self, created_before_ns: Option<i64>) -> Self {
        self.created_before_ns = created_before_ns;
        self
    }

    pub fn limit(self, limit: i64) -> Self {
        self.maybe_limit(Some(limit))
    }

    pub fn maybe_limit(mut self, limit: Option<i64>) -> Self {
        self.limit = limit;
        self
    }

    pub fn conversation_type(self, conversation_type: ConversationType) -> Self {
        self.maybe_conversation_type(Some(conversation_type))
    }

    pub fn maybe_conversation_type(mut self, conversation_type: Option<ConversationType>) -> Self {
        self.conversation_type = conversation_type;
        self
    }

    pub fn consent_state(self, consent_state: ConsentState) -> Self {
        self.maybe_consent_state(Some(consent_state))
    }
    pub fn maybe_consent_state(mut self, consent_state: Option<ConsentState>) -> Self {
        self.consent_state = consent_state;
        self
    }

    pub fn include_sync_groups(mut self) -> Self {
        self.include_sync_groups = true;
        self
    }
}

impl DbConnection {
    /// Return regular [`Purpose::Conversation`] groups with additional optional filters
    pub fn find_groups<A: AsRef<GroupQueryArgs>>(
        &self,
        args: A,
    ) -> Result<Vec<StoredGroup>, StorageError> {
        use crate::storage::schema::consent_records::dsl as consent_dsl;
        use crate::storage::schema::groups::dsl as groups_dsl;
        let GroupQueryArgs {
            allowed_states,
            created_after_ns,
            created_before_ns,
            limit,
            conversation_type,
            consent_state,
            include_sync_groups,
            include_duplicate_dms,
        } = args.as_ref();

        let mut query = groups_dsl::groups
            .filter(groups_dsl::conversation_type.ne(ConversationType::Sync))
            .order(groups_dsl::created_at_ns.asc())
            .into_boxed();

        if !include_duplicate_dms {
            // Group by dm_id and grab the latest group (conversation stitching)
            query = query.filter(sql::<diesel::sql_types::Bool>(
                "id IN (
                    SELECT id
                    FROM groups
                    GROUP BY CASE WHEN dm_id IS NULL THEN id ELSE dm_id END
                    ORDER BY last_message_ns DESC
                )",
            ));
        }

        if let Some(limit) = limit {
            query = query.limit(*limit);
        }

        if let Some(allowed_states) = allowed_states {
            query = query.filter(groups_dsl::membership_state.eq_any(allowed_states));
        }

        if let Some(created_after_ns) = created_after_ns {
            query = query.filter(groups_dsl::created_at_ns.gt(created_after_ns));
        }

        if let Some(created_before_ns) = created_before_ns {
            query = query.filter(groups_dsl::created_at_ns.lt(created_before_ns));
        }

        if let Some(conversation_type) = conversation_type {
            query = query.filter(groups_dsl::conversation_type.eq(conversation_type));
        }

        let mut groups = if let Some(consent_state) = consent_state {
            if *consent_state == ConsentState::Unknown {
                let query = query
                    .left_join(
                        consent_dsl::consent_records
                            .on(sql::<diesel::sql_types::Text>("lower(hex(groups.id))")
                                .eq(consent_dsl::entity)),
                    )
                    .filter(
                        consent_dsl::state
                            .is_null()
                            .or(consent_dsl::state.eq(ConsentState::Unknown)),
                    )
                    .select(groups_dsl::groups::all_columns())
                    .order(groups_dsl::created_at_ns.asc());

                self.raw_query(|conn| query.load::<StoredGroup>(conn))?
            } else {
                let query = query
                    .inner_join(
                        consent_dsl::consent_records
                            .on(sql::<diesel::sql_types::Text>("lower(hex(groups.id))")
                                .eq(consent_dsl::entity)),
                    )
                    .filter(consent_dsl::state.eq(*consent_state))
                    .select(groups_dsl::groups::all_columns())
                    .order(groups_dsl::created_at_ns.asc());

                self.raw_query(|conn| query.load::<StoredGroup>(conn))?
            }
        } else {
            self.raw_query(|conn| query.load::<StoredGroup>(conn))?
        };

        // Were sync groups explicitly asked for? Was the include_sync_groups flag set to true?
        // Then query for those separately
        if matches!(conversation_type, Some(ConversationType::Sync)) || *include_sync_groups {
            let query =
                groups_dsl::groups.filter(groups_dsl::conversation_type.eq(ConversationType::Sync));
            let mut sync_groups = self.raw_query(|conn| query.load(conn))?;
            groups.append(&mut sync_groups);
        }

        Ok(groups)
    }

    pub fn consent_records(&self) -> Result<Vec<StoredConsentRecord>, StorageError> {
        Ok(self.raw_query(|conn| super::schema::consent_records::table.load(conn))?)
    }

    pub fn all_sync_groups(&self) -> Result<Vec<StoredGroup>, StorageError> {
        let query = dsl::groups
            .order(dsl::created_at_ns.desc())
            .filter(dsl::conversation_type.eq(ConversationType::Sync));

        Ok(self.raw_query(|conn| query.load(conn))?)
    }

    pub fn latest_sync_group(&self) -> Result<Option<StoredGroup>, StorageError> {
        let query = dsl::groups
            .order(dsl::created_at_ns.desc())
            .filter(dsl::conversation_type.eq(ConversationType::Sync))
            .limit(1);

        Ok(self.raw_query(|conn| query.load(conn))?.pop())
    }

    /// Return a single group that matches the given ID
    pub fn find_group(&self, id: Vec<u8>) -> Result<Option<StoredGroup>, StorageError> {
        let mut query = dsl::groups.order(dsl::created_at_ns.asc()).into_boxed();

        query = query.limit(1).filter(dsl::id.eq(id));
        let groups: Vec<StoredGroup> = self.raw_query(|conn| query.load(conn))?;

        // Manually extract the first element
        Ok(groups.into_iter().next())
    }

    /// Return a single group that matches the given welcome ID
    pub fn find_group_by_welcome_id(
        &self,
        welcome_id: i64,
    ) -> Result<Option<StoredGroup>, StorageError> {
        let query = dsl::groups
            .order(dsl::created_at_ns.asc())
            .filter(dsl::welcome_id.eq(welcome_id));

        let groups: Vec<StoredGroup> = self.raw_query(|conn| query.load(conn))?;
        if groups.len() > 1 {
            tracing::error!("More than one group found for welcome_id {}", welcome_id);
        }

        Ok(groups.into_iter().next())
    }

    pub fn find_dm_group(
        &self,
        members: &DmMembers<&str>,
    ) -> Result<Option<StoredGroup>, StorageError> {
        let dm_id = String::from(members);

        let query = dsl::groups
            .filter(dsl::dm_id.eq(Some(dm_id)))
            .order(dsl::last_message_ns.desc());

        let groups: Vec<StoredGroup> = self.raw_query(|conn| query.load(conn))?;
        if groups.len() > 1 {
            tracing::info!("More than one group found for dm_inbox_id {members:?}");
        }

        Ok(groups.into_iter().next())
    }

    /// Updates group membership state
    pub fn update_group_membership<GroupId: AsRef<[u8]>>(
        &self,
        group_id: GroupId,
        state: GroupMembershipState,
    ) -> Result<(), StorageError> {
        self.raw_query(|conn| {
            diesel::update(dsl::groups.find(group_id.as_ref()))
                .set(dsl::membership_state.eq(state))
                .execute(conn)
        })?;

        Ok(())
    }

    pub fn get_rotated_at_ns(&self, group_id: Vec<u8>) -> Result<i64, StorageError> {
        let last_ts: Option<i64> = self.raw_query(|conn| {
            let ts = dsl::groups
                .find(&group_id)
                .select(dsl::rotated_at_ns)
                .first(conn)
                .optional()?;
            Ok::<Option<i64>, StorageError>(ts)
        })?;

        last_ts.ok_or(StorageError::NotFound(NotFound::InstallationTimeForGroup(
            group_id,
        )))
    }

    /// Updates the 'last time checked' we checked for new installations.
    pub fn update_rotated_at_ns(&self, group_id: Vec<u8>) -> Result<(), StorageError> {
        self.raw_query(|conn| {
            let now = xmtp_common::time::now_ns();
            diesel::update(dsl::groups.find(&group_id))
                .set(dsl::rotated_at_ns.eq(now))
                .execute(conn)
        })?;

        Ok(())
    }

    pub fn get_installations_time_checked(&self, group_id: Vec<u8>) -> Result<i64, StorageError> {
        let last_ts = self.raw_query(|conn| {
            let ts = dsl::groups
                .find(&group_id)
                .select(dsl::installations_last_checked)
                .first(conn)
                .optional()?;
            Ok::<_, StorageError>(ts)
        })?;

        last_ts.ok_or(NotFound::InstallationTimeForGroup(group_id).into())
    }

    /// Updates the 'last time checked' we checked for new installations.
    pub fn update_installations_time_checked(&self, group_id: Vec<u8>) -> Result<(), StorageError> {
        self.raw_query(|conn| {
            let now = xmtp_common::time::now_ns();
            diesel::update(dsl::groups.find(&group_id))
                .set(dsl::installations_last_checked.eq(now))
                .execute(conn)
        })?;

        Ok(())
    }

    pub fn insert_or_replace_group(&self, group: StoredGroup) -> Result<StoredGroup, StorageError> {
        tracing::info!("Trying to insert group");
        let stored_group = self.raw_query(|conn| {
            let maybe_inserted_group: Option<StoredGroup> = diesel::insert_into(dsl::groups)
                .values(&group)
                .on_conflict_do_nothing()
                .get_result(conn)
                .optional()?;

            if maybe_inserted_group.is_none() {
                let existing_group: StoredGroup = dsl::groups.find(group.id).first(conn)?;
                if existing_group.welcome_id == group.welcome_id {
                    tracing::info!("Group welcome id already exists");
                    // Error so OpenMLS db transaction are rolled back on duplicate welcomes
                    return Err(StorageError::Duplicate(DuplicateItem::WelcomeId(
                        existing_group.welcome_id,
                    )));
                } else {
                    tracing::info!("Group already exists");
                    return Ok(existing_group);
                }
            } else {
                tracing::info!("Group is inserted");
            }

            match maybe_inserted_group {
                Some(group) => Ok(group),
                None => Ok(dsl::groups.find(group.id).first(conn)?),
            }
        })?;

        Ok(stored_group)
    }
}

#[repr(i32)]
#[derive(Debug, Copy, Clone, Serialize, Deserialize, Eq, PartialEq, AsExpression, FromSqlRow)]
#[diesel(sql_type = Integer)]
/// Status of membership in a group, once a user sends a request to join
pub enum GroupMembershipState {
    /// User is allowed to interact with this Group
    Allowed = 1,
    /// User has been Rejected from this Group
    Rejected = 2,
    /// User is Pending acceptance to the Group
    Pending = 3,
}

impl ToSql<Integer, Sqlite> for GroupMembershipState
where
    i32: ToSql<Integer, Sqlite>,
{
    fn to_sql<'b>(&'b self, out: &mut Output<'b, '_, Sqlite>) -> serialize::Result {
        out.set_value(*self as i32);
        Ok(IsNull::No)
    }
}

impl FromSql<Integer, Sqlite> for GroupMembershipState
where
    i32: FromSql<Integer, Sqlite>,
{
    fn from_sql(bytes: <Sqlite as Backend>::RawValue<'_>) -> deserialize::Result<Self> {
        match i32::from_sql(bytes)? {
            1 => Ok(GroupMembershipState::Allowed),
            2 => Ok(GroupMembershipState::Rejected),
            3 => Ok(GroupMembershipState::Pending),
            x => Err(format!("Unrecognized variant {}", x).into()),
        }
    }
}

#[repr(i32)]
#[derive(Debug, Copy, Clone, Serialize, Deserialize, Eq, PartialEq, AsExpression, FromSqlRow)]
#[diesel(sql_type = Integer)]
pub enum ConversationType {
    Group = 1,
    Dm = 2,
    Sync = 3,
}

impl ToSql<Integer, Sqlite> for ConversationType
where
    i32: ToSql<Integer, Sqlite>,
{
    fn to_sql<'b>(&'b self, out: &mut Output<'b, '_, Sqlite>) -> serialize::Result {
        out.set_value(*self as i32);
        Ok(IsNull::No)
    }
}

impl FromSql<Integer, Sqlite> for ConversationType
where
    i32: FromSql<Integer, Sqlite>,
{
    fn from_sql(bytes: <Sqlite as Backend>::RawValue<'_>) -> deserialize::Result<Self> {
        match i32::from_sql(bytes)? {
            1 => Ok(ConversationType::Group),
            2 => Ok(ConversationType::Dm),
            3 => Ok(ConversationType::Sync),
            x => Err(format!("Unrecognized variant {}", x).into()),
        }
    }
}

impl std::fmt::Display for ConversationType {
    fn fmt(&self, f: &mut std::fmt::Formatter<'_>) -> std::fmt::Result {
        use ConversationType::*;
        match self {
            Group => write!(f, "group"),
            Dm => write!(f, "dm"),
            Sync => write!(f, "sync"),
        }
    }
}

pub trait DmIdExt {
    fn other_inbox_id(&self, id: &str) -> String;
}
impl DmIdExt for String {
    fn other_inbox_id(&self, id: &str) -> String {
        // drop the "dm:"
        let dm_id = &self[3..];

        // If my id is the first half, return the second half, otherwise return first half
        let target_inbox = if dm_id[..id.len()] == *id {
            // + 1 because there is a colon (:)
            &dm_id[(id.len() + 1)..]
        } else {
            &dm_id[..id.len()]
        };

        target_inbox.to_string()
    }
}

#[cfg(test)]
pub(crate) mod tests {
    #[cfg(target_arch = "wasm32")]
    wasm_bindgen_test::wasm_bindgen_test_configure!(run_in_dedicated_worker);

    use std::sync::atomic::{AtomicU16, Ordering};

    use super::*;
    use crate::{
        storage::{
            consent_record::{ConsentType, StoredConsentRecord},
            encrypted_store::{schema::groups::dsl::groups, tests::with_connection},
        },
        Fetch, Store,
    };
    use xmtp_common::{assert_ok, rand_vec, time::now_ns};

    /// Generate a test group
    pub fn generate_group(state: Option<GroupMembershipState>) -> StoredGroup {
        let id = rand_vec::<24>();
        let created_at_ns = now_ns();
        let membership_state = state.unwrap_or(GroupMembershipState::Allowed);
        StoredGroup::new(
            id,
            created_at_ns,
            membership_state,
            "placeholder_address".to_string(),
            None,
        )
    }

    /// Generate a test consent
    fn generate_consent_record(
        entity_type: ConsentType,
        state: ConsentState,
        entity: String,
    ) -> StoredConsentRecord {
        StoredConsentRecord {
            entity_type,
            state,
            entity,
        }
    }

    static TARGET_INBOX_ID: AtomicU16 = AtomicU16::new(2);

    /// Generate a test dm group
    pub fn generate_dm(state: Option<GroupMembershipState>) -> StoredGroup {
        let members = DmMembers {
            member_one_inbox_id: "placeholder_inbox_id_1".to_string(),
            member_two_inbox_id: format!(
                "placeholder_inbox_id_{}",
                TARGET_INBOX_ID.fetch_add(1, Ordering::SeqCst)
            ),
        };
        StoredGroup::new(
            rand_vec::<24>(),
            now_ns(),
            state.unwrap_or(GroupMembershipState::Allowed),
            "placeholder_address".to_string(),
            Some(members),
        )
    }

    #[cfg_attr(target_arch = "wasm32", wasm_bindgen_test::wasm_bindgen_test)]
    #[cfg_attr(not(target_arch = "wasm32"), tokio::test)]
    async fn test_it_stores_group() {
        with_connection(|conn| {
            let test_group = generate_group(None);

            test_group.store(conn).unwrap();
            assert_eq!(
                conn.raw_query(|raw_conn| groups.first::<StoredGroup>(raw_conn))
                    .unwrap(),
                test_group
            );
        })
        .await
    }

    #[cfg_attr(target_arch = "wasm32", wasm_bindgen_test::wasm_bindgen_test)]
    #[cfg_attr(not(target_arch = "wasm32"), tokio::test)]
    async fn test_it_fetches_group() {
        with_connection(|conn| {
            let test_group = generate_group(None);

            conn.raw_query(|raw_conn| {
                diesel::insert_into(groups)
                    .values(test_group.clone())
                    .execute(raw_conn)
            })
            .unwrap();

            let fetched_group: Option<StoredGroup> = conn.fetch(&test_group.id).unwrap();
            assert_eq!(fetched_group, Some(test_group));
        })
        .await
    }

    #[cfg_attr(target_arch = "wasm32", wasm_bindgen_test::wasm_bindgen_test)]
    #[cfg_attr(not(target_arch = "wasm32"), tokio::test)]
    async fn test_it_updates_group_membership_state() {
        with_connection(|conn| {
            let test_group = generate_group(Some(GroupMembershipState::Pending));

            test_group.store(conn).unwrap();
            conn.update_group_membership(&test_group.id, GroupMembershipState::Rejected)
                .unwrap();

            let updated_group: StoredGroup = conn.fetch(&test_group.id).ok().flatten().unwrap();
            assert_eq!(
                updated_group,
                StoredGroup {
                    membership_state: GroupMembershipState::Rejected,
                    ..test_group
                }
            );
        })
        .await
    }

    #[cfg_attr(target_arch = "wasm32", wasm_bindgen_test::wasm_bindgen_test)]
    #[cfg_attr(not(target_arch = "wasm32"), tokio::test)]
    async fn test_dm_stitching() {
        with_connection(|conn| {
            let dm1 = StoredGroup::new(
                rand_vec::<24>(),
                now_ns(),
                GroupMembershipState::Allowed,
                "placeholder_address".to_string(),
                Some(DmMembers {
                    member_one_inbox_id: "thats_me".to_string(),
                    member_two_inbox_id: "some_wise_guy".to_string(),
                }),
            );
            dm1.store(conn).unwrap();

            let dm2 = StoredGroup::new(
                rand_vec::<24>(),
                now_ns(),
                GroupMembershipState::Allowed,
                "placeholder_address".to_string(),
                Some(DmMembers {
                    member_one_inbox_id: "some_wise_guy".to_string(),
                    member_two_inbox_id: "thats_me".to_string(),
                }),
            );
            dm2.store(conn).unwrap();

            let all_groups = conn.find_groups(GroupQueryArgs::default()).unwrap();

            assert_eq!(all_groups.len(), 1);
        })
        .await;
    }

    #[cfg_attr(target_arch = "wasm32", wasm_bindgen_test::wasm_bindgen_test)]
    #[cfg_attr(not(target_arch = "wasm32"), tokio::test)]
    async fn test_find_groups() {
        with_connection(|conn| {
            let test_group_1 = generate_group(Some(GroupMembershipState::Pending));
            test_group_1.store(conn).unwrap();
            let test_group_2 = generate_group(Some(GroupMembershipState::Allowed));
            test_group_2.store(conn).unwrap();
            let test_group_3 = generate_dm(Some(GroupMembershipState::Allowed));
            test_group_3.store(conn).unwrap();

            let all_results = conn
                .find_groups(GroupQueryArgs::default().conversation_type(ConversationType::Group))
                .unwrap();
            assert_eq!(all_results.len(), 2);

            let pending_results = conn
                .find_groups(
                    GroupQueryArgs::default()
                        .allowed_states(vec![GroupMembershipState::Pending])
                        .conversation_type(ConversationType::Group),
                )
                .unwrap();
            assert_eq!(pending_results[0].id, test_group_1.id);
            assert_eq!(pending_results.len(), 1);

            // Offset and limit
            let results_with_limit = conn
                .find_groups(
                    GroupQueryArgs::default()
                        .limit(1)
                        .conversation_type(ConversationType::Group),
                )
                .unwrap();
            assert_eq!(results_with_limit.len(), 1);
            assert_eq!(results_with_limit[0].id, test_group_1.id);

            let results_with_created_at_ns_after = conn
                .find_groups(
                    GroupQueryArgs::default()
                        .created_after_ns(test_group_1.created_at_ns)
                        .conversation_type(ConversationType::Group)
                        .limit(1),
                )
                .unwrap();
            assert_eq!(results_with_created_at_ns_after.len(), 1);
            assert_eq!(results_with_created_at_ns_after[0].id, test_group_2.id);

            // Sync groups SHOULD NOT be returned
            let synced_groups = conn.latest_sync_group().unwrap();
            assert!(synced_groups.is_none());

            // test that dm groups are included
            let dm_results = conn.find_groups(GroupQueryArgs::default()).unwrap();
            assert_eq!(dm_results.len(), 3);
            assert_eq!(dm_results[2].id, test_group_3.id);

            // test find_dm_group

            let dm_result = conn
                .find_dm_group(&DmMembers {
                    member_one_inbox_id: "placeholder_inbox_id_1",
                    member_two_inbox_id: "placeholder_inbox_id_2",
                })
                .unwrap();
            assert!(dm_result.is_some());

            // test only dms are returned
            let dm_results = conn
                .find_groups(GroupQueryArgs::default().conversation_type(ConversationType::Dm))
                .unwrap();
            assert_eq!(dm_results.len(), 1);
            assert_eq!(dm_results[0].id, test_group_3.id);
        })
        .await
    }

    #[cfg_attr(target_arch = "wasm32", wasm_bindgen_test::wasm_bindgen_test)]
    #[cfg_attr(not(target_arch = "wasm32"), tokio::test)]
    async fn test_installations_last_checked_is_updated() {
        with_connection(|conn| {
            let test_group = generate_group(None);
            test_group.store(conn).unwrap();

            // Check that the installations update has not been performed, yet
            assert_eq!(test_group.installations_last_checked, 0);

            // Check that some event occurred which triggers an installation list update.
            // Here we invoke that event directly
            let result = conn.update_installations_time_checked(test_group.id.clone());
            assert_ok!(result);

            // Check that the latest installation list timestamp has been updated
            let fetched_group: StoredGroup = conn.fetch(&test_group.id).ok().flatten().unwrap();
            assert_ne!(fetched_group.installations_last_checked, 0);
            assert!(fetched_group.created_at_ns < fetched_group.installations_last_checked);
        })
        .await
    }

    #[cfg_attr(target_arch = "wasm32", wasm_bindgen_test::wasm_bindgen_test)]
    #[cfg_attr(not(target_arch = "wasm32"), tokio::test)]
    async fn test_new_group_has_correct_purpose() {
        with_connection(|conn| {
            let test_group = generate_group(None);

            conn.raw_query(|raw_conn| {
                diesel::insert_into(groups)
                    .values(test_group.clone())
                    .execute(raw_conn)
            })
            .unwrap();

            let fetched_group: Option<StoredGroup> = conn.fetch(&test_group.id).unwrap();
            assert_eq!(fetched_group, Some(test_group));
            let conversation_type = fetched_group.unwrap().conversation_type;
            assert_eq!(conversation_type, ConversationType::Group);
        })
        .await
    }

    #[cfg_attr(target_arch = "wasm32", wasm_bindgen_test::wasm_bindgen_test)]
    #[cfg_attr(not(target_arch = "wasm32"), tokio::test)]
    async fn test_new_sync_group() {
        with_connection(|conn| {
            let id = rand_vec::<24>();
            let created_at_ns = now_ns();
            let membership_state = GroupMembershipState::Allowed;

            let sync_group = StoredGroup::new_sync_group(id, created_at_ns, membership_state);
            let conversation_type = sync_group.conversation_type;
            assert_eq!(conversation_type, ConversationType::Sync);

            sync_group.store(conn).unwrap();

            let found = conn.latest_sync_group().unwrap();
            assert!(found.is_some());
            assert_eq!(found.unwrap().conversation_type, ConversationType::Sync);

            // Load the sync group with a consent filter
            let allowed_groups = conn
                .find_groups(&GroupQueryArgs {
                    consent_state: Some(ConsentState::Allowed),
                    include_sync_groups: true,
                    ..Default::default()
                })
                .unwrap();

            assert_eq!(allowed_groups.len(), 1);
            assert_eq!(allowed_groups[0].id, sync_group.id);
        })
        .await
    }

    #[cfg_attr(target_arch = "wasm32", wasm_bindgen_test::wasm_bindgen_test)]
    #[cfg_attr(not(target_arch = "wasm32"), tokio::test)]
    async fn test_find_groups_by_consent_state() {
        with_connection(|conn| {
            let test_group_1 = generate_group(Some(GroupMembershipState::Allowed));
            test_group_1.store(conn).unwrap();
            let test_group_2 = generate_group(Some(GroupMembershipState::Allowed));
            test_group_2.store(conn).unwrap();
            let test_group_3 = generate_dm(Some(GroupMembershipState::Allowed));
            test_group_3.store(conn).unwrap();
            let test_group_4 = generate_dm(Some(GroupMembershipState::Allowed));
            test_group_4.store(conn).unwrap();

            let test_group_1_consent = generate_consent_record(
                ConsentType::ConversationId,
                ConsentState::Allowed,
                hex::encode(test_group_1.id.clone()),
            );
            test_group_1_consent.store(conn).unwrap();
            let test_group_2_consent = generate_consent_record(
                ConsentType::ConversationId,
                ConsentState::Denied,
                hex::encode(test_group_2.id.clone()),
            );
            test_group_2_consent.store(conn).unwrap();
            let test_group_3_consent = generate_consent_record(
                ConsentType::ConversationId,
                ConsentState::Allowed,
                hex::encode(test_group_3.id.clone()),
            );
            test_group_3_consent.store(conn).unwrap();

            let all_results = conn.find_groups(GroupQueryArgs::default()).unwrap();
            assert_eq!(all_results.len(), 4);

            let allowed_results = conn
                .find_groups(GroupQueryArgs::default().consent_state(ConsentState::Allowed))
                .unwrap();
            assert_eq!(allowed_results.len(), 2);

            let denied_results = conn
                .find_groups(GroupQueryArgs::default().consent_state(ConsentState::Denied))
                .unwrap();
            assert_eq!(denied_results.len(), 1);
            assert_eq!(denied_results[0].id, test_group_2.id);

            let unknown_results = conn
                .find_groups(GroupQueryArgs::default().consent_state(ConsentState::Unknown))
                .unwrap();
            assert_eq!(unknown_results.len(), 1);
            assert_eq!(unknown_results[0].id, test_group_4.id);
        })
        .await
    }
}<|MERGE_RESOLUTION|>--- conflicted
+++ resolved
@@ -5,13 +5,13 @@
     schema::groups::{self, dsl},
     Sqlite,
 };
-<<<<<<< HEAD
+
 use crate::{
     groups::group_metadata::DmMembers, impl_fetch, impl_store, DuplicateItem, StorageError,
 };
-=======
-use crate::{impl_fetch, impl_store, storage::NotFound, DuplicateItem, StorageError};
->>>>>>> d5a2f6d7
+
+use crate::storage::NotFound;
+
 use diesel::{
     backend::Backend,
     deserialize::{self, FromSql, FromSqlRow},
