//! The Group database table. Stored information surrounding group membership and ID's.
use super::{
    consent_record::{ConsentState, StoredConsentRecord},
    db_connection::DbConnection,
    schema::groups::{self, dsl},
    Sqlite,
};

use crate::{
    groups::group_metadata::DmMembers, impl_fetch, impl_store, DuplicateItem, StorageError,
};

use crate::storage::NotFound;

use diesel::{
    backend::Backend,
    deserialize::{self, FromSql, FromSqlRow},
    dsl::sql,
    expression::AsExpression,
    prelude::*,
    serialize::{self, IsNull, Output, ToSql},
    sql_types::Integer,
};
use serde::{Deserialize, Serialize};
use xmtp_common::time::now_ns;

pub type ID = Vec<u8>;

#[derive(Debug, Clone, Serialize, Deserialize, PartialEq, Insertable, Identifiable, Queryable)]
#[diesel(table_name = groups)]
#[diesel(primary_key(id))]
/// A Unique group chat
pub struct StoredGroup {
    /// Randomly generated ID by group creator
    pub id: Vec<u8>,
    /// Based on timestamp of this welcome message
    pub created_at_ns: i64,
    /// Enum, [`GroupMembershipState`] representing access to the group
    pub membership_state: GroupMembershipState,
    /// Track when the latest, most recent installations were checked
    pub installations_last_checked: i64,
    /// The inbox_id of who added the user to a group.
    pub added_by_inbox_id: String,
    /// The sequence id of the welcome message
    pub welcome_id: Option<i64>,
    /// The last time the leaf node encryption key was rotated
    pub rotated_at_ns: i64,
    /// Enum, [`ConversationType`] signifies the group conversation type which extends to who can access it.
    pub conversation_type: ConversationType,
    /// The inbox_id of the DM target
    pub dm_id: Option<String>,
    /// Timestamp of when the last message was sent for this group (updated automatically in a trigger)
    pub last_message_ns: Option<i64>,
}

impl_fetch!(StoredGroup, groups, Vec<u8>);
impl_store!(StoredGroup, groups);

impl StoredGroup {
    /// Create a new group from a welcome message
    pub fn new_from_welcome(
        id: ID,
        created_at_ns: i64,
        membership_state: GroupMembershipState,
        added_by_inbox_id: String,
        welcome_id: i64,
        conversation_type: ConversationType,
        dm_members: Option<DmMembers<String>>,
    ) -> Self {
        Self {
            id,
            created_at_ns,
            membership_state,
            installations_last_checked: 0,
            conversation_type,
            added_by_inbox_id,
            welcome_id: Some(welcome_id),
            rotated_at_ns: 0,
            dm_id: dm_members.map(String::from),
            last_message_ns: Some(now_ns()),
        }
    }

    /// Create a new [`Purpose::Conversation`] group. This is the default type of group.
    pub fn new(
        id: ID,
        created_at_ns: i64,
        membership_state: GroupMembershipState,
        added_by_inbox_id: String,
        dm_members: Option<DmMembers<String>>,
    ) -> Self {
        Self {
            id,
            created_at_ns,
            membership_state,
            installations_last_checked: 0,
            conversation_type: match dm_members {
                Some(_) => ConversationType::Dm,
                None => ConversationType::Group,
            },
            added_by_inbox_id,
            welcome_id: None,
            rotated_at_ns: 0,
            dm_id: dm_members.map(String::from),
            last_message_ns: Some(now_ns()),
        }
    }

    /// Create a new [`Purpose::Sync`] group.  This is less common and is used to sync message history.
    /// TODO: Set added_by_inbox to your own inbox_id
    pub fn new_sync_group(
        id: ID,
        created_at_ns: i64,
        membership_state: GroupMembershipState,
    ) -> Self {
        Self {
            id,
            created_at_ns,
            membership_state,
            installations_last_checked: 0,
            conversation_type: ConversationType::Sync,
            added_by_inbox_id: "".into(),
            welcome_id: None,
            rotated_at_ns: 0,
            dm_id: None,
            last_message_ns: Some(now_ns()),
        }
    }
}

#[derive(Debug, Default)]
pub struct GroupQueryArgs {
    pub allowed_states: Option<Vec<GroupMembershipState>>,
    pub created_after_ns: Option<i64>,
    pub created_before_ns: Option<i64>,
    pub limit: Option<i64>,
    pub conversation_type: Option<ConversationType>,
    pub consent_states: Option<Vec<ConsentState>>,
    pub include_sync_groups: bool,
    pub include_duplicate_dms: bool,
}

impl AsRef<GroupQueryArgs> for GroupQueryArgs {
    fn as_ref(&self) -> &GroupQueryArgs {
        self
    }
}

impl GroupQueryArgs {
    pub fn allowed_states(self, allowed_states: Vec<GroupMembershipState>) -> Self {
        self.maybe_allowed_states(Some(allowed_states))
    }

    pub fn maybe_allowed_states(
        mut self,
        allowed_states: Option<Vec<GroupMembershipState>>,
    ) -> Self {
        self.allowed_states = allowed_states;
        self
    }

    pub fn created_after_ns(self, created_after_ns: i64) -> Self {
        self.maybe_created_after_ns(Some(created_after_ns))
    }

    pub fn maybe_created_after_ns(mut self, created_after_ns: Option<i64>) -> Self {
        self.created_after_ns = created_after_ns;
        self
    }

    pub fn created_before_ns(self, created_before_ns: i64) -> Self {
        self.maybe_created_before_ns(Some(created_before_ns))
    }

    pub fn maybe_created_before_ns(mut self, created_before_ns: Option<i64>) -> Self {
        self.created_before_ns = created_before_ns;
        self
    }

    pub fn limit(self, limit: i64) -> Self {
        self.maybe_limit(Some(limit))
    }

    pub fn maybe_limit(mut self, limit: Option<i64>) -> Self {
        self.limit = limit;
        self
    }

    pub fn conversation_type(self, conversation_type: ConversationType) -> Self {
        self.maybe_conversation_type(Some(conversation_type))
    }

    pub fn maybe_conversation_type(mut self, conversation_type: Option<ConversationType>) -> Self {
        self.conversation_type = conversation_type;
        self
    }

    pub fn consent_states(self, consent_states: Vec<ConsentState>) -> Self {
        self.maybe_consent_states(Some(consent_states))
    }
    pub fn maybe_consent_states(mut self, consent_states: Option<Vec<ConsentState>>) -> Self {
        self.consent_states = consent_states;
        self
    }

    pub fn include_sync_groups(mut self) -> Self {
        self.include_sync_groups = true;
        self
    }
}

impl DbConnection {
    /// Return regular [`Purpose::Conversation`] groups with additional optional filters
    pub fn find_groups<A: AsRef<GroupQueryArgs>>(
        &self,
        args: A,
    ) -> Result<Vec<StoredGroup>, StorageError> {
        use crate::storage::schema::consent_records::dsl as consent_dsl;
        use crate::storage::schema::groups::dsl as groups_dsl;
        let GroupQueryArgs {
            allowed_states,
            created_after_ns,
            created_before_ns,
            limit,
            conversation_type,
            consent_states,
            include_sync_groups,
            include_duplicate_dms,
        } = args.as_ref();

        let mut query = groups_dsl::groups
            .filter(groups_dsl::conversation_type.ne(ConversationType::Sync))
            .order(groups_dsl::created_at_ns.asc())
            .into_boxed();

        if !include_duplicate_dms {
            // Group by dm_id and grab the latest group (conversation stitching)
            query = query.filter(sql::<diesel::sql_types::Bool>(
                "id IN (
                    SELECT id
                    FROM groups
                    GROUP BY CASE WHEN dm_id IS NULL THEN id ELSE dm_id END
                    ORDER BY last_message_ns DESC
                )",
            ));
        }

        if let Some(limit) = limit {
            query = query.limit(*limit);
        }

        if let Some(allowed_states) = allowed_states {
            query = query.filter(groups_dsl::membership_state.eq_any(allowed_states));
        }

        if let Some(created_after_ns) = created_after_ns {
            query = query.filter(groups_dsl::created_at_ns.gt(created_after_ns));
        }

        if let Some(created_before_ns) = created_before_ns {
            query = query.filter(groups_dsl::created_at_ns.lt(created_before_ns));
        }

        if let Some(conversation_type) = conversation_type {
            query = query.filter(groups_dsl::conversation_type.eq(conversation_type));
        }

        let mut groups = if let Some(consent_states) = consent_states {
            if consent_states
                .iter()
                .any(|state| *state == ConsentState::Unknown)
            {
                // Include both `Unknown`, `null`, and other specified states
                let query = query
                    .left_join(
                        consent_dsl::consent_records
                            .on(sql::<diesel::sql_types::Text>("lower(hex(groups.id))")
                                .eq(consent_dsl::entity)),
                    )
                    .filter(
                        consent_dsl::state
                            .is_null()
                            .or(consent_dsl::state.eq(ConsentState::Unknown))
                            .or(consent_dsl::state.eq_any(
                                consent_states
                                    .iter()
                                    .filter(|state| **state != ConsentState::Unknown)
                                    .cloned()
                                    .collect::<Vec<_>>(),
                            )),
                    )
                    .select(groups_dsl::groups::all_columns())
                    .order(groups_dsl::created_at_ns.asc());

                self.raw_query(false, |conn| query.load::<StoredGroup>(conn))?
            } else {
                // Only include the specified states
                let query = query
                    .inner_join(
                        consent_dsl::consent_records
                            .on(sql::<diesel::sql_types::Text>("lower(hex(groups.id))")
                                .eq(consent_dsl::entity)),
                    )
                    .filter(consent_dsl::state.eq_any(consent_states.clone()))
                    .select(groups_dsl::groups::all_columns())
                    .order(groups_dsl::created_at_ns.asc());

                self.raw_query(false, |conn| query.load::<StoredGroup>(conn))?
            }
        } else {
<<<<<<< HEAD
            self.raw_query(false, |conn| query.load::<StoredGroup>(conn))?
=======
            // Handle the case where `consent_states` is `None`
            self.raw_query(|conn| query.load::<StoredGroup>(conn))?
>>>>>>> 191b8f37
        };

        // Were sync groups explicitly asked for? Was the include_sync_groups flag set to true?
        // Then query for those separately
        if matches!(conversation_type, Some(ConversationType::Sync)) || *include_sync_groups {
            let query =
                groups_dsl::groups.filter(groups_dsl::conversation_type.eq(ConversationType::Sync));
            let mut sync_groups = self.raw_query(false, |conn| query.load(conn))?;
            groups.append(&mut sync_groups);
        }

        Ok(groups)
    }

    pub fn consent_records(&self) -> Result<Vec<StoredConsentRecord>, StorageError> {
        Ok(self.raw_query(false, |conn| {
            super::schema::consent_records::table.load(conn)
        })?)
    }

    pub fn all_sync_groups(&self) -> Result<Vec<StoredGroup>, StorageError> {
        let query = dsl::groups
            .order(dsl::created_at_ns.desc())
            .filter(dsl::conversation_type.eq(ConversationType::Sync));

        Ok(self.raw_query(false, |conn| query.load(conn))?)
    }

    pub fn latest_sync_group(&self) -> Result<Option<StoredGroup>, StorageError> {
        let query = dsl::groups
            .order(dsl::created_at_ns.desc())
            .filter(dsl::conversation_type.eq(ConversationType::Sync))
            .limit(1);

        Ok(self.raw_query(false, |conn| query.load(conn))?.pop())
    }

    /// Return a single group that matches the given ID
    pub fn find_group(&self, id: Vec<u8>) -> Result<Option<StoredGroup>, StorageError> {
        let mut query = dsl::groups.order(dsl::created_at_ns.asc()).into_boxed();

        query = query.limit(1).filter(dsl::id.eq(id));
        let groups: Vec<StoredGroup> = self.raw_query(false, |conn| query.load(conn))?;

        // Manually extract the first element
        Ok(groups.into_iter().next())
    }

    /// Return a single group that matches the given welcome ID
    pub fn find_group_by_welcome_id(
        &self,
        welcome_id: i64,
    ) -> Result<Option<StoredGroup>, StorageError> {
        let query = dsl::groups
            .order(dsl::created_at_ns.asc())
            .filter(dsl::welcome_id.eq(welcome_id));

        let groups: Vec<StoredGroup> = self.raw_query(false, |conn| query.load(conn))?;
        if groups.len() > 1 {
            tracing::error!("More than one group found for welcome_id {}", welcome_id);
        }

        Ok(groups.into_iter().next())
    }

    pub fn find_dm_group(
        &self,
        members: &DmMembers<&str>,
    ) -> Result<Option<StoredGroup>, StorageError> {
        let dm_id = String::from(members);

        let query = dsl::groups
            .filter(dsl::dm_id.eq(Some(dm_id)))
            .order(dsl::last_message_ns.desc());

        let groups: Vec<StoredGroup> = self.raw_query(false, |conn| query.load(conn))?;
        if groups.len() > 1 {
            tracing::info!("More than one group found for dm_inbox_id {members:?}");
        }

        Ok(groups.into_iter().next())
    }

    /// Updates group membership state
    pub fn update_group_membership<GroupId: AsRef<[u8]>>(
        &self,
        group_id: GroupId,
        state: GroupMembershipState,
    ) -> Result<(), StorageError> {
        self.raw_query(true, |conn| {
            diesel::update(dsl::groups.find(group_id.as_ref()))
                .set(dsl::membership_state.eq(state))
                .execute(conn)
        })?;

        Ok(())
    }

    pub fn get_rotated_at_ns(&self, group_id: Vec<u8>) -> Result<i64, StorageError> {
        let last_ts: Option<i64> = self.raw_query(false, |conn| {
            let ts = dsl::groups
                .find(&group_id)
                .select(dsl::rotated_at_ns)
                .first(conn)
                .optional()?;
            Ok::<Option<i64>, StorageError>(ts)
        })?;

        last_ts.ok_or(StorageError::NotFound(NotFound::InstallationTimeForGroup(
            group_id,
        )))
    }

    /// Updates the 'last time checked' we checked for new installations.
    pub fn update_rotated_at_ns(&self, group_id: Vec<u8>) -> Result<(), StorageError> {
        self.raw_query(true, |conn| {
            let now = xmtp_common::time::now_ns();
            diesel::update(dsl::groups.find(&group_id))
                .set(dsl::rotated_at_ns.eq(now))
                .execute(conn)
        })?;

        Ok(())
    }

    pub fn get_installations_time_checked(&self, group_id: Vec<u8>) -> Result<i64, StorageError> {
        let last_ts = self.raw_query(false, |conn| {
            let ts = dsl::groups
                .find(&group_id)
                .select(dsl::installations_last_checked)
                .first(conn)
                .optional()?;
            Ok::<_, StorageError>(ts)
        })?;

        last_ts.ok_or(NotFound::InstallationTimeForGroup(group_id).into())
    }

    /// Updates the 'last time checked' we checked for new installations.
    pub fn update_installations_time_checked(&self, group_id: Vec<u8>) -> Result<(), StorageError> {
        self.raw_query(true, |conn| {
            let now = xmtp_common::time::now_ns();
            diesel::update(dsl::groups.find(&group_id))
                .set(dsl::installations_last_checked.eq(now))
                .execute(conn)
        })?;

        Ok(())
    }

    pub fn insert_or_replace_group(&self, group: StoredGroup) -> Result<StoredGroup, StorageError> {
        tracing::info!("Trying to insert group");
        let stored_group = self.raw_query(true, |conn| {
            let maybe_inserted_group: Option<StoredGroup> = diesel::insert_into(dsl::groups)
                .values(&group)
                .on_conflict_do_nothing()
                .get_result(conn)
                .optional()?;

            if maybe_inserted_group.is_none() {
                let existing_group: StoredGroup = dsl::groups.find(group.id).first(conn)?;
                if existing_group.welcome_id == group.welcome_id {
                    tracing::info!("Group welcome id already exists");
                    // Error so OpenMLS db transaction are rolled back on duplicate welcomes
                    return Err(StorageError::Duplicate(DuplicateItem::WelcomeId(
                        existing_group.welcome_id,
                    )));
                } else {
                    tracing::info!("Group already exists");
                    return Ok(existing_group);
                }
            } else {
                tracing::info!("Group is inserted");
            }

            match maybe_inserted_group {
                Some(group) => Ok(group),
                None => Ok(dsl::groups.find(group.id).first(conn)?),
            }
        })?;

        Ok(stored_group)
    }
}

#[repr(i32)]
#[derive(Debug, Copy, Clone, Serialize, Deserialize, Eq, PartialEq, AsExpression, FromSqlRow)]
#[diesel(sql_type = Integer)]
/// Status of membership in a group, once a user sends a request to join
pub enum GroupMembershipState {
    /// User is allowed to interact with this Group
    Allowed = 1,
    /// User has been Rejected from this Group
    Rejected = 2,
    /// User is Pending acceptance to the Group
    Pending = 3,
}

impl ToSql<Integer, Sqlite> for GroupMembershipState
where
    i32: ToSql<Integer, Sqlite>,
{
    fn to_sql<'b>(&'b self, out: &mut Output<'b, '_, Sqlite>) -> serialize::Result {
        out.set_value(*self as i32);
        Ok(IsNull::No)
    }
}

impl FromSql<Integer, Sqlite> for GroupMembershipState
where
    i32: FromSql<Integer, Sqlite>,
{
    fn from_sql(bytes: <Sqlite as Backend>::RawValue<'_>) -> deserialize::Result<Self> {
        match i32::from_sql(bytes)? {
            1 => Ok(GroupMembershipState::Allowed),
            2 => Ok(GroupMembershipState::Rejected),
            3 => Ok(GroupMembershipState::Pending),
            x => Err(format!("Unrecognized variant {}", x).into()),
        }
    }
}

#[repr(i32)]
#[derive(Debug, Copy, Clone, Serialize, Deserialize, Eq, PartialEq, AsExpression, FromSqlRow)]
#[diesel(sql_type = Integer)]
pub enum ConversationType {
    Group = 1,
    Dm = 2,
    Sync = 3,
}

impl ToSql<Integer, Sqlite> for ConversationType
where
    i32: ToSql<Integer, Sqlite>,
{
    fn to_sql<'b>(&'b self, out: &mut Output<'b, '_, Sqlite>) -> serialize::Result {
        out.set_value(*self as i32);
        Ok(IsNull::No)
    }
}

impl FromSql<Integer, Sqlite> for ConversationType
where
    i32: FromSql<Integer, Sqlite>,
{
    fn from_sql(bytes: <Sqlite as Backend>::RawValue<'_>) -> deserialize::Result<Self> {
        match i32::from_sql(bytes)? {
            1 => Ok(ConversationType::Group),
            2 => Ok(ConversationType::Dm),
            3 => Ok(ConversationType::Sync),
            x => Err(format!("Unrecognized variant {}", x).into()),
        }
    }
}

impl std::fmt::Display for ConversationType {
    fn fmt(&self, f: &mut std::fmt::Formatter<'_>) -> std::fmt::Result {
        use ConversationType::*;
        match self {
            Group => write!(f, "group"),
            Dm => write!(f, "dm"),
            Sync => write!(f, "sync"),
        }
    }
}

pub trait DmIdExt {
    fn other_inbox_id(&self, id: &str) -> String;
}
impl DmIdExt for String {
    fn other_inbox_id(&self, id: &str) -> String {
        // drop the "dm:"
        let dm_id = &self[3..];

        // If my id is the first half, return the second half, otherwise return first half
        let target_inbox = if dm_id[..id.len()] == *id {
            // + 1 because there is a colon (:)
            &dm_id[(id.len() + 1)..]
        } else {
            &dm_id[..id.len()]
        };

        target_inbox.to_string()
    }
}

#[cfg(test)]
pub(crate) mod tests {
    #[cfg(target_arch = "wasm32")]
    wasm_bindgen_test::wasm_bindgen_test_configure!(run_in_dedicated_worker);

    use std::sync::atomic::{AtomicU16, Ordering};

    use super::*;
    use crate::{
        storage::{
            consent_record::{ConsentType, StoredConsentRecord},
            encrypted_store::{schema::groups::dsl::groups, tests::with_connection},
        },
        Fetch, Store,
    };
    use xmtp_common::{assert_ok, rand_vec, time::now_ns};

    /// Generate a test group
    pub fn generate_group(state: Option<GroupMembershipState>) -> StoredGroup {
        // Default behavior: Use `now_ns()` as the creation time
        generate_group_with_created_at(state, now_ns())
    }

    pub fn generate_group_with_created_at(
        state: Option<GroupMembershipState>,
        created_at_ns: i64,
    ) -> StoredGroup {
        let id = rand_vec::<24>();
        let membership_state = state.unwrap_or(GroupMembershipState::Allowed);
        StoredGroup::new(
            id,
            created_at_ns,
            membership_state,
            "placeholder_address".to_string(),
            None,
        )
    }

    /// Generate a test consent
    pub fn generate_consent_record(
        entity_type: ConsentType,
        state: ConsentState,
        entity: String,
    ) -> StoredConsentRecord {
        StoredConsentRecord {
            entity_type,
            state,
            entity,
        }
    }

    static TARGET_INBOX_ID: AtomicU16 = AtomicU16::new(2);

    /// Generate a test dm group
    pub fn generate_dm(state: Option<GroupMembershipState>) -> StoredGroup {
        let members = DmMembers {
            member_one_inbox_id: "placeholder_inbox_id_1".to_string(),
            member_two_inbox_id: format!(
                "placeholder_inbox_id_{}",
                TARGET_INBOX_ID.fetch_add(1, Ordering::SeqCst)
            ),
        };
        StoredGroup::new(
            rand_vec::<24>(),
            now_ns(),
            state.unwrap_or(GroupMembershipState::Allowed),
            "placeholder_address".to_string(),
            Some(members),
        )
    }

    #[cfg_attr(target_arch = "wasm32", wasm_bindgen_test::wasm_bindgen_test)]
    #[cfg_attr(not(target_arch = "wasm32"), tokio::test)]
    async fn test_it_stores_group() {
        with_connection(|conn| {
            let test_group = generate_group(None);

            test_group.store(conn).unwrap();
            assert_eq!(
                conn.raw_query(false, |raw_conn| groups.first::<StoredGroup>(raw_conn))
                    .unwrap(),
                test_group
            );
        })
        .await
    }

    #[cfg_attr(target_arch = "wasm32", wasm_bindgen_test::wasm_bindgen_test)]
    #[cfg_attr(not(target_arch = "wasm32"), tokio::test)]
    async fn test_it_fetches_group() {
        with_connection(|conn| {
            let test_group = generate_group(None);

            conn.raw_query(true, |raw_conn| {
                diesel::insert_into(groups)
                    .values(test_group.clone())
                    .execute(raw_conn)
            })
            .unwrap();

            let fetched_group: Option<StoredGroup> = conn.fetch(&test_group.id).unwrap();
            assert_eq!(fetched_group, Some(test_group));
        })
        .await
    }

    #[cfg_attr(target_arch = "wasm32", wasm_bindgen_test::wasm_bindgen_test)]
    #[cfg_attr(not(target_arch = "wasm32"), tokio::test)]
    async fn test_it_updates_group_membership_state() {
        with_connection(|conn| {
            let test_group = generate_group(Some(GroupMembershipState::Pending));

            test_group.store(conn).unwrap();
            conn.update_group_membership(&test_group.id, GroupMembershipState::Rejected)
                .unwrap();

            let updated_group: StoredGroup = conn.fetch(&test_group.id).ok().flatten().unwrap();
            assert_eq!(
                updated_group,
                StoredGroup {
                    membership_state: GroupMembershipState::Rejected,
                    ..test_group
                }
            );
        })
        .await
    }

    #[cfg_attr(target_arch = "wasm32", wasm_bindgen_test::wasm_bindgen_test)]
    #[cfg_attr(not(target_arch = "wasm32"), tokio::test)]
    async fn test_dm_stitching() {
        with_connection(|conn| {
            let dm1 = StoredGroup::new(
                rand_vec::<24>(),
                now_ns(),
                GroupMembershipState::Allowed,
                "placeholder_address".to_string(),
                Some(DmMembers {
                    member_one_inbox_id: "thats_me".to_string(),
                    member_two_inbox_id: "some_wise_guy".to_string(),
                }),
            );
            dm1.store(conn).unwrap();

            let dm2 = StoredGroup::new(
                rand_vec::<24>(),
                now_ns(),
                GroupMembershipState::Allowed,
                "placeholder_address".to_string(),
                Some(DmMembers {
                    member_one_inbox_id: "some_wise_guy".to_string(),
                    member_two_inbox_id: "thats_me".to_string(),
                }),
            );
            dm2.store(conn).unwrap();

            let all_groups = conn.find_groups(GroupQueryArgs::default()).unwrap();

            assert_eq!(all_groups.len(), 1);
        })
        .await;
    }

    #[cfg_attr(target_arch = "wasm32", wasm_bindgen_test::wasm_bindgen_test)]
    #[cfg_attr(not(target_arch = "wasm32"), tokio::test)]
    async fn test_find_groups() {
        with_connection(|conn| {
            let test_group_1 = generate_group(Some(GroupMembershipState::Pending));
            test_group_1.store(conn).unwrap();
            let test_group_2 = generate_group(Some(GroupMembershipState::Allowed));
            test_group_2.store(conn).unwrap();
            let test_group_3 = generate_dm(Some(GroupMembershipState::Allowed));
            test_group_3.store(conn).unwrap();

            let all_results = conn
                .find_groups(GroupQueryArgs::default().conversation_type(ConversationType::Group))
                .unwrap();
            assert_eq!(all_results.len(), 2);

            let pending_results = conn
                .find_groups(
                    GroupQueryArgs::default()
                        .allowed_states(vec![GroupMembershipState::Pending])
                        .conversation_type(ConversationType::Group),
                )
                .unwrap();
            assert_eq!(pending_results[0].id, test_group_1.id);
            assert_eq!(pending_results.len(), 1);

            // Offset and limit
            let results_with_limit = conn
                .find_groups(
                    GroupQueryArgs::default()
                        .limit(1)
                        .conversation_type(ConversationType::Group),
                )
                .unwrap();
            assert_eq!(results_with_limit.len(), 1);
            assert_eq!(results_with_limit[0].id, test_group_1.id);

            let results_with_created_at_ns_after = conn
                .find_groups(
                    GroupQueryArgs::default()
                        .created_after_ns(test_group_1.created_at_ns)
                        .conversation_type(ConversationType::Group)
                        .limit(1),
                )
                .unwrap();
            assert_eq!(results_with_created_at_ns_after.len(), 1);
            assert_eq!(results_with_created_at_ns_after[0].id, test_group_2.id);

            // Sync groups SHOULD NOT be returned
            let synced_groups = conn.latest_sync_group().unwrap();
            assert!(synced_groups.is_none());

            // test that dm groups are included
            let dm_results = conn.find_groups(GroupQueryArgs::default()).unwrap();
            assert_eq!(dm_results.len(), 3);
            assert_eq!(dm_results[2].id, test_group_3.id);

            // test find_dm_group

            let dm_result = conn
                .find_dm_group(&DmMembers {
                    member_one_inbox_id: "placeholder_inbox_id_1",
                    member_two_inbox_id: "placeholder_inbox_id_2",
                })
                .unwrap();
            assert!(dm_result.is_some());

            // test only dms are returned
            let dm_results = conn
                .find_groups(GroupQueryArgs::default().conversation_type(ConversationType::Dm))
                .unwrap();
            assert_eq!(dm_results.len(), 1);
            assert_eq!(dm_results[0].id, test_group_3.id);
        })
        .await
    }

    #[cfg_attr(target_arch = "wasm32", wasm_bindgen_test::wasm_bindgen_test)]
    #[cfg_attr(not(target_arch = "wasm32"), tokio::test)]
    async fn test_installations_last_checked_is_updated() {
        with_connection(|conn| {
            let test_group = generate_group(None);
            test_group.store(conn).unwrap();

            // Check that the installations update has not been performed, yet
            assert_eq!(test_group.installations_last_checked, 0);

            // Check that some event occurred which triggers an installation list update.
            // Here we invoke that event directly
            let result = conn.update_installations_time_checked(test_group.id.clone());
            assert_ok!(result);

            // Check that the latest installation list timestamp has been updated
            let fetched_group: StoredGroup = conn.fetch(&test_group.id).ok().flatten().unwrap();
            assert_ne!(fetched_group.installations_last_checked, 0);
            assert!(fetched_group.created_at_ns < fetched_group.installations_last_checked);
        })
        .await
    }

    #[cfg_attr(target_arch = "wasm32", wasm_bindgen_test::wasm_bindgen_test)]
    #[cfg_attr(not(target_arch = "wasm32"), tokio::test)]
    async fn test_new_group_has_correct_purpose() {
        with_connection(|conn| {
            let test_group = generate_group(None);

            conn.raw_query(true, |raw_conn| {
                diesel::insert_into(groups)
                    .values(test_group.clone())
                    .execute(raw_conn)
            })
            .unwrap();

            let fetched_group: Option<StoredGroup> = conn.fetch(&test_group.id).unwrap();
            assert_eq!(fetched_group, Some(test_group));
            let conversation_type = fetched_group.unwrap().conversation_type;
            assert_eq!(conversation_type, ConversationType::Group);
        })
        .await
    }

    #[cfg_attr(target_arch = "wasm32", wasm_bindgen_test::wasm_bindgen_test)]
    #[cfg_attr(not(target_arch = "wasm32"), tokio::test)]
    async fn test_new_sync_group() {
        with_connection(|conn| {
            let id = rand_vec::<24>();
            let created_at_ns = now_ns();
            let membership_state = GroupMembershipState::Allowed;

            let sync_group = StoredGroup::new_sync_group(id, created_at_ns, membership_state);
            let conversation_type = sync_group.conversation_type;
            assert_eq!(conversation_type, ConversationType::Sync);

            sync_group.store(conn).unwrap();

            let found = conn.latest_sync_group().unwrap();
            assert!(found.is_some());
            assert_eq!(found.unwrap().conversation_type, ConversationType::Sync);

            // Load the sync group with a consent filter
            let allowed_groups = conn
                .find_groups(&GroupQueryArgs {
                    consent_states: Some([ConsentState::Allowed].to_vec()),
                    include_sync_groups: true,
                    ..Default::default()
                })
                .unwrap();

            assert_eq!(allowed_groups.len(), 1);
            assert_eq!(allowed_groups[0].id, sync_group.id);
        })
        .await
    }

    #[cfg_attr(target_arch = "wasm32", wasm_bindgen_test::wasm_bindgen_test)]
    #[cfg_attr(not(target_arch = "wasm32"), tokio::test)]
    async fn test_find_groups_by_consent_state() {
        with_connection(|conn| {
            let test_group_1 = generate_group(Some(GroupMembershipState::Allowed));
            test_group_1.store(conn).unwrap();
            let test_group_2 = generate_group(Some(GroupMembershipState::Allowed));
            test_group_2.store(conn).unwrap();
            let test_group_3 = generate_dm(Some(GroupMembershipState::Allowed));
            test_group_3.store(conn).unwrap();
            let test_group_4 = generate_dm(Some(GroupMembershipState::Allowed));
            test_group_4.store(conn).unwrap();

            let test_group_1_consent = generate_consent_record(
                ConsentType::ConversationId,
                ConsentState::Allowed,
                hex::encode(test_group_1.id.clone()),
            );
            test_group_1_consent.store(conn).unwrap();
            let test_group_2_consent = generate_consent_record(
                ConsentType::ConversationId,
                ConsentState::Denied,
                hex::encode(test_group_2.id.clone()),
            );
            test_group_2_consent.store(conn).unwrap();
            let test_group_3_consent = generate_consent_record(
                ConsentType::ConversationId,
                ConsentState::Allowed,
                hex::encode(test_group_3.id.clone()),
            );
            test_group_3_consent.store(conn).unwrap();

            let all_results = conn.find_groups(GroupQueryArgs::default()).unwrap();
            assert_eq!(all_results.len(), 4);

            let allowed_results = conn
                .find_groups(
                    GroupQueryArgs::default().consent_states([ConsentState::Allowed].to_vec()),
                )
                .unwrap();
            assert_eq!(allowed_results.len(), 2);

            let allowed_unknown_results = conn
                .find_groups(
                    GroupQueryArgs::default()
                        .consent_states([ConsentState::Allowed, ConsentState::Unknown].to_vec()),
                )
                .unwrap();
            assert_eq!(allowed_unknown_results.len(), 3);

            let denied_results = conn
                .find_groups(
                    GroupQueryArgs::default().consent_states([ConsentState::Denied].to_vec()),
                )
                .unwrap();
            assert_eq!(denied_results.len(), 1);
            assert_eq!(denied_results[0].id, test_group_2.id);

            let unknown_results = conn
                .find_groups(
                    GroupQueryArgs::default().consent_states([ConsentState::Unknown].to_vec()),
                )
                .unwrap();
            assert_eq!(unknown_results.len(), 1);
            assert_eq!(unknown_results[0].id, test_group_4.id);
        })
        .await
    }
}<|MERGE_RESOLUTION|>--- conflicted
+++ resolved
@@ -308,12 +308,8 @@
                 self.raw_query(false, |conn| query.load::<StoredGroup>(conn))?
             }
         } else {
-<<<<<<< HEAD
+            // Handle the case where `consent_states` is `None`
             self.raw_query(false, |conn| query.load::<StoredGroup>(conn))?
-=======
-            // Handle the case where `consent_states` is `None`
-            self.raw_query(|conn| query.load::<StoredGroup>(conn))?
->>>>>>> 191b8f37
         };
 
         // Were sync groups explicitly asked for? Was the include_sync_groups flag set to true?
