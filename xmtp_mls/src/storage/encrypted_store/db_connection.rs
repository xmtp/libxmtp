use parking_lot::Mutex;
use std::fmt;
use std::sync::atomic::{AtomicI32, Ordering};
use std::sync::Arc;

use crate::storage::xmtp_openmls_provider::XmtpOpenMlsProvider;

#[cfg(not(target_arch = "wasm32"))]
pub type DbConnection = DbConnectionPrivate<super::RawDbConnection>;

#[cfg(target_arch = "wasm32")]
pub type DbConnection = DbConnectionPrivate<sqlite_web::connection::WasmSqliteConnection>;

/// A wrapper for RawDbConnection that houses all XMTP DB operations.
/// Uses a [`Mutex]` internally for interior mutability, so that the connection
/// and transaction state can be shared between the OpenMLS Provider and
/// native XMTP operations
// ~~~~ _NOTE_ ~~~~~
// Do not derive clone here.
// callers should be able to accomplish everything with one conn/reference.
#[doc(hidden)]
pub struct DbConnectionPrivate<C> {
    read: Arc<Mutex<C>>,
    write: Option<Arc<Mutex<C>>>,
    pub(super) transaction_count: Arc<AtomicI32>,
}

impl<C> Clone for DbConnectionPrivate<C> {
    fn clone(&self) -> Self {
        Self {
            read: self.read.clone(),
            write: self.write.clone(),
            transaction_count: self.transaction_count.clone(),
        }
    }
}

/// Owned DBConnection Methods
impl<C> DbConnectionPrivate<C> {
    /// Create a new [`DbConnectionPrivate`] from an existing Arc<Mutex<C>>
    pub(super) fn from_arc_mutex(
        read: Arc<Mutex<C>>,
        write: Option<Arc<Mutex<C>>>,
        is_transaction: bool,
    ) -> Self {
        Self {
            read,
            write,
            transaction_count: Arc::new(AtomicI32::new(is_transaction as i32)),
        }
    }
}

impl<C> DbConnectionPrivate<C>
where
    C: diesel::Connection,
{
    fn in_transaction(&self) -> bool {
        self.transaction_count.load(Ordering::SeqCst) != 0
    }

    pub(crate) fn start_transaction(&self) -> TransactionGuard {
        self.transaction_count.fetch_add(1, Ordering::SeqCst);
        TransactionGuard {
            transaction_count: self.transaction_count.clone(),
        }
    }

    /// Do a scoped query with a mutable [`diesel::Connection`]
    /// reference
    pub(crate) fn raw_query_read<T, E, F>(&self, fun: F) -> Result<T, E>
    where
        F: FnOnce(&mut C) -> Result<T, E>,
    {
        if self.in_transaction() {
            if let Some(write) = &self.write {
                let mut lock = write.lock();
                return fun(&mut lock);
            };
        }

        let mut lock = self.read.lock();
        fun(&mut lock)
    }

    /// Do a scoped query with a mutable [`diesel::Connection`]
    /// reference
    pub(crate) fn raw_query_write<T, E, F>(&self, fun: F) -> Result<T, E>
    where
        F: FnOnce(&mut C) -> Result<T, E>,
    {
        if let Some(write_conn) = &self.write {
            let mut lock = write_conn.lock();
            return fun(&mut lock);
        }

        let mut lock = self.read.lock();
        fun(&mut lock)
    }

    /// Internal-only API to get the underlying `diesel::Connection` reference
    /// without a scope
    /// Must be used with care. holding this reference while calling `raw_query`
    /// will cause a deadlock.
    pub(super) fn read_mut_ref(&self) -> parking_lot::MutexGuard<'_, C> {
        if self.in_transaction() {
            if let Some(write) = &self.write {
                return write.lock();
            }
        }
        self.read.lock()
    }

    /// Internal-only API to get the underlying `diesel::Connection` reference
    /// without a scope
    pub(super) fn read_ref(&self) -> Arc<Mutex<C>> {
        if self.in_transaction() {
            if let Some(write) = &self.write {
                return write.clone();
            };
        }
        self.read.clone()
    }
<<<<<<< HEAD

    /// Internal-only API to get the underlying `diesel::Connection` reference
    /// without a scope
    /// Must be used with care. holding this reference while calling `raw_query`
    /// will cause a deadlock.
    pub(super) fn write_mut_ref(&self) -> parking_lot::MutexGuard<'_, C> {
        let Some(write) = &self.write else {
            return self.read_mut_ref();
        };
        write.lock()
    }

    /// Internal-only API to get the underlying `diesel::Connection` reference
    /// without a scope
    pub(super) fn write_ref(&self) -> Option<Arc<Mutex<C>>> {
        self.write.clone()
    }
=======
>>>>>>> 3b01e70d
}

// Forces a move for conn
// This is an important distinction from deriving `Clone` on `DbConnection`.
// This way, conn will be moved into XmtpOpenMlsProvider. This forces codepaths to
// use a connection from the provider, rather than pulling a new one from the pool, resulting
// in two connections in the same scope.
impl From<DbConnection> for XmtpOpenMlsProvider {
    fn from(conn: DbConnection) -> XmtpOpenMlsProvider {
        XmtpOpenMlsProvider::new(conn)
    }
}

impl<C> fmt::Debug for DbConnectionPrivate<C> {
    fn fmt(&self, f: &mut fmt::Formatter<'_>) -> fmt::Result {
        f.debug_struct("DbConnection")
            .field("wrapped_conn", &"DbConnection")
            .finish()
    }
}

pub struct TransactionGuard {
    transaction_count: Arc<AtomicI32>,
}
impl Drop for TransactionGuard {
    fn drop(&mut self) {
        self.transaction_count.fetch_add(-1, Ordering::SeqCst);
    }
}<|MERGE_RESOLUTION|>--- conflicted
+++ resolved
@@ -113,18 +113,6 @@
 
     /// Internal-only API to get the underlying `diesel::Connection` reference
     /// without a scope
-    pub(super) fn read_ref(&self) -> Arc<Mutex<C>> {
-        if self.in_transaction() {
-            if let Some(write) = &self.write {
-                return write.clone();
-            };
-        }
-        self.read.clone()
-    }
-<<<<<<< HEAD
-
-    /// Internal-only API to get the underlying `diesel::Connection` reference
-    /// without a scope
     /// Must be used with care. holding this reference while calling `raw_query`
     /// will cause a deadlock.
     pub(super) fn write_mut_ref(&self) -> parking_lot::MutexGuard<'_, C> {
@@ -133,14 +121,6 @@
         };
         write.lock()
     }
-
-    /// Internal-only API to get the underlying `diesel::Connection` reference
-    /// without a scope
-    pub(super) fn write_ref(&self) -> Option<Arc<Mutex<C>>> {
-        self.write.clone()
-    }
-=======
->>>>>>> 3b01e70d
 }
 
 // Forces a move for conn
