use log::{debug, error};
use openmls_traits::key_store::{MlsEntity, OpenMlsKeyStore};
use std::borrow::Cow;

use crate::{Delete, Fetch, Store};

use super::{
<<<<<<< HEAD
    encrypted_store::key_store::StoredKeyStoreEntry,
=======
    encrypted_store::key_store_entry::StoredKeyStoreEntry,
>>>>>>> 9c0984df
    serialization::{db_deserialize, db_serialize},
    EncryptedMessageStore, StorageError,
};

#[derive(Debug)]
/// CRUD Operations for an [`EncryptedMessageStore`]
pub struct SqlKeyStore<'a> {
    store: Cow<'a, EncryptedMessageStore>,
}

impl Default for SqlKeyStore<'_> {
    fn default() -> Self {
        Self {
            store: Cow::Owned(EncryptedMessageStore::default())
        }
    }
}

impl<'a> SqlKeyStore<'a> {
    pub fn new(store: &'a EncryptedMessageStore) -> Self {
        SqlKeyStore { store: Cow::Borrowed(store) }
    }
}

impl OpenMlsKeyStore for SqlKeyStore<'_> {
    /// The error type returned by the [`OpenMlsKeyStore`].
    type Error = StorageError;

    /// Store a value `v` that implements the [`ToKeyStoreValue`] trait for
    /// serialization for ID `k`.
    ///
    /// Returns an error if storing fails.
    fn store<V: MlsEntity>(&self, k: &[u8], v: &V) -> Result<(), Self::Error> {
        let entry = StoredKeyStoreEntry {
            key_bytes: k.to_vec(),
            value_bytes: db_serialize(v)?,
        };
        entry.store(&mut self.store.conn()?)?;
        Ok(())
    }

    /// Read and return a value stored for ID `k` that implements the
    /// [`FromKeyStoreValue`] trait for deserialization.
    ///
    /// Returns [`None`] if no value is stored for `k` or reading fails.
    fn read<V: MlsEntity>(&self, k: &[u8]) -> Option<V> {
        let conn_result = self.store.conn();
        if let Err(e) = conn_result {
            error!("Failed to get connection: {:?}", e);
            return None;
        }
        let mut conn = conn_result.unwrap();
        let fetch_result = conn.fetch(k.to_vec());
        if let Err(e) = fetch_result {
            error!("Failed to fetch key: {:?}", e);
            return None;
        }
        let entry_option: Option<StoredKeyStoreEntry> = fetch_result.unwrap();
        if entry_option.is_none() {
            debug!("No entry to read for key {:?}", k);
            return None;
        }
        db_deserialize(&entry_option.unwrap().value_bytes).ok()
    }

    /// Delete a value stored for ID `k`.
    ///
    /// Interface is unclear on expected behavior when item is already deleted -
    /// we choose to not surface an error if this is the case.
    fn delete<V: MlsEntity>(&self, k: &[u8]) -> Result<(), Self::Error> {
        let num_deleted = self.store.conn()?.delete(k.to_vec())?;
        if num_deleted == 0 {
            debug!("No entry to delete for key {:?}", k);
        }
        Ok(())
    }
}

#[cfg(test)]
mod tests {
    use openmls_basic_credential::SignatureKeyPair;
    use openmls_traits::key_store::OpenMlsKeyStore;
    use rand::distributions::{Alphanumeric, DistString};

    use crate::{
        configuration::CIPHERSUITE,
        storage::{EncryptedMessageStore, StorageOption},
    };

    use super::SqlKeyStore;

    fn rand_string() -> String {
        Alphanumeric.sample_string(&mut rand::thread_rng(), 16)
    }

    #[test]
    fn store_read_delete() {
        let db_path = format!("{}.db3", rand_string());
        let store = EncryptedMessageStore::new(StorageOption::Persistent(db_path), EncryptedMessageStore::generate_enc_key()).unwrap();
        let key_store = SqlKeyStore {
            store: (&store).into(),
        };
        let signature_keys = SignatureKeyPair::new(CIPHERSUITE.signature_algorithm()).unwrap();
        let index = "index".as_bytes();
        assert!(key_store.read::<SignatureKeyPair>(index).is_none());
        key_store.store(index, &signature_keys).unwrap();
        assert!(key_store.read::<SignatureKeyPair>(index).is_some());
        key_store.delete::<SignatureKeyPair>(index).unwrap();
        assert!(key_store.read::<SignatureKeyPair>(index).is_none());
    }
}<|MERGE_RESOLUTION|>--- conflicted
+++ resolved
@@ -5,11 +5,7 @@
 use crate::{Delete, Fetch, Store};
 
 use super::{
-<<<<<<< HEAD
-    encrypted_store::key_store::StoredKeyStoreEntry,
-=======
     encrypted_store::key_store_entry::StoredKeyStoreEntry,
->>>>>>> 9c0984df
     serialization::{db_deserialize, db_serialize},
     EncryptedMessageStore, StorageError,
 };
