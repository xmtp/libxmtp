use std::sync::{Arc, Mutex, MutexGuard};

use diesel::sql_types::Binary;
use diesel::{deserialize::QueryableByName, sql_query, RunQueryDsl};
use log::error;
use openmls_traits::storage::*;
use serde::Serialize;
use serde_json::{from_slice, from_value, Value};

use super::encrypted_store::db_connection::DbConnection;

#[derive(QueryableByName, Debug)]
#[table_name = "openmls_key_value"]
struct StorageData {
    #[column_name = "value_bytes"]
    #[sql_type = "Binary"]
    value_bytes: Vec<u8>,
}

<<<<<<< HEAD
#[derive(Debug)]
pub struct SqlKeyStore<'a> {
    // Directly wrap the DbConnection which is a SqliteConnection in this case
    conn: Arc<Mutex<&'a DbConnection<'a>>>,
}

impl<'a> SqlKeyStore<'a> {
    pub fn new(conn: &'a DbConnection<'a>) -> Self {
        Self {
            conn: Arc::new(Mutex::new(conn)),
        }
    }

    pub fn conn(&self) -> Arc<Mutex<&'a DbConnection<'a>>> {
        Arc::clone(&self.conn)
    }

    pub fn write<const VERSION: u16>(
        &self,
        label: &[u8],
        key: &[u8],
        value: &[u8],
    ) -> Result<(), <Self as StorageProvider<CURRENT_VERSION>>::Error> {
        log::debug!("write {}", String::from_utf8_lossy(label));

        let storage_key = build_key_from_vec::<VERSION>(label, key.to_vec());
        let query =
            "REPLACE INTO openmls_key_value (key_bytes, version, value_bytes) VALUES (?, ?, ?)";

        let conn = self.conn.lock().unwrap();
        let _ = conn.raw_query(|conn| {
            sql_query(query)
                .bind::<diesel::sql_types::Binary, _>(&storage_key)
                .bind::<diesel::sql_types::Integer, _>(VERSION as i32)
                .bind::<diesel::sql_types::Binary, _>(&value)
                .execute(conn)
        });

        Ok(())
    }

    pub fn append<const VERSION: u16>(
        &self,
        label: &[u8],
        key: &[u8],
        value: &[u8],
    ) -> Result<(), <Self as StorageProvider<CURRENT_VERSION>>::Error> {
        log::debug!("append {}", String::from_utf8_lossy(label));

        let storage_key = build_key_from_vec::<VERSION>(label, key.to_vec());
        let select_query =
            "SELECT value_bytes FROM openmls_key_value WHERE key_bytes = ? AND version = ?";
        let update_query =
            "UPDATE openmls_key_value SET value_bytes = ? WHERE key_bytes = ? AND version = ?";

        let conn: MutexGuard<_> = self.conn.lock().unwrap();

        let current_data: Result<Vec<StorageData>, diesel::result::Error> =
            conn.raw_query(|conn| {
                sql_query(select_query)
                    .bind::<diesel::sql_types::Binary, _>(&storage_key)
                    .bind::<diesel::sql_types::Integer, _>(VERSION as i32)
                    .load(conn)
            });

        match current_data {
            Ok(data) => {
                if let Some(entry) = data.into_iter().next() {
                    // The value in the storage is an array of array of bytes, encoded as json.
                    match from_slice::<Value>(&entry.value_bytes) {
                        Ok(mut deserialized) => {
                            // Assuming value is JSON and needs to be added to an array
                            if let Value::Array(ref mut arr) = deserialized {
                                arr.push(Value::from(value));
                            }
                            // eprintln!(
                            //     "  got the value: {}",
                            //     serde_json::to_string(&deserialized).unwrap()
                            // );
                            // arr.push(value);
                            let modified_data = serde_json::to_vec(&deserialized)
                                .map_err(|_| MemoryStorageError::SerializationError)?;
                            // eprintln!("  modified_data: {modified_data}");

                            let _ = conn.raw_query(|conn| {
                                sql_query(update_query)
                                    .bind::<diesel::sql_types::Binary, _>(&modified_data)
                                    .bind::<diesel::sql_types::Binary, _>(&storage_key)
                                    .bind::<diesel::sql_types::Integer, _>(VERSION as i32)
                                    .execute(conn)
                            });
                            Ok(())
                        }
                        Err(_e) => Err(MemoryStorageError::SerializationError),
                    }
                } else {
                    eprintln!("  first entry ...");
                    // Add a first entry
                    let query = "REPLACE INTO openmls_key_value (key_bytes, version, value_bytes) VALUES (?, ?, ?)";
                    let _ = conn.raw_query(|conn| {
                        sql_query(query)
                            .bind::<diesel::sql_types::Binary, _>(&storage_key)
                            .bind::<diesel::sql_types::Integer, _>(VERSION as i32)
                            .bind::<diesel::sql_types::Binary, _>(
                                &serde_json::to_vec(&[value]).unwrap(),
                            )
                            .execute(conn)
                    });

                    Ok(())
                }
            }
            Err(_) => Err(MemoryStorageError::None),
        }
    }

    pub fn remove_item<const VERSION: u16>(
        &self,
        label: &[u8],
        key: &[u8],
        value: &[u8],
    ) -> Result<(), <Self as StorageProvider<CURRENT_VERSION>>::Error> {
        log::debug!("remove_item {}", String::from_utf8_lossy(label));

        let storage_key = build_key_from_vec::<VERSION>(label, key.to_vec());
        let select_query =
            "SELECT value_bytes FROM openmls_key_value WHERE key_bytes = ? AND version = ?";
        let update_query =
            "UPDATE openmls_key_value SET value_bytes = ? WHERE key_bytes = ? AND version = ?";
        let conn: MutexGuard<&DbConnection<'a>> = self.conn.lock().unwrap();

        let current_data: Result<Vec<StorageData>, diesel::result::Error> =
            conn.raw_query(|conn| {
                sql_query(select_query)
                    .bind::<diesel::sql_types::Binary, _>(&storage_key)
                    .bind::<diesel::sql_types::Integer, _>(VERSION as i32)
                    .load(conn)
            });

        match current_data {
            Ok(data) => {
                if let Some(entry) = data.into_iter().next() {
                    // The value in the storage is an array of array of bytes, encoded as json.
                    match from_slice::<Value>(&entry.value_bytes) {
                        Ok(mut deserialized) => {
                            if let Value::Array(ref mut arr) = deserialized {
                                // Find and remove the valu.
                                let vpos = arr.iter().position(|v| {
                                    from_value::<Vec<u8>>(v.clone()).unwrap() == value
                                });
                                if let Some(pos) = vpos {
                                    arr.remove(pos);
                                }
                            }
                            let modified_data = serde_json::to_vec(&deserialized)
                                .map_err(|_| MemoryStorageError::SerializationError)?;

                            let _ = conn.raw_query(|conn| {
                                sql_query(update_query)
                                    .bind::<diesel::sql_types::Binary, _>(&modified_data)
                                    .bind::<diesel::sql_types::Binary, _>(&storage_key)
                                    .bind::<diesel::sql_types::Integer, _>(VERSION as i32)
                                    .execute(conn)
                            });
                            Ok(())
                        }
                        Err(_e) => Err(MemoryStorageError::SerializationError),
                    }
                } else {
                    eprintln!("  first entry ...");
                    // Add a first entry
                    let query = "REPLACE INTO openmls_key_value (key_bytes, version, value_bytes) VALUES (?, ?, ?)";
                    let _ = conn.raw_query(|conn| {
                        sql_query(query)
                            .bind::<diesel::sql_types::Binary, _>(&storage_key)
                            .bind::<diesel::sql_types::Integer, _>(VERSION as i32)
                            .bind::<diesel::sql_types::Binary, _>(
                                &serde_json::to_vec(&[value]).unwrap(),
                            )
                            .execute(conn)
                    });

                    Ok(())
                }
            }
            Err(_) => Err(MemoryStorageError::None),
        }
    }

    pub fn read<const VERSION: u16, V: Entity<VERSION>>(
        &self,
        label: &[u8],
        key: &[u8],
    ) -> Result<Option<V>, <Self as StorageProvider<CURRENT_VERSION>>::Error> {
        log::debug!("read {}", String::from_utf8_lossy(label));

        let storage_key = build_key_from_vec::<VERSION>(label, key.to_vec());
        let query = "SELECT value_bytes FROM openmls_key_value WHERE key_bytes = ? AND version = ?";
        let conn: MutexGuard<&DbConnection<'a>> = self.conn.lock().unwrap();

        let results: Result<Vec<StorageData>, diesel::result::Error> = conn.raw_query(|conn| {
            sql_query(query)
                .bind::<diesel::sql_types::Binary, _>(&storage_key)
                .bind::<diesel::sql_types::Integer, _>(VERSION as i32)
                .load(conn)
        });

        match results {
            Ok(data) => {
                if let Some(entry) = data.into_iter().next() {
                    match serde_json::from_slice::<V>(&entry.value_bytes) {
                        Ok(deserialized) => Ok(Some(deserialized)),
                        Err(e) => {
                            eprintln!("Error occurred: {}", e);
                            Err(MemoryStorageError::SerializationError)
                        }
                    }
                } else {
                    Ok(None)
                }
            }
            Err(_e) => Err(MemoryStorageError::None),
        }
=======
/// CRUD Operations for an [`OpenMlsKeyStore`]
#[derive(Debug, Clone)]
pub struct SqlKeyStore {
    conn: DbConnection,
}

impl SqlKeyStore {
    pub fn new(conn: DbConnection) -> Self {
        Self { conn }
    }

    pub fn conn(&self) -> DbConnection {
        self.conn.clone()
    }

    pub fn conn_ref(&self) -> &DbConnection {
        &self.conn
>>>>>>> bba18be7
    }

    pub fn read_list<const VERSION: u16, V: Entity<VERSION>>(
        &self,
        label: &[u8],
        key: &[u8],
    ) -> Result<Vec<V>, <Self as StorageProvider<CURRENT_VERSION>>::Error> {
        log::debug!("read_list {}", String::from_utf8_lossy(label));

        let storage_key = build_key_from_vec::<VERSION>(label, key.to_vec());
        let query = "SELECT value_bytes FROM openmls_key_value WHERE key_bytes = ? AND version = ?";
        let conn: MutexGuard<&DbConnection<'a>> = self.conn.lock().unwrap();
        match conn.raw_query(|conn| {
            sql_query(query)
                .bind::<diesel::sql_types::Binary, _>(&storage_key)
                .bind::<diesel::sql_types::Integer, _>(VERSION as i32)
                .load::<StorageData>(conn)
        }) {
            Ok(results) => {
                if let Some(entry) = results.into_iter().next() {
                    // eprintln!(
                    //     "  got raw value: {:?}",
                    //     String::from_utf8(entry.value_bytes.clone()).unwrap()
                    // );
                    // The value has to be an array.
                    // This is always an array of bytes right now.
                    let list = from_slice::<Vec<Vec<u8>>>(&entry.value_bytes).unwrap();

                    // Read the values from the bytes in the list
                    return Ok(list
                        .into_iter()
                        .map(|v| serde_json::from_slice(&v).unwrap())
                        .collect::<Vec<V>>());
                }
                Ok(vec![])
            }
            Err(_e) => Err(MemoryStorageError::None),
        }
    }

    pub fn delete<const VERSION: u16>(
        &self,
        label: &[u8],
        key: &[u8],
    ) -> Result<(), <Self as StorageProvider<CURRENT_VERSION>>::Error> {
        let storage_key = build_key_from_vec::<VERSION>(label, key.to_vec());
        let query = "DELETE FROM openmls_key_value WHERE key_bytes = ? AND version = ?";
        let conn: MutexGuard<&DbConnection<'a>> = self.conn.lock().unwrap();
        let _ = conn.raw_query(|conn| {
            sql_query(query)
                .bind::<diesel::sql_types::Binary, _>(&storage_key)
                .bind::<diesel::sql_types::Integer, _>(VERSION as i32)
                .execute(conn)
        });
        Ok(())
    }
}

/// Errors thrown by the key store.
#[derive(thiserror::Error, Debug, Copy, Clone, PartialEq, Eq)]
pub enum MemoryStorageError {
    #[error("The key store does not allow storing serialized values.")]
    UnsupportedValueTypeBytes,
    #[error("Updating is not supported by this key store.")]
    UnsupportedMethod,
    #[error("Error serializing value.")]
    SerializationError,
    #[error("Value does not exist.")]
    None,
}

<<<<<<< HEAD
const KEY_PACKAGE_LABEL: &[u8] = b"KeyPackage";
const ENCRYPTION_KEY_PAIR_LABEL: &[u8] = b"EncryptionKeyPair";
const SIGNATURE_KEY_PAIR_LABEL: &[u8] = b"SignatureKeyPair";
const EPOCH_KEY_PAIRS_LABEL: &[u8] = b"EpochKeyPairs";

// related to PublicGroup
const TREE_LABEL: &[u8] = b"Tree";
const GROUP_CONTEXT_LABEL: &[u8] = b"GroupContext";
const INTERIM_TRANSCRIPT_HASH_LABEL: &[u8] = b"InterimTranscriptHash";
const CONFIRMATION_TAG_LABEL: &[u8] = b"ConfirmationTag";

// related to CoreGroup
const OWN_LEAF_NODE_INDEX_LABEL: &[u8] = b"OwnLeafNodeIndex";
const EPOCH_SECRETS_LABEL: &[u8] = b"EpochSecrets";
const MESSAGE_SECRETS_LABEL: &[u8] = b"MessageSecrets";
const USE_RATCHET_TREE_LABEL: &[u8] = b"UseRatchetTree";

// related to MlsGroup
const JOIN_CONFIG_LABEL: &[u8] = b"MlsGroupJoinConfig";
const OWN_LEAF_NODES_LABEL: &[u8] = b"OwnLeafNodes";
const AAD_LABEL: &[u8] = b"AAD";
const GROUP_STATE_LABEL: &[u8] = b"GroupState";
const QUEUED_PROPOSAL_LABEL: &[u8] = b"QueuedProposal";
const PROPOSAL_QUEUE_REFS_LABEL: &[u8] = b"ProposalQueueRefs";
const RESUMPTION_PSK_STORE_LABEL: &[u8] = b"ResumptionPskStore";

impl StorageProvider<CURRENT_VERSION> for SqlKeyStore<'_> {
    type Error = MemoryStorageError;

    fn queue_proposal<
        GroupId: traits::GroupId<CURRENT_VERSION>,
        ProposalRef: traits::ProposalRef<CURRENT_VERSION>,
        QueuedProposal: traits::QueuedProposal<CURRENT_VERSION>,
    >(
        &self,
        group_id: &GroupId,
        proposal_ref: &ProposalRef,
        proposal: &QueuedProposal,
    ) -> Result<(), Self::Error> {
        // write proposal to key (group_id, proposal_ref)
        let key = serde_json::to_vec(&(group_id, proposal_ref))?;
        let value = serde_json::to_vec(proposal)?;
        self.write::<CURRENT_VERSION>(QUEUED_PROPOSAL_LABEL, &key, &value)?;

        // update proposal list for group_id
        let key = build_key::<CURRENT_VERSION, &GroupId>(PROPOSAL_QUEUE_REFS_LABEL, group_id);
        let value = serde_json::to_vec(proposal_ref)?;
        self.append::<CURRENT_VERSION>(PROPOSAL_QUEUE_REFS_LABEL, &key, &value)?;

=======
impl OpenMlsKeyStore for SqlKeyStore {
    /// The error type returned by the [`OpenMlsKeyStore`].
    type Error = StorageError;

    /// Store a value `v` that implements the [`MlsEntity`] trait for
    /// serialization for ID `k`.
    ///
    /// Returns an error if storing fails.
    fn store<V: MlsEntity>(&self, k: &[u8], v: &V) -> Result<(), Self::Error> {
        self.conn()
            .insert_or_update_key_store_entry(k.to_vec(), db_serialize(v)?)?;
>>>>>>> bba18be7
        Ok(())
    }

    fn write_tree<
        GroupId: traits::GroupId<CURRENT_VERSION>,
        TreeSync: traits::TreeSync<CURRENT_VERSION>,
    >(
        &self,
        group_id: &GroupId,
        tree: &TreeSync,
    ) -> Result<(), Self::Error> {
        let key = build_key::<CURRENT_VERSION, &GroupId>(TREE_LABEL, group_id);
        self.write::<CURRENT_VERSION>(TREE_LABEL, &key, &serde_json::to_vec(&tree).unwrap())
    }

    fn write_interim_transcript_hash<
        GroupId: traits::GroupId<CURRENT_VERSION>,
        InterimTranscriptHash: traits::InterimTranscriptHash<CURRENT_VERSION>,
    >(
        &self,
        group_id: &GroupId,
        interim_transcript_hash: &InterimTranscriptHash,
    ) -> Result<(), Self::Error> {
        let key = build_key::<CURRENT_VERSION, &GroupId>(INTERIM_TRANSCRIPT_HASH_LABEL, group_id);
        let value = serde_json::to_vec(&interim_transcript_hash).unwrap();
        let _ = self.write::<CURRENT_VERSION>(INTERIM_TRANSCRIPT_HASH_LABEL, &key[..], &value[..]);

        Ok(())
    }

    fn write_context<
        GroupId: traits::GroupId<CURRENT_VERSION>,
        GroupContext: traits::GroupContext<CURRENT_VERSION>,
    >(
        &self,
        group_id: &GroupId,
        group_context: &GroupContext,
    ) -> Result<(), Self::Error> {
        let key = build_key::<CURRENT_VERSION, &GroupId>(GROUP_CONTEXT_LABEL, group_id);
        let value = serde_json::to_vec(&group_context).unwrap();
        let _ = self.write::<CURRENT_VERSION>(GROUP_CONTEXT_LABEL, &key[..], &value[..]);

        Ok(())
    }

    fn write_confirmation_tag<
        GroupId: traits::GroupId<CURRENT_VERSION>,
        ConfirmationTag: traits::ConfirmationTag<CURRENT_VERSION>,
    >(
        &self,
        group_id: &GroupId,
        confirmation_tag: &ConfirmationTag,
    ) -> Result<(), Self::Error> {
        let key = build_key::<CURRENT_VERSION, &GroupId>(CONFIRMATION_TAG_LABEL, group_id);
        let value = serde_json::to_vec(&confirmation_tag).unwrap();
        let _ = self.write::<CURRENT_VERSION>(CONFIRMATION_TAG_LABEL, &key[..], &value[..]);

        Ok(())
    }

    fn write_signature_key_pair<
        SignaturePublicKey: traits::SignaturePublicKey<CURRENT_VERSION>,
        SignatureKeyPair: traits::SignatureKeyPair<CURRENT_VERSION>,
    >(
        &self,
        public_key: &SignaturePublicKey,
        signature_key_pair: &SignatureKeyPair,
    ) -> Result<(), Self::Error> {
        let key =
            build_key::<CURRENT_VERSION, &SignaturePublicKey>(SIGNATURE_KEY_PAIR_LABEL, public_key);
        let value = serde_json::to_vec(&signature_key_pair).unwrap();
        let _ = self.write::<CURRENT_VERSION>(SIGNATURE_KEY_PAIR_LABEL, &key[..], &value[..]);

        Ok(())
    }

    fn queued_proposal_refs<
        GroupId: traits::GroupId<CURRENT_VERSION>,
        ProposalRef: traits::ProposalRef<CURRENT_VERSION>,
    >(
        &self,
        group_id: &GroupId,
    ) -> Result<Vec<ProposalRef>, Self::Error> {
        let key = build_key::<CURRENT_VERSION, &GroupId>(PROPOSAL_QUEUE_REFS_LABEL, group_id);
        self.read_list(PROPOSAL_QUEUE_REFS_LABEL, &key)
    }

    fn queued_proposals<
        GroupId: traits::GroupId<CURRENT_VERSION>,
        ProposalRef: traits::ProposalRef<CURRENT_VERSION>,
        QueuedProposal: traits::QueuedProposal<CURRENT_VERSION>,
    >(
        &self,
        group_id: &GroupId,
    ) -> Result<Vec<(ProposalRef, QueuedProposal)>, Self::Error> {
        let key = build_key::<CURRENT_VERSION, &GroupId>(PROPOSAL_QUEUE_REFS_LABEL, group_id);
        let refs: Vec<ProposalRef> = self.read_list(PROPOSAL_QUEUE_REFS_LABEL, &key)?;

        refs.into_iter()
            .map(|proposal_ref| -> Result<_, _> {
                let key = serde_json::to_vec(&(group_id, &proposal_ref))?;

                let proposal = self.read(QUEUED_PROPOSAL_LABEL, &key)?.unwrap();
                Ok((proposal_ref, proposal))
            })
            .collect::<Result<Vec<_>, _>>()
    }

    fn treesync<
        GroupId: traits::GroupId<CURRENT_VERSION>,
        TreeSync: traits::TreeSync<CURRENT_VERSION>,
    >(
        &self,
        group_id: &GroupId,
    ) -> Result<Option<TreeSync>, Self::Error> {
        let key = build_key::<CURRENT_VERSION, &GroupId>(TREE_LABEL, group_id);

        match self.read(TREE_LABEL, &key) {
            Ok(value) => Ok(value),
            Err(e) => Err(e),
        }
    }

    fn group_context<
        GroupId: traits::GroupId<CURRENT_VERSION>,
        GroupContext: traits::GroupContext<CURRENT_VERSION>,
    >(
        &self,
        group_id: &GroupId,
    ) -> Result<Option<GroupContext>, Self::Error> {
        let key = build_key::<CURRENT_VERSION, &GroupId>(GROUP_CONTEXT_LABEL, group_id);

        match self.read(GROUP_CONTEXT_LABEL, &key) {
            Ok(value) => Ok(value),
            Err(e) => Err(e),
        }
    }

    fn interim_transcript_hash<
        GroupId: traits::GroupId<CURRENT_VERSION>,
        InterimTranscriptHash: traits::InterimTranscriptHash<CURRENT_VERSION>,
    >(
        &self,
        group_id: &GroupId,
    ) -> Result<Option<InterimTranscriptHash>, Self::Error> {
        let key = build_key::<CURRENT_VERSION, &GroupId>(INTERIM_TRANSCRIPT_HASH_LABEL, group_id);

        match self.read(INTERIM_TRANSCRIPT_HASH_LABEL, &key) {
            Ok(value) => Ok(value),
            Err(e) => Err(e),
        }
    }

    fn confirmation_tag<
        GroupId: traits::GroupId<CURRENT_VERSION>,
        ConfirmationTag: traits::ConfirmationTag<CURRENT_VERSION>,
    >(
        &self,
        group_id: &GroupId,
    ) -> Result<Option<ConfirmationTag>, Self::Error> {
        let key = build_key::<CURRENT_VERSION, &GroupId>(CONFIRMATION_TAG_LABEL, group_id);

        match self.read(CONFIRMATION_TAG_LABEL, &key) {
            Ok(value) => Ok(value),
            Err(e) => Err(e),
        }
    }

    fn signature_key_pair<
        SignaturePublicKey: traits::SignaturePublicKey<CURRENT_VERSION>,
        SignatureKeyPair: traits::SignatureKeyPair<CURRENT_VERSION>,
    >(
        &self,
        public_key: &SignaturePublicKey,
    ) -> Result<Option<SignatureKeyPair>, Self::Error> {
        let key =
            build_key::<CURRENT_VERSION, &SignaturePublicKey>(SIGNATURE_KEY_PAIR_LABEL, public_key);

        match self.read(SIGNATURE_KEY_PAIR_LABEL, &key) {
            Ok(value) => Ok(value),
            Err(e) => Err(e),
        }
    }

    fn write_key_package<
        HashReference: traits::HashReference<CURRENT_VERSION>,
        KeyPackage: traits::KeyPackage<CURRENT_VERSION>,
    >(
        &self,
        hash_ref: &HashReference,
        key_package: &KeyPackage,
    ) -> Result<(), Self::Error> {
        let key = build_key::<CURRENT_VERSION, &HashReference>(KEY_PACKAGE_LABEL, hash_ref);
        let value = serde_json::to_vec(&key_package).unwrap();

        // Store the key package
        self.write::<CURRENT_VERSION>(KEY_PACKAGE_LABEL, &key, &value)
            .unwrap();

        Ok(())
    }

    fn write_psk<
        PskId: traits::PskId<CURRENT_VERSION>,
        PskBundle: traits::PskBundle<CURRENT_VERSION>,
    >(
        &self,
        _psk_id: &PskId,
        _psk: &PskBundle,
    ) -> Result<(), Self::Error> {
        Err(MemoryStorageError::UnsupportedMethod)
    }

    fn write_encryption_key_pair<
        EncryptionKey: traits::EncryptionKey<CURRENT_VERSION>,
        HpkeKeyPair: traits::HpkeKeyPair<CURRENT_VERSION>,
    >(
        &self,
        public_key: &EncryptionKey,
        key_pair: &HpkeKeyPair,
    ) -> Result<(), Self::Error> {
        let key =
            build_key::<CURRENT_VERSION, &EncryptionKey>(ENCRYPTION_KEY_PAIR_LABEL, public_key);
        self.write::<CURRENT_VERSION>(
            ENCRYPTION_KEY_PAIR_LABEL,
            &key,
            &serde_json::to_vec(key_pair).unwrap(),
        )
    }

    fn key_package<
        HashReference: traits::HashReference<CURRENT_VERSION>,
        KeyPackage: traits::KeyPackage<CURRENT_VERSION>,
    >(
        &self,
        hash_ref: &HashReference,
    ) -> Result<Option<KeyPackage>, Self::Error> {
        let key = build_key::<CURRENT_VERSION, &HashReference>(KEY_PACKAGE_LABEL, hash_ref);
        self.read(KEY_PACKAGE_LABEL, &key)
    }

    fn psk<PskBundle: traits::PskBundle<CURRENT_VERSION>, PskId: traits::PskId<CURRENT_VERSION>>(
        &self,
        _psk_id: &PskId,
    ) -> Result<Option<PskBundle>, Self::Error> {
        Err(MemoryStorageError::UnsupportedMethod)
    }

    fn encryption_key_pair<
        HpkeKeyPair: traits::HpkeKeyPair<CURRENT_VERSION>,
        EncryptionKey: traits::EncryptionKey<CURRENT_VERSION>,
    >(
        &self,
        public_key: &EncryptionKey,
    ) -> Result<Option<HpkeKeyPair>, Self::Error> {
        let key =
            build_key::<CURRENT_VERSION, &EncryptionKey>(ENCRYPTION_KEY_PAIR_LABEL, public_key);
        self.read(ENCRYPTION_KEY_PAIR_LABEL, &key)
    }

    fn delete_signature_key_pair<
        SignaturePublicKey: traits::SignaturePublicKey<CURRENT_VERSION>,
    >(
        &self,
        public_key: &SignaturePublicKey,
    ) -> Result<(), Self::Error> {
        let key =
            build_key::<CURRENT_VERSION, &SignaturePublicKey>(SIGNATURE_KEY_PAIR_LABEL, public_key);
        self.delete::<CURRENT_VERSION>(SIGNATURE_KEY_PAIR_LABEL, &key)
    }

    fn delete_encryption_key_pair<EncryptionKey: traits::EncryptionKey<CURRENT_VERSION>>(
        &self,
        public_key: &EncryptionKey,
    ) -> Result<(), Self::Error> {
        let key =
            build_key::<CURRENT_VERSION, &EncryptionKey>(ENCRYPTION_KEY_PAIR_LABEL, public_key);
        self.delete::<CURRENT_VERSION>(ENCRYPTION_KEY_PAIR_LABEL, &key)
    }

    fn delete_key_package<HashReference: traits::HashReference<CURRENT_VERSION>>(
        &self,
        hash_ref: &HashReference,
    ) -> Result<(), Self::Error> {
        let key = build_key::<CURRENT_VERSION, &HashReference>(KEY_PACKAGE_LABEL, hash_ref);
        self.delete::<CURRENT_VERSION>(KEY_PACKAGE_LABEL, &key)
    }

    fn delete_psk<PskKey: traits::PskId<CURRENT_VERSION>>(
        &self,
        _psk_id: &PskKey,
    ) -> Result<(), Self::Error> {
        Err(MemoryStorageError::UnsupportedMethod)
    }

    fn group_state<
        GroupState: traits::GroupState<CURRENT_VERSION>,
        GroupId: traits::GroupId<CURRENT_VERSION>,
    >(
        &self,
        group_id: &GroupId,
    ) -> Result<Option<GroupState>, Self::Error> {
        let key = build_key::<CURRENT_VERSION, &GroupId>(GROUP_STATE_LABEL, group_id);
        self.read(GROUP_STATE_LABEL, &key)
    }

    fn write_group_state<
        GroupState: traits::GroupState<CURRENT_VERSION>,
        GroupId: traits::GroupId<CURRENT_VERSION>,
    >(
        &self,
        group_id: &GroupId,
        group_state: &GroupState,
    ) -> Result<(), Self::Error> {
        let key = build_key::<CURRENT_VERSION, &GroupId>(GROUP_STATE_LABEL, group_id);
        self.write::<CURRENT_VERSION>(GROUP_STATE_LABEL, &key, &serde_json::to_vec(group_state)?)
    }

    fn delete_group_state<GroupId: traits::GroupId<CURRENT_VERSION>>(
        &self,
        group_id: &GroupId,
    ) -> Result<(), Self::Error> {
        let key = build_key::<CURRENT_VERSION, &GroupId>(GROUP_STATE_LABEL, group_id);
        self.delete::<CURRENT_VERSION>(GROUP_STATE_LABEL, &key)
    }

    fn message_secrets<
        GroupId: traits::GroupId<CURRENT_VERSION>,
        MessageSecrets: traits::MessageSecrets<CURRENT_VERSION>,
    >(
        &self,
        group_id: &GroupId,
    ) -> Result<Option<MessageSecrets>, Self::Error> {
        let key = build_key::<CURRENT_VERSION, &GroupId>(MESSAGE_SECRETS_LABEL, group_id);
        self.read(MESSAGE_SECRETS_LABEL, &key)
    }

    fn write_message_secrets<
        GroupId: traits::GroupId<CURRENT_VERSION>,
        MessageSecrets: traits::MessageSecrets<CURRENT_VERSION>,
    >(
        &self,
        group_id: &GroupId,
        message_secrets: &MessageSecrets,
    ) -> Result<(), Self::Error> {
        let key = build_key::<CURRENT_VERSION, &GroupId>(MESSAGE_SECRETS_LABEL, group_id);
        self.write::<CURRENT_VERSION>(
            MESSAGE_SECRETS_LABEL,
            &key,
            &serde_json::to_vec(message_secrets)?,
        )
    }

    fn delete_message_secrets<GroupId: traits::GroupId<CURRENT_VERSION>>(
        &self,
        group_id: &GroupId,
    ) -> Result<(), Self::Error> {
        let key = build_key::<CURRENT_VERSION, &GroupId>(MESSAGE_SECRETS_LABEL, group_id);
        self.delete::<CURRENT_VERSION>(MESSAGE_SECRETS_LABEL, &key)
    }

    fn resumption_psk_store<
        GroupId: traits::GroupId<CURRENT_VERSION>,
        ResumptionPskStore: traits::ResumptionPskStore<CURRENT_VERSION>,
    >(
        &self,
        group_id: &GroupId,
    ) -> Result<Option<ResumptionPskStore>, Self::Error> {
        self.read(RESUMPTION_PSK_STORE_LABEL, &serde_json::to_vec(group_id)?)
    }

    fn write_resumption_psk_store<
        GroupId: traits::GroupId<CURRENT_VERSION>,
        ResumptionPskStore: traits::ResumptionPskStore<CURRENT_VERSION>,
    >(
        &self,
        group_id: &GroupId,
        resumption_psk_store: &ResumptionPskStore,
    ) -> Result<(), Self::Error> {
        self.write::<CURRENT_VERSION>(
            RESUMPTION_PSK_STORE_LABEL,
            &serde_json::to_vec(group_id)?,
            &serde_json::to_vec(resumption_psk_store)?,
        )
    }

    fn delete_all_resumption_psk_secrets<GroupId: traits::GroupId<CURRENT_VERSION>>(
        &self,
        group_id: &GroupId,
    ) -> Result<(), Self::Error> {
        self.delete::<CURRENT_VERSION>(RESUMPTION_PSK_STORE_LABEL, &serde_json::to_vec(group_id)?)
    }

    fn own_leaf_index<
        GroupId: traits::GroupId<CURRENT_VERSION>,
        LeafNodeIndex: traits::LeafNodeIndex<CURRENT_VERSION>,
    >(
        &self,
        group_id: &GroupId,
    ) -> Result<Option<LeafNodeIndex>, Self::Error> {
        let key = build_key::<CURRENT_VERSION, &GroupId>(OWN_LEAF_NODE_INDEX_LABEL, group_id);
        self.read(OWN_LEAF_NODE_INDEX_LABEL, &key)
    }

    fn write_own_leaf_index<
        GroupId: traits::GroupId<CURRENT_VERSION>,
        LeafNodeIndex: traits::LeafNodeIndex<CURRENT_VERSION>,
    >(
        &self,
        group_id: &GroupId,
        own_leaf_index: &LeafNodeIndex,
    ) -> Result<(), Self::Error> {
        let key = build_key::<CURRENT_VERSION, &GroupId>(OWN_LEAF_NODE_INDEX_LABEL, group_id);
        self.write::<CURRENT_VERSION>(
            OWN_LEAF_NODE_INDEX_LABEL,
            &key,
            &serde_json::to_vec(own_leaf_index)?,
        )
    }

    fn delete_own_leaf_index<GroupId: traits::GroupId<CURRENT_VERSION>>(
        &self,
        group_id: &GroupId,
    ) -> Result<(), Self::Error> {
        let key = build_key::<CURRENT_VERSION, &GroupId>(OWN_LEAF_NODE_INDEX_LABEL, group_id);
        self.delete::<CURRENT_VERSION>(OWN_LEAF_NODE_INDEX_LABEL, &key)
    }

    fn use_ratchet_tree_extension<GroupId: traits::GroupId<CURRENT_VERSION>>(
        &self,
        group_id: &GroupId,
    ) -> Result<Option<bool>, Self::Error> {
        let key = build_key::<CURRENT_VERSION, &GroupId>(USE_RATCHET_TREE_LABEL, group_id);
        self.read(USE_RATCHET_TREE_LABEL, &key)
    }

    fn set_use_ratchet_tree_extension<GroupId: traits::GroupId<CURRENT_VERSION>>(
        &self,
        group_id: &GroupId,
        value: bool,
    ) -> Result<(), Self::Error> {
        let key = build_key::<CURRENT_VERSION, &GroupId>(USE_RATCHET_TREE_LABEL, group_id);
        self.write::<CURRENT_VERSION>(USE_RATCHET_TREE_LABEL, &key, &serde_json::to_vec(&value)?)
    }

    fn delete_use_ratchet_tree_extension<GroupId: traits::GroupId<CURRENT_VERSION>>(
        &self,
        group_id: &GroupId,
    ) -> Result<(), Self::Error> {
        let key = build_key::<CURRENT_VERSION, &GroupId>(USE_RATCHET_TREE_LABEL, group_id);
        self.delete::<CURRENT_VERSION>(USE_RATCHET_TREE_LABEL, &key)
    }

    fn group_epoch_secrets<
        GroupId: traits::GroupId<CURRENT_VERSION>,
        GroupEpochSecrets: traits::GroupEpochSecrets<CURRENT_VERSION>,
    >(
        &self,
        group_id: &GroupId,
    ) -> Result<Option<GroupEpochSecrets>, Self::Error> {
        let key = build_key::<CURRENT_VERSION, &GroupId>(EPOCH_SECRETS_LABEL, group_id);
        self.read(EPOCH_SECRETS_LABEL, &key)
    }

    fn write_group_epoch_secrets<
        GroupId: traits::GroupId<CURRENT_VERSION>,
        GroupEpochSecrets: traits::GroupEpochSecrets<CURRENT_VERSION>,
    >(
        &self,
        group_id: &GroupId,
        group_epoch_secrets: &GroupEpochSecrets,
    ) -> Result<(), Self::Error> {
        let key = build_key::<CURRENT_VERSION, &GroupId>(EPOCH_SECRETS_LABEL, group_id);
        self.write::<CURRENT_VERSION>(
            EPOCH_SECRETS_LABEL,
            &key,
            &serde_json::to_vec(group_epoch_secrets)?,
        )
    }

    fn delete_group_epoch_secrets<GroupId: traits::GroupId<CURRENT_VERSION>>(
        &self,
        group_id: &GroupId,
    ) -> Result<(), Self::Error> {
        let key = build_key::<CURRENT_VERSION, &GroupId>(EPOCH_SECRETS_LABEL, group_id);
        self.delete::<CURRENT_VERSION>(EPOCH_SECRETS_LABEL, &key)
    }

    fn write_encryption_epoch_key_pairs<
        GroupId: traits::GroupId<CURRENT_VERSION>,
        EpochKey: traits::EpochKey<CURRENT_VERSION>,
        HpkeKeyPair: traits::HpkeKeyPair<CURRENT_VERSION>,
    >(
        &self,
        group_id: &GroupId,
        epoch: &EpochKey,
        leaf_index: u32,
        key_pairs: &[HpkeKeyPair],
    ) -> Result<(), Self::Error> {
        let key = epoch_key_pairs_id(group_id, epoch, leaf_index)?;
        let value = serde_json::to_vec(key_pairs)?;
        log::debug!("Writing encryption epoch key pairs");
        #[cfg(feature = "test-utils")]
        {
            log::debug!("  key: {}", hex::encode(&key));
            log::debug!("  value: {}", hex::encode(&value));
        }

        self.write::<CURRENT_VERSION>(EPOCH_KEY_PAIRS_LABEL, &key, &value)
    }

    fn encryption_epoch_key_pairs<
        GroupId: traits::GroupId<CURRENT_VERSION>,
        EpochKey: traits::EpochKey<CURRENT_VERSION>,
        HpkeKeyPair: traits::HpkeKeyPair<CURRENT_VERSION>,
    >(
        &self,
        group_id: &GroupId,
        epoch: &EpochKey,
        leaf_index: u32,
    ) -> Result<Vec<HpkeKeyPair>, Self::Error> {
        let key = epoch_key_pairs_id(group_id, epoch, leaf_index)?;
        let storage_key = build_key_from_vec::<CURRENT_VERSION>(EPOCH_KEY_PAIRS_LABEL, key);
        log::debug!("Reading encryption epoch key pairs");

        match self.read_list(EPOCH_KEY_PAIRS_LABEL, &storage_key) {
            Ok(data) => {
                #[cfg(feature = "test-utils")]
                log::debug!("  value: {}", hex::encode(&data));
                serde_json::from_slice::<Vec<HpkeKeyPair>>(&data)
                    .map_err(|_e| MemoryStorageError::SerializationError)
            }
            Err(e) => {
                log::error!("Failed to read from storage: {}", e);
                Err(e)
            }
        }
<<<<<<< HEAD
    }

    fn delete_encryption_epoch_key_pairs<
        GroupId: traits::GroupId<CURRENT_VERSION>,
        EpochKey: traits::EpochKey<CURRENT_VERSION>,
    >(
        &self,
        group_id: &GroupId,
        epoch: &EpochKey,
        leaf_index: u32,
    ) -> Result<(), Self::Error> {
        let key = epoch_key_pairs_id(group_id, epoch, leaf_index)?;
        self.delete::<CURRENT_VERSION>(EPOCH_KEY_PAIRS_LABEL, &key)
    }

    fn clear_proposal_queue<
        GroupId: traits::GroupId<CURRENT_VERSION>,
        ProposalRef: traits::ProposalRef<CURRENT_VERSION>,
    >(
        &self,
        group_id: &GroupId,
    ) -> Result<(), Self::Error> {
        let key = build_key::<CURRENT_VERSION, &GroupId>(PROPOSAL_QUEUE_REFS_LABEL, group_id);
        let proposal_refs: Vec<ProposalRef> = self.read_list(PROPOSAL_QUEUE_REFS_LABEL, &key)?;

        for proposal_ref in proposal_refs {
            let key = serde_json::to_vec(&(group_id, proposal_ref))?;
            let _ = self.delete::<CURRENT_VERSION>(QUEUED_PROPOSAL_LABEL, &key);
=======
        db_deserialize(&entry_option.unwrap().value_bytes).ok()
    }

    /// Delete a value stored for ID `k`.
    ///
    /// Interface is unclear on expected behavior when item is already deleted -
    /// we choose to not surface an error if this is the case.
    fn delete<V: MlsEntity>(&self, k: &[u8]) -> Result<(), Self::Error> {
        let conn: &dyn Delete<StoredKeyStoreEntry, Key = Vec<u8>> = &self.conn();
        let num_deleted = conn.delete(k.to_vec())?;
        if num_deleted == 0 {
            debug!("No entry to delete for key {:?}", k);
>>>>>>> bba18be7
        }

        let key = build_key::<CURRENT_VERSION, &GroupId>(PROPOSAL_QUEUE_REFS_LABEL, group_id);
        let _ = self.delete::<CURRENT_VERSION>(PROPOSAL_QUEUE_REFS_LABEL, &key);

        Ok(())
    }

    fn mls_group_join_config<
        GroupId: traits::GroupId<CURRENT_VERSION>,
        MlsGroupJoinConfig: traits::MlsGroupJoinConfig<CURRENT_VERSION>,
    >(
        &self,
        group_id: &GroupId,
    ) -> Result<Option<MlsGroupJoinConfig>, Self::Error> {
        let key = build_key::<CURRENT_VERSION, &GroupId>(JOIN_CONFIG_LABEL, group_id);
        self.read(JOIN_CONFIG_LABEL, &key)
    }

    fn write_mls_join_config<
        GroupId: traits::GroupId<CURRENT_VERSION>,
        MlsGroupJoinConfig: traits::MlsGroupJoinConfig<CURRENT_VERSION>,
    >(
        &self,
        group_id: &GroupId,
        config: &MlsGroupJoinConfig,
    ) -> Result<(), Self::Error> {
        let key = build_key::<CURRENT_VERSION, &GroupId>(JOIN_CONFIG_LABEL, group_id);
        let value = serde_json::to_vec(config).unwrap();

        self.write::<CURRENT_VERSION>(JOIN_CONFIG_LABEL, &key, &value)
    }

    fn own_leaf_nodes<
        GroupId: traits::GroupId<CURRENT_VERSION>,
        LeafNode: traits::LeafNode<CURRENT_VERSION>,
    >(
        &self,
        group_id: &GroupId,
    ) -> Result<Vec<LeafNode>, Self::Error> {
        log::debug!("own_leaf_nodes");
        let key = build_key::<CURRENT_VERSION, &GroupId>(OWN_LEAF_NODES_LABEL, group_id);
        self.read_list(OWN_LEAF_NODES_LABEL, &key)
    }

    fn append_own_leaf_node<
        GroupId: traits::GroupId<CURRENT_VERSION>,
        LeafNode: traits::LeafNode<CURRENT_VERSION>,
    >(
        &self,
        group_id: &GroupId,
        leaf_node: &LeafNode,
    ) -> Result<(), Self::Error> {
        let key = build_key::<CURRENT_VERSION, &GroupId>(OWN_LEAF_NODES_LABEL, group_id);
        let value = serde_json::to_vec(leaf_node)?;
        self.append::<CURRENT_VERSION>(OWN_LEAF_NODES_LABEL, &key, &value)
    }

    fn clear_own_leaf_nodes<GroupId: traits::GroupId<CURRENT_VERSION>>(
        &self,
        group_id: &GroupId,
    ) -> Result<(), Self::Error> {
        let key = build_key::<CURRENT_VERSION, &GroupId>(OWN_LEAF_NODES_LABEL, group_id);
        self.delete::<CURRENT_VERSION>(OWN_LEAF_NODES_LABEL, &key)
    }

    fn aad<GroupId: traits::GroupId<CURRENT_VERSION>>(
        &self,
        group_id: &GroupId,
    ) -> Result<Vec<u8>, Self::Error> {
        let key = build_key::<CURRENT_VERSION, &GroupId>(AAD_LABEL, group_id);
        self.read::<CURRENT_VERSION, Vec<u8>>(AAD_LABEL, &key)
            .map(|v| v.unwrap_or_default())
    }

    fn write_aad<GroupId: traits::GroupId<CURRENT_VERSION>>(
        &self,
        group_id: &GroupId,
        aad: &[u8],
    ) -> Result<(), Self::Error> {
        let key = build_key::<CURRENT_VERSION, &GroupId>(AAD_LABEL, group_id);
        let value = serde_json::to_vec(&aad).unwrap();

        self.write::<CURRENT_VERSION>(AAD_LABEL, &key, &value)
    }

    fn delete_aad<GroupId: traits::GroupId<CURRENT_VERSION>>(
        &self,
        group_id: &GroupId,
    ) -> Result<(), Self::Error> {
        let key = build_key::<CURRENT_VERSION, &GroupId>(AAD_LABEL, group_id);
        self.delete::<CURRENT_VERSION>(AAD_LABEL, &key)
    }

    fn delete_own_leaf_nodes<GroupId: traits::GroupId<CURRENT_VERSION>>(
        &self,
        group_id: &GroupId,
    ) -> Result<(), Self::Error> {
        let key = build_key::<CURRENT_VERSION, &GroupId>(OWN_LEAF_NODES_LABEL, group_id);
        self.delete::<CURRENT_VERSION>(OWN_LEAF_NODES_LABEL, &key)
    }

    fn delete_group_config<GroupId: traits::GroupId<CURRENT_VERSION>>(
        &self,
        group_id: &GroupId,
    ) -> Result<(), Self::Error> {
        let key = build_key::<CURRENT_VERSION, &GroupId>(JOIN_CONFIG_LABEL, group_id);
        self.delete::<CURRENT_VERSION>(JOIN_CONFIG_LABEL, &key)
    }

    fn delete_tree<GroupId: traits::GroupId<CURRENT_VERSION>>(
        &self,
        group_id: &GroupId,
    ) -> Result<(), Self::Error> {
        let key = build_key::<CURRENT_VERSION, &GroupId>(TREE_LABEL, group_id);
        self.delete::<CURRENT_VERSION>(TREE_LABEL, &key)
    }

    fn delete_confirmation_tag<GroupId: traits::GroupId<CURRENT_VERSION>>(
        &self,
        group_id: &GroupId,
    ) -> Result<(), Self::Error> {
        let key = build_key::<CURRENT_VERSION, &GroupId>(CONFIRMATION_TAG_LABEL, group_id);
        self.delete::<CURRENT_VERSION>(CONFIRMATION_TAG_LABEL, &key)
    }

    fn delete_context<GroupId: traits::GroupId<CURRENT_VERSION>>(
        &self,
        group_id: &GroupId,
    ) -> Result<(), Self::Error> {
        let key = build_key::<CURRENT_VERSION, &GroupId>(GROUP_CONTEXT_LABEL, group_id);
        self.delete::<CURRENT_VERSION>(GROUP_CONTEXT_LABEL, &key)
    }

    fn delete_interim_transcript_hash<GroupId: traits::GroupId<CURRENT_VERSION>>(
        &self,
        group_id: &GroupId,
    ) -> Result<(), Self::Error> {
        let key = build_key::<CURRENT_VERSION, &GroupId>(INTERIM_TRANSCRIPT_HASH_LABEL, group_id);
        self.delete::<CURRENT_VERSION>(INTERIM_TRANSCRIPT_HASH_LABEL, &key)
    }

    fn remove_proposal<
        GroupId: traits::GroupId<CURRENT_VERSION>,
        ProposalRef: traits::ProposalRef<CURRENT_VERSION>,
    >(
        &self,
        group_id: &GroupId,
        proposal_ref: &ProposalRef,
    ) -> Result<(), Self::Error> {
        // Delete the proposal ref
        let key = build_key::<CURRENT_VERSION, &GroupId>(PROPOSAL_QUEUE_REFS_LABEL, group_id);
        let value = serde_json::to_vec(proposal_ref)?;
        self.remove_item::<CURRENT_VERSION>(PROPOSAL_QUEUE_REFS_LABEL, &key, &value)?;

        // Delete the proposal
        let key = serde_json::to_vec(&(group_id, proposal_ref))?;
        self.delete::<CURRENT_VERSION>(QUEUED_PROPOSAL_LABEL, &key)
    }
}

/// Build a key with version and label.
fn build_key_from_vec<const V: u16>(label: &[u8], key: Vec<u8>) -> Vec<u8> {
    let mut key_out = label.to_vec();
    key_out.extend_from_slice(&key);
    key_out.extend_from_slice(&u16::to_be_bytes(V));
    key_out
}

/// Build a key with version and label.
fn build_key<const V: u16, K: Serialize>(label: &[u8], key: K) -> Vec<u8> {
    build_key_from_vec::<V>(label, serde_json::to_vec(&key).unwrap())
}

fn epoch_key_pairs_id(
    group_id: &impl traits::GroupId<CURRENT_VERSION>,
    epoch: &impl traits::EpochKey<CURRENT_VERSION>,
    leaf_index: u32,
) -> Result<Vec<u8>, MemoryStorageError> {
    let mut key = serde_json::to_vec(group_id)?;
    key.extend_from_slice(&serde_json::to_vec(epoch)?);
    key.extend_from_slice(&serde_json::to_vec(&leaf_index)?);
    Ok(key)
}

impl From<serde_json::Error> for MemoryStorageError {
    fn from(_: serde_json::Error) -> Self {
        Self::SerializationError
    }
}

#[cfg(test)]
mod tests {
    use openmls::group::GroupId;
    use openmls_basic_credential::{SignatureKeyPair, StorageId};
    use openmls_traits::{
        storage::{traits, Entity, Key, StorageProvider, CURRENT_VERSION},
        OpenMlsProvider,
    };
    use serde::{Deserialize, Serialize};

    use super::SqlKeyStore;
    use crate::{
        configuration::CIPHERSUITE,
        storage::{sql_key_store::MemoryStorageError, EncryptedMessageStore, StorageOption},
        utils::test::tmp_path,
        xmtp_openmls_provider::XmtpOpenMlsProvider,
    };

    #[test]
    fn store_read_delete() {
        let db_path = tmp_path();
        let store = EncryptedMessageStore::new(
            StorageOption::Persistent(db_path),
            EncryptedMessageStore::generate_enc_key(),
        )
        .unwrap();
        let conn = &store.conn().unwrap();
<<<<<<< HEAD
        let key_store = SqlKeyStore::new(conn);

=======
        let key_store = SqlKeyStore::new(conn.clone());
>>>>>>> bba18be7
        let signature_keys = SignatureKeyPair::new(CIPHERSUITE.signature_algorithm()).unwrap();
        let public_key = StorageId::from(signature_keys.to_public_vec());
        assert!(key_store
            .signature_key_pair::<StorageId, SignatureKeyPair>(&public_key)
            .unwrap()
            .is_none());

        key_store
            .write_signature_key_pair::<StorageId, SignatureKeyPair>(&public_key, &signature_keys)
            .unwrap();

        assert!(key_store
            .signature_key_pair::<StorageId, SignatureKeyPair>(&public_key)
            .unwrap()
            .is_some());

        key_store
            .delete_signature_key_pair::<StorageId>(&public_key)
            .unwrap();

        assert!(key_store
            .signature_key_pair::<StorageId, SignatureKeyPair>(&public_key)
            .unwrap()
            .is_none());
    }

    #[test]
    fn list_write_remove() {
        let db_path = tmp_path();
        let store = EncryptedMessageStore::new(
            StorageOption::Persistent(db_path),
            EncryptedMessageStore::generate_enc_key(),
        )
        .unwrap();
        let conn = &store.conn().unwrap();
        let key_store = SqlKeyStore::new(conn);
        let provider = XmtpOpenMlsProvider::new(&conn);
        let group_id = GroupId::random(provider.rand());

        assert!(key_store.aad::<GroupId>(&group_id).unwrap().is_empty());
        // let json_str = r#"{"data": "aad"}"#;
        // let json_obj: serde_json::Value = serde_json::from_str(json_str).unwrap();
        // let stringified_json = serde_json::to_string(&json_obj).unwrap();

        key_store
            .write_aad::<GroupId>(&group_id, &"test".as_bytes())
            .unwrap();

        assert!(!key_store.aad::<GroupId>(&group_id).unwrap().is_empty());

        key_store.delete_aad::<GroupId>(&group_id).unwrap();

        assert!(key_store.aad::<GroupId>(&group_id).unwrap().is_empty());
    }

    #[derive(Serialize, Deserialize, PartialEq, Eq, Debug, Clone)]
    struct Proposal(Vec<u8>);
    impl traits::QueuedProposal<CURRENT_VERSION> for Proposal {}
    impl Entity<CURRENT_VERSION> for Proposal {}

    #[derive(Serialize, Deserialize, PartialEq, Eq, Debug, Clone, Copy)]
    struct ProposalRef(usize);
    impl traits::ProposalRef<CURRENT_VERSION> for ProposalRef {}
    impl Key<CURRENT_VERSION> for ProposalRef {}
    impl Entity<CURRENT_VERSION> for ProposalRef {}

    #[tokio::test]
    async fn list_append_remove() {
        let db_path = tmp_path();
        let store = EncryptedMessageStore::new(
            StorageOption::Persistent(db_path),
            EncryptedMessageStore::generate_enc_key(),
        )
        .unwrap();
        let conn = &store.conn().unwrap();
        let key_store = SqlKeyStore::new(conn);
        let provider = XmtpOpenMlsProvider::new(&conn);
        let group_id = GroupId::random(provider.rand());
        let proposals = (0..10)
            .map(|i| Proposal(format!("TestProposal{i}").as_bytes().to_vec()))
            .collect::<Vec<_>>();

        // Store proposals
        for (i, proposal) in proposals.iter().enumerate() {
            key_store
                .queue_proposal::<GroupId, ProposalRef, Proposal>(
                    &group_id,
                    &ProposalRef(i),
                    proposal,
                )
                .unwrap();
        }

        // Read proposal refs
        let proposal_refs_read: Vec<ProposalRef> =
            key_store.queued_proposal_refs(&group_id).unwrap();
        assert_eq!(
            (0..10).map(|i| ProposalRef(i)).collect::<Vec<_>>(),
            proposal_refs_read
        );

        // Read proposals
        let proposals_read: Vec<(ProposalRef, Proposal)> =
            key_store.queued_proposals(&group_id).unwrap();
        let proposals_expected: Vec<(ProposalRef, Proposal)> = (0..10)
            .map(|i| ProposalRef(i))
            .zip(proposals.clone().into_iter())
            .collect();
        assert_eq!(proposals_expected, proposals_read);

        // Remove proposal 5
        key_store
            .remove_proposal(&group_id, &ProposalRef(5))
            .unwrap();

        let proposal_refs_read: Vec<ProposalRef> =
            key_store.queued_proposal_refs(&group_id).unwrap();
        let mut expected = (0..10).map(|i| ProposalRef(i)).collect::<Vec<_>>();
        expected.remove(5);
        assert_eq!(expected, proposal_refs_read);

        let proposals_read: Vec<(ProposalRef, Proposal)> =
            key_store.queued_proposals(&group_id).unwrap();
        let mut proposals_expected: Vec<(ProposalRef, Proposal)> = (0..10)
            .map(|i| ProposalRef(i))
            .zip(proposals.clone().into_iter())
            .collect();
        proposals_expected.remove(5);
        assert_eq!(proposals_expected, proposals_read);

        // Clear all proposals
        key_store
            .clear_proposal_queue::<GroupId, ProposalRef>(&group_id)
            .unwrap();
        let proposal_refs_read: Result<Vec<ProposalRef>, MemoryStorageError> =
            key_store.queued_proposal_refs(&group_id);
        assert!(proposal_refs_read.unwrap().is_empty());

        let proposals_read: Result<Vec<(ProposalRef, Proposal)>, MemoryStorageError> =
            key_store.queued_proposals(&group_id);
        assert!(proposals_read.unwrap().is_empty());
    }

    #[tokio::test]
    async fn group_state() {
        let db_path = tmp_path();
        let store = EncryptedMessageStore::new(
            StorageOption::Persistent(db_path),
            EncryptedMessageStore::generate_enc_key(),
        )
        .unwrap();
        let conn = &store.conn().unwrap();
        let key_store = SqlKeyStore::new(conn);
        let provider = XmtpOpenMlsProvider::new(&conn);

        #[derive(Serialize, Deserialize, PartialEq, Eq, Debug, Clone, Copy)]
        struct GroupState(usize);
        impl traits::GroupState<CURRENT_VERSION> for GroupState {}
        impl Entity<CURRENT_VERSION> for GroupState {}

        let group_id = GroupId::random(provider.rand());

        // Group state
        key_store
            .write_group_state(&group_id, &GroupState(77))
            .unwrap();

        // Read group state
        let group_state: Option<GroupState> = key_store.group_state(&group_id).unwrap();
        assert_eq!(GroupState(77), group_state.unwrap());
    }
}<|MERGE_RESOLUTION|>--- conflicted
+++ resolved
@@ -1,5 +1,3 @@
-use std::sync::{Arc, Mutex, MutexGuard};
-
 use diesel::sql_types::Binary;
 use diesel::{deserialize::QueryableByName, sql_query, RunQueryDsl};
 use log::error;
@@ -17,22 +15,23 @@
     value_bytes: Vec<u8>,
 }
 
-<<<<<<< HEAD
-#[derive(Debug)]
-pub struct SqlKeyStore<'a> {
+#[derive(Debug, Clone)]
+pub struct SqlKeyStore {
     // Directly wrap the DbConnection which is a SqliteConnection in this case
-    conn: Arc<Mutex<&'a DbConnection<'a>>>,
+    conn: DbConnection,
 }
 
-impl<'a> SqlKeyStore<'a> {
-    pub fn new(conn: &'a DbConnection<'a>) -> Self {
-        Self {
-            conn: Arc::new(Mutex::new(conn)),
-        }
-    }
-
-    pub fn conn(&self) -> Arc<Mutex<&'a DbConnection<'a>>> {
-        Arc::clone(&self.conn)
+impl SqlKeyStore {
+    pub fn new(conn: DbConnection) -> Self {
+        Self { conn }
+    }
+
+    pub fn conn(&self) -> DbConnection {
+        self.conn.clone()
+    }
+
+    pub fn conn_ref(&self) -> &DbConnection {
+        &self.conn
     }
 
     pub fn write<const VERSION: u16>(
@@ -47,8 +46,7 @@
         let query =
             "REPLACE INTO openmls_key_value (key_bytes, version, value_bytes) VALUES (?, ?, ?)";
 
-        let conn = self.conn.lock().unwrap();
-        let _ = conn.raw_query(|conn| {
+        let _ = self.conn().raw_query(|conn| {
             sql_query(query)
                 .bind::<diesel::sql_types::Binary, _>(&storage_key)
                 .bind::<diesel::sql_types::Integer, _>(VERSION as i32)
@@ -73,10 +71,8 @@
         let update_query =
             "UPDATE openmls_key_value SET value_bytes = ? WHERE key_bytes = ? AND version = ?";
 
-        let conn: MutexGuard<_> = self.conn.lock().unwrap();
-
         let current_data: Result<Vec<StorageData>, diesel::result::Error> =
-            conn.raw_query(|conn| {
+            self.conn().raw_query(|conn| {
                 sql_query(select_query)
                     .bind::<diesel::sql_types::Binary, _>(&storage_key)
                     .bind::<diesel::sql_types::Integer, _>(VERSION as i32)
@@ -102,7 +98,7 @@
                                 .map_err(|_| MemoryStorageError::SerializationError)?;
                             // eprintln!("  modified_data: {modified_data}");
 
-                            let _ = conn.raw_query(|conn| {
+                            let _ = self.conn().raw_query(|conn| {
                                 sql_query(update_query)
                                     .bind::<diesel::sql_types::Binary, _>(&modified_data)
                                     .bind::<diesel::sql_types::Binary, _>(&storage_key)
@@ -117,7 +113,7 @@
                     eprintln!("  first entry ...");
                     // Add a first entry
                     let query = "REPLACE INTO openmls_key_value (key_bytes, version, value_bytes) VALUES (?, ?, ?)";
-                    let _ = conn.raw_query(|conn| {
+                    let _ = self.conn.raw_query(|conn| {
                         sql_query(query)
                             .bind::<diesel::sql_types::Binary, _>(&storage_key)
                             .bind::<diesel::sql_types::Integer, _>(VERSION as i32)
@@ -147,10 +143,9 @@
             "SELECT value_bytes FROM openmls_key_value WHERE key_bytes = ? AND version = ?";
         let update_query =
             "UPDATE openmls_key_value SET value_bytes = ? WHERE key_bytes = ? AND version = ?";
-        let conn: MutexGuard<&DbConnection<'a>> = self.conn.lock().unwrap();
 
         let current_data: Result<Vec<StorageData>, diesel::result::Error> =
-            conn.raw_query(|conn| {
+            self.conn().raw_query(|conn| {
                 sql_query(select_query)
                     .bind::<diesel::sql_types::Binary, _>(&storage_key)
                     .bind::<diesel::sql_types::Integer, _>(VERSION as i32)
@@ -175,7 +170,7 @@
                             let modified_data = serde_json::to_vec(&deserialized)
                                 .map_err(|_| MemoryStorageError::SerializationError)?;
 
-                            let _ = conn.raw_query(|conn| {
+                            let _ = self.conn().raw_query(|conn| {
                                 sql_query(update_query)
                                     .bind::<diesel::sql_types::Binary, _>(&modified_data)
                                     .bind::<diesel::sql_types::Binary, _>(&storage_key)
@@ -190,7 +185,7 @@
                     eprintln!("  first entry ...");
                     // Add a first entry
                     let query = "REPLACE INTO openmls_key_value (key_bytes, version, value_bytes) VALUES (?, ?, ?)";
-                    let _ = conn.raw_query(|conn| {
+                    let _ = self.conn().raw_query(|conn| {
                         sql_query(query)
                             .bind::<diesel::sql_types::Binary, _>(&storage_key)
                             .bind::<diesel::sql_types::Integer, _>(VERSION as i32)
@@ -216,14 +211,14 @@
 
         let storage_key = build_key_from_vec::<VERSION>(label, key.to_vec());
         let query = "SELECT value_bytes FROM openmls_key_value WHERE key_bytes = ? AND version = ?";
-        let conn: MutexGuard<&DbConnection<'a>> = self.conn.lock().unwrap();
-
-        let results: Result<Vec<StorageData>, diesel::result::Error> = conn.raw_query(|conn| {
-            sql_query(query)
-                .bind::<diesel::sql_types::Binary, _>(&storage_key)
-                .bind::<diesel::sql_types::Integer, _>(VERSION as i32)
-                .load(conn)
-        });
+
+        let results: Result<Vec<StorageData>, diesel::result::Error> =
+            self.conn().raw_query(|conn| {
+                sql_query(query)
+                    .bind::<diesel::sql_types::Binary, _>(&storage_key)
+                    .bind::<diesel::sql_types::Integer, _>(VERSION as i32)
+                    .load(conn)
+            });
 
         match results {
             Ok(data) => {
@@ -241,25 +236,6 @@
             }
             Err(_e) => Err(MemoryStorageError::None),
         }
-=======
-/// CRUD Operations for an [`OpenMlsKeyStore`]
-#[derive(Debug, Clone)]
-pub struct SqlKeyStore {
-    conn: DbConnection,
-}
-
-impl SqlKeyStore {
-    pub fn new(conn: DbConnection) -> Self {
-        Self { conn }
-    }
-
-    pub fn conn(&self) -> DbConnection {
-        self.conn.clone()
-    }
-
-    pub fn conn_ref(&self) -> &DbConnection {
-        &self.conn
->>>>>>> bba18be7
     }
 
     pub fn read_list<const VERSION: u16, V: Entity<VERSION>>(
@@ -271,8 +247,8 @@
 
         let storage_key = build_key_from_vec::<VERSION>(label, key.to_vec());
         let query = "SELECT value_bytes FROM openmls_key_value WHERE key_bytes = ? AND version = ?";
-        let conn: MutexGuard<&DbConnection<'a>> = self.conn.lock().unwrap();
-        match conn.raw_query(|conn| {
+
+        match self.conn().raw_query(|conn| {
             sql_query(query)
                 .bind::<diesel::sql_types::Binary, _>(&storage_key)
                 .bind::<diesel::sql_types::Integer, _>(VERSION as i32)
@@ -307,8 +283,8 @@
     ) -> Result<(), <Self as StorageProvider<CURRENT_VERSION>>::Error> {
         let storage_key = build_key_from_vec::<VERSION>(label, key.to_vec());
         let query = "DELETE FROM openmls_key_value WHERE key_bytes = ? AND version = ?";
-        let conn: MutexGuard<&DbConnection<'a>> = self.conn.lock().unwrap();
-        let _ = conn.raw_query(|conn| {
+
+        let _ = self.conn().raw_query(|conn| {
             sql_query(query)
                 .bind::<diesel::sql_types::Binary, _>(&storage_key)
                 .bind::<diesel::sql_types::Integer, _>(VERSION as i32)
@@ -331,7 +307,6 @@
     None,
 }
 
-<<<<<<< HEAD
 const KEY_PACKAGE_LABEL: &[u8] = b"KeyPackage";
 const ENCRYPTION_KEY_PAIR_LABEL: &[u8] = b"EncryptionKeyPair";
 const SIGNATURE_KEY_PAIR_LABEL: &[u8] = b"SignatureKeyPair";
@@ -358,7 +333,7 @@
 const PROPOSAL_QUEUE_REFS_LABEL: &[u8] = b"ProposalQueueRefs";
 const RESUMPTION_PSK_STORE_LABEL: &[u8] = b"ResumptionPskStore";
 
-impl StorageProvider<CURRENT_VERSION> for SqlKeyStore<'_> {
+impl StorageProvider<CURRENT_VERSION> for SqlKeyStore {
     type Error = MemoryStorageError;
 
     fn queue_proposal<
@@ -381,19 +356,6 @@
         let value = serde_json::to_vec(proposal_ref)?;
         self.append::<CURRENT_VERSION>(PROPOSAL_QUEUE_REFS_LABEL, &key, &value)?;
 
-=======
-impl OpenMlsKeyStore for SqlKeyStore {
-    /// The error type returned by the [`OpenMlsKeyStore`].
-    type Error = StorageError;
-
-    /// Store a value `v` that implements the [`MlsEntity`] trait for
-    /// serialization for ID `k`.
-    ///
-    /// Returns an error if storing fails.
-    fn store<V: MlsEntity>(&self, k: &[u8], v: &V) -> Result<(), Self::Error> {
-        self.conn()
-            .insert_or_update_key_store_entry(k.to_vec(), db_serialize(v)?)?;
->>>>>>> bba18be7
         Ok(())
     }
 
@@ -511,10 +473,7 @@
     ) -> Result<Option<TreeSync>, Self::Error> {
         let key = build_key::<CURRENT_VERSION, &GroupId>(TREE_LABEL, group_id);
 
-        match self.read(TREE_LABEL, &key) {
-            Ok(value) => Ok(value),
-            Err(e) => Err(e),
-        }
+        self.read(TREE_LABEL, &key)
     }
 
     fn group_context<
@@ -526,10 +485,7 @@
     ) -> Result<Option<GroupContext>, Self::Error> {
         let key = build_key::<CURRENT_VERSION, &GroupId>(GROUP_CONTEXT_LABEL, group_id);
 
-        match self.read(GROUP_CONTEXT_LABEL, &key) {
-            Ok(value) => Ok(value),
-            Err(e) => Err(e),
-        }
+        self.read(GROUP_CONTEXT_LABEL, &key)
     }
 
     fn interim_transcript_hash<
@@ -541,10 +497,7 @@
     ) -> Result<Option<InterimTranscriptHash>, Self::Error> {
         let key = build_key::<CURRENT_VERSION, &GroupId>(INTERIM_TRANSCRIPT_HASH_LABEL, group_id);
 
-        match self.read(INTERIM_TRANSCRIPT_HASH_LABEL, &key) {
-            Ok(value) => Ok(value),
-            Err(e) => Err(e),
-        }
+        self.read(INTERIM_TRANSCRIPT_HASH_LABEL, &key)
     }
 
     fn confirmation_tag<
@@ -556,10 +509,7 @@
     ) -> Result<Option<ConfirmationTag>, Self::Error> {
         let key = build_key::<CURRENT_VERSION, &GroupId>(CONFIRMATION_TAG_LABEL, group_id);
 
-        match self.read(CONFIRMATION_TAG_LABEL, &key) {
-            Ok(value) => Ok(value),
-            Err(e) => Err(e),
-        }
+        self.read(CONFIRMATION_TAG_LABEL, &key)
     }
 
     fn signature_key_pair<
@@ -572,10 +522,7 @@
         let key =
             build_key::<CURRENT_VERSION, &SignaturePublicKey>(SIGNATURE_KEY_PAIR_LABEL, public_key);
 
-        match self.read(SIGNATURE_KEY_PAIR_LABEL, &key) {
-            Ok(value) => Ok(value),
-            Err(e) => Err(e),
-        }
+        self.read(SIGNATURE_KEY_PAIR_LABEL, &key)
     }
 
     fn write_key_package<
@@ -590,8 +537,7 @@
         let value = serde_json::to_vec(&key_package).unwrap();
 
         // Store the key package
-        self.write::<CURRENT_VERSION>(KEY_PACKAGE_LABEL, &key, &value)
-            .unwrap();
+        self.write::<CURRENT_VERSION>(KEY_PACKAGE_LABEL, &key, &value)?;
 
         Ok(())
     }
@@ -604,7 +550,7 @@
         _psk_id: &PskId,
         _psk: &PskBundle,
     ) -> Result<(), Self::Error> {
-        Err(MemoryStorageError::UnsupportedMethod)
+        Ok(())
     }
 
     fn write_encryption_key_pair<
@@ -620,7 +566,7 @@
         self.write::<CURRENT_VERSION>(
             ENCRYPTION_KEY_PAIR_LABEL,
             &key,
-            &serde_json::to_vec(key_pair).unwrap(),
+            &serde_json::to_vec(key_pair)?,
         )
     }
 
@@ -639,7 +585,7 @@
         &self,
         _psk_id: &PskId,
     ) -> Result<Option<PskBundle>, Self::Error> {
-        Err(MemoryStorageError::UnsupportedMethod)
+        Ok(None)
     }
 
     fn encryption_key_pair<
@@ -931,7 +877,6 @@
                 Err(e)
             }
         }
-<<<<<<< HEAD
     }
 
     fn delete_encryption_epoch_key_pairs<
@@ -960,20 +905,6 @@
         for proposal_ref in proposal_refs {
             let key = serde_json::to_vec(&(group_id, proposal_ref))?;
             let _ = self.delete::<CURRENT_VERSION>(QUEUED_PROPOSAL_LABEL, &key);
-=======
-        db_deserialize(&entry_option.unwrap().value_bytes).ok()
-    }
-
-    /// Delete a value stored for ID `k`.
-    ///
-    /// Interface is unclear on expected behavior when item is already deleted -
-    /// we choose to not surface an error if this is the case.
-    fn delete<V: MlsEntity>(&self, k: &[u8]) -> Result<(), Self::Error> {
-        let conn: &dyn Delete<StoredKeyStoreEntry, Key = Vec<u8>> = &self.conn();
-        let num_deleted = conn.delete(k.to_vec())?;
-        if num_deleted == 0 {
-            debug!("No entry to delete for key {:?}", k);
->>>>>>> bba18be7
         }
 
         let key = build_key::<CURRENT_VERSION, &GroupId>(PROPOSAL_QUEUE_REFS_LABEL, group_id);
@@ -1191,13 +1122,10 @@
             EncryptedMessageStore::generate_enc_key(),
         )
         .unwrap();
+
         let conn = &store.conn().unwrap();
-<<<<<<< HEAD
-        let key_store = SqlKeyStore::new(conn);
-
-=======
         let key_store = SqlKeyStore::new(conn.clone());
->>>>>>> bba18be7
+
         let signature_keys = SignatureKeyPair::new(CIPHERSUITE.signature_algorithm()).unwrap();
         let public_key = StorageId::from(signature_keys.to_public_vec());
         assert!(key_store
@@ -1232,9 +1160,9 @@
             EncryptedMessageStore::generate_enc_key(),
         )
         .unwrap();
-        let conn = &store.conn().unwrap();
-        let key_store = SqlKeyStore::new(conn);
-        let provider = XmtpOpenMlsProvider::new(&conn);
+        let conn = store.conn().unwrap();
+        let key_store = SqlKeyStore::new(conn.clone());
+        let provider = XmtpOpenMlsProvider::new(conn);
         let group_id = GroupId::random(provider.rand());
 
         assert!(key_store.aad::<GroupId>(&group_id).unwrap().is_empty());
@@ -1272,9 +1200,9 @@
             EncryptedMessageStore::generate_enc_key(),
         )
         .unwrap();
-        let conn = &store.conn().unwrap();
-        let key_store = SqlKeyStore::new(conn);
-        let provider = XmtpOpenMlsProvider::new(&conn);
+        let conn = store.conn().unwrap();
+        let key_store = SqlKeyStore::new(conn.clone());
+        let provider = XmtpOpenMlsProvider::new(conn);
         let group_id = GroupId::random(provider.rand());
         let proposals = (0..10)
             .map(|i| Proposal(format!("TestProposal{i}").as_bytes().to_vec()))
@@ -1349,9 +1277,9 @@
             EncryptedMessageStore::generate_enc_key(),
         )
         .unwrap();
-        let conn = &store.conn().unwrap();
-        let key_store = SqlKeyStore::new(conn);
-        let provider = XmtpOpenMlsProvider::new(&conn);
+        let conn = store.conn().unwrap();
+        let key_store = SqlKeyStore::new(conn.clone());
+        let provider = XmtpOpenMlsProvider::new(conn);
 
         #[derive(Serialize, Deserialize, PartialEq, Eq, Debug, Clone, Copy)]
         struct GroupState(usize);
