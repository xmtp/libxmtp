use crate::configuration::CIPHERSUITE;
use crate::{t, te};
use crate::{verified_key_package_v2::KeyPackageVerificationError, XmtpApi};
use openmls::prelude::hash_ref::HashReference;
use openmls::prelude::OpenMlsCrypto;
use openmls::{
    credentials::{errors::BasicCredentialError, BasicCredential, CredentialWithKey},
    extensions::{
        ApplicationIdExtension, Extension, ExtensionType, Extensions, LastResortExtension,
    },
    key_packages::KeyPackage,
    messages::proposals::ProposalType,
    prelude::{tls_codec::Serialize, Capabilities, Credential as OpenMlsCredential},
};
use openmls_traits::types::CryptoError;
use prost::Message;
use std::sync::atomic::{AtomicBool, Ordering};
use thiserror::Error;
use tracing::debug;
use tracing::info;
use xmtp_api::ApiClientWrapper;
use xmtp_common::{retryable, RetryableError};
use xmtp_cryptography::signature::IdentifierValidationError;
use xmtp_cryptography::{CredentialSign, XmtpInstallationCredential};
use xmtp_db::db_connection::DbConnection;
use xmtp_db::events::{Details, Event};
use xmtp_db::identity::StoredIdentity;
use xmtp_db::sql_key_store::{SqlKeyStoreError, KEY_PACKAGE_REFERENCES};
use xmtp_db::{ConnectionExt, MlsProviderExt};
use xmtp_db::{Fetch, StorageError, Store};
use xmtp_id::associations::unverified::UnverifiedSignature;
use xmtp_id::associations::{AssociationError, Identifier, InstallationKeyContext, PublicContext};
use xmtp_id::scw_verifier::SmartContractSignatureVerifier;
use xmtp_id::{
    associations::{
        builder::{SignatureRequest, SignatureRequestBuilder, SignatureRequestError},
        sign_with_legacy_key, MemberIdentifier,
    },
    InboxId, InboxIdRef,
};
use xmtp_mls_common::config::{
    GROUP_MEMBERSHIP_EXTENSION_ID, GROUP_PERMISSIONS_EXTENSION_ID, MUTABLE_METADATA_EXTENSION_ID,
};
use xmtp_proto::xmtp::identity::MlsCredential;

/**
 * The identity strategy determines how the [`ClientBuilder`] constructs an identity on startup.
 *
 * [`IdentityStrategy::CreateIfNotFound`] will attempt to create a new identity if one isn't found in the store.
 * This is the default behavior.
 *
 * [`IdentityStrategy::CachedOnly`] will attempt to get an identity from the store. If not found, it will
 * return an error. This is useful if you don't want to create a new identity on startup because the caller
 * does not have access to a signer.
 *
 * [`IdentityStrategy::ExternalIdentity`] allows you to provide an already-constructed identity to the
 * client. This is useful for testing and not expected to be used in production.
 */
#[derive(Debug, Clone)]
pub enum IdentityStrategy {
    /// Tries to get an identity from the disk store. If not found, getting one from backend.
    CreateIfNotFound {
        inbox_id: InboxId,
        identifier: Identifier,
        nonce: u64,
        legacy_signed_private_key: Option<Vec<u8>>,
    },
    /// Identity that is already in the disk store
    CachedOnly,
    /// An already-built Identity for testing purposes
    #[cfg(test)]
    ExternalIdentity(Identity),
}

impl IdentityStrategy {
    pub fn inbox_id(&self) -> Option<InboxIdRef<'_>> {
        use IdentityStrategy::*;
        match self {
            CreateIfNotFound { ref inbox_id, .. } => Some(inbox_id),
            _ => None,
        }
    }

    /// Create a new Identity Strategy, with [`IdentityStrategy::CreateIfNotFound`].
    /// If an Identity is not found in the local store, creates a new one.
    #[tracing::instrument(level = "trace", skip_all)]
    pub fn new(
        inbox_id: InboxId,
        identifier: Identifier,
        nonce: u64,
        legacy_signed_private_key: Option<Vec<u8>>,
    ) -> Self {
        Self::CreateIfNotFound {
            inbox_id,
            identifier,
            nonce,
            legacy_signed_private_key,
        }
    }
}

impl IdentityStrategy {
    /**
     * Initialize an identity from the given strategy. If a stored identity is found in the database,
     * it will return that identity.
     *
     * If a stored identity is found, it will validate that the inbox_id of the stored identity matches
     * the inbox_id configured on the strategy.
     *
     **/
    #[tracing::instrument(level = "trace", skip_all)]
    pub(crate) async fn initialize_identity<ApiClient: XmtpApi>(
        self,
        api_client: &ApiClientWrapper<ApiClient>,
        provider: impl MlsProviderExt + Copy,
        scw_signature_verifier: impl SmartContractSignatureVerifier,
    ) -> Result<Identity, IdentityError> {
        use IdentityStrategy::*;

        info!("Initializing identity");
        let stored_identity: Option<Identity> = provider
            .db()
            .fetch(&())?
            .map(|i: StoredIdentity| i.try_into())
            .transpose()?;

        debug!("identity in store: {:?}", stored_identity);
        match self {
            CachedOnly => stored_identity.ok_or(IdentityError::RequiredIdentityNotFound),
            CreateIfNotFound {
                inbox_id,
                identifier,
                nonce,
                legacy_signed_private_key,
            } => {
                if let Some(stored_identity) = stored_identity {
                    tracing::debug!(
                        installation_id =
                            hex::encode(stored_identity.installation_keys.public_bytes()),
                        inbox_id = stored_identity.inbox_id,
                        "Found existing identity in store"
                    );
                    if inbox_id != stored_identity.inbox_id {
                        return Err(IdentityError::InboxIdMismatch {
                            id: inbox_id.clone(),
                            stored: stored_identity.inbox_id,
                        });
                    }

                    Ok(stored_identity)
                } else {
                    Identity::new(
                        inbox_id,
                        identifier,
                        nonce,
                        legacy_signed_private_key,
                        api_client,
                        provider,
                        scw_signature_verifier,
                    )
                    .await
                }
            }
            #[cfg(test)]
            ExternalIdentity(identity) => Ok(identity),
        }
    }
}

#[derive(Debug, Error)]
pub enum IdentityError {
    #[error(transparent)]
    CredentialSerialization(#[from] prost::EncodeError),
    #[error(transparent)]
    Decode(#[from] prost::DecodeError),
    #[error("installation not found: {0}")]
    InstallationIdNotFound(String),
    #[error(transparent)]
    SignatureRequestBuilder(#[from] SignatureRequestError),
    #[error(transparent)]
    Signature(#[from] xmtp_id::associations::SignatureError),
    #[error(transparent)]
    BasicCredential(#[from] BasicCredentialError),
    #[error("Legacy key re-use")]
    LegacyKeyReuse,
    #[error("Uninitialized identity")]
    UninitializedIdentity,
    #[error("Installation key {0}")]
    InstallationKey(String),
    #[error("Malformed legacy key: {0}")]
    MalformedLegacyKey(String),
    #[error("Legacy signature: {0}")]
    LegacySignature(String),
    #[error(transparent)]
    Crypto(#[from] CryptoError),
    #[error("legacy key does not match address")]
    LegacyKeyMismatch,
    #[error(transparent)]
    OpenMls(#[from] openmls::prelude::Error),
    #[error(transparent)]
    StorageError(#[from] xmtp_db::StorageError),
    #[error(transparent)]
    OpenMlsStorageError(#[from] SqlKeyStoreError),
    #[error(transparent)]
    KeyPackageGenerationError(#[from] openmls::key_packages::errors::KeyPackageNewError),
    #[error(transparent)]
    KeyPackageVerificationError(#[from] KeyPackageVerificationError),
    #[error("The InboxID {id}, associated does not match the stored InboxId {stored}.")]
    InboxIdMismatch { id: InboxId, stored: InboxId },
    #[error("The address {0} has no associated InboxID")]
    NoAssociatedInboxId(String),
    #[error("Required identity was not found in cache.")]
    RequiredIdentityNotFound,
    #[error("error creating new identity: {0}")]
    NewIdentity(String),
    #[error(transparent)]
    Association(#[from] AssociationError),
    #[error(transparent)]
    Signer(#[from] xmtp_cryptography::SignerError),
    #[error(transparent)]
    ApiClient(#[from] xmtp_api::ApiError),
    #[error(transparent)]
    AddressValidation(#[from] IdentifierValidationError),
    #[error(transparent)]
    Db(#[from] xmtp_db::ConnectionError),
}

impl RetryableError for IdentityError {
    fn is_retryable(&self) -> bool {
        match self {
            Self::ApiClient(err) => retryable!(err),
            Self::StorageError(err) => retryable!(err),
            Self::OpenMlsStorageError(err) => retryable!(err),
            _ => false,
        }
    }
}

#[derive(Debug)]
pub struct Identity {
    pub(crate) inbox_id: InboxId,
    pub(crate) installation_keys: XmtpInstallationCredential,
    pub(crate) credential: OpenMlsCredential,
    pub(crate) signature_request: Option<SignatureRequest>,
    pub(crate) is_ready: AtomicBool,
}

impl Clone for Identity {
    fn clone(&self) -> Self {
        Self {
            inbox_id: self.inbox_id.clone(),
            installation_keys: self.installation_keys.clone(),
            credential: self.credential.clone(),
            signature_request: self.signature_request(),
            is_ready: AtomicBool::new(self.is_ready.load(Ordering::SeqCst)),
        }
    }
}

impl TryFrom<&Identity> for StoredIdentity {
    type Error = StorageError;

    fn try_from(identity: &Identity) -> Result<Self, Self::Error> {
        StoredIdentity::builder()
            .inbox_id(identity.inbox_id.clone())
            .installation_keys(xmtp_db::db_serialize(&identity.installation_keys)?)
            .credential_bytes(xmtp_db::db_serialize(&identity.credential())?)
            .build()
    }
}

impl TryFrom<StoredIdentity> for Identity {
    type Error = StorageError;

    fn try_from(identity: StoredIdentity) -> Result<Self, Self::Error> {
        Ok(Identity {
            inbox_id: identity.inbox_id.clone(),
            installation_keys: xmtp_db::db_deserialize(&identity.installation_keys)?,
            credential: xmtp_db::db_deserialize(&identity.credential_bytes)?,
            signature_request: None,
            is_ready: AtomicBool::new(true),
        })
    }
}
impl Identity {
    /// Create a new [Identity] instance.
    ///
    /// If the address is already associated with an inbox_id, the existing inbox_id will be used.
    /// Users will be required to sign with their wallet, and the legacy is ignored even if it's provided.
    ///
    /// If the address is NOT associated with an inbox_id, a new inbox_id will be generated.
    /// If a legacy key is provided, it will be used to sign the identity update and no wallet signature is needed.
    ///
    /// If no legacy key is provided, a wallet signature is always required.
    #[tracing::instrument(level = "trace", skip_all)]
    pub(crate) async fn new<ApiClient: XmtpApi>(
        inbox_id: InboxId,
        identifier: Identifier,
        nonce: u64,
        legacy_signed_private_key: Option<Vec<u8>>,
        api_client: &ApiClientWrapper<ApiClient>,
        provider: impl MlsProviderExt + Copy,
        scw_signature_verifier: impl SmartContractSignatureVerifier,
    ) -> Result<Self, IdentityError> {
        // check if address is already associated with an inbox_id
        let inbox_ids = api_client
            .get_inbox_ids(vec![identifier.clone().into()])
            .await?;
        let associated_inbox_id = inbox_ids.get(&(&identifier).into());
        let installation_keys = XmtpInstallationCredential::new();

        if let Some(associated_inbox_id) = associated_inbox_id {
            // If an inbox is associated with address, we'd use it to create Identity and ignore the nonce.
            // We would need a signature from user's wallet.
            if *associated_inbox_id != inbox_id {
                return Err(IdentityError::NewIdentity("Inbox ID mismatch".to_string()));
            }
            let builder = SignatureRequestBuilder::new(associated_inbox_id.clone());
            let mut signature_request = builder
                .add_association(
                    MemberIdentifier::installation(installation_keys.public_slice().to_vec()),
                    identifier.clone().into(),
                )
                .build();

            let signature = installation_keys
                .credential_sign::<InstallationKeyContext>(signature_request.signature_text())?;
            signature_request
                .add_signature(
                    UnverifiedSignature::new_installation_key(
                        signature,
                        installation_keys.verifying_key(),
                    ),
                    scw_signature_verifier,
                )
                .await?;

            let identity = Self {
                inbox_id: associated_inbox_id.clone(),
                installation_keys,
                credential: create_credential(associated_inbox_id.clone())?,
                signature_request: Some(signature_request),
                is_ready: AtomicBool::new(false),
            };

            Ok(identity)
        } else if let Some(legacy_signed_private_key) = legacy_signed_private_key {
            // The legacy signed private key may only be used if the nonce is 0
            if nonce != 0 {
                return Err(IdentityError::NewIdentity(
                    "Nonce must be 0 if legacy key is provided".to_string(),
                ));
            }
            // If the inbox_id found on the network does not match the one generated from the address and nonce, we must error
            let generated_inbox_id = identifier.inbox_id(nonce)?;
            if inbox_id != generated_inbox_id {
                return Err(IdentityError::NewIdentity(
                    "Inbox ID doesn't match nonce & address".to_string(),
                ));
            }
            let mut builder = SignatureRequestBuilder::new(inbox_id.clone());
            builder = builder.create_inbox(identifier.clone(), nonce);
            let mut signature_request = builder
                .add_association(
                    MemberIdentifier::installation(installation_keys.public_slice().to_vec()),
                    identifier.clone().into(),
                )
                .build();

            let sig = installation_keys
                .credential_sign::<InstallationKeyContext>(signature_request.signature_text())?;

            signature_request
                .add_signature(
                    UnverifiedSignature::new_installation_key(
                        sig,
                        installation_keys.verifying_key(),
                    ),
                    &scw_signature_verifier,
                )
                .await?;
            signature_request
                .add_signature(
                    UnverifiedSignature::LegacyDelegated(
                        sign_with_legacy_key(
                            signature_request.signature_text(),
                            legacy_signed_private_key,
                        )
                        .await?,
                    ),
                    scw_signature_verifier,
                )
                .await?;

            // Make sure to register the identity before applying the signature request
            let identity = Self {
                inbox_id: inbox_id.clone(),
                installation_keys,
                credential: create_credential(inbox_id)?,
                signature_request: None,
                is_ready: AtomicBool::new(true),
            };

            identity.register(provider, api_client).await?;

            let identity_update = signature_request.build_identity_update()?;
            api_client.publish_identity_update(identity_update).await?;

            Ok(identity)
        } else {
            let generated_inbox_id = identifier.inbox_id(nonce)?;
            if inbox_id != generated_inbox_id {
                return Err(IdentityError::NewIdentity(
                    "Inbox ID doesn't match nonce & address".to_string(),
                ));
            }
            let mut builder = SignatureRequestBuilder::new(inbox_id.clone());
            builder = builder.create_inbox(identifier.clone(), nonce);

            let mut signature_request = builder
                .add_association(
                    MemberIdentifier::installation(installation_keys.public_slice().to_vec()),
                    identifier.clone().into(),
                )
                .build();

            let sig = installation_keys
                .credential_sign::<InstallationKeyContext>(signature_request.signature_text())?;
            // We can pre-sign the request with an installation key signature, since we have access to the key
            signature_request
                .add_signature(
                    UnverifiedSignature::new_installation_key(
                        sig,
                        installation_keys.verifying_key(),
                    ),
                    scw_signature_verifier,
                )
                .await?;

            let identity = Self {
                inbox_id: inbox_id.clone(),
                installation_keys,
                credential: create_credential(inbox_id.clone())?,
                signature_request: Some(signature_request),
                is_ready: AtomicBool::new(false),
            };

            Ok(identity)
        }
    }

    pub fn inbox_id(&self) -> InboxIdRef<'_> {
        &self.inbox_id
    }

    pub fn sequence_id<C>(&self, conn: &DbConnection<C>) -> Result<i64, xmtp_db::ConnectionError>
    where
        C: ConnectionExt,
    {
        conn.get_latest_sequence_id_for_inbox(self.inbox_id.as_str())
    }

    pub fn is_ready(&self) -> bool {
        self.is_ready.load(Ordering::SeqCst)
    }

    pub(crate) fn set_ready(&self) {
        self.is_ready.store(true, Ordering::SeqCst)
    }

    pub fn signature_request(&self) -> Option<SignatureRequest> {
        self.signature_request.clone()
    }

    pub fn credential(&self) -> OpenMlsCredential {
        self.credential.clone()
    }

    /**
     * Sign the given text with the installation private key.
     */
    pub(crate) fn sign_identity_update<Text: AsRef<str>>(
        &self,
        text: Text,
    ) -> Result<Vec<u8>, IdentityError> {
        self.installation_keys
            .credential_sign::<InstallationKeyContext>(text)
            .map_err(Into::into)
    }

    pub fn sign_with_public_context(
        &self,
        text: impl AsRef<str>,
    ) -> Result<Vec<u8>, IdentityError> {
        self.installation_keys
            .credential_sign::<PublicContext>(text)
            .map_err(Into::into)
    }

    /// Generate a new key package and store the associated keys in the database.
    #[tracing::instrument(level = "debug", skip_all)]
    pub(crate) fn new_key_package(
        &self,
        provider: impl MlsProviderExt,
    ) -> Result<KeyPackage, IdentityError> {
        let last_resort = Extension::LastResort(LastResortExtension::default());
        let key_package_extensions = Extensions::single(last_resort);

        let application_id =
            Extension::ApplicationId(ApplicationIdExtension::new(self.inbox_id().as_bytes()));
        let leaf_node_extensions = Extensions::single(application_id);

        let capabilities = Capabilities::new(
            None,
            Some(&[CIPHERSUITE]),
            Some(&[
                ExtensionType::LastResort,
                ExtensionType::ApplicationId,
                ExtensionType::Unknown(GROUP_PERMISSIONS_EXTENSION_ID),
                ExtensionType::Unknown(MUTABLE_METADATA_EXTENSION_ID),
                ExtensionType::Unknown(GROUP_MEMBERSHIP_EXTENSION_ID),
                ExtensionType::ImmutableMetadata,
            ]),
            Some(&[ProposalType::GroupContextExtensions]),
            None,
        );
        let kp = KeyPackage::builder()
            .leaf_node_capabilities(capabilities)
            .leaf_node_extensions(leaf_node_extensions)
            .key_package_extensions(key_package_extensions)
            .build(
                CIPHERSUITE,
                &provider,
                &self.installation_keys,
                CredentialWithKey {
                    credential: self.credential(),
                    signature_key: self.installation_keys.public_slice().into(),
                },
            )?;
        // Store the hash reference, keyed with the public init key.
        // This is needed to get to the private key when decrypting welcome messages.
        let public_init_key = kp.key_package().hpke_init_key().tls_serialize_detached()?;

        let hash_ref = serialize_key_package_hash_ref(kp.key_package(), provider.crypto())?;
        // Store the hash reference, keyed with the public init key
        provider
            .key_store()
            .write::<{ openmls_traits::storage::CURRENT_VERSION }>(
                KEY_PACKAGE_REFERENCES,
                &public_init_key,
                &hash_ref,
            )?;
        Ok(kp.key_package().clone())
    }
    #[tracing::instrument(level = "debug", skip_all)]
    pub(crate) async fn register<ApiClient: XmtpApi>(
        &self,
        provider: impl MlsProviderExt + Copy,
        api_client: &ApiClientWrapper<ApiClient>,
    ) -> Result<(), IdentityError> {
        let stored_identity: Option<StoredIdentity> = provider.db().fetch(&())?;
        if stored_identity.is_some() {
            info!("Identity already registered. skipping key package publishing");
            return Ok(());
        }

        self.rotate_and_upload_key_package(provider, api_client)
            .await?;
        Ok(StoredIdentity::try_from(self)?.store(provider.db())?)
    }

    /// If no key rotation is scheduled, queue it to occur in the next 5 seconds.
    pub(crate) async fn queue_key_rotation(
        &self,
        provider: impl MlsProviderExt + Copy,
    ) -> Result<(), IdentityError> {
        provider.db().queue_key_package_rotation()?;
        tracing::info!("Last key package not ready for rotation, queued for rotation");
        Ok(())
    }

    #[tracing::instrument(level = "debug", skip_all)]
    pub(crate) async fn rotate_and_upload_key_package<ApiClient: XmtpApi>(
        &self,
        provider: impl MlsProviderExt + Copy,
        api_client: &ApiClientWrapper<ApiClient>,
    ) -> Result<(), IdentityError> {
        tracing::info!("Start rotating keys and uploading the new key package");
        let conn = provider.db();
        let kp = self.new_key_package(provider)?;
        let kp_bytes = kp.tls_serialize_detached()?;
        let hash_ref = serialize_key_package_hash_ref(&kp, provider.crypto())?;
        let history_id = conn.store_key_package_history_entry(hash_ref.clone())?.id;
<<<<<<< HEAD
        match te!(conn, api_client.upload_key_package(kp_bytes, true).await) {
=======

        match api_client.upload_key_package(kp_bytes, true).await {
>>>>>>> a6210410
            Ok(()) => {
                // Successfully uploaded. Delete previous KPs
                provider.transaction(|_provider| {
                    conn.mark_key_package_before_id_to_be_deleted(history_id)?;
                    Ok::<_, IdentityError>(())
                })?;
<<<<<<< HEAD

                t!(conn, Event::KPRotate, Details::KPRotate { history_id });

=======
                conn.clear_key_package_rotation_queue()?;
>>>>>>> a6210410
                Ok(())
            }
            Err(err) => {
                tracing::info!("Kp err");
                Err(IdentityError::ApiClient(err))
            }
        }
    }
}

pub(crate) fn serialize_key_package_hash_ref(
    kp: &KeyPackage,
    crypto_provider: &impl OpenMlsCrypto,
) -> Result<Vec<u8>, IdentityError> {
    let key_package_hash_ref = kp
        .hash_ref(crypto_provider)
        .map_err(|_| IdentityError::UninitializedIdentity)?;
    let serialized = bincode::serialize(&key_package_hash_ref)
        .map_err(|_| IdentityError::UninitializedIdentity)?;

    Ok(serialized)
}

pub(crate) fn deserialize_key_package_hash_ref(
    hash_ref: &[u8],
) -> Result<HashReference, IdentityError> {
    let key_package_hash_ref: HashReference =
        bincode::deserialize(hash_ref).map_err(|_| IdentityError::UninitializedIdentity)?;

    Ok(key_package_hash_ref)
}

pub(crate) fn create_credential(inbox_id: InboxId) -> Result<OpenMlsCredential, IdentityError> {
    let cred = MlsCredential { inbox_id };
    let mut credential_bytes = Vec::new();
    let _ = cred.encode(&mut credential_bytes);

    Ok(BasicCredential::new(credential_bytes).into())
}

pub fn parse_credential(credential_bytes: &[u8]) -> Result<InboxId, IdentityError> {
    let cred = MlsCredential::decode(credential_bytes)?;
    Ok(cred.inbox_id)
}<|MERGE_RESOLUTION|>--- conflicted
+++ resolved
@@ -591,25 +591,18 @@
         let kp_bytes = kp.tls_serialize_detached()?;
         let hash_ref = serialize_key_package_hash_ref(&kp, provider.crypto())?;
         let history_id = conn.store_key_package_history_entry(hash_ref.clone())?.id;
-<<<<<<< HEAD
+
         match te!(conn, api_client.upload_key_package(kp_bytes, true).await) {
-=======
-
-        match api_client.upload_key_package(kp_bytes, true).await {
->>>>>>> a6210410
             Ok(()) => {
                 // Successfully uploaded. Delete previous KPs
                 provider.transaction(|_provider| {
                     conn.mark_key_package_before_id_to_be_deleted(history_id)?;
                     Ok::<_, IdentityError>(())
                 })?;
-<<<<<<< HEAD
-
+
+                conn.clear_key_package_rotation_queue()?;
                 t!(conn, Event::KPRotate, Details::KPRotate { history_id });
 
-=======
-                conn.clear_key_package_rotation_queue()?;
->>>>>>> a6210410
                 Ok(())
             }
             Err(err) => {
