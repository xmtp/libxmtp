--- conflicted
+++ resolved
@@ -22,11 +22,6 @@
 };
 
 use crate::{
-<<<<<<< HEAD
-=======
-    api_client_wrapper::ApiClientWrapper,
-    association::{AssociationContext, AssociationError, AssociationText, Credential},
->>>>>>> e948ef05
     configuration::CIPHERSUITE,
     credential::{AssociationError, Credential},
     storage::{identity::StoredIdentity, StorageError},
@@ -123,7 +118,7 @@
                 return Err(IdentityError::WalletSignatureRequired);
             }
 
-            let credential_proto: CredentialProto = Credential::from_external_signer(
+            let credential_proto: CredentialProto = Credential::create_from_external_signer(
                 self.unsigned_association_data
                     .clone()
                     .expect("Unsigned identity is always created with unsigned_association_data"),
