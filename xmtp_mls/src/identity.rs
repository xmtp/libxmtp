--- conflicted
+++ resolved
@@ -26,13 +26,8 @@
 };
 
 use crate::{
-<<<<<<< HEAD
-    api_client_wrapper::{ApiClientWrapper, IdentityUpdate},
+    api::{ApiClientWrapper, IdentityUpdate},
     configuration::{CIPHERSUITE, MUTABLE_METADATA_EXTENSION_ID},
-=======
-    api::{ApiClientWrapper, IdentityUpdate},
-    configuration::CIPHERSUITE,
->>>>>>> 4f13c089
     credential::{AssociationError, Credential, UnsignedGrantMessagingAccessData},
     storage::{identity::StoredIdentity, StorageError},
     types::Address,
