--- conflicted
+++ resolved
@@ -15,11 +15,7 @@
 
 use crate::{
     association::{AssociationError, AssociationText, Eip191Association},
-<<<<<<< HEAD
-    storage::StorageError,
-=======
     storage::{EncryptedMessageStore, StorageError, StoredIdentity},
->>>>>>> a6c50955
     types::Address,
     xmtp_openmls_provider::XmtpOpenMlsProvider,
     InboxOwner, Store,
@@ -40,10 +36,7 @@
     KeyPackageGenerationError(#[from] KeyPackageNewError<StorageError>),
 }
 
-<<<<<<< HEAD
-=======
 #[derive(Debug)]
->>>>>>> a6c50955
 pub struct Identity {
     pub(crate) account_address: Address,
     pub(crate) installation_keys: SignatureKeyPair,
@@ -86,15 +79,7 @@
 
         // TODO: upload credential_with_key and last_resort_key_package
 
-<<<<<<< HEAD
-        Ok(Self {
-            account_address: owner.get_address(),
-            installation_keys: signature_keys,
-            credential,
-        })
-=======
         Ok(identity)
->>>>>>> a6c50955
     }
 
     fn create_credential(
