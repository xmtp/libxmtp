use openmls::{
    prelude::{
        Credential, CredentialType, CredentialWithKey, CryptoConfig, KeyPackage, KeyPackageNewError,
    },
    versions::ProtocolVersion,
};
use openmls_basic_credential::SignatureKeyPair;
use openmls_traits::{types::CryptoError, OpenMlsProvider};
use prost::Message;
use thiserror::Error;
use xmtp_cryptography::signature::SignatureError;

use crate::{
    association::{AssociationError, AssociationText, Eip191Association},
<<<<<<< HEAD
    storage::{identity::StoredIdentity, EncryptedMessageStore, StorageError},
=======
    configuration::CIPHERSUITE,
    storage::{EncryptedMessageStore, StorageError, StoredIdentity},
>>>>>>> 92682664
    types::Address,
    xmtp_openmls_provider::XmtpOpenMlsProvider,
    InboxOwner, Store,
};
use xmtp_proto::xmtp::v3::message_contents::Eip191Association as Eip191AssociationProto;

#[derive(Debug, Error)]
pub enum IdentityError {
    #[error("generating new identity")]
    BadGeneration(#[from] SignatureError),
    #[error("bad association")]
    BadAssocation(#[from] AssociationError),
    #[error("generating key-pairs")]
    KeyGenerationError(#[from] CryptoError),
    #[error("storage error")]
    StorageError(#[from] StorageError),
    #[error("generating key package")]
    KeyPackageGenerationError(#[from] KeyPackageNewError<StorageError>),
}

#[derive(Debug)]
pub struct Identity {
    pub(crate) account_address: Address,
    pub(crate) installation_keys: SignatureKeyPair,
    pub(crate) credential: Credential,
}

impl Identity {
    pub(crate) fn new(
        store: &EncryptedMessageStore,
        provider: &XmtpOpenMlsProvider,
        owner: &impl InboxOwner,
    ) -> Result<Self, IdentityError> {
        let signature_keys = SignatureKeyPair::new(CIPHERSUITE.signature_algorithm())?;
        signature_keys.store(provider.key_store())?;

        let credential = Identity::create_credential(&signature_keys, owner)?;

        // The builder automatically stores it in the key store
        // TODO: Make OpenMLS not delete this once used
        let _last_resort_key_package = KeyPackage::builder().build(
            CryptoConfig {
                ciphersuite: CIPHERSUITE,
                version: ProtocolVersion::default(),
            },
            provider,
            &signature_keys,
            CredentialWithKey {
                credential: credential.clone(),
                signature_key: signature_keys.to_public_vec().into(),
            },
        )?;

        let identity = Self {
            account_address: owner.get_address(),
            installation_keys: signature_keys,
            credential,
        };
        StoredIdentity::from(&identity).store(&mut store.conn()?)?;

        // TODO: upload credential_with_key and last_resort_key_package

        Ok(identity)
    }

    pub(crate) fn new_key_package(
        &self,
        provider: &XmtpOpenMlsProvider,
    ) -> Result<KeyPackage, IdentityError> {
        let kp = KeyPackage::builder().build(
            CryptoConfig {
                ciphersuite: CIPHERSUITE,
                version: ProtocolVersion::default(),
            },
            provider,
            &self.installation_keys,
            CredentialWithKey {
                credential: self.credential.clone(),
                signature_key: self.installation_keys.to_public_vec().into(),
            },
        )?;

        Ok(kp)
    }

    fn create_credential(
        installation_keys: &SignatureKeyPair,
        owner: &impl InboxOwner,
    ) -> Result<Credential, IdentityError> {
        // Generate association
        let assoc_text = AssociationText::Static {
            blockchain_address: owner.get_address(),
            installation_public_key: installation_keys.to_public_vec(),
        };
        let signature = owner.sign(&assoc_text.text())?;
        let association =
            Eip191Association::new(installation_keys.public(), assoc_text, signature)?;
        // TODO wrap in a Credential proto to allow flexibility for different association types
        let association_proto: Eip191AssociationProto = association.into();

        // Serialize into credential
        Ok(Credential::new(association_proto.encode_to_vec(), CredentialType::Basic).unwrap())
    }
}

#[cfg(test)]
mod tests {
    use xmtp_cryptography::utils::generate_local_wallet;

    use crate::{storage::EncryptedMessageStore, xmtp_openmls_provider::XmtpOpenMlsProvider};

    use super::Identity;

    #[test]
    fn does_not_error() {
        let store = EncryptedMessageStore::default();
        Identity::new(
            &store,
            &XmtpOpenMlsProvider::new(&store),
            &generate_local_wallet(),
        )
        .unwrap();
    }
}<|MERGE_RESOLUTION|>--- conflicted
+++ resolved
@@ -12,12 +12,7 @@
 
 use crate::{
     association::{AssociationError, AssociationText, Eip191Association},
-<<<<<<< HEAD
     storage::{identity::StoredIdentity, EncryptedMessageStore, StorageError},
-=======
-    configuration::CIPHERSUITE,
-    storage::{EncryptedMessageStore, StorageError, StoredIdentity},
->>>>>>> 92682664
     types::Address,
     xmtp_openmls_provider::XmtpOpenMlsProvider,
     InboxOwner, Store,
