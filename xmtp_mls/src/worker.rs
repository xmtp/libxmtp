--- conflicted
+++ resolved
@@ -30,10 +30,6 @@
 #[cfg(not(target_arch = "wasm32"))]
 impl<W> WorkerManager for WorkerRunner<W>
 where
-<<<<<<< HEAD
-    W: Worker + Send + Sync,
-    <W as Worker>::Error: Send,
-=======
     W: Worker + Send + Sync + 'static,
     <W as Worker>::Error: Send,
 {
@@ -69,7 +65,6 @@
 impl<W> WorkerManager for WorkerRunner<W>
 where
     W: Worker + 'static,
->>>>>>> 8d7f9112
 {
     fn sync_metrics(&self) -> Option<Arc<WorkerMetrics<SyncMetric>>> {
         self.metrics.lock().clone().and_then(|m| m.downcast().ok())
@@ -77,12 +72,12 @@
 
     fn spawn(&self) -> WorkerKind {
         let mut worker = (self.create_fn)();
-        *self.metrics.lock() = worker.metrics();
+        *self.metrics.lock() = worker.metrics().map(|a| a as Arc<_>);
         let kind = worker.kind();
 
-        tokio::task::spawn_local({
-            async move {
-                while let Err(err) = worker.run_tasks().await {
+        xmtp_common::spawn(None, async move {
+            loop {
+                if let Err(err) = worker.run_tasks().await {
                     if err.needs_db_reconnect() {
                         tracing::warn!("Pool disconnected. task will restart on reconnect");
                         break;
@@ -108,16 +103,10 @@
     _worker: PhantomData<W>,
 }
 
-<<<<<<< HEAD
-impl<W> WorkerRunner<W>
-where
-    W: Worker + Send + Sync,
-=======
 #[cfg(not(target_arch = "wasm32"))]
 impl<W> WorkerRunner<W>
 where
     W: Worker + Send + Sync + 'static,
->>>>>>> 8d7f9112
     <W as Worker>::Error: Send,
 {
     pub fn register_new_worker<ApiClient, Db, F>(
@@ -125,12 +114,14 @@
         create_fn: F,
     ) where
         F: Fn() -> W + Send + Sync + 'static,
-        W: Worker + Send + Sync,
+        W: Worker + 'static,
     {
+        let create_fn = Box::new(create_fn);
+
         let metrics = Arc::new(Mutex::default());
         let runner = Box::new(WorkerRunner {
             metrics: metrics.clone(),
-            create_fn: Box::new(create_fn),
+            create_fn,
             _worker: PhantomData::<W>,
         });
 
@@ -140,10 +131,6 @@
     }
 }
 
-<<<<<<< HEAD
-#[async_trait::async_trait]
-pub trait Worker: 'static {
-=======
 #[cfg(target_arch = "wasm32")]
 impl<W> WorkerRunner<W>
 where
@@ -174,7 +161,6 @@
 #[cfg_attr(target_arch = "wasm32", async_trait::async_trait(?Send))]
 #[cfg_attr(not(target_arch = "wasm32"), async_trait::async_trait)]
 pub trait Worker {
->>>>>>> 8d7f9112
     type Error: NeedsDbReconnect + Debug;
 
     fn kind(&self) -> WorkerKind;
