--- conflicted
+++ resolved
@@ -14,11 +14,8 @@
     KeyPackageCleaner,
     Event,
     CommitLog,
-<<<<<<< HEAD
+    TaskRunner,
     PendingSelfRemove,
-=======
-    TaskRunner,
->>>>>>> c39a5c43
 }
 
 #[derive(Clone)]
