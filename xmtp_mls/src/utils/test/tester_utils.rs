#![allow(unused)]

use super::{build_with_verifier, FullXmtpClient};
use crate::{
    builder::{ClientBuilder, SyncWorkerMode},
    client::ClientError,
    configuration::DeviceSyncUrls,
    groups::device_sync::worker::SyncMetric,
    subscriptions::SubscribeError,
    utils::VersionInfo,
    worker::metrics::WorkerMetrics,
    Client,
};
use alloy::signers::local::PrivateKeySigner;
use futures::Stream;
use futures_executor::block_on;
use parking_lot::Mutex;
use passkey::{
    authenticator::{Authenticator, UserCheck, UserValidationMethod},
    client::{Client as PasskeyClient, DefaultClientData},
    types::{ctap2::*, rand::random_vec, webauthn::*, Bytes, Passkey},
};
use public_suffix::PublicSuffixList;
use std::{
    ops::Deref,
    sync::{
        atomic::{AtomicUsize, Ordering},
        Arc, LazyLock,
    },
};
use tokio::{runtime::Handle, sync::OnceCell};
use toxiproxy_rust::proxy::{Proxy, ProxyPack};
use url::Url;
use xmtp_api::XmtpApi;
use xmtp_api_http::{constants::ApiUrls, LOCALHOST_ADDRESS};
use xmtp_common::StreamHandle;
use xmtp_common::TestLogReplace;
use xmtp_cryptography::{signature::SignatureError, utils::generate_local_wallet};
use xmtp_db::{group_message::StoredGroupMessage, XmtpOpenMlsProvider};
use xmtp_id::{
    associations::{
        ident,
        test_utils::MockSmartContractSignatureVerifier,
        unverified::{UnverifiedPasskeySignature, UnverifiedSignature},
        Identifier,
    },
    scw_verifier::SmartContractSignatureVerifier,
    InboxOwner,
};
use xmtp_proto::prelude::XmtpTestClient;

static TOXIPROXY: OnceCell<toxiproxy_rust::client::Client> = OnceCell::const_new();
static TOXI_PORT: AtomicUsize = AtomicUsize::new(40000);

/// A test client wrapper that auto-exposes all of the usual component access boilerplate.
/// Makes testing easier and less repetetive.
pub struct Tester<Owner, Client>
where
    Owner: InboxOwner,
{
    pub builder: TesterBuilder<Owner>,
    pub client: Arc<Client>,
    pub provider: Arc<XmtpOpenMlsProvider>,
    pub worker: Option<Arc<WorkerMetrics<SyncMetric>>>,
    pub stream_handle: Option<Box<dyn StreamHandle<StreamOutput = Result<(), SubscribeError>>>>,
    pub proxy: Option<Proxy>,
    /// Replacement names for this tester
    /// Replacements are removed on drop
    pub replace: TestLogReplace,
}

#[macro_export]
macro_rules! tester {
    ($name:ident, from: $existing:expr $(, $k:ident $(: $v:expr)?)*) => {
        tester!(@process $existing.builder ; $name $(, $k $(: $v)?)*)
    };

    ($name:ident $(, $k:ident $(: $v:expr)?)*) => {
        let builder = $crate::utils::Tester::builder();
        tester!(@process builder ; $name $(, $k $(: $v)?)*)
    };

    (@process $builder:expr ; $name:ident) => {
        let $name = {
            use tracing::Instrument;
            use $crate::utils::LocalTesterBuilder;
            let span = tracing::info_span!(stringify!($name));
            $builder.build().instrument(span).await
        };
    };

    (@process $builder:expr ; $name:ident, $key:ident: $value:expr $(, $k:ident $(: $v:expr)?)*) => {
        tester!(@process $builder.$key($value) ; $name $(, $k $(: $v)?)*)
    };

    (@process $builder:expr ; $name:ident, $key:ident $(, $k:ident $(: $v:expr)?)*) => {
        tester!(@process $builder.$key() ; $name $(, $k $(: $v)?)*)
    };
}

impl Tester<PrivateKeySigner, FullXmtpClient> {
    pub(crate) async fn new() -> Tester<PrivateKeySigner, FullXmtpClient> {
        let wallet = generate_local_wallet();
        Tester::new_with_owner(wallet).await
    }

    pub(crate) async fn new_passkey() -> Tester<PasskeyUser, FullXmtpClient> {
        let passkey_user = PasskeyUser::new().await;
        Tester::new_with_owner(passkey_user).await
    }

    pub(crate) fn builder() -> TesterBuilder<PrivateKeySigner> {
        TesterBuilder::new()
    }
}

pub(crate) trait LocalTesterBuilder<Owner, C>
where
    Owner: InboxOwner,
{
    async fn build(&self) -> Tester<Owner, C>;
}

impl<Owner> LocalTesterBuilder<Owner, FullXmtpClient> for TesterBuilder<Owner>
where
    Owner: InboxOwner + Clone + 'static,
{
    async fn build(&self) -> Tester<Owner, FullXmtpClient> {
        let mut replace = TestLogReplace::default();
        if let Some(name) = &self.name {
            let ident = self.owner.get_identifier().unwrap();
            replace.add(&ident.to_string(), &format!("{name}_ident"));
        }

        let mut api_addr = format!("localhost:{}", ClientBuilder::local_port());
        let mut proxy = None;

        if self.proxy {
            let toxiproxy = TOXIPROXY
                .get_or_init(|| async {
                    let toxiproxy = toxiproxy_rust::client::Client::new("0.0.0.0:8474");
                    toxiproxy.reset().await.unwrap();
                    toxiproxy
                })
                .await;

            let port = TOXI_PORT.fetch_add(1, Ordering::SeqCst);

            let result = toxiproxy
                .populate(vec![
                    ProxyPack::new(
                        format!("Proxy {port}"),
                        format!("[::]:{port}"),
                        format!("node:{}", ClientBuilder::local_port()),
                    )
                    .await,
                ])
                .await
                .unwrap();

            proxy = Some(result.into_iter().nth(0).unwrap());
            api_addr = format!("localhost:{port}");
        }

        let api_client = ClientBuilder::new_custom_api_client(&format!("http://{api_addr}")).await;
        let client = build_with_verifier(
            &self.owner,
            api_client,
            MockSmartContractSignatureVerifier::new(true),
            self.sync_url.as_deref(),
            Some(self.sync_mode),
            self.version.clone(),
            Some(!self.events),
        )
        .await;
        let client = Arc::new(client);
        if let Some(name) = &self.name {
            replace.add(
                &client.installation_public_key().to_string(),
                &format!("{name}_installation"),
            );
            replace.add(client.inbox_id(), name);
        }
        let provider = client.mls_provider();
        let worker = client.context.sync_metrics();
        if let Some(worker) = &worker {
            if self.wait_for_init {
                worker.wait_for_init().await.unwrap();
            }
        }
        client.sync_welcomes().await;

        let mut tester = Tester {
            builder: self.clone(),
            client,
            provider: Arc::new(provider),
            worker,
            replace,
            stream_handle: None,
            proxy,
        };

        if self.stream {
            tester.stream();
        }

        tester
    }
}

impl<Owner> Tester<Owner, FullXmtpClient>
where
    Owner: InboxOwner + Clone + 'static,
{
    pub(crate) async fn new_with_owner(owner: Owner) -> Self {
        TesterBuilder::new().owner(owner).build().await
    }

    fn stream(&mut self) {
        let handle = FullXmtpClient::stream_all_messages_with_callback(
            self.client.clone(),
            None,
            None,
            |_| {},
        );
        let handle = Box::new(handle) as Box<_>;
        self.stream_handle = Some(handle);
    }
}

#[allow(dead_code)]
impl<Owner, Client> Tester<Owner, Client>
where
    Owner: InboxOwner + Clone + 'static,
{
    pub fn builder_from(owner: Owner) -> TesterBuilder<Owner> {
        TesterBuilder::new().owner(owner)
    }
    pub fn worker(&self) -> &Arc<WorkerMetrics<SyncMetric>> {
        self.worker.as_ref().unwrap()
    }

    pub fn proxy(&self) -> &Proxy {
        self.proxy.as_ref().unwrap()
    }
}

impl<Owner, Client> Deref for Tester<Owner, Client>
where
    Owner: InboxOwner,
{
    type Target = Client;

    fn deref(&self) -> &Self::Target {
        &self.client
    }
}

#[derive(Clone)]
pub struct TesterBuilder<Owner>
where
    Owner: InboxOwner,
{
    pub owner: Owner,
    pub sync_mode: SyncWorkerMode,
    pub sync_url: Option<String>,
    pub wait_for_init: bool,
    pub stream: bool,
    pub name: Option<String>,
    pub events: bool,
    pub version: Option<VersionInfo>,
<<<<<<< HEAD
=======
    pub proxy: bool,
>>>>>>> 815b8ab1
}

impl TesterBuilder<PrivateKeySigner> {
    pub fn new() -> Self {
        Self::default()
    }
}

impl Default for TesterBuilder<PrivateKeySigner> {
    fn default() -> Self {
        Self {
            owner: generate_local_wallet(),
            sync_mode: SyncWorkerMode::Disabled,
            sync_url: None,
            wait_for_init: true,
            stream: false,
            name: None,
            events: false,
            version: None,
<<<<<<< HEAD
=======
            proxy: false,
>>>>>>> 815b8ab1
        }
    }
}

impl<Owner> TesterBuilder<Owner>
where
    Owner: InboxOwner,
{
    pub fn owner<NewOwner>(self, owner: NewOwner) -> TesterBuilder<NewOwner>
    where
        NewOwner: InboxOwner,
    {
        TesterBuilder {
            owner,
            sync_mode: self.sync_mode,
            sync_url: self.sync_url,
            wait_for_init: self.wait_for_init,
            stream: self.stream,
            name: self.name,
            events: self.events,
            version: self.version,
<<<<<<< HEAD
=======
            proxy: self.proxy,
>>>>>>> 815b8ab1
        }
    }

    /// Assign a name to this tester
    /// Replaces log output of InstallationIds, Identifiers, and InboxIds
    /// when using CONTEXTUAL = 1
    pub fn with_name(self, s: &str) -> TesterBuilder<Owner> {
        Self {
            name: Some(s.to_string()),
            ..self
        }
    }

    pub fn version(self, version: VersionInfo) -> Self {
        Self {
            version: Some(version),
            ..self
        }
    }

    pub fn passkey(self) -> TesterBuilder<PasskeyUser> {
        self.owner(block_on(async { PasskeyUser::new().await }))
    }

    pub fn sync_worker(self) -> Self {
        Self {
            sync_mode: SyncWorkerMode::Enabled,
            ..self
        }
    }

    pub fn sync_server(self) -> Self {
        Self {
            sync_url: Some(DeviceSyncUrls::LOCAL_ADDRESS.to_string()),
            ..self
        }
    }

    pub fn stream(self) -> Self {
        Self {
            stream: true,
            ..self
        }
    }

    pub fn proxy(self) -> Self {
        Self {
            proxy: true,
            ..self
        }
    }

    pub fn events(self) -> Self {
        Self {
            events: true,
            ..self
        }
    }

    pub fn do_not_wait_for_init(self) -> Self {
        Self {
            wait_for_init: false,
            ..self
        }
    }

    pub fn sync_mode(self, sync_mode: SyncWorkerMode) -> Self {
        Self { sync_mode, ..self }
    }
}

pub type PKCredential = PublicKeyCredential<AuthenticatorAttestationResponse>;
pub type PKClient = PasskeyClient<Option<Passkey>, PkUserValidationMethod, PublicSuffixList>;

#[derive(Clone)]
pub struct PasskeyUser {
    origin: Url,
    pk_cred: Arc<PKCredential>,
    pk_client: Arc<Mutex<PKClient>>,
}

impl InboxOwner for PasskeyUser {
    fn sign(&self, text: &str) -> Result<UnverifiedSignature, SignatureError> {
        let text = text.as_bytes().to_vec();
        let sign_request = CredentialRequestOptions {
            public_key: PublicKeyCredentialRequestOptions {
                challenge: Bytes::from(text),
                timeout: None,
                rp_id: Some(String::from(self.origin.domain().unwrap())),
                allow_credentials: None,
                user_verification: UserVerificationRequirement::default(),
                hints: None,
                attestation: AttestationConveyancePreference::None,
                attestation_formats: None,
                extensions: None,
            },
        };

        let mut pk_client = self.pk_client.lock();

        let cred = pk_client.authenticate(self.origin.clone(), sign_request, DefaultClientData);
        let cred = futures_executor::block_on(cred).unwrap();
        let resp = cred.response;

        let signature = resp.signature.to_vec();

        Ok(UnverifiedSignature::Passkey(UnverifiedPasskeySignature {
            public_key: self.public_key(),
            signature,
            authenticator_data: resp.authenticator_data.to_vec(),
            client_data_json: resp.client_data_json.to_vec(),
        }))
    }

    fn get_identifier(
        &self,
    ) -> Result<
        xmtp_id::associations::Identifier,
        xmtp_cryptography::signature::IdentifierValidationError,
    > {
        Ok(Identifier::Passkey(ident::Passkey {
            key: self.public_key(),
            relying_party: None,
        }))
    }
}

impl PasskeyUser {
    pub async fn new() -> Self {
        let origin = url::Url::parse("https://xmtp.chat").expect("Should parse");
        let parameters_from_rp = PublicKeyCredentialParameters {
            ty: PublicKeyCredentialType::PublicKey,
            alg: coset::iana::Algorithm::ES256,
        };
        let pk_user_entity = PublicKeyCredentialUserEntity {
            id: random_vec(32).into(),
            display_name: "Alex Passkey".into(),
            name: "apk@example.org".into(),
        };
        let pk_auth_store: Option<Passkey> = None;
        let pk_aaguid = Aaguid::new_empty();
        let pk_user_validation_method = PkUserValidationMethod {};
        let pk_auth = Authenticator::new(pk_aaguid, pk_auth_store, pk_user_validation_method);
        let mut pk_client = PasskeyClient::new(pk_auth);

        let request = CredentialCreationOptions {
            public_key: PublicKeyCredentialCreationOptions {
                rp: PublicKeyCredentialRpEntity {
                    id: None, // Leaving the ID as None means use the effective domain
                    name: origin.domain().unwrap().into(),
                },
                user: pk_user_entity,
                // We're not passing a challenge here because we don't care about the credential and the user_entity behind it (for now).
                // It's guaranteed to be unique, and that's good enough for us.
                // All we care about is if that unique credential signs below.
                challenge: Bytes::from(vec![]),
                pub_key_cred_params: vec![parameters_from_rp],
                timeout: None,
                exclude_credentials: None,
                authenticator_selection: None,
                hints: None,
                attestation: AttestationConveyancePreference::None,
                attestation_formats: None,
                extensions: None,
            },
        };

        // Now create the credential.
        let pk_cred = pk_client
            .register(origin.clone(), request, DefaultClientData)
            .await
            .unwrap();

        Self {
            pk_client: Arc::new(Mutex::new(pk_client)),
            pk_cred: Arc::new(pk_cred),
            origin,
        }
    }

    fn public_key(&self) -> Vec<u8> {
        self.pk_cred.response.public_key.as_ref().unwrap()[26..].to_vec()
    }

    pub fn identifier(&self) -> Identifier {
        Identifier::Passkey(ident::Passkey {
            key: self.public_key(),
            relying_party: self.origin.domain().map(str::to_string),
        })
    }
}

pub struct PkUserValidationMethod {}
#[async_trait::async_trait]
impl UserValidationMethod for PkUserValidationMethod {
    type PasskeyItem = Passkey;
    async fn check_user<'a>(
        &self,
        _credential: Option<&'a Passkey>,
        presence: bool,
        verification: bool,
    ) -> Result<UserCheck, Ctap2Error> {
        Ok(UserCheck {
            presence,
            verification,
        })
    }

    fn is_verification_enabled(&self) -> Option<bool> {
        Some(true)
    }

    fn is_presence_enabled(&self) -> bool {
        true
    }
}<|MERGE_RESOLUTION|>--- conflicted
+++ resolved
@@ -269,10 +269,7 @@
     pub name: Option<String>,
     pub events: bool,
     pub version: Option<VersionInfo>,
-<<<<<<< HEAD
-=======
     pub proxy: bool,
->>>>>>> 815b8ab1
 }
 
 impl TesterBuilder<PrivateKeySigner> {
@@ -292,10 +289,7 @@
             name: None,
             events: false,
             version: None,
-<<<<<<< HEAD
-=======
             proxy: false,
->>>>>>> 815b8ab1
         }
     }
 }
@@ -317,10 +311,7 @@
             name: self.name,
             events: self.events,
             version: self.version,
-<<<<<<< HEAD
-=======
             proxy: self.proxy,
->>>>>>> 815b8ab1
         }
     }
 
