--- conflicted
+++ resolved
@@ -203,13 +203,8 @@
             .with_device_sync_worker_mode(Some(self.sync_mode))
             .with_device_sync_server_url(self.sync_url.clone())
             .maybe_version(self.version.clone())
-<<<<<<< HEAD
-            .with_commit_log_worker(self.commit_log_worker);
-=======
-            .with_disable_events(Some(!self.events))
             .with_commit_log_worker(self.commit_log_worker)
             .fork_recovery_opts(self.fork_recovery_opts.clone().unwrap_or_default());
->>>>>>> 635fb917
 
         // Setup the database
         if self.ephemeral_db {
@@ -471,11 +466,11 @@
         self
     }
 
-<<<<<<< HEAD
     pub fn triggers(mut self) -> Self {
         self.triggers = true;
         self
-=======
+    }
+
     pub fn enable_fork_recovery_requests(self) -> Self {
         Self {
             fork_recovery_opts: Some(ForkRecoveryOpts {
@@ -517,7 +512,6 @@
             stream: true,
             ..self
         }
->>>>>>> 635fb917
     }
 
     pub fn sync_worker(mut self) -> Self {
@@ -537,11 +531,6 @@
 
     pub fn in_memory_cursors(mut self) -> Self {
         self.in_memory_cursors = true;
-        self
-    }
-
-    pub fn stream(mut self) -> Self {
-        self.stream = true;
         self
     }
 
