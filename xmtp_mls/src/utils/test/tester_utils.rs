--- conflicted
+++ resolved
@@ -498,11 +498,7 @@
 
     pub fn snapshot_file(mut self, snapshot_path: impl Into<PathBuf>) -> Self {
         let snapshot_path = snapshot_path.into();
-<<<<<<< HEAD
-        let snapshot = std::fs::read(snapshot_path.clone()).unwrap();
-=======
         let snapshot = std::fs::read(&snapshot_path).unwrap();
->>>>>>> 1e1bf344
         self.snapshot_path = Some(snapshot_path);
         self.snapshot(Arc::new(snapshot))
     }
