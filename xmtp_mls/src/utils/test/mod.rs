#![allow(clippy::unwrap_used)]

#[cfg(any(test, feature = "test-utils"))]
pub mod tester_utils;

#[cfg(any(test, feature = "test-utils"))]
pub mod fixtures;

use crate::{
    builder::{ClientBuilder, SyncWorkerMode},
    context::XmtpContextProvider,
    identity::IdentityStrategy,
    Client, InboxOwner, XmtpApi,
};
use openmls::group::{ProcessMessageError, ValidationError::WrongEpoch};
use std::{sync::Arc, time::Duration};
use tokio::sync::Notify;
use xmtp_api::ApiIdentifier;
use xmtp_common::time::Expired;
use xmtp_db::XmtpDb;
use xmtp_db::{ConnectionExt, DbConnection, XmtpTestDb};
use xmtp_id::{
    associations::{test_utils::MockSmartContractSignatureVerifier, Identifier},
    scw_verifier::{RemoteSignatureVerifier, SmartContractSignatureVerifier},
};
use xmtp_proto::api_client::{ApiBuilder, XmtpTestClient};

#[cfg(any(test, feature = "test-utils"))]
pub use tester_utils::*;

pub type FullXmtpClient = Client<TestClient>;

pub type ConcreteMlsGroup = crate::groups::MlsGroup<TestClient, xmtp_db::DefaultStore>;

#[cfg(not(any(feature = "http-api", target_arch = "wasm32")))]
pub type TestClient = xmtp_api_grpc::grpc_api_helper::Client;

use crate::groups::mls_sync::GroupMessageProcessingError;
use crate::groups::mls_sync::GroupMessageProcessingError::OpenMlsProcessMessage;
#[cfg(all(
    any(feature = "http-api", target_arch = "wasm32"),
    not(feature = "d14n")
))]
use xmtp_api_http::XmtpHttpApiClient;

use super::VersionInfo;

#[cfg(all(
    any(feature = "http-api", target_arch = "wasm32"),
    not(feature = "d14n")
))]
pub type TestClient = XmtpHttpApiClient;

#[cfg(feature = "d14n")]
pub type TestClient = xmtp_api_d14n::TestD14nClient;

impl<A> ClientBuilder<A> {
    pub async fn temp_store(self) -> Self {
        self.store(xmtp_db::TestDb::create_persistent_store(None).await)
    }
}

impl ClientBuilder<TestClient> {
    pub fn local_port() -> &'static str {
        <TestClient as XmtpTestClient>::local_port()
    }

    pub async fn new_custom_api_client(addr: &str) -> TestClient {
        <TestClient as XmtpTestClient>::create_custom(addr)
            .build()
            .await
            .unwrap()
    }
    pub async fn new_localhost_api_client() -> TestClient {
        <TestClient as XmtpTestClient>::create_local()
            .build()
            .await
            .unwrap()
    }

    pub async fn new_test_client(owner: &impl InboxOwner) -> FullXmtpClient {
        let api_client = Self::new_localhost_api_client().await;

        build_with_verifier(
            owner,
            api_client,
            MockSmartContractSignatureVerifier::new(true),
            Some(crate::configuration::DeviceSyncUrls::LOCAL_ADDRESS),
            None,
            None,
            None,
        )
        .await
    }

    /// Test client without anything extra
    pub async fn new_test_client_vanilla(owner: &impl InboxOwner) -> FullXmtpClient {
<<<<<<< HEAD
        let api_client = Self::new_api_client().await;
=======
        let api_client = Self::new_localhost_api_client().await;
>>>>>>> 815b8ab1

        build_with_verifier(
            owner,
            api_client,
            MockSmartContractSignatureVerifier::new(true),
            None,
            Some(SyncWorkerMode::Disabled),
            None,
            None,
        )
        .await
    }

    pub async fn new_test_client_with_version(
        owner: &impl InboxOwner,
        version: VersionInfo,
    ) -> FullXmtpClient {
        let api_client = <TestClient as XmtpTestClient>::create_local()
            .build()
            .await
            .unwrap();

        build_with_verifier(
            owner,
            api_client,
            MockSmartContractSignatureVerifier::new(true),
            None,
            Some(SyncWorkerMode::Disabled),
            Some(version),
            None,
        )
        .await
    }

    pub async fn new_test_client_dev(owner: &impl InboxOwner) -> FullXmtpClient {
        let api_client = <TestClient as XmtpTestClient>::create_dev()
            .build()
            .await
            .unwrap();

        build_with_verifier(
            owner,
            api_client,
            MockSmartContractSignatureVerifier::new(true),
            None,
            None,
            None,
            None,
        )
        .await
    }

    pub async fn new_test_client_with_history(
        owner: &impl InboxOwner,
        history_sync_url: &str,
    ) -> FullXmtpClient {
        let api_client = <TestClient as XmtpTestClient>::create_local()
            .build()
            .await
            .unwrap();

        build_with_verifier(
            owner,
            api_client,
            MockSmartContractSignatureVerifier::new(true),
            Some(history_sync_url),
            None,
            None,
            None,
        )
        .await
    }

    /// A client pointed at the dev network with a Mock verifier (never fail to verify)
    pub async fn new_mock_dev_client(owner: impl InboxOwner) -> Client<TestClient> {
        let api_client = <TestClient as XmtpTestClient>::create_dev()
            .build()
            .await
            .unwrap();

        build_with_verifier(
            owner,
            api_client,
            MockSmartContractSignatureVerifier::new(true),
            None,
            None,
            None,
            None,
        )
        .await
    }
}

impl<ApiClient, Db> ClientBuilder<ApiClient, Db> {
    pub async fn local_client(self) -> ClientBuilder<TestClient, Db> {
        self.api_client(
            <TestClient as XmtpTestClient>::create_local()
                .build()
                .await
                .unwrap(),
        )
    }

    pub async fn dev_client(self) -> ClientBuilder<TestClient, Db> {
        self.api_client(
            <TestClient as XmtpTestClient>::create_dev()
                .build()
                .await
                .unwrap(),
        )
    }
}

impl ClientBuilder<TestClient, RemoteSignatureVerifier<TestClient>> {
    /// Create a client pointed at the local container with the default remote verifier
    pub async fn new_local_client(owner: &impl InboxOwner) -> Client<TestClient> {
        let api_client = <TestClient as XmtpTestClient>::create_local()
            .build()
            .await
            .unwrap();
        inner_build(owner, api_client).await
    }

    pub async fn new_dev_client(owner: &impl InboxOwner) -> Client<TestClient> {
        let api_client = <TestClient as XmtpTestClient>::create_dev()
            .build()
            .await
            .unwrap();
        inner_build(owner, api_client).await
    }
}

async fn inner_build<A>(owner: impl InboxOwner, api_client: A) -> Client<A>
where
    A: XmtpApi + 'static + Send + Sync + Clone,
{
    let nonce = 1;
    let ident = owner.get_identifier().unwrap();
    let inbox_id = ident.inbox_id(nonce).unwrap();

    let client = Client::builder(IdentityStrategy::new(inbox_id, ident, nonce, None));

    let client = client
        .temp_store()
        .await
        .api_client(api_client)
        .with_remote_verifier()
        .unwrap()
        .build()
        .await
        .unwrap();
    let conn = client.context.db();
    conn.register_triggers();
    conn.disable_memory_security();
    register_client(&client, owner).await;

    client
}

async fn build_with_verifier<A, V>(
    owner: impl InboxOwner,
    api_client: A,
    scw_verifier: V,
    sync_server_url: Option<&str>,
    sync_worker_mode: Option<SyncWorkerMode>,
    version: Option<VersionInfo>,
    disable_events: Option<bool>,
) -> Client<A>
where
    A: XmtpApi + Send + Sync + 'static,
    V: SmartContractSignatureVerifier + Send + Sync + 'static,
{
    let nonce = 1;
    let ident = owner.get_identifier().unwrap();
    let inbox_id = ident.inbox_id(nonce).unwrap();

    let mut builder = Client::builder(IdentityStrategy::new(inbox_id, ident, nonce, None))
        .temp_store()
        .await
        .api_client(api_client)
        // Anything that tests events should use the tester! macro.
        .with_disable_events(disable_events)
        .with_scw_verifier(scw_verifier);

    if let Some(v) = version {
        builder = builder.version(v);
    }

    if let Some(sync_server_url) = sync_server_url {
        builder = builder.device_sync_server_url(sync_server_url);
    }

    if let Some(sync_worker_mode) = sync_worker_mode {
        builder = builder.device_sync_worker_mode(sync_worker_mode);
    }

    let client = builder.build().await.unwrap();
    let conn = client.context.db();
    conn.register_triggers();
    conn.disable_memory_security();
    register_client(&client, owner).await;

    client
}

/// wrapper over a `Notify` with a 60-scond timeout for waiting
#[derive(Clone, Default)]
pub struct Delivery {
    notify: Arc<Notify>,
    timeout: core::time::Duration,
}

impl Delivery {
    pub fn new(timeout: Option<u64>) -> Self {
        let timeout = core::time::Duration::from_secs(timeout.unwrap_or(60));
        Self {
            notify: Arc::new(Notify::new()),
            timeout,
        }
    }

    pub async fn wait_for_delivery(&self) -> Result<(), xmtp_common::time::Expired> {
        xmtp_common::time::timeout(self.timeout, async { self.notify.notified().await }).await
    }

    pub fn notify_one(&self) {
        self.notify.notify_one()
    }
}

impl<ApiClient, Db> Client<ApiClient, Db>
where
    ApiClient: XmtpApi,
    Db: XmtpDb,
{
    pub async fn is_registered(&self, identifier: &Identifier) -> bool {
        let identifier: ApiIdentifier = identifier.into();
        let ids = self
            .api()
            .get_inbox_ids(vec![identifier.clone()])
            .await
            .unwrap();
        ids.contains_key(&identifier)
    }
}

pub async fn register_client<T: XmtpApi, D: XmtpDb>(client: &Client<T, D>, owner: impl InboxOwner) {
    let mut signature_request = client.context.signature_request().unwrap();
    let signature_text = signature_request.signature_text();
    let unverified_signature = owner.sign(&signature_text).unwrap();

    signature_request
        .add_signature(unverified_signature, client.scw_verifier())
        .await
        .unwrap();

    client.register_identity(signature_request).await.unwrap();
}

/// wait for a minimum amount of intents to be published
/// TODO: Should wrap with a timeout
pub async fn wait_for_min_intents<C: ConnectionExt>(
    conn: &DbConnection<C>,
    n: usize,
) -> Result<(), Expired> {
    let mut published = conn.intents_published() as usize;
    xmtp_common::time::timeout(Duration::from_secs(5), async {
        while published < n {
            xmtp_common::yield_().await;
            published = conn.intents_published() as usize;
        }
    })
    .await
}

#[cfg(any(test, feature = "test-utils"))]
/// Checks if test mode is enabled.
pub fn is_test_mode_upload_malformed_keypackage() -> bool {
    use std::env;
    env::var("TEST_MODE_UPLOAD_MALFORMED_KP").unwrap_or_else(|_| "false".to_string()) == "true"
}

#[cfg(any(test, feature = "test-utils"))]
#[warn(dead_code)]
/// Sets test mode and specifies malformed installations dynamically.
/// If `enable` is `false`, it also clears `TEST_MODE_MALFORMED_INSTALLATIONS`.
pub fn set_test_mode_upload_malformed_keypackage(
    enable: bool,
    installations: Option<Vec<Vec<u8>>>,
) {
    use std::env;
    if enable {
        env::set_var("TEST_MODE_UPLOAD_MALFORMED_KP", "true");
        env::remove_var("TEST_MODE_MALFORMED_INSTALLATIONS");

        if let Some(installs) = installations {
            let installations_str = installs
                .iter()
                .map(hex::encode)
                .collect::<Vec<_>>()
                .join(",");

            env::set_var("TEST_MODE_MALFORMED_INSTALLATIONS", installations_str);
        }
    } else {
        env::set_var("TEST_MODE_UPLOAD_MALFORMED_KP", "false");
        env::remove_var("TEST_MODE_MALFORMED_INSTALLATIONS");
    }
}

#[cfg(any(test, feature = "test-utils"))]
/// Retrieves and decodes malformed installations from the environment variable.
/// Returns an empty list if test mode is not enabled.
pub fn get_test_mode_malformed_installations() -> Vec<Vec<u8>> {
    use std::env;
    if !is_test_mode_upload_malformed_keypackage() {
        return Vec::new();
    }

    env::var("TEST_MODE_MALFORMED_INSTALLATIONS")
        .unwrap_or_else(|_| "".to_string())
        .split(',')
        .filter_map(|s| {
            if s.is_empty() {
                None
            } else {
                Some(hex::decode(s).unwrap_or_else(|_| Vec::new()))
            }
        })
        .collect()
}

#[cfg(any(test, feature = "test-utils"))]
/// Sets test mode to mimic future wrong epoch state.
pub fn set_test_mode_future_wrong_epoch(enable: bool) {
    use std::env;
    if enable {
        env::set_var("TEST_MODE_FUTURE_WRONG_EPOCH", "true");
    } else {
        env::set_var("TEST_MODE_FUTURE_WRONG_EPOCH", "false");
    }
}
#[cfg(any(test, feature = "test-utils"))]
/// Checks if test mode is enabled.
pub fn is_test_mode_future_wrong_epoch() -> bool {
    use std::env;
    env::var("TEST_MODE_FUTURE_WRONG_EPOCH").unwrap_or_else(|_| "false".to_string()) == "true"
}

pub fn maybe_mock_wrong_epoch_for_tests() -> Result<(), GroupMessageProcessingError> {
    if is_test_mode_future_wrong_epoch() {
        return Err(OpenMlsProcessMessage(ProcessMessageError::ValidationError(
            WrongEpoch,
        )));
    }
    Ok(())
}

pub fn maybe_mock_future_epoch_for_tests() -> Result<(), GroupMessageProcessingError> {
    if is_test_mode_future_wrong_epoch() {
        return Err(GroupMessageProcessingError::FutureEpoch(10, 0));
    }
    Ok(())
}<|MERGE_RESOLUTION|>--- conflicted
+++ resolved
@@ -95,11 +95,7 @@
 
     /// Test client without anything extra
     pub async fn new_test_client_vanilla(owner: &impl InboxOwner) -> FullXmtpClient {
-<<<<<<< HEAD
-        let api_client = Self::new_api_client().await;
-=======
         let api_client = Self::new_localhost_api_client().await;
->>>>>>> 815b8ab1
 
         build_with_verifier(
             owner,
