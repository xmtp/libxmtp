--- conflicted
+++ resolved
@@ -19,17 +19,7 @@
 
 pub type FullXmtpClient = Client<TestClient, MockSmartContractSignatureVerifier>;
 
-<<<<<<< HEAD
 #[cfg(not(any(feature = "http-api", target_arch = "wasm32")))]
-=======
-// TODO: Dev-Versions of URL
-const HISTORY_SERVER_HOST: &str = "localhost";
-const HISTORY_SERVER_PORT: u16 = 5558;
-pub const HISTORY_SYNC_URL: &str =
-    const_format::concatcp!("http://", HISTORY_SERVER_HOST, ":", HISTORY_SERVER_PORT);
-
-#[cfg(not(any(feature = "http-api", target_arch = "wasm32", feature = "d14n")))]
->>>>>>> 3198ceb2
 pub type TestClient = xmtp_api_grpc::grpc_api_helper::Client;
 
 #[cfg(all(
