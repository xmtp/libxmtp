pub fn get_group_topic(group_id: &Vec<u8>) -> String {
<<<<<<< HEAD
    format!("/xmtp/3/g-{}/proto", serialize_group_id(group_id))
}

pub fn serialize_group_id(group_id: &[u8]) -> String {
    // TODO: I wonder if we really want to be base64 encoding this or if we can treat it as a
    // slice
    hex::encode(group_id)
=======
    format!("/xmtp/3/g-{}/proto", hex::encode(group_id))
}

pub fn get_welcome_topic(installation_id: &Vec<u8>) -> String {
    format!("/xmtp/3/w-{}/proto", hex::encode(installation_id))
>>>>>>> 56687a54
}<|MERGE_RESOLUTION|>--- conflicted
+++ resolved
@@ -1,5 +1,4 @@
 pub fn get_group_topic(group_id: &Vec<u8>) -> String {
-<<<<<<< HEAD
     format!("/xmtp/3/g-{}/proto", serialize_group_id(group_id))
 }
 
@@ -7,11 +6,8 @@
     // TODO: I wonder if we really want to be base64 encoding this or if we can treat it as a
     // slice
     hex::encode(group_id)
-=======
-    format!("/xmtp/3/g-{}/proto", hex::encode(group_id))
 }
 
 pub fn get_welcome_topic(installation_id: &Vec<u8>) -> String {
     format!("/xmtp/3/w-{}/proto", hex::encode(installation_id))
->>>>>>> 56687a54
 }