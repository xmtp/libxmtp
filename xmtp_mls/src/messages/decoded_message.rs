--- conflicted
+++ resolved
@@ -1,11 +1,8 @@
 use crate::groups::GroupError;
 use crate::messages::enrichment::EnrichMessageError;
 use prost::Message;
-<<<<<<< HEAD
+use xmtp_content_types::actions::{Actions, ActionsCodec};
 use xmtp_content_types::delete_message::DeleteMessageCodec;
-=======
-use xmtp_content_types::actions::{Actions, ActionsCodec};
->>>>>>> 83bdfe8b
 use xmtp_content_types::group_updated::GroupUpdatedCodec;
 use xmtp_content_types::intent::{Intent, IntentCodec};
 use xmtp_content_types::multi_remote_attachment::MultiRemoteAttachmentCodec;
@@ -66,17 +63,14 @@
     GroupUpdated(GroupUpdated),
     ReadReceipt(ReadReceipt),
     WalletSendCalls(WalletSendCalls),
-<<<<<<< HEAD
+    Intent(Option<Intent>),
+    Actions(Option<Actions>),
     /// The actual DeleteMessage content type (not shown in message lists)
     DeleteMessage(DeleteMessage),
     /// Placeholder for a message that has been deleted (shown in message lists)
     DeletedMessage {
         deleted_by: DeletedBy,
     },
-=======
-    Intent(Option<Intent>),
-    Actions(Option<Actions>),
->>>>>>> 83bdfe8b
     Custom(EncodedContent),
 }
 
@@ -172,19 +166,17 @@
                 let wallet_send_calls = WalletSendCallsCodec::decode(value)?;
                 Ok(MessageBody::WalletSendCalls(wallet_send_calls))
             }
-<<<<<<< HEAD
+            (IntentCodec::TYPE_ID, IntentCodec::MAJOR_VERSION) => {
+                let intent = IntentCodec::decode(value)?;
+                Ok(MessageBody::Intent(Some(intent)))
+            }
+            (ActionsCodec::TYPE_ID, ActionsCodec::MAJOR_VERSION) => {
+                let actions = ActionsCodec::decode(value)?;
+                Ok(MessageBody::Actions(Some(actions)))
+            }
             (DeleteMessageCodec::TYPE_ID, DeleteMessageCodec::MAJOR_VERSION) => {
                 let delete_message = DeleteMessageCodec::decode(value)?;
                 Ok(MessageBody::DeleteMessage(delete_message))
-=======
-            (IntentCodec::TYPE_ID, IntentCodec::MAJOR_VERSION) => {
-                let intent = IntentCodec::decode(value)?;
-                Ok(MessageBody::Intent(Some(intent)))
-            }
-            (ActionsCodec::TYPE_ID, ActionsCodec::MAJOR_VERSION) => {
-                let actions = ActionsCodec::decode(value)?;
-                Ok(MessageBody::Actions(Some(actions)))
->>>>>>> 83bdfe8b
             }
 
             _ => Err(CodecError::CodecNotFound(content_type.clone()).into()),
