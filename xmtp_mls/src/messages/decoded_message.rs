--- conflicted
+++ resolved
@@ -66,16 +66,13 @@
     WalletSendCalls(WalletSendCalls),
     Intent(Option<Intent>),
     Actions(Option<Actions>),
-<<<<<<< HEAD
+    LeaveRequest(LeaveRequest),
     /// The actual DeleteMessage content type (not shown in message lists)
     DeleteMessage(DeleteMessage),
     /// Placeholder for a message that has been deleted (shown in message lists)
     DeletedMessage {
         deleted_by: DeletedBy,
     },
-=======
-    LeaveRequest(LeaveRequest),
->>>>>>> 85ee108c
     Custom(EncodedContent),
 }
 
@@ -181,15 +178,13 @@
                 let actions = ActionsCodec::decode(value)?;
                 Ok(MessageBody::Actions(Some(actions)))
             }
-<<<<<<< HEAD
+            (LeaveRequestCodec::TYPE_ID, LeaveRequestCodec::MAJOR_VERSION) => {
+                let leave_request = LeaveRequestCodec::decode(value)?;
+                Ok(MessageBody::LeaveRequest(leave_request))
+            }
             (DeleteMessageCodec::TYPE_ID, DeleteMessageCodec::MAJOR_VERSION) => {
                 let delete_message = DeleteMessageCodec::decode(value)?;
                 Ok(MessageBody::DeleteMessage(delete_message))
-=======
-            (LeaveRequestCodec::TYPE_ID, LeaveRequestCodec::MAJOR_VERSION) => {
-                let leave_request = LeaveRequestCodec::decode(value)?;
-                Ok(MessageBody::LeaveRequest(leave_request))
->>>>>>> 85ee108c
             }
 
             _ => Err(CodecError::CodecNotFound(content_type.clone()).into()),
