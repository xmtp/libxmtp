#![recursion_limit = "256"]
pub mod api;
pub mod builder;
pub mod client;
pub mod codecs;
pub mod configuration;
pub mod credential;
pub mod groups;
mod hpke;
pub mod identity;
mod identity_updates;
pub mod owner;
pub mod retry;
pub mod storage;
pub mod subscriptions;
pub mod types;
pub mod utils;
pub mod verified_key_package;
pub mod verified_key_package_v2;
mod xmtp_openmls_provider;

pub use client::{Client, Network};
use storage::StorageError;
use xmtp_cryptography::signature::{RecoverableSignature, SignatureError};
use xmtp_proto::api_client::{XmtpIdentityClient, XmtpMlsClient};

/// XMTP Api Super Trait
/// Implements all Trait Network APIs for convenience.
pub trait XmtpApi: XmtpMlsClient + XmtpIdentityClient {}
impl<T> XmtpApi for T where T: XmtpMlsClient + XmtpIdentityClient {}

pub trait InboxOwner {
    /// Get address of the wallet.
    fn get_address(&self) -> String;
    /// Sign text with the wallet.
    fn sign(&self, text: &str) -> Result<RecoverableSignature, SignatureError>;
}

/// Inserts a model to the underlying data store, erroring if it already exists
pub trait Store<StorageConnection> {
    fn store(&self, into: &StorageConnection) -> Result<(), StorageError>;
}

/// Inserts a model to the underlying data store, silent no-op on unique constraint violations
pub trait StoreOrIgnore<StorageConnection> {
    fn store_or_ignore(&self, into: &StorageConnection) -> Result<(), StorageError>;
}

/// Fetches a model from the underlying data store, returning None if it does not exist
pub trait Fetch<Model> {
    type Key;
    fn fetch(&self, key: &Self::Key) -> Result<Option<Model>, StorageError>;
}

/// Deletes a model from the underlying data store
pub trait Delete<Model> {
    type Key;
    fn delete(&self, key: Self::Key) -> Result<usize, StorageError>;
}

#[cfg(test)]
mod tests {
    use log::LevelFilter;
    use tracing_test::traced_test;

    // Execute once before any tests are run
    #[ctor::ctor]
    // Capture traces in a variable that can be checked in tests, as well as outputting them to stdout on test failure
    // #[traced_test]
    fn setup() {
        // Capture logs (e.g. log::info!()) as traces too
<<<<<<< HEAD
        //let _ = tracing_log::LogTracer::init();
        let _ = tracing_subscriber::fmt::try_init();
=======
        let _ = tracing_log::LogTracer::init_with_filter(LevelFilter::Debug);
>>>>>>> dd206b6a
    }

    /// Note: tests that use this must have the #[traced_test] attribute
    #[macro_export]
    macro_rules! assert_logged {
        ( $search:expr , $occurrences:expr ) => {
            logs_assert(|lines: &[&str]| {
                let actual = lines.iter().filter(|line| line.contains($search)).count();
                if actual != $occurrences {
                    return Err(format!(
                        "Expected '{}' to be logged {} times, but was logged {} times instead",
                        $search, $occurrences, actual
                    ));
                }
                Ok(())
            });
        };
    }

    /// wrapper over assert!(matches!()) for Errors
    /// assert_err!(fun(), StorageError::Explosion)
    ///
    /// or the message variant,
    /// assert_err!(fun(), StorageError::Explosion, "the storage did not explode");
    #[macro_export]
    macro_rules! assert_err {
        ( $x:expr , $y:pat $(,)? ) => {
            assert!(matches!($x, Err($y)));
        };

        ( $x:expr, $y:pat $(,)?, $($msg:tt)+) => {{
            assert!(matches!($x, Err($y)), $($msg)+)
        }}
    }

    /// wrapper over assert! macros for Ok's
    ///
    /// Make sure something is Ok(_) without caring about return value.
    /// assert_ok!(fun());
    ///
    /// Against an expected value, e.g Ok(true)
    /// assert_ok!(fun(), true);
    ///
    /// or the message variant,
    /// assert_ok!(fun(), Ok(_), "the storage is not ok");
    #[macro_export]
    macro_rules! assert_ok {

        ( $e:expr ) => {
            assert_ok!($e,)
        };

        ( $e:expr, ) => {{
            use std::result::Result::*;
            match $e {
                Ok(v) => v,
                Err(e) => panic!("assertion failed: Err({:?})", e),
            }
        }};

        ( $x:expr , $y:expr $(,)? ) => {
            assert_eq!($x, Ok($y.into()));
        };

        ( $x:expr, $y:expr $(,)?, $($msg:tt)+) => {{
            assert_eq!($x, Ok($y.into()), $($msg)+);
        }}
    }
}<|MERGE_RESOLUTION|>--- conflicted
+++ resolved
@@ -69,12 +69,7 @@
     // #[traced_test]
     fn setup() {
         // Capture logs (e.g. log::info!()) as traces too
-<<<<<<< HEAD
-        //let _ = tracing_log::LogTracer::init();
         let _ = tracing_subscriber::fmt::try_init();
-=======
-        let _ = tracing_log::LogTracer::init_with_filter(LevelFilter::Debug);
->>>>>>> dd206b6a
     }
 
     /// Note: tests that use this must have the #[traced_test] attribute
