--- conflicted
+++ resolved
@@ -83,49 +83,6 @@
     _permit: tokio::sync::OwnedMutexGuard<()>,
 }
 
-<<<<<<< HEAD
-/// Inserts a model to the underlying data store, erroring if it already exists
-pub trait Store<StorageConnection> {
-    type Output;
-    fn store(&self, into: &StorageConnection) -> Result<Self::Output, StorageError>;
-}
-
-/// Inserts a model to the underlying data store, silent no-op on unique constraint violations
-pub trait StoreOrIgnore<StorageConnection> {
-    type Output;
-    fn store_or_ignore(&self, into: &StorageConnection) -> Result<Self::Output, StorageError>;
-}
-
-/// Fetches a model from the underlying data store, returning None if it does not exist
-pub trait Fetch<Model> {
-    type Key;
-    fn fetch(&self, key: &Self::Key) -> Result<Option<Model>, StorageError>;
-}
-
-/// Fetches all instances of `Model` from the data store.
-/// Returns an empty list if no items are found or an error if the fetch fails.
-pub trait FetchList<Model> {
-    fn fetch_list(&self) -> Result<Vec<Model>, StorageError>;
-}
-
-/// Fetches a filtered list of `Model` instances matching the specified key.
-/// Logs an error and returns an empty list if no items are found or if an error occurs.
-///
-/// # Parameters
-/// - `key`: The key used to filter the items in the data store.
-pub trait FetchListWithKey<Model> {
-    type Key;
-    fn fetch_list_with_key(&self, keys: &[Self::Key]) -> Result<Vec<Model>, StorageError>;
-}
-
-/// Deletes a model from the underlying data store
-pub trait Delete<Model> {
-    type Key;
-    fn delete(&self, key: Self::Key) -> Result<usize, StorageError>;
-}
-
-=======
->>>>>>> ab2cb3d2
 use crate::groups::GroupError;
 
 #[cfg(test)]
