--- conflicted
+++ resolved
@@ -21,143 +21,10 @@
 mod xmtp_openmls_provider;
 
 pub use client::{Client, Network};
-<<<<<<< HEAD
-use storage::StorageError;
-=======
 use storage::{DuplicateItem, StorageError};
 
->>>>>>> 814c0067
-pub use trait_impls::*;
-
-/// XMTP Api Super Trait
-/// Implements all Trait Network APIs for convenience.
-mod trait_impls {
-    pub use inner::*;
-
-    // native, release
-    #[cfg(all(not(test), not(target_arch = "wasm32")))]
-    mod inner {
-        use xmtp_proto::api_client::{
-            ClientWithMetadata, XmtpIdentityClient, XmtpMlsClient, XmtpMlsStreams,
-        };
-
-        pub trait XmtpApi
-        where
-            Self: XmtpMlsClient
-                + XmtpMlsStreams
-                + XmtpIdentityClient
-                + ClientWithMetadata
-                + Send
-                + Sync,
-        {
-        }
-        impl<T> XmtpApi for T where
-            T: XmtpMlsClient
-                + XmtpMlsStreams
-                + XmtpIdentityClient
-                + ClientWithMetadata
-                + Send
-                + Sync
-                + ?Sized
-        {
-        }
-    }
-
-    // wasm32, release
-    #[cfg(all(not(test), target_arch = "wasm32"))]
-    mod inner {
-        use xmtp_proto::api_client::{
-            ClientWithMetadata, LocalXmtpIdentityClient, LocalXmtpMlsClient, LocalXmtpMlsStreams,
-        };
-        pub trait XmtpApi
-        where
-            Self: LocalXmtpMlsClient
-                + LocalXmtpMlsStreams
-                + LocalXmtpIdentityClient
-                + ClientWithMetadata,
-        {
-        }
-
-        impl<T> XmtpApi for T where
-            T: LocalXmtpMlsClient
-                + LocalXmtpMlsStreams
-                + LocalXmtpIdentityClient
-                + ClientWithMetadata
-                + ?Sized
-        {
-        }
-    }
-
-    // test, native
-    #[cfg(all(test, not(target_arch = "wasm32")))]
-    mod inner {
-        use xmtp_proto::api_client::{
-            ClientWithMetadata, XmtpIdentityClient, XmtpMlsClient, XmtpMlsStreams,
-        };
-
-        pub trait XmtpApi
-        where
-            Self: XmtpMlsClient
-                + XmtpMlsStreams
-                + XmtpIdentityClient
-                + crate::XmtpTestClient
-                + ClientWithMetadata
-                + Send
-                + Sync,
-        {
-        }
-        impl<T> XmtpApi for T where
-            T: XmtpMlsClient
-                + XmtpMlsStreams
-                + XmtpIdentityClient
-                + crate::XmtpTestClient
-                + ClientWithMetadata
-                + Send
-                + Sync
-                + ?Sized
-        {
-        }
-    }
-
-    // test, wasm32
-    #[cfg(all(test, target_arch = "wasm32"))]
-    mod inner {
-        use xmtp_proto::api_client::{
-            ClientWithMetadata, LocalXmtpIdentityClient, LocalXmtpMlsClient, LocalXmtpMlsStreams,
-        };
-
-        pub trait XmtpApi
-        where
-            Self: LocalXmtpMlsClient
-                + LocalXmtpMlsStreams
-                + LocalXmtpIdentityClient
-                + crate::LocalXmtpTestClient
-                + ClientWithMetadata,
-        {
-        }
-
-        impl<T> XmtpApi for T where
-            T: LocalXmtpMlsClient
-                + LocalXmtpMlsStreams
-                + LocalXmtpIdentityClient
-                + crate::LocalXmtpTestClient
-                + ClientWithMetadata
-                + Send
-                + Sync
-                + ?Sized
-        {
-        }
-    }
-}
-
-#[cfg(any(test, feature = "test-utils", feature = "bench"))]
-#[trait_variant::make(XmtpTestClient: Send)]
-pub trait LocalXmtpTestClient {
-    async fn create_local() -> Self;
-    async fn create_dev() -> Self;
-}
-
 pub use xmtp_id::InboxOwner;
+pub use xmtp_proto::api_client::trait_impls::*;
 
 /// Inserts a model to the underlying data store, erroring if it already exists
 pub trait Store<StorageConnection> {
