--- conflicted
+++ resolved
@@ -1,5 +1,3 @@
-use std::sync::{Arc, Mutex};
-
 use openmls_rust_crypto::RustCrypto;
 use openmls_traits::OpenMlsProvider;
 
@@ -28,11 +26,7 @@
         }
     }
 
-<<<<<<< HEAD
-    pub(crate) fn conn(&self) -> Arc<Mutex<&'a DbConnection<'a>>> {
-=======
     pub(crate) fn conn(&self) -> DbConnection {
->>>>>>> bba18be7
         self.key_store.conn()
     }
 
@@ -44,7 +38,7 @@
 impl OpenMlsProvider for XmtpOpenMlsProvider {
     type CryptoProvider = RustCrypto;
     type RandProvider = RustCrypto;
-    type KeyStoreProvider = SqlKeyStore;
+    type StorageProvider = SqlKeyStore;
 
     fn crypto(&self) -> &Self::CryptoProvider {
         &self.crypto
@@ -54,7 +48,7 @@
         &self.crypto
     }
 
-    fn key_store(&self) -> &Self::KeyStoreProvider {
+    fn storage(&self) -> &Self::StorageProvider {
         &self.key_store
     }
 }
@@ -62,11 +56,7 @@
 impl<'a> OpenMlsProvider for &'a XmtpOpenMlsProvider {
     type CryptoProvider = RustCrypto;
     type RandProvider = RustCrypto;
-<<<<<<< HEAD
-    type StorageProvider = SqlKeyStore<'a>;
-=======
-    type KeyStoreProvider = SqlKeyStore;
->>>>>>> bba18be7
+    type StorageProvider = SqlKeyStore;
 
     fn crypto(&self) -> &Self::CryptoProvider {
         &self.crypto
