--- conflicted
+++ resolved
@@ -13,11 +13,7 @@
             QueryGroupMessagesRequest, QueryGroupMessagesResponse, QueryWelcomeMessagesRequest,
             QueryWelcomeMessagesResponse, SendGroupMessagesRequest, SendWelcomeMessagesRequest,
             SubscribeGroupMessagesRequest, SubscribeWelcomeMessagesRequest,
-<<<<<<< HEAD
-            UploadKeyPackageRequest, WelcomeMessage,
-=======
             UploadKeyPackageRequest,
->>>>>>> 6b7a163e
         },
     },
 };
@@ -66,8 +62,7 @@
     }
 
     impl XmtpMlsStreams for ApiClient {
-<<<<<<< HEAD
-         #[cfg(all(not(feature = "http-api"), not(target_arch = "wasm32")))]
+        #[cfg(all(not(feature = "http-api"), not(target_arch = "wasm32")))]
         type GroupMessageStream<'a> = xmtp_api_grpc::GroupMessageStream;
         #[cfg(all(not(feature = "http-api"), not(target_arch = "wasm32")))]
         type WelcomeMessageStream<'a> = xmtp_api_grpc::WelcomeMessageStream;
@@ -82,18 +77,6 @@
         #[cfg(target_arch = "wasm32")]
         type WelcomeMessageStream<'a> = futures::stream::LocalBoxStream<'static, Result<WelcomeMessage, Error>>;
 
-=======
-        #[cfg(not(feature = "http-api"))]
-        type GroupMessageStream<'a> = xmtp_api_grpc::GroupMessageStream;
-        #[cfg(not(feature = "http-api"))]
-        type WelcomeMessageStream<'a> = xmtp_api_grpc::WelcomeMessageStream;
-
-        #[cfg(feature = "http-api")]
-        type GroupMessageStream<'a> = futures::stream::BoxStream<'static, Result<GroupMessage, Error>>;
-        #[cfg(feature = "http-api")]
-        type WelcomeMessageStream<'a> = futures::stream::BoxStream<'static, Result<WelcomeMessage, Error>>;
-
->>>>>>> 6b7a163e
 
         async fn subscribe_group_messages(&self, request: SubscribeGroupMessagesRequest) -> Result<<Self as XmtpMlsStreams>::GroupMessageStream<'static>, Error>;
         async fn subscribe_welcome_messages(&self, request: SubscribeWelcomeMessagesRequest) -> Result<<Self as XmtpMlsStreams>::WelcomeMessageStream<'static>, Error>;
