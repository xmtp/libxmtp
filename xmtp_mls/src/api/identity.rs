use std::collections::HashMap;

use crate::types::InboxId;

use super::{ApiClientWrapper, WrappedApiError};
use xmtp_id::associations::{DeserializationError, IdentityUpdate};
use xmtp_proto::{
    api_client::{XmtpIdentityClient, XmtpMlsClient},
    xmtp::identity::api::v1::{
        get_identity_updates_request::Request as GetIdentityUpdatesV2RequestProto,
        get_identity_updates_response::IdentityUpdateLog,
        get_inbox_ids_request::Request as GetInboxIdsRequestProto,
        GetIdentityUpdatesRequest as GetIdentityUpdatesV2Request, GetInboxIdsRequest,
        PublishIdentityUpdateRequest,
    },
};

/// A filter for querying identity updates. `sequence_id` is the starting sequence, and only later updates will be returned.
pub struct GetIdentityUpdatesV2Filter {
    pub inbox_id: InboxId,
    pub sequence_id: Option<u64>,
}

impl From<GetIdentityUpdatesV2Filter> for GetIdentityUpdatesV2RequestProto {
    fn from(filter: GetIdentityUpdatesV2Filter) -> Self {
        Self {
            inbox_id: filter.inbox_id,
            sequence_id: filter.sequence_id.unwrap_or(0),
        }
    }
}

pub struct InboxUpdate {
    pub sequence_id: u64,
    pub server_timestamp_ns: u64,
    pub update: IdentityUpdate,
}

impl TryFrom<IdentityUpdateLog> for InboxUpdate {
    type Error = DeserializationError;

    fn try_from(update: IdentityUpdateLog) -> Result<Self, Self::Error> {
        Ok(Self {
            sequence_id: update.sequence_id,
            server_timestamp_ns: update.server_timestamp_ns,
            update: update
                .update
                .ok_or(DeserializationError::MissingUpdate)?
                // TODO: Figure out what to do with requests that don't deserialize correctly. Maybe we want to just filter them out?,
                .try_into()?,
        })
    }
}

/// A mapping of `inbox_id` -> Vec<InboxUpdate>
type InboxUpdateMap = HashMap<InboxId, Vec<InboxUpdate>>;

/// Maps account addresses to inbox IDs. If no inbox ID found, the value will be None
<<<<<<< HEAD
type AddressToInboxIdMap = HashMap<String, Option<InboxId>>; // TODO: hashmap has build-in optional value, so we can use InboxId as value
=======
type AddressToInboxIdMap = HashMap<String, InboxId>;
>>>>>>> 26092811

impl<ApiClient> ApiClientWrapper<ApiClient>
where
    ApiClient: XmtpMlsClient + XmtpIdentityClient,
{
    pub async fn publish_identity_update(
        &self,
        update: IdentityUpdate,
    ) -> Result<(), WrappedApiError> {
        self.api_client
            .publish_identity_update(PublishIdentityUpdateRequest {
                identity_update: Some(update.into()),
            })
            .await?;

        Ok(())
    }

    pub async fn get_identity_updates_v2(
        &self,
        filters: Vec<GetIdentityUpdatesV2Filter>,
    ) -> Result<InboxUpdateMap, WrappedApiError> {
        let result = self
            .api_client
            .get_identity_updates_v2(GetIdentityUpdatesV2Request {
                requests: filters.into_iter().map(|filter| filter.into()).collect(),
            })
            .await?;

        result
            .responses
            .into_iter()
            .map(|response| {
                let deserialized_updates = response
                    .updates
                    .into_iter()
                    .map(|update| {
                        let deserialized: InboxUpdate = update.try_into()?;

                        Ok(deserialized)
                    })
                    .collect::<Result<Vec<InboxUpdate>, WrappedApiError>>()?;

                Ok((response.inbox_id, deserialized_updates))
            })
            .collect::<Result<InboxUpdateMap, WrappedApiError>>()
    }

    pub async fn get_inbox_ids(
        &self,
        account_addresses: Vec<String>,
    ) -> Result<AddressToInboxIdMap, WrappedApiError> {
        let result = self
            .api_client
            .get_inbox_ids(GetInboxIdsRequest {
                requests: account_addresses
                    .into_iter()
                    .map(|address| GetInboxIdsRequestProto { address })
                    .collect(),
            })
            .await?;

        Ok(result
            .responses
            .into_iter()
            .filter(|inbox_id| inbox_id.inbox_id.is_some())
            .map(|inbox_id| (inbox_id.address, inbox_id.inbox_id.unwrap()))
            .collect())
    }
}

#[cfg(test)]
mod tests {
    use super::super::test_utils::*;
    use super::GetIdentityUpdatesV2Filter;
    use crate::{api::ApiClientWrapper, retry::Retry};
    use xmtp_id::associations::{test_utils::rand_string, Action, CreateInbox, IdentityUpdate};
    use xmtp_proto::xmtp::identity::api::v1::{
        get_identity_updates_response::{
            IdentityUpdateLog, Response as GetIdentityUpdatesResponseItem,
        },
        get_inbox_ids_response::Response as GetInboxIdsResponseItem,
        GetIdentityUpdatesResponse, GetInboxIdsResponse, PublishIdentityUpdateResponse,
    };

    fn create_identity_update(inbox_id: String) -> IdentityUpdate {
        IdentityUpdate::new_test(vec![Action::CreateInbox(CreateInbox::default())], inbox_id)
    }

    #[tokio::test]
    async fn publish_identity_update() {
        let mut mock_api = MockApiClient::new();
        let inbox_id = rand_string();
        let identity_update = create_identity_update(inbox_id.clone());

        mock_api
            .expect_publish_identity_update()
            .withf(move |req| req.identity_update.as_ref().unwrap().inbox_id.eq(&inbox_id))
            .returning(move |_| Ok(PublishIdentityUpdateResponse {}));

        let wrapper = ApiClientWrapper::new(mock_api, Retry::default());
        let result = wrapper.publish_identity_update(identity_update).await;

        assert!(result.is_ok());
    }

    #[tokio::test]
    async fn get_identity_update_v2() {
        let mut mock_api = MockApiClient::new();
        let inbox_id = rand_string();
        let inbox_id_clone = inbox_id.clone();
        let inbox_id_clone_2 = inbox_id.clone();
        mock_api
            .expect_get_identity_updates_v2()
            .withf(move |req| req.requests.first().unwrap().inbox_id.eq(&inbox_id))
            .returning(move |_| {
                let identity_update = create_identity_update(inbox_id_clone.clone());
                Ok(GetIdentityUpdatesResponse {
                    responses: vec![GetIdentityUpdatesResponseItem {
                        inbox_id: inbox_id_clone.clone(),
                        updates: vec![IdentityUpdateLog {
                            sequence_id: 1,
                            server_timestamp_ns: 1,
                            update: Some(identity_update.to_proto()),
                        }],
                    }],
                })
            });

        let wrapper = ApiClientWrapper::new(mock_api, Retry::default());
        let result = wrapper
            .get_identity_updates_v2(vec![GetIdentityUpdatesV2Filter {
                inbox_id: inbox_id_clone_2.clone(),
                sequence_id: None,
            }])
            .await
            .expect("should work");

        assert_eq!(result.len(), 1);
        assert_eq!(result.get(&inbox_id_clone_2).unwrap().len(), 1);
        assert_eq!(
            result
                .get(&inbox_id_clone_2)
                .unwrap()
                .first()
                .unwrap()
                .update
                .inbox_id,
            inbox_id_clone_2
        );
    }

    #[tokio::test]
    async fn get_inbox_ids() {
        let mut mock_api = MockApiClient::new();
        let inbox_id = rand_string();
        let inbox_id_clone = inbox_id.clone();
        let inbox_id_clone_2 = inbox_id.clone();
        let address = rand_string();
        let address_clone = address.clone();
        let address_clone_2 = address.clone();

        mock_api
            .expect_get_inbox_ids()
            .withf(move |req| req.requests.first().unwrap().address.eq(&address_clone))
            .returning(move |_| {
                Ok(GetInboxIdsResponse {
                    responses: vec![GetInboxIdsResponseItem {
                        address: address_clone_2.clone(),
                        inbox_id: Some(inbox_id_clone.clone()),
                    }],
                })
            });

        let wrapper = ApiClientWrapper::new(mock_api, Retry::default());
        let result = wrapper
            .get_inbox_ids(vec![address.clone()])
            .await
            .expect("should work");

        assert_eq!(result.len(), 1);
        assert_eq!(result.get(&address).unwrap(), &inbox_id_clone_2);
    }
}<|MERGE_RESOLUTION|>--- conflicted
+++ resolved
@@ -56,11 +56,7 @@
 type InboxUpdateMap = HashMap<InboxId, Vec<InboxUpdate>>;
 
 /// Maps account addresses to inbox IDs. If no inbox ID found, the value will be None
-<<<<<<< HEAD
-type AddressToInboxIdMap = HashMap<String, Option<InboxId>>; // TODO: hashmap has build-in optional value, so we can use InboxId as value
-=======
 type AddressToInboxIdMap = HashMap<String, InboxId>;
->>>>>>> 26092811
 
 impl<ApiClient> ApiClientWrapper<ApiClient>
 where
