--- conflicted
+++ resolved
@@ -1,11 +1,7 @@
 use crate::builder::ClientBuilder;
 use crate::{client::Client, identity::IdentityStrategy};
 use alloy::{dyn_abi::SolType, primitives::U256, providers::Provider, signers::Signer};
-<<<<<<< HEAD
-use xmtp_db::group_message::MsgQueryArgs;
-=======
 use xmtp_cryptography::utils::generate_local_wallet;
->>>>>>> 315df8e4
 use xmtp_id::associations::Identifier;
 use xmtp_id::associations::test_utils::MockSmartContractSignatureVerifier;
 use xmtp_id::utils::test::{SmartWalletContext, docker_smart_wallet};
@@ -77,39 +73,18 @@
 
 #[rstest::rstest]
 #[tokio::test]
-<<<<<<< HEAD
-async fn test_two_smart_contract_wallets_group_messaging(
-    #[future] docker_smart_wallet: SmartWalletContext,
-) {
-    let SmartWalletContext {
-        factory,
-        owner0: wallet1,
-        sw,
-        sw_address: sw_address1,
-=======
 async fn test_detect_scw_vs_eoa_creation(#[future] docker_smart_wallet: SmartWalletContext) {
     let SmartWalletContext {
         factory,
         owner0: wallet,
         sw,
         sw_address,
->>>>>>> 315df8e4
         ..
     } = docker_smart_wallet.await;
 
     let provider = factory.provider();
     let chain_id = provider.get_chain_id().await.unwrap();
 
-<<<<<<< HEAD
-    // Create first client with smart contract wallet
-    let account_address1 = format!("{sw_address1}");
-    let ident1 = Identifier::eth(&account_address1).unwrap();
-    let account_id1 = AccountId::new_evm(chain_id, account_address1.clone());
-
-    let identity_strategy1 = IdentityStrategy::new(
-        ident1.inbox_id(0).unwrap(),
-        Identifier::eth(account_address1).unwrap(),
-=======
     // Create an EOA client first
     let eoa_wallet = generate_local_wallet();
     let eoa_client = ClientBuilder::new_test_client(&eoa_wallet).await;
@@ -123,16 +98,11 @@
     let identity_strategy = IdentityStrategy::new(
         ident.inbox_id(0).unwrap(),
         Identifier::eth(account_address).unwrap(),
->>>>>>> 315df8e4
         0,
         None,
     );
 
-<<<<<<< HEAD
-    let client1 = Client::builder(identity_strategy1)
-=======
     let scw_client = Client::builder(identity_strategy)
->>>>>>> 315df8e4
         .temp_store()
         .await
         .local_client()
@@ -145,24 +115,6 @@
         .await
         .unwrap();
 
-<<<<<<< HEAD
-    // Register identity for first client
-    let mut signature_request1 = client1.context.signature_request().unwrap();
-    let signature_text1 = signature_request1.signature_text();
-    let hash_to_sign1 = alloy::primitives::eip191_hash_message(signature_text1);
-    let rsh1 = sw.replaySafeHash(hash_to_sign1).call().await.unwrap();
-    let signed_hash1 = wallet1.sign_hash(&rsh1).await.unwrap().as_bytes().to_vec();
-    let signature_bytes1 = SignatureWithNonce::abi_encode(&(U256::from(0), signed_hash1));
-
-    signature_request1
-        .add_new_unverified_smart_contract_signature(
-            NewUnverifiedSmartContractWalletSignature::new(
-                signature_bytes1.to_vec(),
-                account_id1,
-                None,
-            ),
-            &client1.scw_verifier(),
-=======
     let mut signature_request = scw_client.context.signature_request().unwrap();
     let signature_text = signature_request.signature_text();
     let hash_to_sign = alloy::primitives::eip191_hash_message(signature_text);
@@ -178,172 +130,10 @@
                 None,
             ),
             &scw_client.scw_verifier(),
->>>>>>> 315df8e4
         )
         .await
         .unwrap();
 
-<<<<<<< HEAD
-    client1.register_identity(signature_request1).await.unwrap();
-
-    // Create a group with client1
-    let group1 = client1.create_group(None, None).unwrap();
-    println!("Created group with ID: {:?}", hex::encode(&group1.group_id));
-
-    group1.sync().await.unwrap();
-
-    // Exchange messages
-    let message1 = b"Hello from smart wallet 1!";
-    let message2 = b"Hello from smart wallet 2!";
-
-    // Client1 sends a message
-    group1.send_message(message1).await.unwrap();
-    group1.send_message(message2).await.unwrap();
-
-    // Client2 receives and sends a message
-    // group2.sync().await.unwrap();
-    let messages = group1.find_messages(&MsgQueryArgs::default()).unwrap();
-    // assert!(!messages.is_empty());
-    // assert_eq!(messages.last().unwrap().decrypted_message_bytes, message1);
-    //
-    // group2.send_message(message2).await.unwrap();
-
-    // Client1 receives the message from client2
-    group1.sync().await.unwrap();
-    let messages = group1.find_messages(&MsgQueryArgs::default()).unwrap();
-    assert!(messages.len() >= 2);
-    assert_eq!(messages.last().unwrap().decrypted_message_bytes, message2);
-
-    println!("Successfully exchanged messages between two smart contract wallet clients!");
-}
-
-#[rstest::rstest]
-#[tokio::test]
-async fn test_smart_contract_wallet_unverified_should_fail(
-    #[future] docker_smart_wallet: SmartWalletContext,
-) {
-    let SmartWalletContext {
-        factory,
-        owner0: wallet1,
-        sw,
-        sw_address: sw_address1,
-        ..
-    } = docker_smart_wallet.await;
-
-    let provider = factory.provider();
-    let chain_id = provider.get_chain_id().await.unwrap();
-
-    // Create first client with smart contract wallet - but with UNVERIFIED signature
-    let account_address1 = format!("{sw_address1}");
-    let ident1 = Identifier::eth(&account_address1).unwrap();
-    let account_id1 = AccountId::new_evm(chain_id, account_address1.clone());
-
-    let identity_strategy1 = IdentityStrategy::new(
-        ident1.inbox_id(0).unwrap(),
-        Identifier::eth(account_address1).unwrap(),
-        0,
-        None,
-    );
-
-    // Use a mock verifier that returns FALSE for verification
-    let mock_verifier = MockSmartContractSignatureVerifier::new(false);
-
-    let client1 = Client::builder(identity_strategy1)
-        .temp_store()
-        .await
-        .local_client()
-        .await
-        .default_mls_store()
-        .unwrap()
-        .with_scw_verifier(mock_verifier)
-        .build()
-        .await
-        .unwrap();
-
-    // Register identity for first client - this should FAIL because the verifier returns false
-    let mut signature_request1 = client1.context.signature_request().unwrap();
-    let signature_text1 = signature_request1.signature_text();
-    let hash_to_sign1 = alloy::primitives::eip191_hash_message(signature_text1);
-    let rsh1 = sw.replaySafeHash(hash_to_sign1).call().await.unwrap();
-    let signed_hash1 = wallet1.sign_hash(&rsh1).await.unwrap().as_bytes().to_vec();
-    let signature_bytes1 = SignatureWithNonce::abi_encode(&(U256::from(0), signed_hash1));
-
-    // Try to add the signature - this should fail because verification will return false
-    let add_signature_result = signature_request1
-        .clone()
-        .add_new_unverified_smart_contract_signature(
-            NewUnverifiedSmartContractWalletSignature::new(
-                signature_bytes1.to_vec(),
-                account_id1,
-                None,
-            ),
-            &client1.scw_verifier(),
-        )
-        .await;
-
-    // Assert that adding the signature failed
-    assert!(
-        add_signature_result.is_err(),
-        "Expected signature verification to fail with unverified smart contract wallet"
-    );
-
-    // Verify the error is a signature validation error
-    match add_signature_result {
-        Err(e) => {
-            println!("Expected error occurred: {:?}", e);
-            // The error should be related to invalid signature
-            assert!(
-                format!("{:?}", e).contains("Invalid") || format!("{:?}", e).contains("signature"),
-                "Error should indicate invalid signature"
-            );
-        }
-        Ok(_) => panic!("Should have failed signature verification"),
-    }
-
-    // Attempting to register identity should also fail
-    let register_result = client1.register_identity(signature_request1.clone()).await;
-    assert!(
-        register_result.is_err(),
-        "Expected identity registration to fail"
-    );
-
-    // client1
-    //     .register_identity(signature_request1.clone())
-    //     .await
-    //     .unwrap();
-
-    // Create a group with client1
-    let group1 = client1.create_group(None, None).unwrap();
-    println!("Created group with ID: {:?}", hex::encode(&group1.group_id));
-
-    group1.sync().await.unwrap();
-
-    // Exchange messages
-    let message1 = b"Hello from smart wallet 1!";
-    let message2 = b"Hello from smart wallet 2!";
-
-    // Client1 sends a message
-    group1.send_message(message1).await.unwrap();
-    group1.send_message(message2).await.unwrap();
-
-    // Client2 receives and sends a message
-    // group2.sync().await.unwrap();
-    let messages = group1.find_messages(&MsgQueryArgs::default()).unwrap();
-    // assert!(!messages.is_empty());
-    // assert_eq!(messages.last().unwrap().decrypted_message_bytes, message1);
-    //
-    // group2.send_message(message2).await.unwrap();
-
-    // Client1 receives the message from client2
-    group1.sync().await.unwrap();
-    let messages = group1.find_messages(&MsgQueryArgs::default()).unwrap();
-    assert!(messages.len() >= 2);
-    assert_eq!(messages.last().unwrap().decrypted_message_bytes, message2);
-
-    println!("Successfully exchanged messages between two smart contract wallet clients!");
-
-    println!("Test passed: Smart contract wallet with unverified signature correctly failed");
-=======
     scw_client
         .register_identity(signature_request)
         .await
@@ -396,5 +186,4 @@
         Some(xmtp_id::associations::SignatureKind::Erc1271),
         "EOA client should correctly identify SCW inbox when fetching from network"
     );
->>>>>>> 315df8e4
 }