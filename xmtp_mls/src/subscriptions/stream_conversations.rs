use super::{LocalEvents, Result, SubscribeError};
use crate::{
    groups::{scoped_client::ScopedGroupClient, MlsGroup},
    Client, XmtpOpenMlsProvider,
};
use xmtp_db::{group::ConversationType, refresh_state::EntityKind, NotFound};

use futures::{prelude::stream::Select, Stream};
use pin_project_lite::pin_project;
use std::{
    collections::HashSet,
    future::Future,
    pin::Pin,
    task::{ready, Context, Poll},
};
use tokio_stream::wrappers::BroadcastStream;
use xmtp_common::{retry_async, FutureWrapper, Retry};
use xmtp_id::scw_verifier::SmartContractSignatureVerifier;
use xmtp_proto::{
    api_client::{trait_impls::XmtpApi, XmtpMlsStreams},
    xmtp::mls::api::v1::{welcome_message, WelcomeMessage},
};

#[derive(thiserror::Error, Debug)]
pub enum ConversationStreamError {
    #[error("unexpected message type in welcome")]
    InvalidPayload,
    #[error("the conversation was filtered because of the given conversation type")]
    InvalidConversationType,
}

impl xmtp_common::RetryableError for ConversationStreamError {
    fn is_retryable(&self) -> bool {
        use ConversationStreamError::*;
        match self {
            InvalidPayload | InvalidConversationType => false,
        }
    }
}

#[derive(Debug)]
pub(super) enum WelcomeOrGroup {
    Group(Vec<u8>),
    Welcome(WelcomeMessage),
}

pin_project! {
    /// Broadcast stream filtered + mapped to WelcomeOrGroup
    pub(super) struct BroadcastGroupStream {
        #[pin] inner: BroadcastStream<LocalEvents>,
    }
}

impl BroadcastGroupStream {
    fn new(inner: BroadcastStream<LocalEvents>) -> Self {
        Self { inner }
    }
}

impl Stream for BroadcastGroupStream {
    type Item = Result<WelcomeOrGroup>;

    fn poll_next(self: Pin<&mut Self>, cx: &mut Context<'_>) -> Poll<Option<Self::Item>> {
        use std::task::Poll::*;
        let mut this = self.project();
        // loop until the inner stream returns:
        // - Ready with a group
        // - Ready(None) - stream ended
        // ignore None values, since it is not a group, but may indicate more values in the stream
        // itself
        loop {
            if let Some(event) = ready!(this.inner.as_mut().poll_next(cx)) {
                if let Some(group) =
                    xmtp_common::optify!(event, "Missed messages due to event queue lag")
                        .and_then(LocalEvents::group_filter)
                {
                    return Ready(Some(Ok(WelcomeOrGroup::Group(group))));
                }
            } else {
                return Ready(None);
            }
        }
    }
}

pin_project! {
    /// Subscription Stream mapped to WelcomeOrGroup
    pub(super) struct SubscriptionStream<S, E> {
        #[pin] inner: S,
        _marker: std::marker::PhantomData<E>
    }
}

impl<S, E> SubscriptionStream<S, E> {
    fn new(inner: S) -> Self {
        Self {
            inner,
            _marker: std::marker::PhantomData,
        }
    }
}

impl<S, E> Stream for SubscriptionStream<S, E>
where
    S: Stream<Item = std::result::Result<WelcomeMessage, E>>,
    E: xmtp_common::RetryableError + Send + Sync + 'static,
{
    type Item = Result<WelcomeOrGroup>;

    fn poll_next(self: Pin<&mut Self>, cx: &mut Context<'_>) -> Poll<Option<Self::Item>> {
        use std::task::Poll::*;
        let this = self.project();

        match this.inner.poll_next(cx) {
            Ready(Some(welcome)) => {
                let welcome = welcome.map_err(|e| SubscribeError::BoxError(Box::new(e)))?;
                Ready(Some(Ok(WelcomeOrGroup::Welcome(welcome))))
            }
            Pending => Pending,
            Ready(None) => Ready(None),
        }
    }
}

pin_project! {
    pub struct StreamConversations<'a, C, Subscription> {
        #[pin] inner: Subscription,
        #[pin] state: ProcessState<'a, C>,
        client: C,
        conversation_type: Option<ConversationType>,
        known_welcome_ids: HashSet<i64>,
    }
}

pin_project! {
    #[project = ProcessProject]
    #[derive(Default)]
    enum ProcessState<'a, C> {
        /// State that indicates the stream is waiting on the next message from the network
        #[default]
        Waiting,
        /// State that indicates the stream is waiting on a IO/Network future to finish processing the current message
        /// before moving on to the next one
        Processing {
            #[pin] future: FutureWrapper<'a, Result<Option<(MlsGroup<C>, Option<i64>)>>>
        }
    }
}

type MultiplexedSelect<S, E> = Select<BroadcastGroupStream, SubscriptionStream<S, E>>;

pub(super) type WelcomesApiSubscription<'a, C> = MultiplexedSelect<
    <<C as ScopedGroupClient>::ApiClient as XmtpMlsStreams>::WelcomeMessageStream<'a>,
    <<C as ScopedGroupClient>::ApiClient as XmtpMlsStreams>::Error,
>;

impl<'a, A, V> StreamConversations<'a, Client<A, V>, WelcomesApiSubscription<'a, Client<A, V>>>
where
    A: XmtpApi + XmtpMlsStreams + Send + Sync + 'static,
    V: SmartContractSignatureVerifier + Send + Sync + 'static,
{
    pub async fn new(
        client: &'a Client<A, V>,
        conversation_type: Option<ConversationType>,
    ) -> Result<Self> {
        let provider = client.mls_provider()?;
        let conn = provider.conn_ref();
        let installation_key = client.installation_public_key();
        let id_cursor = provider
            .conn_ref()
            .get_last_cursor_for_id(installation_key, EntityKind::Welcome)?;
        tracing::debug!(
            cursor = id_cursor,
            inbox_id = client.inbox_id(),
            "Setting up conversation stream cursor = {}",
            id_cursor
        );

        let events =
            BroadcastGroupStream::new(BroadcastStream::new(client.local_events.subscribe()));

        let subscription = client
            .api_client
            .subscribe_welcome_messages(installation_key.as_ref(), Some(id_cursor as u64))
            .await?;
        let subscription = SubscriptionStream::new(subscription);
        let known_welcome_ids = HashSet::from_iter(conn.group_welcome_ids()?.into_iter());

        let stream = futures::stream::select(events, subscription);

        Ok(Self {
            client: client.clone(),
            inner: stream,
            known_welcome_ids,
            conversation_type,
            state: ProcessState::Waiting,
        })
    }
}

impl<'a, C, Subscription> Stream for StreamConversations<'a, C, Subscription>
where
    C: ScopedGroupClient + Clone + 'a,
    Subscription: Stream<Item = Result<WelcomeOrGroup>> + 'a,
{
    type Item = Result<MlsGroup<C>>;

    fn poll_next(
        mut self: Pin<&mut Self>,
        cx: &mut std::task::Context<'_>,
    ) -> std::task::Poll<Option<Self::Item>> {
        use std::task::Poll::*;
        use ProcessProject::*;

        let this = self.as_mut().project();
        let state = this.state.project();

        match state {
            Waiting => {
                match this.inner.poll_next(cx) {
                    Ready(Some(item)) => {
                        let mut this = self.as_mut().project();
                        let future = ProcessWelcomeFuture::new(
                            this.known_welcome_ids.clone(),
                            this.client.clone(),
                            item?,
                            *this.conversation_type,
                        )?;

                        this.state.set(ProcessState::Processing {
                            future: FutureWrapper::new(future.process()),
                        });
                        // try to process the future immediately
                        // this will return immediately if we have already processed the welcome
                        // and it exists in the db
                        let Processing { future } = this.state.project() else {
                            unreachable!()
                        };
                        let poll = future.poll(cx);
                        self.as_mut().try_process(poll, cx)
                    }
                    // stream ended
                    Ready(None) => Ready(None),
                    Pending => Pending,
                }
            }
            Processing { future } => {
                let poll = future.poll(cx);
                self.as_mut().try_process(poll, cx)
            }
        }
    }
}

impl<'a, C, Subscription> StreamConversations<'a, C, Subscription>
where
    C: ScopedGroupClient + Clone + 'a,
    Subscription: Stream<Item = Result<WelcomeOrGroup>> + 'a,
{
    /// Try to process the welcome future
    #[allow(clippy::type_complexity)]
    fn try_process(
        mut self: Pin<&mut Self>,
        poll: Poll<Result<Option<(MlsGroup<C>, Option<i64>)>>>,
        cx: &mut Context<'_>,
    ) -> Poll<Option<<Self as Stream>::Item>> {
        use Poll::*;
        let mut this = self.as_mut().project();
        match poll {
            Ready(Ok(Some((group, welcome_id)))) => {
                tracing::debug!(
                    group_id = hex::encode(&group.group_id),
                    "finished processing with group {}",
                    hex::encode(&group.group_id)
                );
                if let Some(id) = welcome_id {
                    this.known_welcome_ids.insert(id);
                }
                this.state.set(ProcessState::Waiting);
                Ready(Some(Ok(group)))
            }
            // we are ignoring this payload
            Ready(Ok(None)) => {
                tracing::debug!("ignoring this payload");
                this.state.as_mut().set(ProcessState::Waiting);
                // we have to re-ad this task to the queue
                // to let http know we are waiting on the next item
                self.poll_next(cx)
            }
            Ready(Err(e)) => {
                this.state.as_mut().set(ProcessState::Waiting);
                Ready(Some(Err(e)))
            }
            Pending => Pending,
        }
    }
}

fn extract_welcome_message(welcome: &WelcomeMessage) -> Result<&welcome_message::V1> {
    match welcome.version {
        Some(welcome_message::Version::V1(ref welcome)) => Ok(welcome),
        _ => Err(ConversationStreamError::InvalidPayload.into()),
    }
}

/// Future for processing `WelcomeorGroup`
pub struct ProcessWelcomeFuture<Client> {
    /// welcome ids in DB and which are already processed
    known_welcome_ids: HashSet<i64>,
    /// The libxmtp client
    client: Client,
    /// the welcome or group being processed in this future
    item: WelcomeOrGroup,
    /// the xmtp mls provider
    provider: XmtpOpenMlsProvider,
    /// Conversation type to filter for, if any.
    conversation_type: Option<ConversationType>,
}

impl<C> ProcessWelcomeFuture<C>
where
    C: ScopedGroupClient + Clone,
{
    pub fn new(
        known_welcome_ids: HashSet<i64>,
        client: C,
        item: WelcomeOrGroup,
        conversation_type: Option<ConversationType>,
    ) -> Result<ProcessWelcomeFuture<C>> {
        let provider = client.context().mls_provider()?;

        Ok(Self {
            known_welcome_ids,
            client,
            item,
            provider,
            conversation_type,
        })
    }
}

/// bulk of the processing for a new welcome/group
impl<C> ProcessWelcomeFuture<C>
where
    C: ScopedGroupClient + Clone,
{
    /// Process the welcome. if its a group, create the group and return it.
    #[tracing::instrument(skip_all)]
    pub async fn process(self) -> Result<Option<(MlsGroup<C>, Option<i64>)>> {
        use WelcomeOrGroup::*;
        let (group, welcome_id) = match self.item {
            Welcome(ref w) => {
                let welcome = extract_welcome_message(w)?;
                let id = welcome.id as i64;
                // try to load it from store first and avoid overhead
                // of processing a welcome & erroring
                // for immediate return, this must stay in the top-level future,
                // to avoid a possible yield on the await in on_welcome.
                if self.known_welcome_ids.contains(&id) {
                    tracing::debug!(
                        "Found existing welcome. Returning from db & skipping processing"
                    );
                    let (group, id) = self.load_from_store(id).map(|(g, v)| (g, Some(v)))?;
                    let metadata = group.metadata(&self.provider).await?;
                    return Ok(self
                        .conversation_type
                        .is_none_or(|ct| ct == metadata.conversation_type)
                        .then_some((group, id)));
                }

                let (group, id) = self.on_welcome(welcome).await?;
                (group, Some(id))
            }
            Group(id) => {
                tracing::debug!("Stream conversations got existing group, pulling from db.");
                let (group, stored_group) =
                    MlsGroup::new_validated(self.client, id, &self.provider)?;
                (group, stored_group.welcome_id)
            }
        };

        let metadata = group.metadata(&self.provider).await?;
        Ok(self
            .conversation_type
            .is_none_or(|ct| ct == metadata.conversation_type)
            .then_some((group, welcome_id)))
    }

    /// process a new welcome, returning the Group & Welcome ID
    async fn on_welcome(&self, welcome: &welcome_message::V1) -> Result<(MlsGroup<C>, i64)> {
        let welcome_message::V1 {
            id,
            created_ns: _,
            ref installation_key,
            ..
        } = welcome;
        let id = *id as i64;

        let Self {
            ref client,
            ref provider,
            ..
        } = self;
        tracing::info!(
            installation_id = hex::encode(installation_key),
            welcome_id = &id,
            "Trying to process streamed welcome"
        );

        let group = retry_async!(
            Retry::default(),
            (async { MlsGroup::create_from_welcome(client, provider, welcome, false).await })
        );

        if let Err(e) = group {
            tracing::info!("Processing welcome failed, trying to load existing..");
            // try to load it from the store again in case of race
            return self
                .load_from_store(id)
                .map_err(|_| SubscribeError::from(e));
        }

        Ok((group?, id))
    }

    /// Load a group from disk by its welcome_id
    fn load_from_store(&self, id: i64) -> Result<(MlsGroup<C>, i64)> {
        let conn = self.provider.conn_ref();
        let group = conn
            .find_group_by_welcome_id(id)?
            .ok_or(NotFound::GroupByWelcome(id))?;
        tracing::info!(
            inbox_id = self.client.inbox_id(),
            group_id = hex::encode(&group.id),
            welcome_id = ?group.welcome_id,
            "loading existing group for welcome_id: {:?}",
            group.welcome_id
        );
        Ok((
            MlsGroup::new(self.client.clone(), group.id, group.created_at_ns),
            id,
        ))
    }
}

#[cfg(test)]
mod test {
    use std::sync::Arc;

    use super::*;
    use crate::builder::ClientBuilder;
    use crate::groups::{DMMetadataOptions, GroupMetadataOptions};
    use xmtp_db::group::GroupQueryArgs;

    use futures::StreamExt;
    use xmtp_cryptography::utils::generate_local_wallet;

    #[cfg(target_arch = "wasm32")]
    wasm_bindgen_test::wasm_bindgen_test_configure!(run_in_dedicated_worker);

    #[rstest::rstest]
    #[xmtp_common::test]
    #[timeout(std::time::Duration::from_secs(5))]
    async fn test_stream_welcomes() {
        let alice = Arc::new(ClientBuilder::new_test_client(&generate_local_wallet()).await);
        let bob = Arc::new(ClientBuilder::new_test_client(&generate_local_wallet()).await);
        let alice_bob_group = alice
            .create_group(None, GroupMetadataOptions::default())
            .unwrap();

        let mut stream = StreamConversations::new(&bob, None).await.unwrap();
        let group_id = alice_bob_group.group_id.clone();
        alice_bob_group
            .add_members_by_inbox_id(&[bob.inbox_id()])
            .await
            .unwrap();
        tracing::info!("WAITING FOR NEXT STREAM ITEM");
        let bob_received_groups = stream.next().await.unwrap().unwrap();
        assert_eq!(bob_received_groups.group_id, group_id);
    }

    #[rstest::rstest]
    #[xmtp_common::test]
<<<<<<< HEAD
    #[timeout(std::time::Duration::from_secs(10))]
=======
    #[timeout(std::time::Duration::from_secs(7))]
>>>>>>> 77f287cb
    #[cfg_attr(target_arch = "wasm32", ignore)]
    async fn test_dm_streaming() {
        let alix = Arc::new(ClientBuilder::new_test_client(&generate_local_wallet()).await);
        let bo = Arc::new(ClientBuilder::new_test_client(&generate_local_wallet()).await);
        let caro = Arc::new(ClientBuilder::new_test_client(&generate_local_wallet()).await);
        let davon = Arc::new(ClientBuilder::new_test_client(&generate_local_wallet()).await);
        let eri = Arc::new(ClientBuilder::new_test_client(&generate_local_wallet()).await);

        let stream = alix
            .stream_conversations(Some(ConversationType::Group))
            .await
            .unwrap();
        futures::pin_mut!(stream);

        alix.find_or_create_dm_by_inbox_id(bo.inbox_id().to_string(), DMMetadataOptions::default())
            .await
            .unwrap();
        let result =
            xmtp_common::time::timeout(std::time::Duration::from_millis(100), stream.next()).await;
        assert!(result.is_err(), "Stream unexpectedly received a DM group");

        let group = alix
            .create_group(None, GroupMetadataOptions::default())
            .unwrap();
        group
            .add_members_by_inbox_id(&[bo.inbox_id()])
            .await
            .unwrap();

        let group = stream.next().await.unwrap();
        assert!(group.is_ok());

        // Start a stream with only dms
        // Start a stream with conversation_type DM
        let stream = alix
            .stream_conversations(Some(ConversationType::Dm))
            .await
            .unwrap();
        futures::pin_mut!(stream);

        let group = alix
            .create_group(None, GroupMetadataOptions::default())
            .unwrap();
        group
            .add_members_by_inbox_id(&[bo.inbox_id()])
            .await
            .unwrap();

        // we should not get a message
        let result =
            xmtp_common::time::timeout(std::time::Duration::from_millis(100), stream.next()).await;
        assert!(result.is_err(), "Stream unexpectedly received a Group");

        alix.find_or_create_dm_by_inbox_id(
            caro.inbox_id().to_string(),
            DMMetadataOptions::default(),
        )
        .await
        .unwrap();
        let group = stream.next().await.unwrap();
        assert!(group.is_ok());

        // Start a stream with all conversations
        let mut groups = Vec::new();
        // Wait for 2 seconds for the group creation to be streamed
        let stream = alix.stream_conversations(None).await.unwrap();
        futures::pin_mut!(stream);

        alix.find_or_create_dm_by_inbox_id(
            davon.inbox_id().to_string(),
            DMMetadataOptions::default(),
        )
        .await
        .unwrap();
        let group = stream.next().await.unwrap();
        assert!(group.is_ok());
        groups.push(group.unwrap());

        let dm = eri
            .find_or_create_dm_by_inbox_id(
                alix.inbox_id().to_string(),
                DMMetadataOptions::default(),
            )
            .await
            .unwrap();
        dm.add_members_by_inbox_id(&[alix.inbox_id()])
            .await
            .unwrap();
        let group = stream.next().await.unwrap();
        assert!(group.is_ok());
        groups.push(group.unwrap());

        let group = alix
            .create_group(None, GroupMetadataOptions::default())
            .unwrap();
        group
            .add_members_by_inbox_id(&[bo.inbox_id()])
            .await
            .unwrap();
        let group = stream.next().await.unwrap();
        assert!(group.is_ok());
        groups.push(group.unwrap());

        assert_eq!(groups.len(), 3);
    }

    #[rstest::rstest]
    #[xmtp_common::test]
    #[timeout(std::time::Duration::from_secs(10))]
    async fn test_self_group_creation() {
<<<<<<< HEAD
        let alix = Arc::new(ClientBuilder::new_test_client(&generate_local_wallet()).await);
        alix.worker_handle().unwrap().wait_for_init().await.unwrap();
        let bo = Arc::new(ClientBuilder::new_test_client(&generate_local_wallet()).await);
        bo.worker_handle().unwrap().wait_for_init().await.unwrap();
=======
        let alix = Arc::new(ClientBuilder::new_test_client_no_sync(&generate_local_wallet()).await);
        let bo = Arc::new(ClientBuilder::new_test_client_no_sync(&generate_local_wallet()).await);
>>>>>>> 77f287cb

        let stream = alix
            .stream_conversations(Some(ConversationType::Group))
            .await
            .unwrap();
        futures::pin_mut!(stream);

        alix.create_group(None, GroupMetadataOptions::default())
            .unwrap();
        let _self_group = stream.next().await.unwrap();

        let group = bo
            .create_group(None, GroupMetadataOptions::default())
            .unwrap();
        group
            .add_members_by_inbox_id(&[alix.inbox_id()])
            .await
            .unwrap();
        let _bo_group = stream.next().await.unwrap();

        // Verify syncing welcomes while streaming causes no issues
        alix.sync_welcomes(&alix.mls_provider().unwrap())
            .await
            .unwrap();
        let find_groups_results = alix.find_groups(GroupQueryArgs::default()).unwrap();
        assert_eq!(2, find_groups_results.len());
    }
}<|MERGE_RESOLUTION|>--- conflicted
+++ resolved
@@ -481,11 +481,7 @@
 
     #[rstest::rstest]
     #[xmtp_common::test]
-<<<<<<< HEAD
-    #[timeout(std::time::Duration::from_secs(10))]
-=======
     #[timeout(std::time::Duration::from_secs(7))]
->>>>>>> 77f287cb
     #[cfg_attr(target_arch = "wasm32", ignore)]
     async fn test_dm_streaming() {
         let alix = Arc::new(ClientBuilder::new_test_client(&generate_local_wallet()).await);
@@ -596,15 +592,8 @@
     #[xmtp_common::test]
     #[timeout(std::time::Duration::from_secs(10))]
     async fn test_self_group_creation() {
-<<<<<<< HEAD
-        let alix = Arc::new(ClientBuilder::new_test_client(&generate_local_wallet()).await);
-        alix.worker_handle().unwrap().wait_for_init().await.unwrap();
-        let bo = Arc::new(ClientBuilder::new_test_client(&generate_local_wallet()).await);
-        bo.worker_handle().unwrap().wait_for_init().await.unwrap();
-=======
         let alix = Arc::new(ClientBuilder::new_test_client_no_sync(&generate_local_wallet()).await);
         let bo = Arc::new(ClientBuilder::new_test_client_no_sync(&generate_local_wallet()).await);
->>>>>>> 77f287cb
 
         let stream = alix
             .stream_conversations(Some(ConversationType::Group))
