use super::{LocalEvents, Result, SubscribeError};
use crate::{
    groups::{scoped_client::ScopedGroupClient, MlsGroup},
    Client, XmtpOpenMlsProvider,
};
use xmtp_db::{group::ConversationType, refresh_state::EntityKind, NotFound};

use futures::{prelude::stream::Select, Stream};
use pin_project_lite::pin_project;
use std::{
    collections::HashSet,
    future::Future,
    pin::Pin,
    task::{ready, Context, Poll},
};
use tokio_stream::wrappers::BroadcastStream;
use xmtp_common::{retry_async, FutureWrapper, Retry};
use xmtp_id::scw_verifier::SmartContractSignatureVerifier;
use xmtp_proto::{
    api_client::{trait_impls::XmtpApi, XmtpMlsStreams},
    xmtp::mls::api::v1::{welcome_message, WelcomeMessage},
};

#[derive(thiserror::Error, Debug)]
pub enum ConversationStreamError {
    #[error("unexpected message type in welcome")]
    InvalidPayload,
    #[error("the conversation was filtered because of the given conversation type")]
    InvalidConversationType,
}

impl xmtp_common::RetryableError for ConversationStreamError {
    fn is_retryable(&self) -> bool {
        use ConversationStreamError::*;
        match self {
            InvalidPayload | InvalidConversationType => false,
        }
    }
}

#[derive(Debug)]
pub(super) enum WelcomeOrGroup {
    Group(Vec<u8>),
    Welcome(WelcomeMessage),
}

pin_project! {
    /// Broadcast stream filtered + mapped to WelcomeOrGroup
    pub(super) struct BroadcastGroupStream {
        #[pin] inner: BroadcastStream<LocalEvents>,
    }
}

impl BroadcastGroupStream {
    fn new(inner: BroadcastStream<LocalEvents>) -> Self {
        Self { inner }
    }
}

impl Stream for BroadcastGroupStream {
    type Item = Result<WelcomeOrGroup>;

    fn poll_next(self: Pin<&mut Self>, cx: &mut Context<'_>) -> Poll<Option<Self::Item>> {
        use std::task::Poll::*;
        let mut this = self.project();
        // loop until the inner stream returns:
        // - Ready with a group
        // - Ready(None) - stream ended
        // ignore None values, since it is not a group, but may indicate more values in the stream
        // itself
        loop {
            if let Some(event) = ready!(this.inner.as_mut().poll_next(cx)) {
                if let Some(group) =
                    xmtp_common::optify!(event, "Missed messages due to event queue lag")
                        .and_then(LocalEvents::group_filter)
                {
                    return Ready(Some(Ok(WelcomeOrGroup::Group(group))));
                }
            } else {
                return Ready(None);
            }
        }
    }
}

pin_project! {
    /// Subscription Stream mapped to WelcomeOrGroup
    pub(super) struct SubscriptionStream<S, E> {
        #[pin] inner: S,
        _marker: std::marker::PhantomData<E>
    }
}

impl<S, E> SubscriptionStream<S, E> {
    fn new(inner: S) -> Self {
        Self {
            inner,
            _marker: std::marker::PhantomData,
        }
    }
}

impl<S, E> Stream for SubscriptionStream<S, E>
where
    S: Stream<Item = std::result::Result<WelcomeMessage, E>>,
    E: xmtp_common::RetryableError + Send + Sync + 'static,
{
    type Item = Result<WelcomeOrGroup>;

    fn poll_next(self: Pin<&mut Self>, cx: &mut Context<'_>) -> Poll<Option<Self::Item>> {
        use std::task::Poll::*;
        let this = self.project();

        match this.inner.poll_next(cx) {
            Ready(Some(welcome)) => {
                let welcome = welcome.map_err(|e| SubscribeError::BoxError(Box::new(e)))?;
                Ready(Some(Ok(WelcomeOrGroup::Welcome(welcome))))
            }
            Pending => Pending,
            Ready(None) => Ready(None),
        }
    }
}

pin_project! {
    pub struct StreamConversations<'a, C, Subscription> {
        #[pin] inner: Subscription,
        #[pin] state: ProcessState<'a, C>,
        client: C,
        conversation_type: Option<ConversationType>,
        known_welcome_ids: HashSet<i64>,
    }
}

pin_project! {
    #[project = ProcessProject]
    #[derive(Default)]
    enum ProcessState<'a, C> {
        /// State that indicates the stream is waiting on the next message from the network
        #[default]
        Waiting,
        /// State that indicates the stream is waiting on a IO/Network future to finish processing the current message
        /// before moving on to the next one
        Processing {
            #[pin] future: FutureWrapper<'a, Result<ProcessWelcomeResult<C>>>
        }
    }
}

type MultiplexedSelect<S, E> = Select<BroadcastGroupStream, SubscriptionStream<S, E>>;

pub(super) type WelcomesApiSubscription<'a, C> = MultiplexedSelect<
    <<C as ScopedGroupClient>::ApiClient as XmtpMlsStreams>::WelcomeMessageStream<'a>,
    <<C as ScopedGroupClient>::ApiClient as XmtpMlsStreams>::Error,
>;

impl<'a, A, V> StreamConversations<'a, Client<A, V>, WelcomesApiSubscription<'a, Client<A, V>>>
where
    A: XmtpApi + XmtpMlsStreams + Send + Sync + 'static,
    V: SmartContractSignatureVerifier + Send + Sync + 'static,
{
    pub async fn new(
        client: &'a Client<A, V>,
        conversation_type: Option<ConversationType>,
    ) -> Result<Self> {
        let provider = client.mls_provider()?;
        let conn = provider.conn_ref();
        let installation_key = client.installation_public_key();
        let id_cursor = provider
            .conn_ref()
            .get_last_cursor_for_id(installation_key, EntityKind::Welcome)?;
        tracing::debug!(
            cursor = id_cursor,
            inbox_id = client.inbox_id(),
            "Setting up conversation stream cursor = {}",
            id_cursor
        );

        let events =
            BroadcastGroupStream::new(BroadcastStream::new(client.local_events.subscribe()));

        let subscription = client
            .api_client
            .subscribe_welcome_messages(installation_key.as_ref(), Some(id_cursor as u64))
            .await?;
        let subscription = SubscriptionStream::new(subscription);
        let known_welcome_ids = HashSet::from_iter(conn.group_welcome_ids()?.into_iter());

        let stream = futures::stream::select(events, subscription);

        Ok(Self {
            client: client.clone(),
            inner: stream,
            known_welcome_ids,
            conversation_type,
            state: ProcessState::Waiting,
        })
    }
}

impl<'a, C, Subscription> Stream for StreamConversations<'a, C, Subscription>
where
    C: ScopedGroupClient + Clone + 'a,
    Subscription: Stream<Item = Result<WelcomeOrGroup>> + 'a,
{
    type Item = Result<MlsGroup<C>>;

    fn poll_next(
        mut self: Pin<&mut Self>,
        cx: &mut std::task::Context<'_>,
    ) -> std::task::Poll<Option<Self::Item>> {
        use std::task::Poll::*;
        use ProcessProject::*;

        let this = self.as_mut().project();
        let state = this.state.project();

        match state {
            Waiting => {
                match this.inner.poll_next(cx) {
                    Ready(Some(item)) => {
                        let mut this = self.as_mut().project();
                        let future = ProcessWelcomeFuture::new(
                            this.known_welcome_ids.clone(),
                            this.client.clone(),
                            item?,
                            *this.conversation_type,
                        )?;

                        this.state.set(ProcessState::Processing {
                            future: FutureWrapper::new(future.process()),
                        });
                        // try to process the future immediately
                        // this will return immediately if we have already processed the welcome
                        // and it exists in the db
                        let Processing { future } = this.state.project() else {
                            unreachable!("Streaming processing future should exist.")
                        };
                        let poll = future.poll(cx);
                        self.as_mut().try_process(poll, cx)
                    }
                    // stream ended
                    Ready(None) => Ready(None),
                    Pending => Pending,
                }
            }
            Processing { future } => {
                let poll = future.poll(cx);
                self.as_mut().try_process(poll, cx)
            }
        }
    }
}

pub enum ProcessWelcomeResult<C> {
    /// New Group and welcome id
    New { group: MlsGroup<C>, id: i64 },
    /// A group we already have/we created that might not have a welcome id
    NewStored {
        group: MlsGroup<C>,
        maybe_id: Option<i64>,
    },
    /// Skip this welcome but add and id to known welcome ids
    IgnoreId { id: i64 },
    /// Skip this payload
    Ignore,
}

impl<'a, C, Subscription> StreamConversations<'a, C, Subscription>
where
    C: ScopedGroupClient + Clone + 'a,
    Subscription: Stream<Item = Result<WelcomeOrGroup>> + 'a,
{
    /// Try to process the welcome future
    #[allow(clippy::type_complexity)]
    fn try_process(
        mut self: Pin<&mut Self>,
        poll: Poll<Result<ProcessWelcomeResult<C>>>,
        cx: &mut Context<'_>,
    ) -> Poll<Option<<Self as Stream>::Item>> {
        use Poll::*;
        let mut this = self.as_mut().project();
        match poll {
            Ready(Ok(ProcessWelcomeResult::New {
                group,
                id: welcome_id,
            })) => {
                tracing::debug!(
                    group_id = hex::encode(&group.group_id),
                    "finished processing with group {}",
                    hex::encode(&group.group_id)
                );
                this.known_welcome_ids.insert(welcome_id);
                this.state.set(ProcessState::Waiting);
                Ready(Some(Ok(group)))
            }
            // we are ignoring this payload with id
            Ready(Ok(ProcessWelcomeResult::IgnoreId { id })) => {
                tracing::debug!("ignoring streamed conversation payload with welcome id {id}");
                this.known_welcome_ids.insert(id);
                this.state.as_mut().set(ProcessState::Waiting);
                // we have to re-ad this task to the queue
                // to let http know we are waiting on the next item
                self.poll_next(cx)
            }
            Ready(Ok(ProcessWelcomeResult::Ignore)) => {
                tracing::debug!("ignoring streamed conversation payload");
                this.state.as_mut().set(ProcessState::Waiting);
                // we have to re-ad this task to the queue
                // to let http know we are waiting on the next item
                self.poll_next(cx)
            }
            Ready(Ok(ProcessWelcomeResult::NewStored { group, maybe_id })) => {
                tracing::debug!(
                    group_id = hex::encode(&group.group_id),
                    "finished processing with group {}",
                    hex::encode(&group.group_id)
                );
                if let Some(id) = maybe_id {
                    this.known_welcome_ids.insert(id);
                }
                this.state.set(ProcessState::Waiting);
                Ready(Some(Ok(group)))
            }
            Ready(Err(e)) => {
                this.state.as_mut().set(ProcessState::Waiting);
                Ready(Some(Err(e)))
            }
            Pending => Pending,
        }
    }
}

fn extract_welcome_message(welcome: &WelcomeMessage) -> Result<&welcome_message::V1> {
    match welcome.version {
        Some(welcome_message::Version::V1(ref welcome)) => Ok(welcome),
        _ => Err(ConversationStreamError::InvalidPayload.into()),
    }
}

/// Future for processing `WelcomeorGroup`
pub struct ProcessWelcomeFuture<Client> {
    /// welcome ids in DB and which are already processed
    known_welcome_ids: HashSet<i64>,
    /// The libxmtp client
    client: Client,
    /// the welcome or group being processed in this future
    item: WelcomeOrGroup,
    /// the xmtp mls provider
    provider: XmtpOpenMlsProvider,
    /// Conversation type to filter for, if any.
    conversation_type: Option<ConversationType>,
}

impl<C> ProcessWelcomeFuture<C>
where
    C: ScopedGroupClient + Clone,
{
    pub fn new(
        known_welcome_ids: HashSet<i64>,
        client: C,
        item: WelcomeOrGroup,
        conversation_type: Option<ConversationType>,
    ) -> Result<ProcessWelcomeFuture<C>> {
        let provider = client.context().mls_provider()?;

        Ok(Self {
            known_welcome_ids,
            client,
            item,
            provider,
            conversation_type,
        })
    }
}

/// bulk of the processing for a new welcome/group
impl<C> ProcessWelcomeFuture<C>
where
    C: ScopedGroupClient + Clone,
{
    /// Process the welcome. if its a group, create the group and return it.
    #[tracing::instrument(skip_all)]
    pub async fn process(self) -> Result<ProcessWelcomeResult<C>> {
        use WelcomeOrGroup::*;
        let process_result = match self.item {
            Welcome(ref w) => {
                let welcome = extract_welcome_message(w)?;
                let id = welcome.id as i64;
                tracing::debug!("got welcome with id {}", id);
                // try to load it from store first and avoid overhead
                // of processing a welcome & erroring
                // for immediate return, this must stay in the top-level future,
                // to avoid a possible yield on the await in on_welcome.
                if self.known_welcome_ids.contains(&id) {
                    tracing::debug!(
                        "Found existing welcome. Returning from db & skipping processing"
                    );
                    let (group, id) = self.load_from_store(id)?;
                    return self.filter(ProcessWelcomeResult::New { group, id }).await;
                }
                // sync welcome from the network
                let (group, id) = self.on_welcome(welcome).await?;
                ProcessWelcomeResult::New { group, id }
            }
            Group(ref id) => {
                tracing::debug!("Stream conversations got existing group, pulling from db.");
                let (group, stored_group) =
                    MlsGroup::new_validated(self.client.clone(), id.to_vec(), &self.provider)?;

                ProcessWelcomeResult::NewStored {
                    group,
                    maybe_id: stored_group.welcome_id,
                }
            }
        };
        self.filter(process_result).await
    }

    /// Filter for streamed conversations
    async fn filter(&self, processed: ProcessWelcomeResult<C>) -> Result<ProcessWelcomeResult<C>> {
        use ProcessWelcomeResult::*;
        match processed {
            New { group, id } => {
                let metadata = group.metadata(&self.provider).await?;
                // If it's a duplicate DM, don’t stream
                if metadata.conversation_type == ConversationType::Dm
                    && self.provider.conn_ref().has_duplicate_dm(&group.group_id)?
                {
                    tracing::debug!("Duplicate DM group detected from Group(id). Skipping stream.");
                    return Ok(ProcessWelcomeResult::IgnoreId { id });
                }

                if self
                    .conversation_type
                    .is_none_or(|ct| ct == metadata.conversation_type)
                {
                    Ok(ProcessWelcomeResult::New { group, id })
                } else {
                    Ok(ProcessWelcomeResult::IgnoreId { id })
                }
            }
            NewStored { group, maybe_id } => {
                let metadata = group.metadata(&self.provider).await?;
                // If it's a duplicate DM, don’t stream
                if metadata.conversation_type == ConversationType::Dm
                    && self.provider.conn_ref().has_duplicate_dm(&group.group_id)?
                {
                    tracing::debug!("Duplicate DM group detected from Group(id). Skipping stream.");
                    if let Some(id) = maybe_id {
                        return Ok(ProcessWelcomeResult::IgnoreId { id });
                    } else {
                        return Ok(ProcessWelcomeResult::Ignore);
                    }
                }

                if self
                    .conversation_type
                    .is_none_or(|ct| ct == metadata.conversation_type)
                {
                    Ok(ProcessWelcomeResult::NewStored { group, maybe_id })
                } else if let Some(id) = maybe_id {
                    Ok(ProcessWelcomeResult::IgnoreId { id })
                } else {
                    Ok(ProcessWelcomeResult::Ignore)
                }
            }
            other => Ok(other),
        }
    }

    /// process a new welcome, returning the Group & Welcome ID
    async fn on_welcome(&self, welcome: &welcome_message::V1) -> Result<(MlsGroup<C>, i64)> {
        let welcome_message::V1 {
            id,
            created_ns: _,
            ref installation_key,
            ..
        } = welcome;
        let id = *id as i64;

        let Self {
            ref client,
            ref provider,
            ..
        } = self;
        tracing::info!(
            installation_id = hex::encode(installation_key),
            welcome_id = &id,
            "Trying to process streamed welcome"
        );

        retry_async!(
            Retry::default(),
            (async { client.sync_welcomes(provider).await })
        )?;

        self.load_from_store(id)
    }

    /// Load a group from disk by its welcome_id
    fn load_from_store(&self, id: i64) -> Result<(MlsGroup<C>, i64)> {
        let conn = self.provider.conn_ref();
        let group = conn
            .find_group_by_welcome_id(id)?
            .ok_or(NotFound::GroupByWelcome(id))?;
        tracing::info!(
            inbox_id = self.client.inbox_id(),
            group_id = hex::encode(&group.id),
            dm_id = group.dm_id,
            welcome_id = ?group.welcome_id,
            "loading existing group for welcome_id: {:?}",
            group.welcome_id
        );
        Ok((
            MlsGroup::new(
                self.client.clone(),
                group.id,
                group.dm_id,
                group.created_at_ns,
            ),
            id,
        ))
    }
}

#[cfg(test)]
mod test {
    use std::sync::Arc;

    use super::*;
    use crate::builder::ClientBuilder;
    use crate::groups::GroupMetadataOptions;
    use crate::tester;
    use xmtp_db::group::GroupQueryArgs;

    use futures::StreamExt;
    use xmtp_cryptography::utils::generate_local_wallet;

    #[cfg(target_arch = "wasm32")]
    wasm_bindgen_test::wasm_bindgen_test_configure!(run_in_dedicated_worker);

    #[rstest::rstest]
    #[xmtp_common::test]
    #[timeout(std::time::Duration::from_secs(5))]
    async fn test_stream_welcomes() {
        let alice = Arc::new(ClientBuilder::new_test_client(&generate_local_wallet()).await);
        let bob = Arc::new(ClientBuilder::new_test_client(&generate_local_wallet()).await);
        let alice_bob_group = alice
            .create_group(None, GroupMetadataOptions::default())
            .unwrap();

        let mut stream = StreamConversations::new(&bob, None).await.unwrap();
        let group_id = alice_bob_group.group_id.clone();
        alice_bob_group
            .add_members_by_inbox_id(&[bob.inbox_id()])
            .await
            .unwrap();
        tracing::info!("WAITING FOR NEXT STREAM ITEM");
        let bob_received_groups = stream.next().await.unwrap().unwrap();
        assert_eq!(bob_received_groups.group_id, group_id);
    }

    #[rstest::rstest]
    #[case(ConversationType::Dm, "Unexpectedly received a Group")]
    #[case(ConversationType::Group, "Unexpectedly received a DM")]
    #[xmtp_common::test]
    #[timeout(std::time::Duration::from_secs(7))]

    // #[cfg_attr(target_arch = "wasm32", ignore)]
    async fn test_dm_stream_filter(
        #[case] conversation_type: ConversationType,
        #[case] expected: &str,
    ) {
        tester!(alix);
        tester!(bo);
        let stream = alix
            .stream_conversations(Some(conversation_type))
            .await
            .unwrap();
        futures::pin_mut!(stream);

        alix.find_or_create_dm_by_inbox_id(bo.inbox_id().to_string(), None)
            .await
            .unwrap();

        let group = alix
            .create_group(None, GroupMetadataOptions::default())
            .unwrap();
        group
            .add_members_by_inbox_id(&[bo.inbox_id()])
            .await
            .unwrap();

        let group = stream.next().await.unwrap();
        let metadata = group
            .unwrap()
            .metadata(&alix.context().mls_provider().unwrap())
            .await
            .unwrap();

        assert_eq!(
            metadata.conversation_type, conversation_type,
            "{}",
            expected
        );
        // there is only one item on the stream
        let result =
            xmtp_common::time::timeout(std::time::Duration::from_millis(100), stream.next()).await;
        assert!(result.is_err(), "should only be one item in the stream");
    }

    #[rstest::rstest]
    #[xmtp_common::test]
    #[timeout(std::time::Duration::from_secs(7))]
    #[cfg_attr(target_arch = "wasm32", ignore)]
    async fn test_dm_stream_all_conversation_types() {
        let alix = Arc::new(ClientBuilder::new_test_client(&generate_local_wallet()).await);
        let bo = Arc::new(ClientBuilder::new_test_client(&generate_local_wallet()).await);
        let davon = Arc::new(ClientBuilder::new_test_client(&generate_local_wallet()).await);
        let eri = Arc::new(ClientBuilder::new_test_client(&generate_local_wallet()).await);

        // Start a stream with all conversations
        let mut groups = Vec::new();
        // Wait for 2 seconds for the group creation to be streamed
        let stream = alix.stream_conversations(None).await.unwrap();
        futures::pin_mut!(stream);

        alix.find_or_create_dm_by_inbox_id(davon.inbox_id().to_string(), None)
            .await
            .unwrap();
        let group = stream.next().await.unwrap();
        assert!(group.is_ok());
        groups.push(group.unwrap());

        let dm = eri
            .find_or_create_dm_by_inbox_id(alix.inbox_id().to_string(), None)
            .await
            .unwrap();
        dm.add_members_by_inbox_id(&[alix.inbox_id()])
            .await
            .unwrap();
        let group = stream.next().await.unwrap();
        assert!(group.is_ok());
        groups.push(group.unwrap());

        let group = alix
            .create_group(None, GroupMetadataOptions::default())
            .unwrap();
        group
            .add_members_by_inbox_id(&[bo.inbox_id()])
            .await
            .unwrap();
        let group = stream.next().await.unwrap();
        assert!(group.is_ok());
        groups.push(group.unwrap());

        assert_eq!(groups.len(), 3);
    }

    #[rstest::rstest]
    #[xmtp_common::test]
    #[timeout(std::time::Duration::from_secs(10))]
    async fn test_self_group_creation() {
        let alix = Arc::new(ClientBuilder::new_test_client_no_sync(&generate_local_wallet()).await);
        let bo = Arc::new(ClientBuilder::new_test_client_no_sync(&generate_local_wallet()).await);

        let stream = alix
            .stream_conversations(Some(ConversationType::Group))
            .await
            .unwrap();
        futures::pin_mut!(stream);

        alix.create_group(None, GroupMetadataOptions::default())
            .unwrap();
        let _self_group = stream.next().await.unwrap();

        let group = bo
            .create_group(None, GroupMetadataOptions::default())
            .unwrap();
        group
            .add_members_by_inbox_id(&[alix.inbox_id()])
            .await
            .unwrap();
        let _bo_group = stream.next().await.unwrap();

        // Verify syncing welcomes while streaming causes no issues
        alix.sync_welcomes(&alix.mls_provider().unwrap())
            .await
            .unwrap();
        let find_groups_results = alix.find_groups(GroupQueryArgs::default()).unwrap();
        assert_eq!(2, find_groups_results.len());
    }

    #[rstest::rstest]
    #[xmtp_common::test]
    #[timeout(std::time::Duration::from_secs(5))]
<<<<<<< HEAD
    async fn test_add_remove_re_add() {
        let alix = Arc::new(ClientBuilder::new_test_client_no_sync(&generate_local_wallet()).await);
        let bo = Arc::new(ClientBuilder::new_test_client_no_sync(&generate_local_wallet()).await);
        let bo_provider = bo.mls_provider().unwrap();

        let alix_group = alix
            .create_group_with_inbox_ids(
                &[bo.inbox_id().to_string()],
                None,
                GroupMetadataOptions::default(),
            )
            .await
            .unwrap();

        alix_group
            .remove_members_by_inbox_id(&[bo.inbox_id()])
            .await
            .unwrap();
        bo.sync_welcomes(&bo_provider).await.unwrap();
        let stream = bo
            .stream_conversations(Some(ConversationType::Group))
            .await
            .unwrap();
        futures::pin_mut!(stream);
        alix_group
            .add_members_by_inbox_id(&[bo.inbox_id().to_string()])
            .await
            .unwrap();

        let group = stream.next().await.unwrap();
        assert!(group.is_ok());
=======
    async fn test_duplicate_dm_not_streamed() {
        use xmtp_cryptography::utils::generate_local_wallet;

        let client1 = Arc::new(ClientBuilder::new_test_client(&generate_local_wallet()).await);
        let client2 = Arc::new(ClientBuilder::new_test_client(&generate_local_wallet()).await);

        let mut stream = client1.stream_conversations(None).await.unwrap();

        // First DM - should stream
        let dm1 = client1
            .find_or_create_dm_by_inbox_id(client2.inbox_id().to_string(), None)
            .await
            .unwrap();

        let streamed_dm1 = stream.next().await.unwrap();
        assert!(streamed_dm1.is_ok());
        assert_eq!(streamed_dm1.unwrap().group_id, dm1.group_id);

        // Create a second DM with same participants — triggers duplicate logic
        let dm2 = client2
            .find_or_create_dm_by_inbox_id(client1.inbox_id().to_string(), None)
            .await
            .unwrap();

        // Make sure it's actually a new group
        assert_ne!(dm1.group_id, dm2.group_id);

        // It should NOT appear in the stream
        let result =
            xmtp_common::time::timeout(std::time::Duration::from_millis(100), stream.next()).await;
        assert!(result.is_err(), "Duplicate DM was unexpectedly streamed");
>>>>>>> 3a001648
    }
}<|MERGE_RESOLUTION|>--- conflicted
+++ resolved
@@ -695,7 +695,6 @@
     #[rstest::rstest]
     #[xmtp_common::test]
     #[timeout(std::time::Duration::from_secs(5))]
-<<<<<<< HEAD
     async fn test_add_remove_re_add() {
         let alix = Arc::new(ClientBuilder::new_test_client_no_sync(&generate_local_wallet()).await);
         let bo = Arc::new(ClientBuilder::new_test_client_no_sync(&generate_local_wallet()).await);
@@ -727,7 +726,11 @@
 
         let group = stream.next().await.unwrap();
         assert!(group.is_ok());
-=======
+    }
+
+    #[rstest::rstest]
+    #[xmtp_common::test]
+    #[timeout(std::time::Duration::from_secs(5))]
     async fn test_duplicate_dm_not_streamed() {
         use xmtp_cryptography::utils::generate_local_wallet;
 
@@ -759,6 +762,5 @@
         let result =
             xmtp_common::time::timeout(std::time::Duration::from_millis(100), stream.next()).await;
         assert!(result.is_err(), "Duplicate DM was unexpectedly streamed");
->>>>>>> 3a001648
     }
 }