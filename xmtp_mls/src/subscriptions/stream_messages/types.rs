use std::collections::HashMap;

use xmtp_api::GroupFilter;
use xmtp_configuration::Originators;
use xmtp_db::{prelude::QueryRefreshState, refresh_state::EntityKind};
use xmtp_proto::types::{Cursor, GroupId};

use crate::{context::XmtpSharedContext, subscriptions::SubscribeError};

#[derive(thiserror::Error, Debug)]
pub enum MessageStreamError {
    #[error("received message for not subscribed group {id}", id = hex::encode(_0))]
    NotSubscribed(Vec<u8>),
    #[error("Invalid Payload")]
    InvalidPayload,
}

/// the position of this group in the backend topic
/// based only upon messages from the stream
#[derive(Default, Clone, PartialEq, Eq)]
pub struct MessagePosition {
    last_synced: HashMap<u32, u64>,
    /// last mesasage we got from the network
    /// If we get a message before this cursor, we should
    /// check if we synced after that cursor, and should
    /// prefer retrieving from the database
    /// TODO:d14n this is a global cursor (better Display impl)
    last_streamed: HashMap<u32, u64>,
}

impl std::fmt::Debug for MessagePosition {
    fn fmt(&self, f: &mut std::fmt::Formatter<'_>) -> std::fmt::Result {
        f.debug_struct("MessagePosition")
            .field("last_synced", &self.last_synced)
            .field("last_streamed", &self.last_streamed)
            .finish()
    }
}

impl MessagePosition {
    pub fn new(last_synced_cursor: Cursor, last_streamed_cursor: Cursor) -> Self {
        let mut synced_map = HashMap::new();
        synced_map.insert(
            last_synced_cursor.originator_id,
            last_synced_cursor.sequence_id,
        );
        let mut last_streamed_map = HashMap::new();
        last_streamed_map.insert(
            last_streamed_cursor.originator_id,
            last_streamed_cursor.sequence_id,
        );
        Self {
            last_streamed: last_streamed_map,
            last_synced: synced_map,
        }
    }
    /// Updates the cursor position for this message.
    ///
    /// Sets the cursor to a specific position in the message stream, which
    /// helps track which messages have been processed.
    ///
    /// # Arguments
    /// * `cursor` - The new cursor position to set
    pub(super) fn set(&mut self, cursor: Cursor) {
        self.last_streamed
            .insert(cursor.originator_id, cursor.sequence_id);
    }

    // if our last streamed is greater than this cursor, we have already seen the item
    pub fn has_seen(&self, cursor: Cursor) -> bool {
        let sid = self
            .last_streamed
            .get(&cursor.originator_id)
            .copied()
            .unwrap_or(0);
        sid > cursor.sequence_id
    }

    /// Retrieves the current cursor position.
    ///
    /// Returns the cursor position or 0 if no cursor has been set yet.
    ///
    /// # Returns
    /// * `u64` - The current cursor position or 0 if unset
    pub(crate) fn last_streamed(&self) -> HashMap<u32, u64> {
        self.last_streamed.clone()
    }

    pub(crate) fn synced(&self) -> HashMap<u32, u64> {
        self.last_synced.clone()
    }

    // /// stream started after this cursor
    // pub(crate) fn synced_after(&self, cursor: Cursor) -> bool {
    //     let sid = self
    //         .last_synced
    //         .get(&cursor.originator_id)
    //         .copied()
    //         .unwrap_or(0);
    //     sid > cursor.sequence_id
    // }

    // /// last sync before the stream started was before this cursor
    // pub(crate) fn synced_before(&self, cursor: Cursor) -> bool {
    //     let sid = self
    //         .last_synced
    //         .get(&cursor.originator_id)
    //         .copied()
    //         .unwrap_or(0);
    //     sid < cursor.sequence_id
    // }
}

impl std::fmt::Display for MessagePosition {
    fn fmt(&self, f: &mut std::fmt::Formatter<'_>) -> std::fmt::Result {
        write!(f, "{:?}", self.last_streamed())
    }
}

#[derive(Clone, Debug, Default)]
pub(super) struct GroupList {
    list: HashMap<GroupId, MessagePosition>,
}

impl GroupList {
    pub(super) fn new(
        list: Vec<GroupId>,
        ctx: &impl XmtpSharedContext,
    ) -> Result<Self, SubscribeError> {
        let db = ctx.db();
        let mut existing_positions = db.get_last_cursor_for_ids(&list, EntityKind::Group)?;

        let mut group_list = HashMap::new();

        for group_id in list {
            let db_cursor = existing_positions.remove(group_id.as_ref()).unwrap_or(0) as u64;

            // Query shared last_streamed mapping
            let last_streamed = ctx
                .get_shared_last_streamed(group_id.as_ref())
                .unwrap_or(db_cursor); // fallback to db cursor if not found

            let message_position = MessagePosition::new(
                // TODO:(nm) This will 100% break with decentralization
                Cursor::v3_messages(db_cursor),     // last_streamed
                Cursor::v3_messages(last_streamed), // started
            );
            group_list.insert(group_id, message_position);
        }

        Ok(Self { list: group_list })
    }

    pub(super) fn filters(&self) -> Vec<GroupFilter> {
        self.list
            .iter()
            .map(|(group_id, cursor)| {
<<<<<<< HEAD
                let map = cursor.synced();
=======
                // This will be the higher of the DB cursor or the last streamed message
                // to handle resuming streams
                let map = cursor.last_streamed();
>>>>>>> 1a6b2050
                let sid = map
                    .get(&(Originators::MLS_COMMITS as u32))
                    .copied()
                    .unwrap_or(0);
                let sid2 = map
                    .get(&(Originators::APPLICATION_MESSAGES as u32))
                    .copied()
                    .unwrap_or(0);
                // TODO:d14n this is going to need to change
                // will not work with cursor from dif originators
                // i.e mixed commits & app msgs will screw up ordering
                // the cursor store PR selects the right cursor to start from w/o us
                // having to choose
                GroupFilter::new(group_id.to_vec(), Some(std::cmp::max(sid, sid2)))
            })
            .collect()
    }

    /// get the `MessagePosition` for `group_id`, if any
    pub(super) fn position(&self, group_id: impl AsRef<[u8]>) -> Option<MessagePosition> {
        self.list.get(group_id.as_ref()).cloned()
    }

    /// Check whether the group is already being tracked
    pub(super) fn contains(&self, group_id: impl AsRef<[u8]>) -> bool {
        self.list.contains_key(group_id.as_ref())
    }

    /// add a group at `MessagePosition` to this list
    pub(super) fn add(&mut self, group: impl AsRef<[u8]>, position: MessagePosition) {
        self.list.insert(group.as_ref().to_vec().into(), position);
    }

    pub(super) fn set(&mut self, group: impl AsRef<[u8]>, cursor: Cursor) {
        self.list
            .entry(group.as_ref().into())
            .and_modify(|c| c.set(cursor))
            .or_insert_with(|| {
                let mut pos = MessagePosition::default();
                pos.set(cursor);
                pos
            });
    }
}<|MERGE_RESOLUTION|>--- conflicted
+++ resolved
@@ -155,13 +155,9 @@
         self.list
             .iter()
             .map(|(group_id, cursor)| {
-<<<<<<< HEAD
-                let map = cursor.synced();
-=======
                 // This will be the higher of the DB cursor or the last streamed message
                 // to handle resuming streams
                 let map = cursor.last_streamed();
->>>>>>> 1a6b2050
                 let sid = map
                     .get(&(Originators::MLS_COMMITS as u32))
                     .copied()
