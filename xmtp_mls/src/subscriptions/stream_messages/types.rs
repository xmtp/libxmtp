--- conflicted
+++ resolved
@@ -86,22 +86,17 @@
         self.seen.contains(&cursor)
     }
 
-<<<<<<< HEAD
     /// get the size of the group list
     pub(super) fn len(&self) -> usize {
         self.list.len()
     }
 
-    pub(super) fn ids(&self) -> Vec<GroupId> {
-        self.list.keys().cloned().collect()
-=======
     /// get all groups with their positions
     pub(super) fn groups_with_positions(&self) -> Vec<(GroupId, MessagePosition)> {
         self.list
             .iter()
             .map(|(id, pos)| (id.clone(), pos.clone()))
             .collect()
->>>>>>> a6f524bc
     }
 
     /// get the `MessagePosition` for `group_id`, if any
