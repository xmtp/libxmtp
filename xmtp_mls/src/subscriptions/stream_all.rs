--- conflicted
+++ resolved
@@ -4,7 +4,9 @@
     task::{ready, Context, Poll},
 };
 
-use crate::subscriptions::{stream_messages::MessagesApiSubscription, LocalEvents, SyncEvent};
+use crate::subscriptions::{
+    stream_messages::MessagesApiSubscription, LocalEvents, SyncWorkerEvent,
+};
 use crate::{
     groups::{scoped_client::ScopedGroupClient, MlsGroup},
     Client,
@@ -12,12 +14,8 @@
 
 use futures::stream::Stream;
 use xmtp_db::{
-<<<<<<< HEAD
+    consent_record::ConsentState,
     group::{ConversationType, GroupQueryArgs, StoredGroup},
-=======
-    consent_record::ConsentState,
-    group::{ConversationType, GroupQueryArgs},
->>>>>>> 93ed6117
     group_message::StoredGroupMessage,
 };
 use xmtp_id::scw_verifier::SmartContractSignatureVerifier;
@@ -62,11 +60,12 @@
             let provider = client.mls_provider()?;
             client.sync_welcomes(&provider).await?;
 
-<<<<<<< HEAD
             let groups = provider.conn_ref().find_groups(GroupQueryArgs {
                 conversation_type,
+                consent_states,
                 include_duplicate_dms: true,
                 include_sync_groups: conversation_type.is_none(),
+
                 ..Default::default()
             })?;
 
@@ -81,16 +80,6 @@
                 })
                 .collect();
             let active_conversations = groups
-=======
-            let active_conversations = provider
-                .conn_ref()
-                .find_groups(GroupQueryArgs {
-                    conversation_type,
-                    consent_states,
-                    include_duplicate_dms: true,
-                    ..Default::default()
-                })?
->>>>>>> 93ed6117
                 .into_iter()
                 // TODO: Create find groups query only for group ID
                 .map(|g| GroupId::from(g.id))
@@ -139,7 +128,9 @@
                     let _ = self
                         .client
                         .local_events()
-                        .send(LocalEvents::SyncEvent(SyncEvent::NewSyncGroupMsg));
+                        .send(LocalEvents::SyncWorkerEvent(
+                            SyncWorkerEvent::NewSyncGroupMsg,
+                        ));
                 }
             };
 
