mod types;

use types::GroupList;
pub(super) use types::MessagePosition;
pub use types::MessageStreamError;

use super::{
    Result, SubscribeError,
    process_message::{ProcessFutureFactory, ProcessMessageFuture},
};
use crate::{
    context::XmtpSharedContext, groups::MlsGroup, subscriptions::process_message::ProcessedMessage,
};
use futures::Stream;
use pin_project_lite::pin_project;
use std::{
    borrow::Cow,
    collections::VecDeque,
    future::Future,
    pin::Pin,
    task::{Poll, ready},
};
use xmtp_api::GroupFilter;
use xmtp_common::FutureWrapper;
use xmtp_db::group_message::StoredGroupMessage;
use xmtp_proto::api_client::XmtpMlsStreams;
use xmtp_proto::types::Cursor;
use xmtp_proto::types::GroupId;

impl xmtp_common::RetryableError for MessageStreamError {
    fn is_retryable(&self) -> bool {
        use MessageStreamError::*;
        match self {
            NotSubscribed(_) | InvalidPayload => false,
        }
    }
}

pin_project! {
    pub struct StreamGroupMessages<'a, Context: Clone, Subscription, Factory = ProcessMessageFuture<Context>> {
        #[pin] inner: Subscription,
        #[pin] state: State<'a, Subscription>,
        factory: Factory,
        context: Cow<'a, Context>,
        groups: GroupList,
        add_queue: VecDeque<MlsGroup<Context>>,
        returned: Vec<Cursor>,
        got: Vec<Cursor>
    }
}

pin_project! {
    #[project = ProjectState]
    #[derive(Default)]
    enum State<'a, Out> {
        /// State that indicates the stream is waiting on the next message from the network
        #[default]
        Waiting,
        /// state that indicates the stream is waiting on a IO/Network future to finish processing
        /// the current message before moving on to the next one
        Processing {
            #[pin] future: FutureWrapper<'a, Result<ProcessedMessage>>,
            message: Cursor
        },
        Adding {
            #[pin] future: FutureWrapper<'a, Result<(Out, Vec<u8>, Option<u64>)>>
        }
    }
}

pub(super) type MessagesApiSubscription<'a, ApiClient> =
    <ApiClient as XmtpMlsStreams>::GroupMessageStream;

impl<'a, Context> StreamGroupMessages<'a, Context, MessagesApiSubscription<'a, Context::ApiClient>>
where
    Context: XmtpSharedContext + 'a,
    Context::ApiClient: XmtpMlsStreams + 'a,
{
    /// Creates a new stream for receiving group messages.
    ///
    /// Initializes a subscription to messages for the specified groups
    ///
    /// # Arguments
    /// * `context` - Reference to the local context
    /// * `groups` - List of group IDs to subscribe to
    ///
    /// # Returns
    /// * `Result<Self>` - A new message stream if successful, or an error if initialization fails
    ///
    /// # Errors
    /// May return errors if:
    /// - Querying the latest messages fails
    /// - Message extraction fails
    /// - Creating the subscription fails
    pub async fn new(context: &'a Context, groups: Vec<GroupId>) -> Result<Self> {
        Self::new_with_factory(
            Cow::Borrowed(context),
            groups,
            ProcessMessageFuture::new(context.clone()),
        )
        .await
    }

    pub async fn from_cow(context: Cow<'a, Context>, groups: Vec<GroupId>) -> Result<Self> {
        Self::new_with_factory(
            context.clone(),
            groups,
            ProcessMessageFuture::new(context.as_ref().clone()),
        )
        .await
    }
}

impl<C> StreamGroupMessages<'static, C, MessagesApiSubscription<'static, C::ApiClient>>
where
    C: XmtpSharedContext + 'static,
    C::ApiClient: XmtpMlsStreams + Send + Sync + 'static,
    C::Db: Send + 'static,
{
    pub async fn new_owned(context: C, groups: Vec<GroupId>) -> Result<Self> {
        let f = ProcessMessageFuture::new(context.clone());
        Self::new_with_factory(Cow::Owned(context), groups, f).await
    }
}

#[cfg(test)]
impl<'a, Context: Clone, S> StreamGroupMessages<'a, Context, S> {
    pub fn position(&self, group: impl AsRef<[u8]>) -> Option<MessagePosition> {
        self.groups.position(group)
    }
}

impl<'a, C, Factory> StreamGroupMessages<'a, C, MessagesApiSubscription<'a, C::ApiClient>, Factory>
where
    C: XmtpSharedContext + 'a,
    C::ApiClient: XmtpMlsStreams + 'a,
    Factory: ProcessFutureFactory<'a> + 'a,
{
    pub async fn new_with_factory(
        context: Cow<'a, C>,
        groups: Vec<GroupId>,
        factory: Factory,
    ) -> Result<Self> {
        tracing::debug!("setting up messages subscription");
        let api = context.api();
        let groups = GroupList::new(groups, context.as_ref())?;
        let filters = groups.filters();
        let subscription = api.subscribe_group_messages(filters.clone()).await?;
        tracing::info!("stream_messages ready. Filters: {:?}", filters);

        Ok(Self {
            inner: subscription,
            context,
            state: Default::default(),
            groups,
            got: Default::default(),
            returned: Default::default(),
            add_queue: Default::default(),
            factory,
        })
    }

    /// Adds a new group to the existing message stream.
    ///
    /// This method allows dynamically extending the subscription to include
    /// messages from an additional group without recreating the entire stream.
    ///
    /// The process involves:
    /// 1. Checking if the group is already part of the stream
    /// 2. Adding the group to the tracking list
    /// 3. Re-establishing the subscription with the updated group list
    ///
    /// # Arguments
    /// * `group` - The MLS group to add to the stream
    ///
    /// # Note
    /// This is an asynchronous operation that transitions the stream to the `Adding` state.
    /// The actual subscription update happens when the stream is polled.
    pub(super) fn add(mut self: Pin<&mut Self>, group: MlsGroup<C>) {
        if self.groups.contains(&group.group_id) {
            tracing::debug!("group {} already in stream", hex::encode(&group.group_id));
            return;
        }

        // if we're waiting, resolve it right away
        if let State::Waiting = self.state {
            self.resolve_group_additions(group);
        } else {
            tracing::debug!("stream busy, queuing group add");
            // any other state and the group must be added to queue
            let this = self.as_mut().project();
            this.add_queue.push_back(group);
        }
    }

    /// Internal API to re-subscribe to a message stream.
    /// Re-subscribes to the message stream with an updated group list.
    ///
    /// Creates a new subscription that includes the specified new group,
    /// while maintaining existing subscriptions for other groups.
    ///
    /// This function:
    /// 1. Determines the appropriate cursor position for the new group
    /// 2. Updates filters for all groups
    /// 3. Establishes a new subscription with the updated filters
    ///
    /// # Arguments
    /// * `context` - Reference to the client used for API communication
    /// * `filters` - Current list of group filters
    /// * `new_group` - ID of the new group to add
    ///
    /// # Returns
    /// * `Result<(MessagesApiSubscription<'a, C>, Vec<u8>, Option<u64>)>` - A tuple containing:
    ///   - The new message subscription
    ///   - The ID of the newly added group
    ///   - The cursor position for the new group (if available)
    ///
    /// # Errors
    /// May return errors if:
    /// - Querying the database for the last cursor fails
    /// - Creating the new subscription fails
    #[tracing::instrument(level = "trace", skip(context, new_group), fields(new_group = hex::encode(&new_group)))]
    #[allow(clippy::type_complexity)]
    async fn subscribe(
        context: Cow<'a, C>,
        filters: Vec<GroupFilter>,
        new_group: Vec<u8>,
    ) -> Result<(
        MessagesApiSubscription<'a, C::ApiClient>,
        Vec<u8>,
        Option<u64>,
    )> {
        // get the last synced cursor
        let stream = context.api().subscribe_group_messages(filters).await?;
        Ok((stream, new_group, Some(0)))
    }
}

impl<'a, C, Factory> Stream
    for StreamGroupMessages<'a, C, MessagesApiSubscription<'a, C::ApiClient>, Factory>
where
    C: XmtpSharedContext + 'a,
    C::ApiClient: XmtpMlsStreams + 'a,
    Factory: ProcessFutureFactory<'a> + 'a,
{
    type Item = Result<StoredGroupMessage>;

    #[tracing::instrument(level = "trace", skip_all, name = "poll_next_message")]
    fn poll_next(
        mut self: Pin<&mut Self>,
        cx: &mut std::task::Context<'_>,
    ) -> Poll<Option<Self::Item>> {
        use ProjectState::*;
        let mut this = self.as_mut().project();
        let state = this.state.as_mut().project();
        match state {
            Waiting => {
                tracing::trace!("stream messages in waiting state");
                if let Some(group) = this.add_queue.pop_front() {
                    self.as_mut().resolve_group_additions(group);
                    cx.waker().wake_by_ref();
                    return Poll::Pending;
                }
                let r = self.as_mut().on_waiting(cx);
                tracing::trace!(
                    "stream messages returning from waiting state, transitioning to {}",
                    self.as_mut().current_state()
                );
                r
            }
            Processing { message, .. } => {
                tracing::trace!(
                    "stream messages in processing state. Processing future for envelope @cursor=[{}]",
                    message
                );
                let r = self.as_mut().resolve_futures(cx);
                match r {
                    Poll::Ready(Some(_)) => {
                        tracing::trace!(
                            "stream messages returning from processing state, transitioning to {} state, ready with item",
                            self.as_mut().current_state()
                        )
                    }
                    Poll::Ready(None) => {
                        tracing::trace!(
                            "stream messages returning from processing state, Ready with None"
                        )
                    }
                    _ => (),
                }
                r
            }
            Adding { future } => {
                tracing::trace!("stream messages in adding state");
                let (stream, group, cursor) = ready!(future.poll(cx))?;
                let this = self.as_mut();
                if let Some(c) = cursor {
                    // TODO:(nm) Currently hardcoding to a v3 cursor
                    this.set_cursor(group.as_slice(), Cursor::v3_messages(c));
                };
                let mut this = self.as_mut().project();
                this.inner.set(stream);
                if let Some(cursor) = this.groups.position(&group) {
                    tracing::debug!(
                        "added group_id={} at cursor={} to messages stream",
                        hex::encode(&group),
                        cursor
                    );
                }
                this.state.as_mut().set(State::Waiting);
                cx.waker().wake_by_ref();
                Poll::Pending
            }
        }
    }
}

impl<'a, C, Factory> StreamGroupMessages<'a, C, MessagesApiSubscription<'a, C::ApiClient>, Factory>
where
    C: XmtpSharedContext + 'a,
    Factory: ProcessFutureFactory<'a> + 'a,
    C::ApiClient: XmtpMlsStreams + 'a,
{
    /// Get the current state of the stream as a [`String`]
    fn current_state(self: Pin<&mut Self>) -> String {
        match self.as_ref().state {
            State::Waiting { .. } => "waiting".into(),
            State::Processing { .. } => "processing".into(),
            State::Adding { .. } => "adding".into(),
        }
    }

    /// Handles the stream when in the `Waiting` state.
    ///
    /// This method is called when the stream is ready to process the next message.
    /// It:
    /// 1. Waits for the next message from the inner stream
    /// 2. Checks if the message has already been processed by comparing cursors
    /// 3. Either processes the message or transitions to replay mode if needed
    ///
    /// # Arguments
    /// * `cx` - The task context for polling
    ///
    /// # Returns
    /// * `Poll<Option<Result<StoredGroupMessage>>>` - The polling result:
    ///   - `Ready(Some(Ok(msg)))` if a message is successfully processed
    ///   - `Ready(None)` if the stream is terminated
    ///   - `Pending` if waiting for more data
    #[tracing::instrument(level = "trace", skip_all)]
    fn on_waiting(
        mut self: Pin<&mut Self>,
        cx: &mut std::task::Context<'_>,
    ) -> Poll<Option<<Self as Stream>::Item>> {
        let next_msg = ready!(self.as_mut().next_message(cx));
        if next_msg.is_none() {
            return Poll::Ready(None);
        }
        let mut next_msg = next_msg.expect("checked for none")?;

        // Ensure we have not already returned this message to the caller before in this stream
        let group_position = self.groups.position(&next_msg.group_id);
        if let Some(group) = group_position {
            if group.has_seen(next_msg.cursor) {
                tracing::warn!(
                    "stream synced @[{:?}] has cursor@[{:?}] for group_id@[{}], skipping messages for msg with cursor@[{}]",
                    group.synced(),
                    group.last_streamed(),
                    xmtp_common::fmt::truncate_hex(hex::encode(next_msg.group_id.as_slice())),
                    next_msg.cursor,
                );
                next_msg = ready!(self.as_mut().skip(cx, next_msg))?;
                // we got a message with a sequence_id greater than a message we already processed
                // so it must be present in the database
            }

            tracing::debug!(
                "stream @cursor=[{:?}] for group_id@[{}] encountered newly unprocessed message @cursor=[{}]",
                group.last_streamed(),
                xmtp_common::fmt::debug_hex(next_msg.group_id.as_slice()),
                next_msg.cursor
            );
        }
        let future = self.factory.create(next_msg.clone());
        let msg_cursor = next_msg.cursor;
        let mut this = self.as_mut().project();
        this.state.set(State::Processing {
            future,
            message: msg_cursor,
        });
        cx.waker().wake_by_ref();
        Poll::Pending
    }

    /// Add the group to the group list
    /// and transition the stream to Adding state
    fn resolve_group_additions(mut self: Pin<&mut Self>, group: MlsGroup<C>) {
        tracing::debug!(
            "begin establishing new message stream to include group_id={}",
            hex::encode(&group.group_id)
        );
        let this = self.as_mut().project();
        this.groups.add(
            &group.group_id,
            MessagePosition::new(Cursor::new(1, 0u32), Cursor::new(1, 0u32)),
        );
        let future = Self::subscribe(self.context.clone(), self.groups.filters(), group.group_id);
        let mut this = self.as_mut().project();
        this.state.set(State::Adding {
            future: FutureWrapper::new(future),
        });
    }

    // iterative skip to avoid overflowing the stack
    fn skip(
        mut self: Pin<&mut Self>,
        cx: &mut std::task::Context<'_>,
        mut envelope: xmtp_proto::types::GroupMessage,
    ) -> Poll<Result<xmtp_proto::types::GroupMessage>> {
        // skip the messages
        while let Some(new_envelope) = ready!(self.as_mut().next_message(cx)) {
            let new_envelope = new_envelope?;
            if let Some(stream_cursor) = self.as_ref().groups.position(&new_envelope.group_id) {
                if stream_cursor.has_seen(new_envelope.cursor) {
                    tracing::debug!(
                        "skipping msg with group_id@[{}] and cursor@[{}]",
                        xmtp_common::fmt::debug_hex(new_envelope.group_id.as_slice()),
                        new_envelope.cursor
                    );
                    continue;
                }
            } else {
                envelope = new_envelope;
                tracing::trace!("finished skipping");
                break;
            }
        }
        Poll::Ready(Ok(envelope))
    }

    /// Retrieves the next message from the inner stream.
    ///
    /// Polls the underlying subscription for the next message and extracts
    /// the V1 payload if available.
    ///
    /// # Arguments
    /// * `cx` - The task context for polling
    ///
    /// # Returns
    /// * `Poll<Option<Result<group_message::V1>>>` - The polling result:
    ///   - `Ready(Some(Ok(msg)))` if a valid message is available
    ///   - `Ready(None)` if the stream is terminated
    ///   - `Pending` if waiting for more data
    ///
    /// # Errors
    /// Returns an error if:
    /// - The inner stream returns an error
    /// - The message cannot be extracted (unsupported version)
    #[tracing::instrument(level = "trace", skip_all)]
    fn next_message(
        mut self: Pin<&mut Self>,
        cx: &mut std::task::Context<'_>,
    ) -> Poll<Option<Result<xmtp_proto::types::GroupMessage>>> {
        let this = self.as_mut().project();
        if let Some(envelope) = ready!(this.inner.poll_next(cx)) {
            let envelope = envelope.map_err(|e| SubscribeError::BoxError(Box::new(e)))?;
            this.got.push(envelope.cursor);
            tracing::trace!(
                "got new message for group=[{}] @cursor=[{}] from network, total messages=[{}]",
                xmtp_common::fmt::debug_hex(&envelope.group_id),
                envelope.cursor,
                this.got.len()
            );
            Poll::Ready(Some(Ok(envelope)))
        } else {
            Poll::Ready(None)
        }
    }

    /// Resolves futures when the stream is in the `Processing` state.
    ///
    /// This method handles the completion of asynchronous operations:
    /// - When a message is processed, updates the cursor and yields the message
    /// - When no message is available, updates the cursor and continues polling
    /// - When in replay mode, delegates to `resolve_replaying`
    ///
    /// # Arguments
    /// * `cx` - The task context for polling
    ///
    /// # Returns
    /// * `Poll<Option<Result<StoredGroupMessage>>>` - The polling result based on
    ///   the current state and operation outcome
    #[tracing::instrument(level = "trace", skip_all)]
    fn resolve_futures(
        mut self: Pin<&mut Self>,
        cx: &mut std::task::Context<'_>,
    ) -> Poll<Option<<Self as Stream>::Item>> {
        use ProjectState::*;
        if let Processing { future, .. } = self.as_mut().project().state.project() {
            let processed = ready!(future.poll(cx))?;
            tracing::trace!(
                "message @cursor=[{}] finished processing",
                processed.tried_to_process
            );
            let mut this = self.as_mut().project();
            if let Some(msg) = processed.message {
                this.state.set(State::Waiting);
                this.returned.push(processed.tried_to_process);
                self.as_mut()
                    .set_cursor(msg.group_id.as_slice(), processed.next_message);
                tracing::trace!(
                    "returning new message for group=[{}] @cursor=[{:?}], total messages={}",
                    xmtp_common::fmt::debug_hex(msg.group_id.as_slice()),
                    processed.tried_to_process,
                    self.returned.len()
                );
                return Poll::Ready(Some(Ok(msg)));
            } else {
                this.state.set(State::Waiting);
                self.as_mut()
                    .set_cursor(processed.group_id.as_slice(), processed.next_message);
                tracing::trace!(
                    "skipping message for group=[{}] @cursor=[{}], setting cursor to [{:?}]",
                    xmtp_common::fmt::debug_hex(&processed.group_id),
                    processed.tried_to_process,
                    processed.next_message
                );
                cx.waker().wake_by_ref();
                return Poll::Pending;
            }
        }
        Poll::Pending
    }

    /// Updates the cursor position for a specific group.
    ///
    /// This method updates the tracking information for a group after
    /// successfully processing a message, allowing the stream to maintain
    /// proper ordering and prevent duplicate processing.
    ///
    /// # Arguments
    /// * `group_id` - The ID of the group to update
    /// * `new_cursor` - The new cursor position to set
    fn set_cursor(mut self: Pin<&mut Self>, group_id: &[u8], new_cursor: Cursor) {
        let this = self.as_mut().project();
        this.groups.set(group_id, new_cursor);

        // Update shared mapping
        self.context
            .update_shared_last_streamed(group_id, new_cursor.sequence_id);
    }
}

#[cfg(test)]
pub mod tests {
    use std::sync::Arc;

    // use futures::stream::StreamExt;
    use tokio_stream::StreamExt;

    use crate::assert_msg;
    use crate::builder::ClientBuilder;
    use crate::groups::MlsGroup;
    use crate::groups::send_message_opts::SendMessageOpts;
    use crate::utils::TestXmtpMlsContext;
    use rstest::*;
    use xmtp_cryptography::utils::generate_local_wallet;

    // Creates both sides of a conversation, with both sides synced and up to date
    async fn setup_groups() -> (MlsGroup<TestXmtpMlsContext>, MlsGroup<TestXmtpMlsContext>) {
        let amal = Arc::new(ClientBuilder::new_test_client(&generate_local_wallet()).await);
        let bola = ClientBuilder::new_test_client(&generate_local_wallet()).await;
        let amal_group = amal
            .create_group_with_inbox_ids(&[bola.inbox_id()], None, None)
            .await
            .unwrap();

        bola.sync_welcomes().await.unwrap();
        let bola_group = bola.group(&amal_group.group_id).unwrap();
        bola_group.sync().await.unwrap();

        (amal_group, bola_group)
    }

    #[rstest]
    #[xmtp_common::test]
    #[timeout(std::time::Duration::from_secs(5))]
    #[cfg_attr(target_arch = "wasm32", ignore)]
    async fn test_stream_messages() {
        let (amal_group, bola_group) = setup_groups().await;
<<<<<<< HEAD

        let stream = amal_group.stream().await.unwrap();
        futures::pin_mut!(stream);
        bola_group
            .send_message(b"hello", SendMessageOpts::default())
            .await
            .unwrap();

=======

        let stream = amal_group.stream().await.unwrap();
        futures::pin_mut!(stream);
        bola_group
            .send_message(b"hello", SendMessageOpts::default())
            .await
            .unwrap();

>>>>>>> 1a6b2050
        // group updated msg/bob is added
        // assert_msg_exists!(stream);
        assert_msg!(stream, "hello");

        bola_group
            .send_message(b"hello2", SendMessageOpts::default())
            .await
            .unwrap();
        assert_msg!(stream, "hello2");
    }

    #[rstest]
    #[xmtp_common::test]
    #[timeout(std::time::Duration::from_secs(5))]
    #[cfg_attr(target_arch = "wasm32", ignore)]
    async fn test_stream_covers_missing_messages() {
        let (amal_group, bola_group) = setup_groups().await;
        bola_group
            .send_message(b"hello", SendMessageOpts::default())
            .await
            .unwrap();
        bola_group
            .send_message(b"hello2", SendMessageOpts::default())
            .await
            .unwrap();
        bola_group
            .send_message(b"hello3", SendMessageOpts::default())
            .await
            .unwrap();
        bola_group
            .send_message(b"hello4", SendMessageOpts::default())
            .await
            .unwrap();
        bola_group
            .send_message(b"hello5", SendMessageOpts::default())
            .await
            .unwrap();

        let stream = amal_group.stream().await.unwrap();
        futures::pin_mut!(stream);

        assert_msg!(stream, "hello");
        assert_msg!(stream, "hello2");
        assert_msg!(stream, "hello3");
        assert_msg!(stream, "hello4");
        assert_msg!(stream, "hello5");
    }

    #[rstest]
    #[xmtp_common::test]
    #[timeout(std::time::Duration::from_secs(5))]
    #[cfg_attr(target_arch = "wasm32", ignore)]
    async fn test_stream_interrupt_and_resume() {
        let (amal_group, bola_group) = setup_groups().await;
        {
            let stream = amal_group.stream().await.unwrap();
            futures::pin_mut!(stream);

            bola_group
                .send_message(b"hello from bola", SendMessageOpts::default())
                .await
                .unwrap();
            // Ensure the group updated message is streamed
            assert_msg!(stream, "hello from bola");
        }
        {
            let stream = amal_group.stream().await.unwrap();
            futures::pin_mut!(stream);

            // Send a message
            bola_group
                .send_message(b"hello again", SendMessageOpts::default())
                .await
                .unwrap();
            // Ensure that the new message is the first result from the stream...not the group updated
            assert_msg!(stream, "hello again");

            // Send a second message
            bola_group
                .send_message(b"hello 3", SendMessageOpts::default())
                .await
                .unwrap();
            assert_msg!(stream, "hello 3");
        }
    }

    #[rstest]
    #[xmtp_common::test]
    #[timeout(std::time::Duration::from_secs(5))]
    #[cfg_attr(target_arch = "wasm32", ignore)]
    async fn test_stream_after_last_sync() {
        let (amal_group, bola_group) = setup_groups().await;

        bola_group
            .send_message(b"hello", SendMessageOpts::default())
            .await
            .unwrap();
        // Syncing the group will update the cursor so the "hello" message is not returned
        amal_group.sync().await.unwrap();

        // The stream should only return messages after the last sync
        let stream = amal_group.stream().await.unwrap();
        futures::pin_mut!(stream);

        bola_group
            .send_message(b"hello2", SendMessageOpts::default())
            .await
            .unwrap();
        assert_msg!(stream, "hello2");
    }
}<|MERGE_RESOLUTION|>--- conflicted
+++ resolved
@@ -587,7 +587,6 @@
     #[cfg_attr(target_arch = "wasm32", ignore)]
     async fn test_stream_messages() {
         let (amal_group, bola_group) = setup_groups().await;
-<<<<<<< HEAD
 
         let stream = amal_group.stream().await.unwrap();
         futures::pin_mut!(stream);
@@ -596,16 +595,6 @@
             .await
             .unwrap();
 
-=======
-
-        let stream = amal_group.stream().await.unwrap();
-        futures::pin_mut!(stream);
-        bola_group
-            .send_message(b"hello", SendMessageOpts::default())
-            .await
-            .unwrap();
-
->>>>>>> 1a6b2050
         // group updated msg/bob is added
         // assert_msg_exists!(stream);
         assert_msg!(stream, "hello");
