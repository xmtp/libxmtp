#[cfg(any(test, feature = "test-utils"))]
pub mod stream_stats;
#[cfg(any(test, feature = "test-utils"))]
mod test_utils;
mod types;

#[cfg(any(test, feature = "test-utils"))]
pub use test_utils::*;

use types::GroupList;
pub(super) use types::MessagePosition;
pub use types::MessageStreamError;

use super::{
    Result, SubscribeError,
    process_message::{ProcessFutureFactory, ProcessMessageFuture},
};
use crate::{
    context::XmtpSharedContext, groups::MlsGroup, subscriptions::process_message::ProcessedMessage,
};
use futures::Stream;
use pin_project_lite::pin_project;
use std::{
    borrow::Cow,
    collections::VecDeque,
    future::Future,
    pin::Pin,
    task::{Poll, ready},
};
use xmtp_common::FutureWrapper;
use xmtp_db::group_message::StoredGroupMessage;
use xmtp_proto::api_client::XmtpMlsStreams;
use xmtp_proto::types::Cursor;
use xmtp_proto::types::GroupId;

impl xmtp_common::RetryableError for MessageStreamError {
    fn is_retryable(&self) -> bool {
        use MessageStreamError::*;
        match self {
            NotSubscribed(_) | InvalidPayload => false,
        }
    }
}

pin_project! {
    pub struct StreamGroupMessages<'a, Context: Clone, Subscription, Factory = ProcessMessageFuture<Context>> {
        #[pin] inner: Subscription,
        #[pin] state: State<'a, Subscription>,
        factory: Factory,
        context: Cow<'a, Context>,
        groups: GroupList,
        add_queue: VecDeque<MlsGroup<Context>>,
        returned: Vec<Cursor>,
        got: Vec<Cursor>,
    }
}

pin_project! {
    #[project = ProjectState]
    #[derive(Default)]
    enum State<'a, Out> {
        /// State that indicates the stream is waiting on the next message from the network
        #[default]
        Waiting,
        /// State that indicates the stream is waiting on a IO/Network future to finish processing
        /// the current message before moving on to the next one
        Processing {
            #[pin] future: FutureWrapper<'a, Result<ProcessedMessage>>,
            message: Cursor
        },
        // State that indicates that the stream is adding a new group to the stream.
        Adding {
            #[pin] future: FutureWrapper<'a, Result<(Out, Vec<u8>, Option<Cursor>)>>
        }
    }
}

pub(super) type MessagesApiSubscription<'a, ApiClient> =
    <ApiClient as XmtpMlsStreams>::GroupMessageStream;

impl<'a, Context> StreamGroupMessages<'a, Context, MessagesApiSubscription<'a, Context::ApiClient>>
where
    Context: XmtpSharedContext + 'a,
    Context::ApiClient: XmtpMlsStreams + 'a,
{
    /// Creates a new stream for receiving group messages.
    ///
    /// Initializes a subscription to messages for the specified groups
    ///
    /// # Arguments
    /// * `context` - Reference to the local context
    /// * `groups` - List of group IDs to subscribe to
    ///
    /// # Returns
    /// * `Result<Self>` - A new message stream if successful, or an error if initialization fails
    ///
    /// # Errors
    /// May return errors if:
    /// - Querying the latest messages fails
    /// - Message extraction fails
    /// - Creating the subscription fails
    pub async fn new(context: &'a Context, groups: Vec<GroupId>) -> Result<Self> {
        Self::new_with_factory(
            Cow::Borrowed(context),
            groups,
            ProcessMessageFuture::new(context.clone()),
        )
        .await
    }

    pub async fn from_cow(context: Cow<'a, Context>, groups: Vec<GroupId>) -> Result<Self> {
        Self::new_with_factory(
            context.clone(),
            groups,
            ProcessMessageFuture::new(context.as_ref().clone()),
        )
        .await
    }
}

impl<C> StreamGroupMessages<'static, C, MessagesApiSubscription<'static, C::ApiClient>>
where
    C: XmtpSharedContext + 'static,
    C::ApiClient: XmtpMlsStreams + 'static,
    C::Db: 'static,
{
    pub async fn new_owned(context: C, groups: Vec<GroupId>) -> Result<Self> {
        let f = ProcessMessageFuture::new(context.clone());
        Self::new_with_factory(Cow::Owned(context), groups, f).await
    }
}

impl<'a, C, Factory> StreamGroupMessages<'a, C, MessagesApiSubscription<'a, C::ApiClient>, Factory>
where
    C: XmtpSharedContext + 'a,
    C::ApiClient: XmtpMlsStreams + 'a,
    Factory: ProcessFutureFactory<'a> + 'a,
{
    pub async fn new_with_factory(
        context: Cow<'a, C>,
        groups: Vec<GroupId>,
        factory: Factory,
    ) -> Result<Self> {
        tracing::debug!("setting up messages subscription");
        let api = context.api();

        // Get the last sync cursor for each group to populate seen messages
        use xmtp_db::encrypted_store::refresh_state::{EntityKind, QueryRefreshState};
        use xmtp_db::group_message::QueryGroupMessage;

        let db = context.db();
        let cursors_by_group = db.get_last_cursor_for_ids(
            &groups,
            &[EntityKind::ApplicationMessage, EntityKind::CommitMessage],
        )?;

        // Get all cursors of messages newer than last sync for each group
        // to populate seen messages
        let seen_cursors_vec = db.messages_newer_than(&cursors_by_group)?;

        let seen_cursors: std::collections::HashSet<_> = seen_cursors_vec.into_iter().collect();

        let groups_list = GroupList::new(groups.clone(), seen_cursors);
        let subscription = api
            .subscribe_group_messages(&groups.iter().collect::<Vec<_>>())
            .await?;

        Ok(Self {
            inner: subscription,
            context,
            state: Default::default(),
            groups: groups_list,
            got: Default::default(),
            returned: Default::default(),
            add_queue: Default::default(),
            factory,
        })
    }

    /// Adds a new group to the existing message stream.
    ///
    /// This method allows dynamically extending the subscription to include
    /// messages from an additional group without recreating the entire stream.
    ///
    /// The process involves:
    /// 1. Checking if the group is already part of the stream
    /// 2. Adding the group to the tracking list
    /// 3. Re-establishing the subscription with the updated group list
    ///
    /// # Arguments
    /// * `group` - The MLS group to add to the stream
    ///
    /// # Note
    /// This is an asynchronous operation that transitions the stream to the `Adding` state.
    /// The actual subscription update happens when the stream is polled.
    pub(super) fn add(mut self: Pin<&mut Self>, group: MlsGroup<C>) {
        // we unconditionally notify, otherwise
        // test failures if we hit a group that is already in the stream.
        if self.groups.contains(&group.group_id) {
            tracing::debug!("group {} already in stream", hex::encode(&group.group_id));
            return;
        }
        tracing::debug!("queuing group add");
        // any other state and the group must be added to queue
        let this = self.as_mut().project();
        this.add_queue.push_back(group);
    }

    /// Internal API to re-subscribe to a message stream.
    /// Re-subscribes to the message stream with an updated group list.
    ///
    /// Creates a new subscription that includes the specified new group,
    /// while maintaining existing subscriptions for other groups.
    ///
    /// This function:
    /// 1. Determines the appropriate cursor position for the new group
    /// 2. Updates filters for all groups
    /// 3. Establishes a new subscription with the updated filters
    ///
    /// # Arguments
    /// * `context` - Reference to the client used for API communication
    /// * `groups_with_positions` - List of tuples containing group IDs and their current positions
    /// * `new_group` - ID of the new group to add
    ///
    /// # Returns
    /// * `Result<(MessagesApiSubscription<'a, C>, Vec<u8>, Option<Cursor>)>` - A tuple containing:
    ///   - The new message subscription
    ///   - The ID of the newly added group
    ///   - The cursor position for the new group (if available)
    ///
    /// # Errors
    /// May return errors if:
    /// - Creating the new subscription fails
    #[tracing::instrument(level = "trace", skip(context, new_group), fields(new_group = hex::encode(&new_group)))]
    #[allow(clippy::type_complexity)]
    async fn subscribe(
        context: Cow<'a, C>,
        groups_with_positions: Vec<(GroupId, MessagePosition)>,
        new_group: Vec<u8>,
    ) -> Result<(
        MessagesApiSubscription<'a, C::ApiClient>,
        Vec<u8>,
        Option<Cursor>,
    )> {
        use xmtp_proto::types::GlobalCursor;

        let groups_with_cursors: Vec<(&GroupId, GlobalCursor)> = groups_with_positions
            .iter()
            .map(|(group_id, position)| (group_id, GlobalCursor::new(position.last_streamed())))
            .collect();

        let stream = context
            .as_ref()
            .api()
            .subscribe_group_messages_with_cursors(&groups_with_cursors)
            .await?;
        Ok((
            stream,
            new_group,
            Some(Cursor {
                sequence_id: 1,
                originator_id: 0,
            }),
        ))
    }
}

impl<'a, C, Factory> Stream
    for StreamGroupMessages<'a, C, MessagesApiSubscription<'a, C::ApiClient>, Factory>
where
    C: XmtpSharedContext + 'a,
    C::ApiClient: XmtpMlsStreams + 'a,
    Factory: ProcessFutureFactory<'a> + 'a,
{
    type Item = Result<StoredGroupMessage>;

    #[tracing::instrument(level = "trace", skip_all, name = "poll_next_message")]
    fn poll_next(
        mut self: Pin<&mut Self>,
        cx: &mut std::task::Context<'_>,
    ) -> Poll<Option<Self::Item>> {
        use ProjectState::*;
        let mut this = self.as_mut();
        match this.as_mut().project().state.as_mut().project() {
            Waiting => {
                tracing::trace!("stream messages in waiting state");
                let this = self.as_mut().project();
                if let Some(group) = this.add_queue.pop_front() {
                    self.as_mut().resolve_group_additions(group);
                    cx.waker().wake_by_ref();
                    return Poll::Pending;
                }
                let r = self.as_mut().on_waiting(cx);
                if self.as_mut().current_state() != "waiting" {
                    tracing::trace!(
                        "stream messages returning from waiting state, transitioning to {}",
                        self.as_mut().current_state()
                    );
                }
                r
            }
            Processing { message, .. } => {
                tracing::trace!(
                    "stream messages in processing state. Processing future for envelope @cursor=[{}]",
                    message
                );
                let r = self.as_mut().resolve_futures(cx);
                match r {
                    Poll::Ready(Some(_)) => {
                        tracing::trace!(
                            "stream messages returning from processing state, transitioning to {} state, ready with item",
                            self.as_mut().current_state()
                        )
                    }
                    Poll::Ready(None) => {
                        tracing::trace!(
                            "stream messages returning from processing state, Ready with None"
                        )
                    }
                    _ => (),
                }
                r
            }
            Adding { future } => {
                tracing::trace!("stream messages in adding state");
                if let Ok((stream, group, cursor)) = ready!(future.poll(cx)) {
                    if let Some(c) = cursor {
                        this.as_mut().set_cursor(group.as_slice(), c)
                    };
                    this.as_mut().project().inner.set(stream);
                    if let Some(cursor) = this.groups.position(&group) {
                        tracing::debug!(
                            "added group_id={} at cursor={} to messages stream",
                            hex::encode(&group),
                            cursor
                        );
                    }
                }
<<<<<<< HEAD

                this.state.as_mut().set(State::Waiting);
=======
                this.project().state.as_mut().set(State::Waiting);
>>>>>>> 7bd49395
                cx.waker().wake_by_ref();
                Poll::Pending
            }
        }
    }
}

impl<'a, C, Factory> StreamGroupMessages<'a, C, MessagesApiSubscription<'a, C::ApiClient>, Factory>
where
    C: XmtpSharedContext + 'a,
    Factory: ProcessFutureFactory<'a> + 'a,
    C::ApiClient: XmtpMlsStreams + 'a,
{
    /// Get the current state of the stream as a [`String`]
    fn current_state(self: Pin<&mut Self>) -> String {
        match self.as_ref().state {
            State::Waiting { .. } => "waiting".into(),
            State::Processing { .. } => "processing".into(),
            State::Adding { .. } => "adding".into(),
        }
    }

    /// Handles the stream when in the `Waiting` state.
    ///
    /// This method is called when the stream is ready to process the next message.
    /// It:
    /// 1. Waits for the next message from the inner stream
    /// 2. Checks if the message has already been processed by comparing cursors
    /// 3. Either processes the message or transitions to replay mode if needed
    ///
    /// # Arguments
    /// * `cx` - The task context for polling
    ///
    /// # Returns
    /// * `Poll<Option<Result<StoredGroupMessage>>>` - The polling result:
    ///   - `Ready(Some(Ok(msg)))` if a message is successfully processed
    ///   - `Ready(None)` if the stream is terminated
    ///   - `Pending` if waiting for more data
    #[tracing::instrument(level = "trace", skip_all)]
    fn on_waiting(
        mut self: Pin<&mut Self>,
        cx: &mut std::task::Context<'_>,
    ) -> Poll<Option<<Self as Stream>::Item>> {
        let next_msg = ready!(self.as_mut().next_message(cx));
        let Some(next_msg) = next_msg else {
            return Poll::Ready(None);
        };
        let next_msg = next_msg?;
        // ensure we have not tried processing this message yet
        // if we have tried to process, replay messages up to the known cursor.
        if self.groups.has_seen(next_msg.cursor) {
            tracing::warn!(
                "msg @cursor[{}] for group_id@[{}] has been seen, skipping.",
                next_msg.cursor,
                next_msg.group_id
            );
            cx.waker().wake_by_ref();
            return Poll::Pending;
        }
        if let Some(stored) = self.factory.retrieve(&next_msg)? {
            tracing::debug!(
                "msg @cursor[{:?}] for group_id@[{}] is available locally",
                next_msg.cursor,
                next_msg.group_id
            );
            let this = self.as_mut().project();
            this.groups.set(next_msg.group_id, next_msg.cursor);
            return Poll::Ready(Some(Ok(stored)));
        }
        tracing::debug!(
            "group_id@[{}] encountered newly unprocessed message @cursor=[{}]",
            next_msg.group_id,
            next_msg.cursor
        );
        let future = self.factory.create(next_msg.clone());
        let msg_cursor = next_msg.cursor;
        let mut this = self.as_mut().project();
        this.state.set(State::Processing {
            future,
            message: msg_cursor,
        });
        cx.waker().wake_by_ref();
        Poll::Pending
    }

    /// Add the group to the group list
    /// and transition the stream to Adding state
    fn resolve_group_additions(mut self: Pin<&mut Self>, group: MlsGroup<C>) {
        tracing::debug!(
            "begin establishing new message stream to include group_id={}",
            hex::encode(&group.group_id)
        );
        let this = self.as_mut().project();
        this.groups
            .add(&group.group_id, MessagePosition::new(Cursor::new(1, 0u32)));
        let groups_with_positions = self.groups.groups_with_positions();
        let future = Self::subscribe(self.context.clone(), groups_with_positions, group.group_id);
        let mut this = self.as_mut().project();

        this.state.set(State::Adding {
            future: FutureWrapper::new(future),
        });
    }

    /// Retrieves the next message from the inner stream.
    ///
    /// Polls the underlying subscription for the next message and extracts
    /// the V1 payload if available.
    ///
    /// # Arguments
    /// * `cx` - The task context for polling
    ///
    /// # Returns
    /// * `Poll<Option<Result<group_message::V1>>>` - The polling result:
    ///   - `Ready(Some(Ok(msg)))` if a valid message is available
    ///   - `Ready(None)` if the stream is terminated
    ///   - `Pending` if waiting for more data
    ///
    /// # Errors
    /// Returns an error if:
    /// - The inner stream returns an error
    /// - The message cannot be extracted (unsupported version)
    #[tracing::instrument(level = "trace", skip_all)]
    fn next_message(
        mut self: Pin<&mut Self>,
        cx: &mut std::task::Context<'_>,
    ) -> Poll<Option<Result<xmtp_proto::types::GroupMessage>>> {
        let this = self.as_mut().project();
        if let Some(envelope) = ready!(this.inner.poll_next(cx)) {
            let envelope = envelope.map_err(|e| SubscribeError::BoxError(Box::new(e)))?;
            this.got.push(envelope.cursor);
            tracing::trace!(
                "got new message for group=[{}] @cursor=[{}] from network, total messages=[{}]",
                xmtp_common::fmt::debug_hex(&envelope.group_id),
                envelope.cursor,
                this.got.len()
            );
            Poll::Ready(Some(Ok(envelope)))
        } else {
            Poll::Ready(None)
        }
    }

    /// Resolves futures when the stream is in the `Processing` state.
    ///
    /// This method handles the completion of asynchronous operations:
    /// - When a message is processed, updates the cursor and yields the message
    /// - When no message is available, updates the cursor and continues polling
    /// - When in replay mode, delegates to `resolve_replaying`
    ///
    /// # Arguments
    /// * `cx` - The task context for polling
    ///
    /// # Returns
    /// * `Poll<Option<Result<StoredGroupMessage>>>` - The polling result based on
    ///   the current state and operation outcome
    #[tracing::instrument(level = "trace", skip_all)]
    fn resolve_futures(
        mut self: Pin<&mut Self>,
        cx: &mut std::task::Context<'_>,
    ) -> Poll<Option<<Self as Stream>::Item>> {
        use ProjectState::*;
        if let Processing { future, .. } = self.as_mut().project().state.project() {
            let processed = ready!(future.poll(cx))
                .inspect_err(|_| self.as_mut().project().state.set(State::Waiting))?;
            tracing::trace!(
                "message @cursor=[{}] finished processing",
                processed.tried_to_process
            );
            let this = self.as_mut().project();
            if let Some(msg) = processed.message {
                this.returned.push(Cursor {
                    sequence_id: msg.sequence_id as u64,
                    originator_id: msg.originator_id as u32,
                });
                self.as_mut()
                    .set_cursor(msg.group_id.as_slice(), processed.next_message);
                tracing::trace!(
                    "returning new message for group=[{}] @cursor=[{:?}], total messages={}",
                    xmtp_common::fmt::debug_hex(msg.group_id.as_slice()),
                    processed.tried_to_process,
                    self.returned.len()
                );
                self.as_mut().project().state.set(State::Waiting);
                return Poll::Ready(Some(Ok(msg)));
            } else {
                self.as_mut()
                    .set_cursor(processed.group_id.as_slice(), processed.next_message);
                tracing::trace!(
                    "skipping message for group=[{}] @cursor=[{}], setting cursor to [{:?}]",
                    xmtp_common::fmt::debug_hex(&processed.group_id),
                    processed.tried_to_process,
                    processed.next_message
                );
                self.as_mut().project().state.set(State::Waiting);
                cx.waker().wake_by_ref();
                return Poll::Pending;
            }
        }
        Poll::Pending
    }

    /// Updates the cursor position for a specific group.
    ///
    /// This method updates the tracking information for a group after
    /// successfully processing a message, allowing the stream to maintain
    /// proper ordering and prevent duplicate processing.
    ///
    /// # Arguments
    /// * `group_id` - The ID of the group to update
    /// * `new_cursor` - The new cursor position to set
    fn set_cursor(mut self: Pin<&mut Self>, group_id: &[u8], new_cursor: Cursor) {
        let this = self.as_mut().project();
        this.groups.set(group_id, new_cursor);
    }
}

#[cfg(test)]
pub mod tests {
    use std::sync::Arc;

    use futures::stream::StreamExt;

    use crate::assert_msg;
    use crate::builder::ClientBuilder;
    use crate::groups::send_message_opts::SendMessageOpts;
    use rstest::*;
    use xmtp_cryptography::utils::generate_local_wallet;

    #[rstest]
    #[xmtp_common::test]
    #[timeout(std::time::Duration::from_secs(5))]
    #[cfg_attr(target_arch = "wasm32", ignore)]
    async fn test_stream_messages() {
        let alice = Arc::new(ClientBuilder::new_test_client(&generate_local_wallet()).await);
        let bob = ClientBuilder::new_test_client(&generate_local_wallet()).await;

        let alice_group = alice.create_group(None, None).unwrap();
        tracing::info!("Group Id = [{}]", hex::encode(&alice_group.group_id));

        alice_group
            .add_members_by_inbox_id(&[bob.inbox_id()])
            .await
            .unwrap();
        let bob_groups = bob.sync_welcomes().await.unwrap();
        let bob_group = bob_groups.first().unwrap();
        alice_group.sync().await.unwrap();

        let stream = alice_group.stream().await.unwrap();
        futures::pin_mut!(stream);
        bob_group
            .send_message(b"hello", SendMessageOpts::default())
            .await
            .unwrap();

        // group updated msg/bob is added
        // assert_msg_exists!(stream);
        assert_msg!(stream, "hello");

        bob_group
            .send_message(b"hello2", SendMessageOpts::default())
            .await
            .unwrap();
        assert_msg!(stream, "hello2");
    }
}<|MERGE_RESOLUTION|>--- conflicted
+++ resolved
@@ -336,12 +336,7 @@
                         );
                     }
                 }
-<<<<<<< HEAD
-
-                this.state.as_mut().set(State::Waiting);
-=======
                 this.project().state.as_mut().set(State::Waiting);
->>>>>>> 7bd49395
                 cx.waker().wake_by_ref();
                 Poll::Pending
             }
