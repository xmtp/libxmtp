--- conflicted
+++ resolved
@@ -24,6 +24,7 @@
   "xmtp_api_grpc/test-utils",
   "dep:const_format",
   "xmtp_common/test-utils",
+  "dep:ethers"
 ]
 bench = [
   "test-utils",
@@ -40,28 +41,12 @@
 default = ["grpc-api"]
 grpc-api = ["dep:xmtp_api_grpc"]
 http-api = ["dep:xmtp_api_http"]
-<<<<<<< HEAD
-test-utils = [
-  "tracing-subscriber",
-  "dep:tracing-wasm",
-  "dep:console_error_panic_hook",
-  "xmtp_id/test-utils",
-  "xmtp_proto/test-utils",
-  "xmtp_api/test-utils",
-  "xmtp_api_http/test-utils",
-  "xmtp_api_grpc/test-utils",
-  "dep:const_format",
-  "mockall",
-  "xmtp_common/test-utils",
-  "dep:ethers"
-]
-=======
->>>>>>> ab2cb3d2
-update-schema = ["toml"]
+update-schema = ["toml", "anyhow"]
 
 [dependencies]
 aes-gcm = { version = "0.10.3", features = ["std"] }
 async-compression.workspace = true
+async-trait.workspace = true
 bincode.workspace = true
 bytes.workspace = true
 futures = { workspace = true, features = ["alloc", "std"] }
