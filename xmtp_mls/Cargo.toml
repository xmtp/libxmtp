--- conflicted
+++ resolved
@@ -15,18 +15,6 @@
 
 [features]
 bench = [
-<<<<<<< HEAD
-    "test-utils",
-    "indicatif",
-    "tracing-subscriber",
-    "anyhow",
-    "dep:xmtp_api_grpc",
-    "criterion",
-    "dep:fdlimit",
-    "dep:ethers",
-    "dep:const_format",
-    "xmtp_common/bench",
-=======
   "test-utils",
   "indicatif",
   "tracing-subscriber",
@@ -37,7 +25,6 @@
   "dep:ethers",
   "dep:const_format",
   "xmtp_common/bench",
->>>>>>> ae4eb9cf
 ]
 default = ["grpc-api"]
 grpc-api = ["dep:xmtp_api_grpc"]
@@ -119,41 +106,26 @@
 
 
 [target.'cfg(not(target_arch = "wasm32"))'.dependencies]
+tokio = { workspace = true, features = [
+  "macros",
+  "tracing",
+  "rt",
+  "rt-multi-thread",
+] }
+chrono = { workspace = true, features = ["clock"] }
 diesel = { workspace = true, features = [
-<<<<<<< HEAD
-    "r2d2",
-    "returning_clauses_for_sqlite_3_35",
-    "sqlite",
-    "32-column-tables",
-=======
   "r2d2",
   "returning_clauses_for_sqlite_3_35",
   "sqlite",
   "32-column-tables",
->>>>>>> ae4eb9cf
-] }
-chrono = { workspace = true, features = ["clock"] }
+] }
 dyn-clone.workspace = true
 libsqlite3-sys = { workspace = true }
 openmls.workspace = true
 openssl.workspace = true
 openssl-sys.workspace = true
-tokio = { workspace = true, features = [
-<<<<<<< HEAD
-    "io-util",
-    "macros",
-    "tracing",
-    "rt",
-    "rt-multi-thread",
-=======
-  "macros",
-  "tracing",
-  "rt",
-  "rt-multi-thread",
->>>>>>> ae4eb9cf
-] }
 tokio-util = { version = "0.7", default-features = false, features = [
-    "compat",
+  "compat",
 ] }
 xmtp_api_grpc = { path = "../xmtp_api_grpc", optional = true }
 
