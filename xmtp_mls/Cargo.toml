--- conflicted
+++ resolved
@@ -42,10 +42,6 @@
 xmtp_proto = { path = "../xmtp_proto", features = ["proto_full"] }
 
 [dev-dependencies]
-<<<<<<< HEAD
 rand = "0.8.5"
 tempfile = "3.5.0"
-=======
-tempfile = "3.5.0"
-xmtp_api_grpc = { path = "../xmtp_api_grpc" }
->>>>>>> 7246e039
+xmtp_api_grpc = { path = "../xmtp_api_grpc" }