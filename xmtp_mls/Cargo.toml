--- conflicted
+++ resolved
@@ -14,16 +14,12 @@
 bench = ["test-utils", "indicatif", "tracing-subscriber", "anyhow", "tracing-flame", "once_cell", "dep:xmtp_api_grpc", "criterion"]
 update-schema = ["toml"]
 http-api = ["xmtp_api_http"]
-<<<<<<< HEAD
-=======
 message-history = []
-native = ["libsqlite3-sys/bundled-sqlcipher-vendored-openssl", "xmtp_api_grpc"]
-test-utils = ["xmtp_id/test-utils"]
->>>>>>> cd0fc5cb
 
 [dependencies]
 parking_lot = "0.12.3"
 async-stream.workspace = true
+trait-variant.workspace = true
 bincode = "1.3.3"
 hex.workspace = true
 log.workspace = true
@@ -40,7 +36,6 @@
 serde = { workspace = true }
 serde_json.workspace = true
 thiserror = { workspace = true }
-<<<<<<< HEAD
 tokio-stream = { version = "0.1", features = ["sync"]  }
 async-trait.workspace = true
 futures.workspace = true
@@ -49,18 +44,6 @@
 wasm-timer.workspace = true
 
 # XMTP/Local
-=======
-tls_codec = { workspace = true }
-tokio = { workspace = true, features = [
-    "macros",
-    "rt-multi-thread",
-    "tracing",
-] }
-tokio-stream = { version = "0.1", features = ["sync"] }
-toml = "0.8.4"
-tracing.workspace = true
-trait-variant.workspace = true
->>>>>>> cd0fc5cb
 xmtp_cryptography = { workspace = true }
 xmtp_id = { path = "../xmtp_id" }
 xmtp_proto = { workspace = true, features = ["proto_full", "convert"] }
@@ -110,19 +93,11 @@
 wasm-bindgen-futures.workspace = true
 
 [dev-dependencies]
-<<<<<<< HEAD
-=======
-anyhow.workspace = true
-async-barrier = "1.1"
-criterion = { version = "0.5", features = ["html_reports", "async_tokio"] }
-ctor.workspace = true
->>>>>>> cd0fc5cb
 ethers.workspace = true
 mockall = "0.13.0"
 tracing-log = "0.2.0"
 tracing-test = "0.2.4"
 xmtp_id = { path = "../xmtp_id", features = ["test-utils"] }
-<<<<<<< HEAD
 anyhow.workspace = true
 
 [target.'cfg(not(target_arch = "wasm32"))'.dev-dependencies]
@@ -144,8 +119,6 @@
 name = "update-schema"
 path = "src/bin/update-schema.rs"
 required-features = ["update-schema"]
-=======
->>>>>>> cd0fc5cb
 
 [[bench]]
 name = "group_limit"
