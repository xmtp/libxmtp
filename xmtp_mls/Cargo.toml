--- conflicted
+++ resolved
@@ -50,11 +50,7 @@
 thiserror = { workspace = true }
 tls_codec = { workspace = true }
 tokio = { workspace = true, features = ["rt-multi-thread"] }
-<<<<<<< HEAD
-tokio-stream = "0.1"
-=======
 tokio-stream = { version = "0.1", features = ["sync"] }
->>>>>>> d9ec08e0
 toml = "0.8.4"
 xmtp_cryptography = { workspace = true }
 xmtp_id = { path = "../xmtp_id" }
