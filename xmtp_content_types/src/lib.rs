--- conflicted
+++ resolved
@@ -76,33 +76,6 @@
     }
 }
 
-<<<<<<< HEAD
-// Represents whether this message type should send pushed notification when received by a user
-pub fn should_push(content_type_id: String) -> bool {
-    let content_type = ContentType::try_from(content_type_id.as_str()).ok();
-    if let Some(content_type) = content_type {
-        match content_type {
-            ContentType::Text => true,
-            ContentType::GroupMembershipChange => false,
-            ContentType::GroupUpdated => false,
-            ContentType::Reaction => false,
-            ContentType::ReadReceipt => false,
-            ContentType::Reply => true,
-            ContentType::Attachment => true,
-            ContentType::RemoteAttachment => true,
-            ContentType::MultiRemoteAttachment => true,
-            ContentType::TransactionReference => true,
-            ContentType::WalletSendCalls => true,
-            ContentType::DeviceSyncMessage => false,
-            ContentType::LeaveRequest => false,
-        }
-    } else {
-        false
-    }
-}
-
-=======
->>>>>>> a85af8d2
 pub trait ContentCodec<T> {
     fn content_type() -> ContentTypeId;
     fn encode(content: T) -> Result<EncodedContent, CodecError>;
