--- conflicted
+++ resolved
@@ -8,16 +8,14 @@
 
 [dependencies]
 console_error_panic_hook.workspace = true
+futures.workspace = true
 hex.workspace = true
 js-sys.workspace = true
 prost.workspace = true
 serde.workspace = true
-<<<<<<< HEAD
 serde-wasm-bindgen = "0.6.5"
 tokio = { workspace = true, features = ["io-util"] }
 tracing.workspace = true
-=======
->>>>>>> 394966dd
 tracing-subscriber = { workspace = true, features = ["env-filter", "json"] }
 tracing-web = "0.1"
 wasm-bindgen.workspace = true
@@ -28,7 +26,6 @@
 xmtp_id = { path = "../xmtp_id" }
 xmtp_mls = { path = "../xmtp_mls", features = ["test-utils", "http-api"] }
 xmtp_proto = { path = "../xmtp_proto", features = ["proto_full"] }
-futures.workspace = true
 
 [dev-dependencies]
 wasm-bindgen-test.workspace = true