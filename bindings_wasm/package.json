--- conflicted
+++ resolved
@@ -1,10 +1,6 @@
 {
   "name": "@xmtp/wasm-bindings",
-<<<<<<< HEAD
-  "version": "1.6.1",
-=======
   "version": "1.7.0-dev",
->>>>>>> 1e1bf344
   "type": "module",
   "license": "MIT",
   "description": "WASM bindings for the libXMTP rust library",
