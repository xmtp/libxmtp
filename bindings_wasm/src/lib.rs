pub mod client;
pub mod consent_state;
pub mod conversation;
pub mod conversations;
pub mod encoded_content;
pub mod inbox_id;
pub mod inbox_state;
pub mod messages;
pub mod permissions;
pub mod signatures;
<<<<<<< HEAD
pub mod streams;
=======
pub mod streams;

fn error(e: impl std::error::Error) -> wasm_bindgen::JsError {
  wasm_bindgen::JsError::new(&format!("{}", e))
}
>>>>>>> 2343d6c2
<|MERGE_RESOLUTION|>--- conflicted
+++ resolved
@@ -8,12 +8,8 @@
 pub mod messages;
 pub mod permissions;
 pub mod signatures;
-<<<<<<< HEAD
-pub mod streams;
-=======
 pub mod streams;
 
 fn error(e: impl std::error::Error) -> wasm_bindgen::JsError {
   wasm_bindgen::JsError::new(&format!("{}", e))
-}
->>>>>>> 2343d6c2
+}