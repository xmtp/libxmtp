use std::collections::HashMap;
use std::sync::Arc;
use wasm_bindgen::prelude::wasm_bindgen;
use wasm_bindgen::{JsError, JsValue};
use xmtp_mls::groups::{GroupMetadataOptions, HmacKey as XmtpHmacKey, PreconfiguredPolicies};
use xmtp_mls::storage::group::ConversationType as XmtpConversationType;
use xmtp_mls::storage::group::GroupMembershipState as XmtpGroupMembershipState;
use xmtp_mls::storage::group::GroupQueryArgs;

use crate::conversation::MessageDisappearingSettings;
use crate::messages::Message;
use crate::permissions::{GroupPermissionsOptions, PermissionPolicySet};
use crate::streams::{StreamCallback, StreamCloser};
use crate::{client::RustXmtpClient, conversation::Conversation};

#[wasm_bindgen]
#[derive(Debug, Clone)]
pub enum ConversationType {
  Dm = 0,
  Group = 1,
  Sync = 2,
}

impl From<XmtpConversationType> for ConversationType {
  fn from(ct: XmtpConversationType) -> Self {
    match ct {
      XmtpConversationType::Dm => ConversationType::Dm,
      XmtpConversationType::Group => ConversationType::Group,
      XmtpConversationType::Sync => ConversationType::Sync,
    }
  }
}

impl From<ConversationType> for XmtpConversationType {
  fn from(nct: ConversationType) -> Self {
    match nct {
      ConversationType::Dm => XmtpConversationType::Dm,
      ConversationType::Group => XmtpConversationType::Group,
      ConversationType::Sync => XmtpConversationType::Sync,
    }
  }
}

#[wasm_bindgen]
#[derive(Debug, Clone)]
pub enum GroupMembershipState {
  Allowed = 0,
  Rejected = 1,
  Pending = 2,
}

impl From<XmtpGroupMembershipState> for GroupMembershipState {
  fn from(gms: XmtpGroupMembershipState) -> Self {
    match gms {
      XmtpGroupMembershipState::Allowed => GroupMembershipState::Allowed,
      XmtpGroupMembershipState::Rejected => GroupMembershipState::Rejected,
      XmtpGroupMembershipState::Pending => GroupMembershipState::Pending,
    }
  }
}

impl From<GroupMembershipState> for XmtpGroupMembershipState {
  fn from(ngms: GroupMembershipState) -> Self {
    match ngms {
      GroupMembershipState::Allowed => XmtpGroupMembershipState::Allowed,
      GroupMembershipState::Rejected => XmtpGroupMembershipState::Rejected,
      GroupMembershipState::Pending => XmtpGroupMembershipState::Pending,
    }
  }
}

#[wasm_bindgen(getter_with_clone)]
#[derive(Default)]
pub struct ListConversationsOptions {
  #[wasm_bindgen(js_name = allowedStates)]
  pub allowed_states: Option<Vec<GroupMembershipState>>,
  #[wasm_bindgen(js_name = conversationType)]
  pub conversation_type: Option<ConversationType>,
  #[wasm_bindgen(js_name = createdAfterNs)]
  pub created_after_ns: Option<i64>,
  #[wasm_bindgen(js_name = createdBeforeNs)]
  pub created_before_ns: Option<i64>,
  pub limit: Option<i64>,
}

impl From<ListConversationsOptions> for GroupQueryArgs {
  fn from(opts: ListConversationsOptions) -> GroupQueryArgs {
    GroupQueryArgs::default()
      .maybe_allowed_states(
        opts
          .allowed_states
          .map(|states| states.into_iter().map(From::from).collect()),
      )
      .maybe_conversation_type(opts.conversation_type.map(Into::into))
      .maybe_created_after_ns(opts.created_after_ns)
      .maybe_created_before_ns(opts.created_before_ns)
      .maybe_limit(opts.limit)
  }
}

#[wasm_bindgen]
impl ListConversationsOptions {
  #[wasm_bindgen(constructor)]
  pub fn new(
    allowed_states: Option<Vec<GroupMembershipState>>,
    conversation_type: Option<ConversationType>,
    created_after_ns: Option<i64>,
    created_before_ns: Option<i64>,
    limit: Option<i64>,
  ) -> Self {
    Self {
      allowed_states,
      conversation_type,
      created_after_ns,
      created_before_ns,
      limit,
    }
  }
}

#[wasm_bindgen(getter_with_clone)]
#[derive(Clone)]
pub struct CreateGroupOptions {
  pub permissions: Option<GroupPermissionsOptions>,
  #[wasm_bindgen(js_name = groupName)]
  pub group_name: Option<String>,
  #[wasm_bindgen(js_name = groupImageUrlSquare)]
  pub group_image_url_square: Option<String>,
  #[wasm_bindgen(js_name = groupDescription)]
  pub group_description: Option<String>,
  #[wasm_bindgen(js_name = customPermissionPolicySet)]
  pub custom_permission_policy_set: Option<PermissionPolicySet>,
  #[wasm_bindgen(js_name = messageDisappearingSettings)]
  pub message_disappearing_settings: Option<MessageDisappearingSettings>,
}

#[wasm_bindgen]
impl CreateGroupOptions {
  #[wasm_bindgen(constructor)]
  #[allow(clippy::too_many_arguments)]
  pub fn new(
    permissions: Option<GroupPermissionsOptions>,
    group_name: Option<String>,
    group_image_url_square: Option<String>,
    group_description: Option<String>,
    custom_permission_policy_set: Option<PermissionPolicySet>,
    message_disappearing_settings: Option<MessageDisappearingSettings>,
  ) -> Self {
    Self {
      permissions,
      group_name,
      group_image_url_square,
      group_description,
      custom_permission_policy_set,
      message_disappearing_settings,
    }
  }
}

impl CreateGroupOptions {
  pub fn into_group_metadata_options(self) -> GroupMetadataOptions {
    GroupMetadataOptions {
      name: self.group_name,
      image_url_square: self.group_image_url_square,
      description: self.group_description,
<<<<<<< HEAD
      message_expiration_from_ms: self.message_expiration_from_ms,
      message_expiration_ms: self.message_expiration_ms,
=======
      pinned_frame_url: self.group_pinned_frame_url,
      message_disappearing_settings: self
        .message_disappearing_settings
        .map(|settings| settings.into()),
>>>>>>> bac3c101
    }
  }
}

#[wasm_bindgen(getter_with_clone)]
#[derive(serde::Serialize)]
pub struct HmacKey {
  pub key: Vec<u8>,
  pub epoch: i64,
}

impl From<XmtpHmacKey> for HmacKey {
  fn from(value: XmtpHmacKey) -> Self {
    Self {
      epoch: value.epoch,
      key: value.key.to_vec(),
    }
  }
}

#[wasm_bindgen]
pub struct Conversations {
  inner_client: Arc<RustXmtpClient>,
}

impl Conversations {
  pub fn new(inner_client: Arc<RustXmtpClient>) -> Self {
    Self { inner_client }
  }
}

#[wasm_bindgen]
impl Conversations {
  #[wasm_bindgen(js_name = createGroup)]
  pub async fn create_group(
    &self,
    account_addresses: Vec<String>,
    options: Option<CreateGroupOptions>,
  ) -> Result<Conversation, JsError> {
    let options = options.unwrap_or(CreateGroupOptions {
      permissions: None,
      group_name: None,
      group_image_url_square: None,
      group_description: None,
      custom_permission_policy_set: None,
      message_disappearing_settings: None,
    });

    if let Some(GroupPermissionsOptions::CustomPolicy) = options.permissions {
      if options.custom_permission_policy_set.is_none() {
        return Err(JsError::new("CustomPolicy must include policy set"));
      }
    } else if options.custom_permission_policy_set.is_some() {
      return Err(JsError::new("Only CustomPolicy may specify a policy set"));
    }

    let metadata_options = options.clone().into_group_metadata_options();

    let group_permissions = match options.permissions {
      Some(GroupPermissionsOptions::Default) => {
        Some(PreconfiguredPolicies::Default.to_policy_set())
      }
      Some(GroupPermissionsOptions::AdminOnly) => {
        Some(PreconfiguredPolicies::AdminsOnly.to_policy_set())
      }
      Some(GroupPermissionsOptions::CustomPolicy) => {
        if let Some(policy_set) = options.custom_permission_policy_set {
          Some(
            policy_set
              .try_into()
              .map_err(|e| JsError::new(format!("{}", e).as_str()))?,
          )
        } else {
          None
        }
      }
      _ => None,
    };

    let convo = if account_addresses.is_empty() {
      let group = self
        .inner_client
        .create_group(group_permissions, metadata_options)
        .map_err(|e| JsError::new(format!("{}", e).as_str()))?;
      group
        .sync()
        .await
        .map_err(|e| JsError::new(format!("{}", e).as_str()))?;
      group
    } else {
      self
        .inner_client
        .create_group_with_members(&account_addresses, group_permissions, metadata_options)
        .await
        .map_err(|e| JsError::new(format!("{}", e).as_str()))?
    };

    Ok(convo.into())
  }

  #[wasm_bindgen(js_name = createDm)]
  pub async fn find_or_create_dm(&self, account_address: String) -> Result<Conversation, JsError> {
    let convo = self
      .inner_client
      .find_or_create_dm(account_address)
      .await
      .map_err(|e| JsError::new(format!("{}", e).as_str()))?;

    Ok(convo.into())
  }

  #[wasm_bindgen(js_name = findGroupById)]
  pub fn find_group_by_id(&self, group_id: String) -> Result<Conversation, JsError> {
    let group_id = hex::decode(group_id).map_err(|e| JsError::new(format!("{}", e).as_str()))?;

    let group = self
      .inner_client
      .group(group_id)
      .map_err(|e| JsError::new(format!("{}", e).as_str()))?;

    Ok(group.into())
  }

  #[wasm_bindgen(js_name = findDmByTargetInboxId)]
  pub fn find_dm_by_target_inbox_id(
    &self,
    target_inbox_id: String,
  ) -> Result<Conversation, JsError> {
    let convo = self
      .inner_client
      .dm_group_from_target_inbox(target_inbox_id)
      .map_err(|e| JsError::new(format!("{}", e).as_str()))?;

    Ok(convo.into())
  }

  #[wasm_bindgen(js_name = findMessageById)]
  pub fn find_message_by_id(&self, message_id: String) -> Result<Message, JsError> {
    let message_id =
      hex::decode(message_id).map_err(|e| JsError::new(format!("{}", e).as_str()))?;

    let message = self
      .inner_client
      .message(message_id)
      .map_err(|e| JsError::new(format!("{}", e).as_str()))?;

    Ok(message.into())
  }

  #[wasm_bindgen]
  pub async fn sync(&self) -> Result<(), JsError> {
    let provider = self
      .inner_client
      .mls_provider()
      .map_err(|e| JsError::new(format!("{}", e).as_str()))?;
    self
      .inner_client
      .sync_welcomes(&provider)
      .await
      .map_err(|e| JsError::new(format!("{}", e).as_str()))?;

    Ok(())
  }

  #[wasm_bindgen(js_name = syncAllConversations)]
  pub async fn sync_all_conversations(&self) -> Result<usize, JsError> {
    let provider = self
      .inner_client
      .mls_provider()
      .map_err(|e| JsError::new(format!("{}", e).as_str()))?;

    let num_groups_synced = self
      .inner_client
      .sync_all_welcomes_and_groups(&provider, None)
      .await
      .map_err(|e| JsError::new(format!("{}", e).as_str()))?;

    Ok(num_groups_synced)
  }

  #[wasm_bindgen]
  pub fn list(&self, opts: Option<ListConversationsOptions>) -> Result<js_sys::Array, JsError> {
    let convo_list: js_sys::Array = self
      .inner_client
      .find_groups(opts.unwrap_or_default().into())
      .map_err(|e| JsError::new(format!("{}", e).as_str()))?
      .into_iter()
      .map(|group| {
        JsValue::from(Conversation::new(
          self.inner_client.clone(),
          group.group_id,
          group.created_at_ns,
        ))
      })
      .collect();

    Ok(convo_list)
  }

  #[wasm_bindgen(js_name = listGroups)]
  pub fn list_groups(
    &self,
    opts: Option<ListConversationsOptions>,
  ) -> Result<js_sys::Array, JsError> {
    self.list(Some(ListConversationsOptions {
      conversation_type: Some(ConversationType::Group),
      ..opts.unwrap_or_default()
    }))
  }

  #[wasm_bindgen(js_name = listDms)]
  pub fn list_dms(&self, opts: Option<ListConversationsOptions>) -> Result<js_sys::Array, JsError> {
    self.list(Some(ListConversationsOptions {
      conversation_type: Some(ConversationType::Dm),
      ..opts.unwrap_or_default()
    }))
  }

  #[wasm_bindgen(js_name = getHmacKeys)]
  pub fn get_hmac_keys(&self) -> Result<JsValue, JsError> {
    let inner = self.inner_client.as_ref();
    let conversations = inner
      .find_groups(GroupQueryArgs {
        include_duplicate_dms: true,
        ..Default::default()
      })
      .map_err(|e| JsError::new(format!("{}", e).as_str()))?;

    let mut hmac_map: HashMap<String, Vec<HmacKey>> = HashMap::new();
    for conversation in conversations {
      let id = hex::encode(&conversation.group_id);
      let keys = conversation
        .hmac_keys(-1..=1)
        .map_err(|e| JsError::new(format!("{}", e).as_str()))?
        .into_iter()
        .map(Into::into)
        .collect::<Vec<_>>();
      hmac_map.insert(id, keys);
    }

    Ok(crate::to_value(&hmac_map)?)
  }

  #[wasm_bindgen(js_name = stream)]
  pub fn stream(
    &self,
    callback: StreamCallback,
    conversation_type: Option<ConversationType>,
  ) -> Result<StreamCloser, JsError> {
    let stream_closer = RustXmtpClient::stream_conversations_with_callback(
      self.inner_client.clone(),
      conversation_type.map(Into::into),
      move |message| match message {
        Ok(item) => {
          let conversation = Conversation::from(item);
          callback.on_item(JsValue::from(conversation))
        }
        Err(e) => callback.on_error(JsError::from(e)),
      },
    );

    Ok(StreamCloser::new(stream_closer))
  }

  #[wasm_bindgen(js_name = "streamGroups")]
  pub fn stream_groups(&self, callback: StreamCallback) -> Result<StreamCloser, JsError> {
    self.stream(callback, Some(ConversationType::Group))
  }

  #[wasm_bindgen(js_name = "streamDms")]
  pub fn stream_dms(&self, callback: StreamCallback) -> Result<StreamCloser, JsError> {
    self.stream(callback, Some(ConversationType::Dm))
  }

  #[wasm_bindgen(js_name = "streamAllMessages")]
  pub fn stream_all_messages(
    &self,
    callback: StreamCallback,
    conversation_type: Option<ConversationType>,
  ) -> Result<StreamCloser, JsError> {
    let stream_closer = RustXmtpClient::stream_all_messages_with_callback(
      self.inner_client.clone(),
      conversation_type.map(Into::into),
      move |message| match message {
        Ok(m) => {
          let serialized = crate::to_value(&m);
          if let Err(e) = serialized {
            callback.on_error(JsError::from(e));
          } else {
            callback.on_item(serialized.expect("checked for err"))
          }
        }
        Err(e) => callback.on_error(JsError::from(e)),
      },
    );
    Ok(StreamCloser::new(stream_closer))
  }
}<|MERGE_RESOLUTION|>--- conflicted
+++ resolved
@@ -163,15 +163,9 @@
       name: self.group_name,
       image_url_square: self.group_image_url_square,
       description: self.group_description,
-<<<<<<< HEAD
-      message_expiration_from_ms: self.message_expiration_from_ms,
-      message_expiration_ms: self.message_expiration_ms,
-=======
-      pinned_frame_url: self.group_pinned_frame_url,
       message_disappearing_settings: self
         .message_disappearing_settings
         .map(|settings| settings.into()),
->>>>>>> bac3c101
     }
   }
 }
