--- conflicted
+++ resolved
@@ -1,10 +1,5 @@
-<<<<<<< HEAD
-use crate::identity::{PublicIdentifier, RootIdentifier};
-use wasm_bindgen::prelude::{wasm_bindgen, JsError};
-=======
 use crate::identity::PublicIdentifier;
 use wasm_bindgen::{prelude::wasm_bindgen, JsError};
->>>>>>> 3bc98979
 use xmtp_api::{strategies, ApiClientWrapper, ApiIdentifier};
 use xmtp_api_http::XmtpHttpApiClient;
 use xmtp_id::associations::PublicIdentifier as XmtpPublicIdentifier;
@@ -30,17 +25,10 @@
 }
 
 #[wasm_bindgen(js_name = generateInboxId)]
-<<<<<<< HEAD
-pub fn generate_inbox_id(account_identifier: RootIdentifier) -> Result<String, JsError> {
-  // ensure that the nonce is always 1 for now since this will only be used for the
-  // create_client function above, which also has a hard-coded nonce of 1
-  let ident: XmtpPublicIdentifier = account_identifier.into_public().try_into()?;
-=======
 pub fn generate_inbox_id(account_identifier: PublicIdentifier) -> Result<String, JsError> {
   // ensure that the nonce is always 1 for now since this will only be used for the
   // create_client function above, which also has a hard-coded nonce of 1
   let ident: XmtpPublicIdentifier = account_identifier.try_into()?;
->>>>>>> 3bc98979
 
   ident
     .inbox_id(1)
