--- conflicted
+++ resolved
@@ -1,11 +1,4 @@
-<<<<<<< HEAD
-use crate::{
-  client::Client,
-  identity::{PublicIdentifier, RootIdentifier},
-};
-=======
 use crate::{client::Client, identity::PublicIdentifier};
->>>>>>> 3bc98979
 use js_sys::Uint8Array;
 use wasm_bindgen::{prelude::wasm_bindgen, JsError};
 use xmtp_id::associations::{ident, AssociationState, MemberIdentifier};
@@ -36,11 +29,7 @@
   #[wasm_bindgen(js_name = inboxId)]
   pub inbox_id: String,
   #[wasm_bindgen(js_name = recoveryIdentifier)]
-<<<<<<< HEAD
-  pub recovery_identifier: RootIdentifier,
-=======
   pub recovery_identifier: PublicIdentifier,
->>>>>>> 3bc98979
   pub installations: Vec<Installation>,
   #[wasm_bindgen(js_name = accountAddresses)]
   pub account_identifiers: Vec<PublicIdentifier>,
@@ -51,11 +40,7 @@
   #[wasm_bindgen(constructor)]
   pub fn new(
     inbox_id: String,
-<<<<<<< HEAD
-    recovery_identifier: RootIdentifier,
-=======
     recovery_identifier: PublicIdentifier,
->>>>>>> 3bc98979
     installations: Vec<Installation>,
     account_identifiers: Vec<PublicIdentifier>,
   ) -> Self {
@@ -73,13 +58,7 @@
     let ident: PublicIdentifier = state.recovery_identifier().clone().into();
     Self {
       inbox_id: state.inbox_id().to_string(),
-<<<<<<< HEAD
-      recovery_identifier: ident
-        .try_into()
-        .expect("Recovery identifier should always be a root identifier"),
-=======
       recovery_identifier: ident,
->>>>>>> 3bc98979
       installations: state
         .members()
         .into_iter()
