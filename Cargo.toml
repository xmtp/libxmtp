--- conflicted
+++ resolved
@@ -32,17 +32,10 @@
 hex = "0.4.3"
 jsonrpsee = { version = "0.22", features = ["macros", "server", "client-core"] }
 log = "0.4"
-<<<<<<< HEAD
-openmls = { git = "https://github.com/xmtp/openmls", rev = "9f3cad8c6c434f4860bd4f120451558e8d6293ce" }
-openmls_basic_credential = { git = "https://github.com/xmtp/openmls", rev = "9f3cad8c6c434f4860bd4f120451558e8d6293ce" }
-openmls_rust_crypto = { git = "https://github.com/xmtp/openmls", rev = "9f3cad8c6c434f4860bd4f120451558e8d6293ce" }
-openmls_traits = { git = "https://github.com/xmtp/openmls", rev = "9f3cad8c6c434f4860bd4f120451558e8d6293ce" }
-=======
 openmls = { git = "https://github.com/xmtp/openmls", rev = "606bf92" }
 openmls_basic_credential = { git = "https://github.com/xmtp/openmls", rev = "606bf92" }
 openmls_rust_crypto = { git = "https://github.com/xmtp/openmls", rev = "606bf92" }
 openmls_traits = { git = "https://github.com/xmtp/openmls", rev = "606bf92" }
->>>>>>> f51d2777
 prost = "^0.12"
 prost-types = "^0.12"
 rand = "0.8.5"
