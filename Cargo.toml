--- conflicted
+++ resolved
@@ -13,7 +13,7 @@
   "xmtp_id",
   "bindings_wasm",
   "bindings_node",
-  "bindings_ffi"
+  "bindings_ffi",
 ]
 
 # Make the feature resolver explicit.
@@ -57,7 +57,6 @@
 tls_codec = "0.4.1"
 tokio = { version = "1.35.1", default-features = false }
 tonic = "^0.12"
-<<<<<<< HEAD
 tracing = { version = "0.1", features = ["log", "release_max_level_debug"] }
 tracing-subscriber = { version = "0.3", default-features = false }
 diesel = { version = "2.2", default-features = false }
@@ -76,12 +75,8 @@
 openssl = "=0.10.57"
 libsqlite3-sys = { version = "0.29", features = ["bundled-sqlcipher-vendored-openssl" ] }
 dyn-clone = "1"
-=======
-tracing = { version = "0.1", features = ["log"] }
-tracing-subscriber = "0.3"
 trait-variant = "0.1.2"
 url = "2.5.0"
->>>>>>> 814c0067
 
 # Internal Crate Dependencies
 xmtp_cryptography = { path = "xmtp_cryptography" }
