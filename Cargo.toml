--- conflicted
+++ resolved
@@ -100,10 +100,7 @@
 wasm-bindgen-test = "0.3.50"
 web-sys = "0.3"
 zeroize = "1.8"
-<<<<<<< HEAD
 zstd = "0.13"
-=======
->>>>>>> 6af3546f
 
 # Internal Crate Dependencies
 xmtp_api_grpc = { path = "xmtp_api_grpc" }
