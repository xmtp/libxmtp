[workspace]

members = [
  "examples/cli",
  "mls_validation_service",
  "xmtp_cryptography",
  "xmtp_api_grpc",
  "xmtp_proto",
  "xmtp_user_preferences",
  "xmtp_v2",
<<<<<<< HEAD
  "xmtp_mls", "xps-client", "xmtp_xid",
=======
  "xmtp_mls",
>>>>>>> 204b35a3
]

exclude = [
  "bindings_ffi",
  "bindings_wasm",
  "xmtp_api_grpc_gateway",
]

# Make the feature resolver explicit.
# See https://doc.rust-lang.org/edition-guide/rust-2021/default-cargo-resolver.html#details
resolver = "2"

[workspace.dependencies]
async-trait = "0.1.77"
ethers = "2.0.11"
ethers-core = "2.0.4"
futures = "0.3.30"
futures-core = "0.3.30"
hex = "0.4.3"
log = "0.4"
tracing = "0.1"
openmls = { git = "https://github.com/xmtp/openmls", rev = "0da7dcb" }
openmls_basic_credential = { git = "https://github.com/xmtp/openmls", rev = "0da7dcb" }
openmls_rust_crypto = { git = "https://github.com/xmtp/openmls", rev = "0da7dcb" }
openmls_traits = { git = "https://github.com/xmtp/openmls", rev = "0da7dcb" }
prost = "^0.12"
prost-types = "^0.12"
rand = "0.8.5"
serde.workspace = true
serde_json.workspace = true
thiserror.workspace = true
tls_codec = "0.4.0"
tokio = { version = "1.35.1", features = ["macros"] }
tonic = "^0.11"
chrono = "0.4"

# Internal Crate Dependencies
xmtp_cryptography = { path = "xmtp_cryptography" }
xmtp_mls = { path = "xmtp_mls" }
xmtp_proto = { path = "xmtp_proto" }<|MERGE_RESOLUTION|>--- conflicted
+++ resolved
@@ -8,11 +8,8 @@
   "xmtp_proto",
   "xmtp_user_preferences",
   "xmtp_v2",
-<<<<<<< HEAD
-  "xmtp_mls", "xps-client", "xmtp_xid",
-=======
   "xmtp_mls",
->>>>>>> 204b35a3
+  "xmtp_xid"
 ]
 
 exclude = [
