--- conflicted
+++ resolved
@@ -14,14 +14,10 @@
   "bindings_wasm",
   "bindings_node",
   "bindings_ffi",
-<<<<<<< HEAD
-  "xtask"
-, "xmtp_content_types"]
-=======
   "xtask",
+  "xmtp_content_types",
   "xmtp_debug"
 ]
->>>>>>> ed350d24
 
 # Make the feature resolver explicit.
 # See https://doc.rust-lang.org/edition-guide/rust-2021/default-cargo-resolver.html#details
