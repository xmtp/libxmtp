--- conflicted
+++ resolved
@@ -3,13 +3,10 @@
 
 use crate::{
     conversation::{ConversationError, SecretConversation},
-<<<<<<< HEAD
     invitation::Invitation,
     networking::XmtpApiClient,
+    types::networking::XmtpApiClient,
     utils::build_user_invite_topic,
-=======
-    types::networking::XmtpApiClient,
->>>>>>> 9a250260
     Client,
 };
 
