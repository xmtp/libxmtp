--- conflicted
+++ resolved
@@ -1,19 +1,3 @@
-<<<<<<< HEAD
-use diesel::Connection;
-use vodozemac::olm::OlmMessage;
-use xmtp_proto::xmtp::v3::message_contents::InvitationV1;
-
-use crate::{
-    contact::Contact,
-    conversation::{ConversationError, SecretConversation},
-    invitation::Invitation,
-    session::SessionManager,
-    storage::{
-        DbConnection, InboundInvite, InboundInviteStatus, RefreshJob, RefreshJobKind, StorageError,
-    },
-    types::networking::XmtpApiClient,
-    vmac_protos::ProtoWrapper,
-=======
 use std::time::Duration;
 
 use diesel::Connection;
@@ -36,7 +20,6 @@
     },
     types::networking::XmtpApiClient,
     utils::{base64_encode, build_installation_message_topic},
->>>>>>> fc5eb512
     Client,
 };
 
