--- conflicted
+++ resolved
@@ -295,11 +295,7 @@
     fn store_persistent() {
         let db_path = format!("{}.db3", rand_string());
         {
-<<<<<<< HEAD
-            let mut store = EncryptedMessageStore::new(
-=======
             let store = EncryptedMessageStore::new(
->>>>>>> b1dda82f
                 StorageOption::Persistent(db_path.clone()),
                 EncryptedMessageStore::generate_enc_key(),
             )
