//! A durable object store powered by Sqlite and Diesel.
//!
//! Provides mechanism to store objects between sessions. The behavor of the store can be tailored by
//! choosing an appropriate `StoreOption`.
//!
//! ## Migrations
//!
//! Table definitions are located `<PacakgeRoot>/migrations/`. On intialization the store will see if
//! there are any outstanding database migrations and perform them as needed. When updating the table
//! definitions `schema.rs` must also be updated. To generate the correct schemas you can run
//! `diesel print-schema` or use `cargo run update-schema` which will update the files for you.      
//!

pub mod models;
pub mod schema;

use self::{
    models::*,
<<<<<<< HEAD
    schema::{accounts, conversations, installations, messages, users},
=======
    schema::{accounts, conversations, inbound_invites, messages, refresh_jobs, users},
>>>>>>> 7b9827f0
};
use super::StorageError;
use crate::{account::Account, Errorer, Fetch, Store};
use diesel::{
    connection::SimpleConnection,
    prelude::*,
    r2d2::{ConnectionManager, Pool, PooledConnection},
};
use diesel_migrations::{embed_migrations, EmbeddedMigrations, MigrationHarness};
use log::warn;
use rand::RngCore;
use xmtp_cryptography::utils as crypto_utils;

pub const MIGRATIONS: EmbeddedMigrations = embed_migrations!("./migrations/");
pub type EncryptionKey = [u8; 32];

#[derive(Default, Clone, Debug)]
pub enum StorageOption {
    #[default]
    Ephemeral,
    Persistent(String),
}

#[allow(dead_code)]
#[derive(Clone)]
/// Manages a Sqlite db for persisting messages and other objects.
pub struct EncryptedMessageStore {
    connect_opt: StorageOption,
    pool: Pool<ConnectionManager<SqliteConnection>>,
}

impl Errorer for EncryptedMessageStore {
    type Error = StorageError;
}

impl Default for EncryptedMessageStore {
    fn default() -> Self {
        Self::new(StorageOption::Ephemeral, Self::generate_enc_key())
            .expect("Error Occured: tring to create default Ephemeral store")
    }
}

impl EncryptedMessageStore {
    pub fn new(opts: StorageOption, enc_key: EncryptionKey) -> Result<Self, StorageError> {
        Self::new_database(opts, Some(enc_key))
    }

    pub fn new_unencrypted(opts: StorageOption) -> Result<Self, StorageError> {
        Self::new_database(opts, None)
    }

    /// This function is private so that an unencrypted database cannot be created by accident
    fn new_database(
        opts: StorageOption,
        enc_key: Option<EncryptionKey>,
    ) -> Result<Self, StorageError> {
        let db_path = match opts {
            StorageOption::Ephemeral => ":memory:",
            StorageOption::Persistent(ref path) => path,
        };

        let pool = Pool::builder()
            .max_size(1)
            .build(ConnectionManager::<SqliteConnection>::new(db_path))
            .map_err(|e| StorageError::DbInitError(e.to_string()))?;

        // // Setup SqlCipherKey
        if let Some(key) = enc_key {
            Self::set_sqlcipher_key(pool.clone(), &key)?;
        }

        // TODO: Validate that sqlite is correctly configured. Bad EncKey is not detected until the migrations run which returns an
        // unhelpful error.

        let mut obj = Self {
            connect_opt: opts,
            pool,
        };

        obj.init_db()?;
        Ok(obj)
    }

    fn init_db(&mut self) -> Result<(), StorageError> {
        let conn = &mut self.conn()?;

        conn.run_pending_migrations(MIGRATIONS)
            .map_err(|e| StorageError::DbInitError(e.to_string()))?;

        Ok(())
    }

    pub fn create_fake_msg(&self, content: &str, state: i32) {
        NewStoredMessage::new("convo".into(), "addr".into(), content.into(), state)
            .store(self)
            .unwrap();
    }

    pub fn conn(
        &self,
    ) -> Result<PooledConnection<ConnectionManager<SqliteConnection>>, StorageError> {
        let conn = self
            .pool
            .get()
            .map_err(|e| StorageError::PoolError(e.to_string()))?;

        Ok(conn)
    }

    fn set_sqlcipher_key(
        pool: Pool<ConnectionManager<SqliteConnection>>,
        encryption_key: &[u8; 32],
    ) -> Result<(), StorageError> {
        let conn = &mut pool
            .get()
            .map_err(|e| StorageError::PoolError(e.to_string()))?;

        conn.batch_execute(&format!(
            "PRAGMA key = \"x'{}'\";",
            hex::encode(encryption_key)
        ))?;
        Ok(())
    }

    pub fn generate_enc_key() -> EncryptionKey {
        // TODO: Handle Key Better/ Zeroize
        let mut key = [0u8; 32];
        crypto_utils::rng().fill_bytes(&mut key[..]);
        key
    }

    pub fn get_account(&mut self) -> Result<Option<Account>, StorageError> {
        let mut account_list: Vec<Account> = self.fetch()?;

        warn_length(&account_list, "StoredAccount", 1);

        Ok(account_list.pop())
    }

    pub fn get_session(
        &self,
        installation_id: &str,
    ) -> Result<Option<StoredSession>, StorageError> {
        let conn = &mut self.conn()?;
        use self::schema::sessions::dsl::*;

        let mut session_list = sessions
            .filter(peer_installation_id.eq(installation_id))
            .order(created_at.desc())
            .load::<StoredSession>(conn)
            .map_err(|e| StorageError::Unknown(e.to_string()))?;

        warn_length(&session_list, "StoredSession", 1);
        Ok(session_list.pop())
    }

    pub fn get_sessions(&self, user_address: &str) -> Result<Vec<StoredSession>, StorageError> {
        let conn = &mut self.conn()?;
        use self::schema::sessions::dsl as schema;

        let session_list = schema::sessions
            .filter(schema::user_address.eq(user_address))
            .order(schema::created_at.desc())
            .load::<StoredSession>(conn)
            .map_err(|e| StorageError::Unknown(e.to_string()))?;
        Ok(session_list)
    }

    pub fn get_installations(
        &self,
        user_address_str: &str,
    ) -> Result<Vec<StoredInstallation>, StorageError> {
        use self::schema::installations::dsl as schema;
        let conn = &mut self.conn()?;

        let installation_list = schema::installations
            .filter(schema::user_address.eq(user_address_str))
            .load::<StoredInstallation>(conn)
            .map_err(|e| StorageError::Unknown(e.to_string()))?;

        Ok(installation_list)
    }

    pub fn get_user(&self, address: &str) -> Result<Option<StoredUser>, StorageError> {
        let conn = &mut self.conn()?;

        let mut user_list = users::table
            .filter(users::user_address.eq(address))
            .load::<StoredUser>(conn)?;

        warn_length(&user_list, "StoredUser", 1);
        Ok(user_list.pop())
    }

    pub fn insert_or_ignore_user(&self, user: StoredUser) -> Result<(), StorageError> {
        let conn = &mut self.conn()?;
        diesel::insert_or_ignore_into(users::table)
            .values(user)
            .execute(conn)?;
        Ok(())
    }

    pub fn get_conversation(
        &self,
        convo_id: &str,
    ) -> Result<Option<StoredConversation>, StorageError> {
        let conn = &mut self.conn()?;

        let mut convo_list = conversations::table
            .find(convo_id)
            .load::<StoredConversation>(conn)?;

        warn_length(&convo_list, "StoredConversation", 1);
        Ok(convo_list.pop())
    }

    pub fn insert_or_ignore_conversation(
        &self,
        conversation: StoredConversation,
    ) -> Result<(), StorageError> {
        let conn = &mut self.conn()?;
        diesel::insert_or_ignore_into(schema::conversations::table)
            .values(conversation)
            .execute(conn)?;
        Ok(())
    }

    pub fn get_contacts(
        &self,
        user_address: &str,
    ) -> Result<Vec<StoredInstallation>, StorageError> {
        let conn = &mut self.conn()?;
        use self::schema::installations::dsl;

        let install_list = dsl::installations
            .filter(dsl::user_address.eq(user_address))
            .order(dsl::first_seen_ns.desc())
            .load::<StoredInstallation>(conn)
            .map_err(|e| StorageError::Unknown(e.to_string()))?;

        Ok(install_list)
    }

<<<<<<< HEAD
    pub fn insert_or_ignore_install(
        &self,
        install: StoredInstallation,
        conn: &mut PooledConnection<ConnectionManager<SqliteConnection>>,
    ) -> Result<(), StorageError> {
        diesel::insert_or_ignore_into(installations::table)
            .values(install)
            .execute(conn)?;
        Ok(())
    }

    pub fn insert_or_ignore_session(
        &self,
        session: StoredSession,
        conn: &mut PooledConnection<ConnectionManager<SqliteConnection>>,
    ) -> Result<(), StorageError> {
        diesel::insert_or_ignore_into(schema::sessions::table)
            .values(session)
            .execute(conn)?;
=======
    pub fn get_unprocessed_messages(&self) -> Result<Vec<StoredMessage>, StorageError> {
        let conn = &mut self.conn()?;

        let msg_list = messages::table
            .filter(messages::state.eq(MessageState::Unprocessed as i32))
            .load::<StoredMessage>(conn)?;

        Ok(msg_list)
    }

    pub fn lock_refresh_job<F>(&self, kind: RefreshJobKind, cb: F) -> Result<(), StorageError>
    where
        F: FnOnce(
            &mut PooledConnection<ConnectionManager<SqliteConnection>>,
            RefreshJob,
        ) -> Result<(), StorageError>,
    {
        let conn = &mut self.conn()?;
        conn.transaction::<(), StorageError, _>(|connection| {
            let start_time = now();
            let job: RefreshJob = refresh_jobs::table
                .find::<String>(kind.to_string())
                .first::<RefreshJob>(connection)?;

            let result = cb(connection, job);

            if result.is_ok() {
                diesel::update(refresh_jobs::table.find(kind.to_string()))
                    .set(refresh_jobs::last_run.eq(start_time))
                    .execute(connection)?;
            } else {
                return result;
            }

            Ok(())
        })?;

        Ok(())
    }

    pub fn save_inbound_invite(
        &self,
        conn: &mut PooledConnection<ConnectionManager<SqliteConnection>>,
        invite: InboundInvite,
    ) -> Result<(), StorageError> {
        diesel::insert_into(inbound_invites::table)
            .values(invite)
            .execute(conn)?;

>>>>>>> 7b9827f0
        Ok(())
    }
}

impl Store<EncryptedMessageStore> for NewStoredMessage {
    fn store(&self, into: &EncryptedMessageStore) -> Result<(), StorageError> {
        let conn = &mut into.conn()?;
        diesel::insert_into(messages::table)
            .values(self)
            .execute(conn)?;

        Ok(())
    }
}

impl Store<EncryptedMessageStore> for StoredSession {
    fn store(&self, into: &EncryptedMessageStore) -> Result<(), StorageError> {
        let conn = &mut into.conn()?;
        diesel::insert_into(schema::sessions::table)
            .values(self)
            .execute(conn)?;

        Ok(())
    }
}

impl Fetch<StoredMessage> for EncryptedMessageStore {
    fn fetch(&self) -> Result<Vec<StoredMessage>, StorageError> {
        let conn = &mut self.conn()?;
        use self::schema::messages::dsl::*;

        messages
            .load::<StoredMessage>(conn)
            .map_err(StorageError::DieselResultError)
    }
}

impl Fetch<StoredSession> for EncryptedMessageStore {
    fn fetch(&self) -> Result<Vec<StoredSession>, StorageError> {
        let conn = &mut self.conn()?;
        use self::schema::sessions::dsl::*;

        sessions
            .load::<StoredSession>(conn)
            .map_err(StorageError::DieselResultError)
    }
}

impl Fetch<InboundInvite> for EncryptedMessageStore {
    fn fetch(&self) -> Result<Vec<InboundInvite>, StorageError> {
        let conn = &mut self.conn()?;
        use self::schema::inbound_invites::dsl::*;

        inbound_invites
            .load::<InboundInvite>(conn)
            .map_err(StorageError::DieselResultError)
    }
}

impl Store<EncryptedMessageStore> for Account {
    fn store(&self, into: &EncryptedMessageStore) -> Result<(), StorageError> {
        let conn = &mut into.conn()?;

        diesel::insert_into(accounts::table)
            .values(NewStoredAccount::try_from(self)?)
            .execute(conn)
            .map_err(|e| StorageError::Store(e.to_string()))?;

        Ok(())
    }
}

impl Fetch<Account> for EncryptedMessageStore {
    fn fetch(&self) -> Result<Vec<Account>, StorageError> {
        use self::schema::accounts::dsl::*;
        let conn = &mut self.conn()?;

        let stored_accounts = accounts
            .order(created_at.desc())
            .load::<StoredAccount>(conn)
            .map_err(|e| StorageError::Store(e.to_string()))?;

        Ok(stored_accounts
            .iter()
            .map(|f| serde_json::from_slice(&f.serialized_key).unwrap())
            .collect())
    }
}

impl Store<EncryptedMessageStore> for StoredInstallation {
    fn store(&self, into: &EncryptedMessageStore) -> Result<(), StorageError> {
        let conn = &mut into.conn()?;
        diesel::insert_into(schema::installations::table)
            .values(self)
            .execute(conn)?;

        Ok(())
    }
}

fn warn_length<T>(list: &Vec<T>, str_id: &str, max_length: usize) {
    if list.len() > max_length {
        warn!(
            "EncryptedStore expected at most {} {} however found {}. Using the Oldest.",
            max_length,
            str_id,
            list.len()
        )
    }
}

#[cfg(test)]
mod tests {

    use super::{models::*, EncryptedMessageStore, StorageError, StorageOption};
    use crate::{Fetch, Store};
    use diesel::Connection;
    use rand::{
        distributions::{Alphanumeric, DistString},
        Rng,
    };
    use std::fs;
    use std::{thread::sleep, time::Duration};

    fn rand_string() -> String {
        Alphanumeric.sample_string(&mut rand::thread_rng(), 16)
    }

    fn rand_vec() -> Vec<u8> {
        rand::thread_rng().gen::<[u8; 16]>().to_vec()
    }

    #[test]
    fn store_check() {
        let store = EncryptedMessageStore::new(
            StorageOption::Ephemeral,
            EncryptedMessageStore::generate_enc_key(),
        )
        .unwrap();

        NewStoredMessage::new(
            "Bola".into(),
            "0x000A".into(),
            "Hello Bola".into(),
            MessageState::Unprocessed as i32,
        )
        .store(&store)
        .unwrap();

        NewStoredMessage::new(
            "Mark".into(),
            "0x000A".into(),
            "Sup Mark".into(),
            MessageState::Unprocessed as i32,
        )
        .store(&store)
        .unwrap();

        NewStoredMessage::new(
            "Bola".into(),
            "0x000B".into(),
            "Hey Amal".into(),
            MessageState::Unprocessed as i32,
        )
        .store(&store)
        .unwrap();

        NewStoredMessage::new(
            "Bola".into(),
            "0x000A".into(),
            "bye".into(),
            MessageState::Unprocessed as i32,
        )
        .store(&store)
        .unwrap();

        let v: Vec<StoredMessage> = store.fetch().unwrap();
        assert_eq!(4, v.len());
    }

    #[test]
    fn store_persistent() {
        let db_path = format!("{}.db3", rand_string());
        {
            let store = EncryptedMessageStore::new(
                StorageOption::Persistent(db_path.clone()),
                EncryptedMessageStore::generate_enc_key(),
            )
            .unwrap();

            NewStoredMessage::new(
                "Bola".into(),
                "0x000A".into(),
                "Hello Bola".into(),
                MessageState::Unprocessed as i32,
            )
            .store(&store)
            .unwrap();

            let v: Vec<StoredMessage> = store.fetch().unwrap();
            assert_eq!(1, v.len());
        }

        fs::remove_file(db_path).unwrap();
    }

    #[test]
    fn message_roundtrip() {
        let store = EncryptedMessageStore::new(
            StorageOption::Ephemeral,
            EncryptedMessageStore::generate_enc_key(),
        )
        .unwrap();

        let msg0 = NewStoredMessage::new(
            rand_string(),
            rand_string(),
            rand_vec(),
            MessageState::Unprocessed as i32,
        );
        sleep(Duration::from_millis(10));
        let msg1 = NewStoredMessage::new(
            rand_string(),
            rand_string(),
            rand_vec(),
            MessageState::Unprocessed as i32,
        );

        msg0.store(&store).unwrap();
        msg1.store(&store).unwrap();

        let msgs: Vec<StoredMessage> = store.fetch().unwrap();

        assert_eq!(2, msgs.len());
        assert_eq!(msg0, msgs[0]);
        assert_eq!(msg1, msgs[1]);
        assert!(msgs[1].created_at > msgs[0].created_at);
    }

    #[test]
    fn keymismatch() {
        let mut enc_key = EncryptedMessageStore::generate_enc_key();

        let db_path = format!("{}.db3", rand_string());
        {
            // Setup a persistent store
            let store = EncryptedMessageStore::new(
                // StorageOption::Ephemeral,
                StorageOption::Persistent(db_path.clone()),
                enc_key.clone(),
            )
            .unwrap();

            let msg0 = NewStoredMessage::new(
                rand_string(),
                rand_string(),
                rand_vec(),
                MessageState::Unprocessed as i32,
            );
            msg0.store(&store).unwrap();
        } // Drop it

        enc_key[3] = 145; // Alter the enc_key
        let res = EncryptedMessageStore::new(StorageOption::Persistent(db_path.clone()), enc_key);
        // Ensure it fails
        match res.err() {
            Some(StorageError::DbInitError(_)) => (),
            _ => panic!("Expected a DbInitError"),
        }
        fs::remove_file(db_path).unwrap();
    }

    #[test]
    fn store_session() {
        let store = EncryptedMessageStore::new(
            StorageOption::Ephemeral,
            EncryptedMessageStore::generate_enc_key(),
        )
        .unwrap();
        let session = StoredSession::new(
            rand_string(),
            rand_string(),
            rand_vec(),
            rand_string(), // user_address: rand_string(),
        );

        session.store(&store).unwrap();

        let results: Vec<StoredSession> = store.fetch().unwrap();
        assert_eq!(1, results.len());
    }

    #[test]
    fn lock_refresh_job() {
        let store = EncryptedMessageStore::new(
            StorageOption::Ephemeral,
            EncryptedMessageStore::generate_enc_key(),
        )
        .unwrap();

        store
            .lock_refresh_job(RefreshJobKind::Invite, |_, job| {
                assert_eq!(job.id, RefreshJobKind::Invite.to_string());
                assert_eq!(job.last_run, 0);

                Ok(())
            })
            .unwrap();

        store
            .lock_refresh_job(RefreshJobKind::Invite, |_, job| {
                assert!(job.last_run > 0);

                Ok(())
            })
            .unwrap();

        let res_expected_err = store.lock_refresh_job(RefreshJobKind::Message, |_, job| {
            assert_eq!(job.id, RefreshJobKind::Message.to_string());

            Err(StorageError::Unknown)
        });
        assert!(res_expected_err.is_err());

        store
            .lock_refresh_job(RefreshJobKind::Message, |_, job| {
                // Ensure that last run time does not change if the job fails
                assert_eq!(job.last_run, 0);

                Ok(())
            })
            .unwrap();
    }

    #[test]
    fn save_inbound_invite() {
        let store = EncryptedMessageStore::new(
            StorageOption::Ephemeral,
            EncryptedMessageStore::generate_enc_key(),
        )
        .unwrap();

        let inbound_invite = InboundInvite {
            sent_at_ns: 20,
            id: "id".into(),
            payload: vec![1, 2, 3],
            topic: "topic".into(),
            status: InboundInviteStatus::Pending as i16,
        };

        let result =
            store
                .conn()
                .unwrap()
                .transaction(|transaction_manager| -> Result<(), StorageError> {
                    return store.save_inbound_invite(transaction_manager, inbound_invite.clone());
                });

        assert!(result.is_ok());
        let db_results: Vec<InboundInvite> = store.fetch().unwrap();
        assert_eq!(1, db_results.len());

        let inbound_invite_ptr = &inbound_invite;

        let first_result = db_results.first().unwrap();
        assert_eq!(first_result.sent_at_ns, inbound_invite_ptr.sent_at_ns);
        assert_eq!(first_result.id, inbound_invite_ptr.id);
        assert_eq!(first_result.payload, inbound_invite_ptr.payload);
        assert_eq!(first_result.topic, inbound_invite_ptr.topic);
        assert_eq!(first_result.status, inbound_invite_ptr.status);
    }
}<|MERGE_RESOLUTION|>--- conflicted
+++ resolved
@@ -16,11 +16,9 @@
 
 use self::{
     models::*,
-<<<<<<< HEAD
-    schema::{accounts, conversations, installations, messages, users},
-=======
-    schema::{accounts, conversations, inbound_invites, messages, refresh_jobs, users},
->>>>>>> 7b9827f0
+    schema::{
+        accounts, conversations, inbound_invites, installations, messages, refresh_jobs, users,
+    },
 };
 use super::StorageError;
 use crate::{account::Account, Errorer, Fetch, Store};
@@ -264,27 +262,6 @@
         Ok(install_list)
     }
 
-<<<<<<< HEAD
-    pub fn insert_or_ignore_install(
-        &self,
-        install: StoredInstallation,
-        conn: &mut PooledConnection<ConnectionManager<SqliteConnection>>,
-    ) -> Result<(), StorageError> {
-        diesel::insert_or_ignore_into(installations::table)
-            .values(install)
-            .execute(conn)?;
-        Ok(())
-    }
-
-    pub fn insert_or_ignore_session(
-        &self,
-        session: StoredSession,
-        conn: &mut PooledConnection<ConnectionManager<SqliteConnection>>,
-    ) -> Result<(), StorageError> {
-        diesel::insert_or_ignore_into(schema::sessions::table)
-            .values(session)
-            .execute(conn)?;
-=======
     pub fn get_unprocessed_messages(&self) -> Result<Vec<StoredMessage>, StorageError> {
         let conn = &mut self.conn()?;
 
@@ -334,7 +311,28 @@
             .values(invite)
             .execute(conn)?;
 
->>>>>>> 7b9827f0
+        Ok(())
+    }
+
+    pub fn insert_or_ignore_install(
+        &self,
+        install: StoredInstallation,
+        conn: &mut PooledConnection<ConnectionManager<SqliteConnection>>,
+    ) -> Result<(), StorageError> {
+        diesel::insert_or_ignore_into(installations::table)
+            .values(install)
+            .execute(conn)?;
+        Ok(())
+    }
+
+    pub fn insert_or_ignore_session(
+        &self,
+        session: StoredSession,
+        conn: &mut PooledConnection<ConnectionManager<SqliteConnection>>,
+    ) -> Result<(), StorageError> {
+        diesel::insert_or_ignore_into(schema::sessions::table)
+            .values(session)
+            .execute(conn)?;
         Ok(())
     }
 }
