--- conflicted
+++ resolved
@@ -178,15 +178,6 @@
         Ok(session_list.pop())
     }
 
-<<<<<<< HEAD
-    pub fn get_session(
-        &self,
-        installation_id: &str,
-    ) -> Result<Option<StoredSession>, StorageError> {
-        let conn = &mut self.conn()?;
-
-        self.get_session_with_conn(installation_id, conn)
-=======
     pub fn get_sessions(
         &self,
         user_address: &str,
@@ -215,7 +206,6 @@
             .map_err(|e| StorageError::Unknown(e.to_string()))?;
 
         Ok(installation_list)
->>>>>>> fc5eb512
     }
 
     pub fn get_user(&self, address: &str) -> Result<Option<StoredUser>, StorageError> {
@@ -357,7 +347,6 @@
         Ok(())
     }
 
-<<<<<<< HEAD
     pub fn set_invite_status(
         &self,
         conn: &mut DbConnection,
@@ -370,8 +359,8 @@
             .filter(dsl::id.eq(id))
             .set((dsl::status.eq(status as i16)))
             .execute(conn)?;
-
-=======
+    }
+
     pub fn insert_or_ignore_install(
         &self,
         install: StoredInstallation,
@@ -447,7 +436,6 @@
                 locked_until_ns.eq(0),
             ))
             .execute(conn)?;
->>>>>>> fc5eb512
         Ok(())
     }
 }
