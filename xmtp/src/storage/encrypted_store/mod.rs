--- conflicted
+++ resolved
@@ -14,12 +14,9 @@
 pub mod models;
 pub mod schema;
 
-use log::warn;
 use rand::RngCore;
 
-use self::schema::accounts;
 use self::{models::*, schema::messages};
-<<<<<<< HEAD
 use crate::{Errorer, Fetch, Store};
 use diesel::{
     connection::SimpleConnection,
@@ -27,38 +24,12 @@
     r2d2::{ConnectionManager, Pool, PooledConnection},
 };
 
-=======
-use crate::account::Account;
-use crate::{Errorer, Fetch, KeyStore, StorageError, Store};
-use diesel::{connection::SimpleConnection, prelude::*, Connection};
-use thiserror::Error;
->>>>>>> a3b8244a
 use xmtp_cryptography::utils as crypto_utils;
 
 use diesel_migrations::{embed_migrations, EmbeddedMigrations, MigrationHarness};
 
-<<<<<<< HEAD
 use super::StorageError;
 pub const MIGRATIONS: EmbeddedMigrations = embed_migrations!("./migrations/");
-=======
-#[derive(Debug, Error, PartialEq)]
-pub enum EncryptedMessageStoreError {
-    #[error("Diesel connection error")]
-    DieselConnectError(#[from] diesel::ConnectionError),
-    #[error("Diesel result error")]
-    DieselResultError(#[from] diesel::result::Error),
-    #[error("Either incorrect encryptionkey or file is not a db")]
-    DbInitError(String),
-    #[error("could not set encryption key")]
-    EncryptionKey,
-    #[error("could not generate encryptionKey")]
-    EncryptionKeyGen,
-    #[error("Mutex Poisioned: {0}")]
-    PoisionError(String),
-    #[error("unknown storage error")]
-    Unknown,
-}
->>>>>>> a3b8244a
 
 pub type EncryptionKey = [u8; 32];
 
@@ -66,7 +37,7 @@
 pub enum StorageOption {
     #[default]
     Ephemeral,
-    Persistent(String),
+    Peristent(String),
 }
 
 #[allow(dead_code)]
@@ -89,45 +60,16 @@
 }
 
 impl EncryptedMessageStore {
-<<<<<<< HEAD
     pub fn new(opts: StorageOption, enc_key: EncryptionKey) -> Result<Self, StorageError> {
-=======
-    pub fn new(
-        opts: StorageOption,
-        enc_key: EncryptionKey,
-    ) -> Result<Self, EncryptedMessageStoreError> {
-        Self::new_database(opts, Some(enc_key))
-    }
-
-    pub fn new_unencrypted(opts: StorageOption) -> Result<Self, EncryptedMessageStoreError> {
-        Self::new_database(opts, None)
-    }
-
-    /// This function is private so that an unencrypted database cannot be created by accident
-    fn new_database(
-        opts: StorageOption,
-        enc_key: Option<EncryptionKey>,
-    ) -> Result<Self, EncryptedMessageStoreError> {
->>>>>>> a3b8244a
         let db_path = match opts {
             StorageOption::Ephemeral => ":memory:",
-            StorageOption::Persistent(ref path) => path,
+            StorageOption::Peristent(ref path) => path,
         };
 
-<<<<<<< HEAD
         let pool = Pool::builder()
             .max_size(1)
             .build(ConnectionManager::<SqliteConnection>::new(db_path))
             .map_err(|e| StorageError::DbInitError(e.to_string()))?;
-=======
-        let mut conn = SqliteConnection::establish(db_path)
-            .map_err(EncryptedMessageStoreError::DieselConnectError)?;
-
-        // // Setup SqlCipherKey
-        if let Some(key) = enc_key {
-            Self::set_sqlcipher_key(&mut conn, &key)?;
-        }
->>>>>>> a3b8244a
 
         // TODO: Validate that sqlite is correctly configured. Bad EncKey is not detected until the migrations run which returns an
         // unhelpful error.
@@ -141,7 +83,6 @@
         Ok(obj)
     }
 
-<<<<<<< HEAD
     fn init_db(&mut self, enc_key: EncryptionKey) -> Result<(), StorageError> {
         let conn = &mut self.conn().unwrap();
 
@@ -149,14 +90,6 @@
 
         conn.run_pending_migrations(MIGRATIONS)
             .map_err(|e| StorageError::DbInitError(format!("Error running migrations: {:?}", e)))?;
-=======
-    fn init_db(&mut self) -> Result<(), EncryptedMessageStoreError> {
-        self.conn
-            .lock()
-            .map_err(|e| EncryptedMessageStoreError::PoisionError(e.to_string()))?
-            .run_pending_migrations(MIGRATIONS)
-            .map_err(|e| EncryptedMessageStoreError::DbInitError(e.to_string()))?;
->>>>>>> a3b8244a
         Ok(())
     }
 
@@ -196,37 +129,9 @@
     }
 }
 
-impl KeyStore for EncryptedMessageStore {
-    fn get_account(&mut self) -> Result<Option<Account>, StorageError> {
-        let mut account_list: Vec<Account> = self.fetch()?;
-
-        if account_list.len() > 1 {
-            warn!(
-                "EncryptedStore expected 1 StoredAccount however found {}. Using the Oldest.",
-                account_list.len()
-            )
-        }
-
-        Ok(account_list.pop())
-    }
-
-    fn set_account(&mut self, account: &Account) -> Result<(), StorageError> {
-        account.store(self)?;
-        Ok(())
-    }
-}
-
 impl Store<EncryptedMessageStore> for NewDecryptedMessage {
-<<<<<<< HEAD
     fn store(&self, into: &EncryptedMessageStore) -> Result<(), StorageError> {
         let conn = &mut into.conn()?;
-=======
-    fn store(&self, into: &mut EncryptedMessageStore) -> Result<(), StorageError> {
-        let mut conn_guard = into
-            .conn
-            .lock()
-            .map_err(|e| StorageError::Store(e.to_string()))?;
->>>>>>> a3b8244a
         diesel::insert_into(messages::table)
             .values(self)
             .execute(conn)?;
@@ -240,14 +145,14 @@
         let conn = &mut into.conn()?;
         diesel::insert_into(schema::sessions::table)
             .values(self)
-            .execute(conn)?;
+            .execute(conn)
+            .expect?;
 
         Ok(())
     }
 }
 
 impl Fetch<DecryptedMessage> for EncryptedMessageStore {
-<<<<<<< HEAD
     fn fetch(&self) -> Result<Vec<DecryptedMessage>, StorageError> {
         let conn = &mut self.conn()?;
         use self::schema::messages::dsl::*;
@@ -266,53 +171,6 @@
         sessions
             .load::<Session>(conn)
             .map_err(StorageError::DieselResultError)
-=======
-    fn fetch(&mut self) -> Result<Vec<DecryptedMessage>, StorageError> {
-        use self::schema::messages::dsl::*;
-        let mut conn_guard = self
-            .conn
-            .lock()
-            .map_err(|e| StorageError::Fetch(e.to_string()))?;
-
-        messages
-            .load::<DecryptedMessage>(conn_guard.deref_mut())
-            .map_err(|e| StorageError::Fetch(e.to_string()))
-    }
-}
-
-impl Store<EncryptedMessageStore> for Account {
-    fn store(&self, into: &mut EncryptedMessageStore) -> Result<(), StorageError> {
-        let mut conn_guard = into
-            .conn
-            .lock()
-            .map_err(|e| StorageError::Store(e.to_string()))?;
-        diesel::insert_into(accounts::table)
-            .values(NewStoredAccount::try_from(self)?)
-            .execute(conn_guard.deref_mut())
-            .map_err(|e| StorageError::Store(e.to_string()))?;
-
-        Ok(())
-    }
-}
-
-impl Fetch<Account> for EncryptedMessageStore {
-    fn fetch(&mut self) -> Result<Vec<Account>, StorageError> {
-        use self::schema::accounts::dsl::*;
-        let mut conn_guard = self
-            .conn
-            .lock()
-            .map_err(|e| StorageError::Fetch(e.to_string()))?;
-
-        let stored_accounts = accounts
-            .order(created_at.desc())
-            .load::<StoredAccount>(conn_guard.deref_mut())
-            .map_err(|e| StorageError::Store(e.to_string()))?;
-
-        Ok(stored_accounts
-            .iter()
-            .map(|f| serde_json::from_slice(&f.serialized_key).unwrap())
-            .collect())
->>>>>>> a3b8244a
     }
 }
 
@@ -371,13 +229,8 @@
     fn store_persistent() {
         let db_path = format!("{}.db3", rand_string());
         {
-<<<<<<< HEAD
             let store = EncryptedMessageStore::new(
                 StorageOption::Peristent(db_path.clone()),
-=======
-            let mut store = EncryptedMessageStore::new(
-                StorageOption::Persistent(db_path.clone()),
->>>>>>> a3b8244a
                 EncryptedMessageStore::generate_enc_key(),
             )
             .unwrap();
@@ -425,8 +278,8 @@
             // Setup a persistent store
             let store = EncryptedMessageStore::new(
                 // StorageOption::Ephemeral,
-                StorageOption::Persistent(db_path.clone()),
-                enc_key,
+                StorageOption::Peristent(db_path.clone()),
+                enc_key.clone(),
             )
             .unwrap();
 
@@ -435,21 +288,12 @@
         } // Drop it
 
         enc_key[3] = 145; // Alter the enc_key
-        let res = EncryptedMessageStore::new(StorageOption::Persistent(db_path.clone()), enc_key);
+        let res = EncryptedMessageStore::new(StorageOption::Peristent(db_path.clone()), enc_key);
         // Ensure it fails
-<<<<<<< HEAD
         match res.err() {
             Some(StorageError::DbInitError(_)) => (),
             _ => panic!("Expected a DbInitError"),
         }
-=======
-        assert_eq!(
-            res.err(),
-            Some(EncryptedMessageStoreError::DbInitError(
-                "file is not a database".into()
-            ))
-        );
->>>>>>> a3b8244a
         fs::remove_file(db_path).unwrap();
     }
 
