use crate::{
    client::ClientError,
    contact::Contact,
    invitation::{Invitation, InvitationError},
    networking::XmtpApiClient,
    types::Address,
    utils::{build_envelope, build_user_invite_topic},
    Client,
};

// use async_trait::async_trait;
use thiserror::Error;

#[derive(Debug, Error)]
pub enum ConversationError {
    #[error("client error {0}")]
    Client(#[from] ClientError),
    #[error("invitation error {0}")]
    Invitation(#[from] InvitationError),
    #[error("unknown error")]
    Unknown,
}

// I had to pick a name for this, and it seems like we are hovering around SecretConversation ATM
// May very well change
pub struct SecretConversation<'c, A>
where
    A: XmtpApiClient,
{
    peer_address: Address,
    members: Vec<Contact>,
    client: &'c Client<A>,
}

impl<'c, A> SecretConversation<'c, A>
where
    A: XmtpApiClient,
{
    pub fn new(
        client: &'c Client<A>,
        peer_address: Address,
        // TODO: Add user's own contacts as well
        members: Vec<Contact>,
    ) -> Self {
        Self {
            client,
            peer_address,
            members,
        }
    }

    pub fn peer_address(&self) -> Address {
        self.peer_address.clone()
    }

    pub async fn initialize(&self) -> Result<(), ConversationError> {
        let inner_invite_bytes = Invitation::build_inner_invite_bytes(self.peer_address.clone())?;
        for contact in self.members.iter() {
<<<<<<< HEAD
            let id = contact.id();
            // TODO: Find existing session if it exists in the database
            let session = self.client.create_outbound_session(contact.clone())?;
            let invitation = Invitation::build(
                self.client.account.contact(),
                session,
                inner_invite_bytes.clone(),
            )?;
=======
            let id = contact.installation_id();
            // TODO: Persist session to database
            let mut session = self.client.create_outbound_session(contact.clone())?;
            // TODO: Replace with proper protobuf invite message
            let invite_message = session.encrypt("invite".as_bytes());
>>>>>>> f1741e90

            let envelope = build_envelope(build_user_invite_topic(id), invitation.try_into()?);

            // TODO: Replace with real token
            self.client
                .api_client
                // TODO: API authentication
                .publish("".to_string(), vec![envelope])
                .await
                .map_err(|_| ConversationError::Unknown)?;
        }

        Ok(())
    }
}<|MERGE_RESOLUTION|>--- conflicted
+++ resolved
@@ -56,8 +56,7 @@
     pub async fn initialize(&self) -> Result<(), ConversationError> {
         let inner_invite_bytes = Invitation::build_inner_invite_bytes(self.peer_address.clone())?;
         for contact in self.members.iter() {
-<<<<<<< HEAD
-            let id = contact.id();
+            let id = contact.installation_id();
             // TODO: Find existing session if it exists in the database
             let session = self.client.create_outbound_session(contact.clone())?;
             let invitation = Invitation::build(
@@ -65,13 +64,6 @@
                 session,
                 inner_invite_bytes.clone(),
             )?;
-=======
-            let id = contact.installation_id();
-            // TODO: Persist session to database
-            let mut session = self.client.create_outbound_session(contact.clone())?;
-            // TODO: Replace with proper protobuf invite message
-            let invite_message = session.encrypt("invite".as_bytes());
->>>>>>> f1741e90
 
             let envelope = build_envelope(build_user_invite_topic(id), invitation.try_into()?);
 
