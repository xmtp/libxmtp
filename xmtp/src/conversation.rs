use std::sync::Arc;

use crate::{
    client::ClientError,
    contact::Contact,
    networking::XmtpApiClient,
    types::Address,
    utils::{build_envelope, build_user_invite_topic},
    Client,
};
// use async_trait::async_trait;
use thiserror::Error;
use tokio::sync::Mutex;

#[derive(Debug, Error)]
pub enum ConversationError {
    #[error("client error {0}")]
    Client(#[from] ClientError),
    #[error("unknown error")]
    Unknown,
}

// I had to pick a name for this, and it seems like we are hovering around SecretConversation ATM
// May very well change
<<<<<<< HEAD
pub struct SecretConversation<A, P>
=======
pub struct SecretConversation<A, S>
>>>>>>> a3b8244a
where
    A: XmtpApiClient,
{
    peer_address: Address,
    members: Vec<Contact>,
<<<<<<< HEAD
    client: Arc<Mutex<Client<A, P>>>,
}

impl<A, P> SecretConversation<A, P>
=======
    client: Arc<Mutex<Client<A, S>>>,
}

impl<A, S> SecretConversation<A, S>
>>>>>>> a3b8244a
where
    A: XmtpApiClient,
{
    pub fn new(
<<<<<<< HEAD
        client: Arc<Mutex<Client<A, P>>>,
=======
        client: Arc<Mutex<Client<A, S>>>,
>>>>>>> a3b8244a
        peer_address: Address,
        // TODO: Add user's own contacts as well
        members: Vec<Contact>,
    ) -> Self {
        Self {
            client,
            peer_address,
            members,
        }
    }

    pub fn peer_address(&self) -> Address {
        self.peer_address.clone()
    }

    pub async fn initialize(&self) -> Result<(), ConversationError> {
        let mut client = self.client.lock().await;

        for contact in self.members.iter() {
            let id = contact.id();
            // TODO: Persist session to database
            let mut session = client.create_outbound_session(contact.clone())?;
            // TODO: Replace with proper protobuf invite message
            let invite_message = session.encrypt("invite".as_bytes());

            let envelope = build_envelope(
                build_user_invite_topic(id),
                // TODO: Wrap in XMTP type
                invite_message.message().to_vec(),
            );

            // TODO: Replace with real token
            client
                .api_client
                // TODO: API authentication
                .publish("".to_string(), vec![envelope])
                .await
                .map_err(|_| ConversationError::Unknown)?;
        }

        Ok(())
    }
}<|MERGE_RESOLUTION|>--- conflicted
+++ resolved
@@ -22,36 +22,21 @@
 
 // I had to pick a name for this, and it seems like we are hovering around SecretConversation ATM
 // May very well change
-<<<<<<< HEAD
-pub struct SecretConversation<A, P>
-=======
-pub struct SecretConversation<A, S>
->>>>>>> a3b8244a
+pub struct SecretConversation<A>
 where
     A: XmtpApiClient,
 {
     peer_address: Address,
     members: Vec<Contact>,
-<<<<<<< HEAD
-    client: Arc<Mutex<Client<A, P>>>,
+    client: Arc<Mutex<Client<A>>>,
 }
 
-impl<A, P> SecretConversation<A, P>
-=======
-    client: Arc<Mutex<Client<A, S>>>,
-}
-
-impl<A, S> SecretConversation<A, S>
->>>>>>> a3b8244a
+impl<A> SecretConversation<A>
 where
     A: XmtpApiClient,
 {
     pub fn new(
-<<<<<<< HEAD
-        client: Arc<Mutex<Client<A, P>>>,
-=======
-        client: Arc<Mutex<Client<A, S>>>,
->>>>>>> a3b8244a
+        client: Arc<Mutex<Client<A>>>,
         peer_address: Address,
         // TODO: Add user's own contacts as well
         members: Vec<Contact>,
