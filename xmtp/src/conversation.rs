--- conflicted
+++ resolved
@@ -54,26 +54,16 @@
     }
 
     pub async fn initialize(&self) -> Result<(), ConversationError> {
-<<<<<<< HEAD
-        let mut client = self.client.lock().await;
         let inner_invite_bytes = Invitation::build_inner_invite_bytes(self.peer_address.clone())?;
         for contact in self.members.iter() {
             let id = contact.id();
             // TODO: Find existing session if it exists in the database
-            let session = client.create_outbound_session(contact.clone())?;
+            let session = self.client.create_outbound_session(contact.clone())?;
             let invitation = Invitation::build(
-                client.account.contact(),
+                self.client.account.contact(),
                 session,
                 inner_invite_bytes.clone(),
             )?;
-=======
-        for contact in self.members.iter() {
-            let id = contact.id();
-            // TODO: Persist session to database
-            let mut session = self.client.create_outbound_session(contact.clone())?;
-            // TODO: Replace with proper protobuf invite message
-            let invite_message = session.encrypt("invite".as_bytes());
->>>>>>> 90194006
 
             let envelope = build_envelope(build_user_invite_topic(id), invitation.try_into()?);
 
