--- conflicted
+++ resolved
@@ -82,7 +82,6 @@
         self
     }
 
-<<<<<<< HEAD
     // Temp function to generate a full account, using a random local wallet
     fn generate_account() -> Result<Account, AccountError> {
         // TODO: Replace with real wallet signature
@@ -98,20 +97,16 @@
         let account = ac.finalize(sig.to_vec())?;
 
         Ok(account)
-=======
+    }
+
     pub fn store(mut self, store: S) -> Self {
         self.store = Some(store);
         self
->>>>>>> 05d64614
     }
 
     fn find_or_create_account(
         persistence: &mut NamespacedPersistence<P>,
-<<<<<<< HEAD
-    ) -> Result<Account, ClientBuilderError<P::Error>> {
-=======
-    ) -> Result<VmacAccount, ClientBuilderError<P::Error, S::Error>> {
->>>>>>> 05d64614
+    ) -> Result<Account, ClientBuilderError<P::Error, S::Error>> {
         let key = "vmac_account";
         let existing = persistence
             .read(key)
