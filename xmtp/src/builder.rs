--- conflicted
+++ resolved
@@ -3,15 +3,9 @@
     association::{Association, AssociationError, AssociationText},
     client::{Client, Network},
     networking::XmtpApiClient,
-<<<<<<< HEAD
-    persistence::{NamespacedPersistence, Persistence},
     storage::EncryptedMessageStore,
     types::Address,
-    InboxOwner,
-=======
-    types::Address,
     InboxOwner, KeyStore,
->>>>>>> a3b8244a
 };
 use crate::{Fetch, StorageError};
 use thiserror::Error;
@@ -66,17 +60,9 @@
     }
 }
 
-<<<<<<< HEAD
-pub struct ClientBuilder<A, P, O>
+pub struct ClientBuilder<A, O>
 where
     A: XmtpApiClient + Default,
-    P: Persistence + Default,
-=======
-pub struct ClientBuilder<A, S, O>
-where
-    A: XmtpApiClient + Default,
-    S: KeyStore,
->>>>>>> a3b8244a
     O: InboxOwner,
 {
     api_client: Option<A>,
@@ -86,19 +72,10 @@
     account_strategy: AccountStrategy<O>,
 }
 
-<<<<<<< HEAD
-impl<A, P, O> ClientBuilder<A, P, O>
+impl<A, O> ClientBuilder<A, O>
 where
     A: XmtpApiClient + Default,
-    P: Persistence + Default,
-=======
-impl<A, S, O> ClientBuilder<A, S, O>
-where
-    A: XmtpApiClient + Default,
-    S: KeyStore,
->>>>>>> a3b8244a
-    O: InboxOwner,
-    S: Fetch<Account>,
+    O: InboxOwner,
 {
     pub fn new(strat: AccountStrategy<O>) -> Self {
         Self {
@@ -131,7 +108,10 @@
     }
 
     /// Fetch account from peristence or generate and sign a new one
-    fn find_or_create_account(owner: &O, store: &mut S) -> Result<Account, ClientBuilderError> {
+    fn find_or_create_account(
+        owner: &O,
+        store: &mut EncryptedMessageStore,
+    ) -> Result<Account, ClientBuilderError> {
         let account = Self::retrieve_persisted_account(store)?;
 
         match account {
@@ -150,7 +130,9 @@
     }
 
     /// Fetch Account from persistence
-    fn retrieve_persisted_account(store: &mut S) -> Result<Option<Account>, ClientBuilderError> {
+    fn retrieve_persisted_account(
+        store: &mut EncryptedMessageStore,
+    ) -> Result<Option<Account>, ClientBuilderError> {
         let mut accounts = store.fetch()?;
         Ok(accounts.pop())
     }
@@ -169,11 +151,7 @@
 
         Account::generate(sign).map_err(ClientBuilderError::AccountInitialization)
     }
-<<<<<<< HEAD
-    pub fn build(mut self) -> Result<Client<A, P>, ClientBuilderError<P::Error>> {
-=======
-    pub fn build(mut self) -> Result<Client<A, S>, ClientBuilderError> {
->>>>>>> a3b8244a
+    pub fn build(mut self) -> Result<Client<A>, ClientBuilderError> {
         let api_client = self.api_client.take().unwrap_or_default();
         let mut store = self.store.take().unwrap_or_default();
         // Fetch the Account based upon the account strategy.
@@ -201,22 +179,14 @@
     use xmtp_cryptography::utils::generate_local_wallet;
 
     use crate::{
-<<<<<<< HEAD
-        networking::MockXmtpApiClient, persistence::in_memory_persistence::InMemoryPersistence,
-=======
         networking::MockXmtpApiClient,
         storage::{EncryptedMessageStore, StorageOption},
->>>>>>> a3b8244a
         Client,
     };
 
     use super::ClientBuilder;
 
-<<<<<<< HEAD
-    impl ClientBuilder<MockXmtpApiClient, InMemoryPersistence, LocalWallet> {
-=======
-    impl ClientBuilder<MockXmtpApiClient, EncryptedMessageStore, LocalWallet> {
->>>>>>> a3b8244a
+    impl ClientBuilder<MockXmtpApiClient, LocalWallet> {
         pub fn new_test() -> Self {
             let wallet = generate_local_wallet();
 
@@ -235,9 +205,6 @@
         let tmpdb = TempPath::from_path("./db.db3");
         let wallet = generate_local_wallet();
 
-<<<<<<< HEAD
-        let client_a: Client<MockXmtpApiClient, InMemoryPersistence> =
-=======
         // Generate a new Wallet + Store
         let store_a = EncryptedMessageStore::new_unencrypted(StorageOption::Persistent(
             tmpdb.to_str().unwrap().into(),
@@ -245,7 +212,6 @@
         .unwrap();
 
         let client_a: Client<MockXmtpApiClient, EncryptedMessageStore> =
->>>>>>> a3b8244a
             ClientBuilder::new(wallet.clone().into())
                 .store(store_a)
                 .build()
@@ -253,9 +219,6 @@
         let keybytes_a = client_a.account.get_keys().curve25519.to_bytes();
         drop(client_a);
 
-<<<<<<< HEAD
-        let client_b: Client<MockXmtpApiClient, InMemoryPersistence> =
-=======
         // Reload the existing store and wallet
         let store_b = EncryptedMessageStore::new_unencrypted(StorageOption::Persistent(
             tmpdb.to_str().unwrap().into(),
@@ -263,7 +226,6 @@
         .unwrap();
 
         let client_b: Client<MockXmtpApiClient, EncryptedMessageStore> =
->>>>>>> a3b8244a
             ClientBuilder::new(wallet.into())
                 .store(store_b)
                 .build()
