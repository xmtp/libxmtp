--- conflicted
+++ resolved
@@ -1,14 +1,9 @@
 pub mod account;
 pub mod association;
 pub mod builder;
-<<<<<<< HEAD
 pub mod client;
 pub mod contact;
 pub mod conversation;
-=======
-mod client;
-pub mod contact;
->>>>>>> 8c45a7b9
 pub mod networking;
 pub mod owner;
 pub mod persistence;
