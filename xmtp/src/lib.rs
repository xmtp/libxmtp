pub mod account;
pub mod association;
pub mod builder;
pub mod client;
pub mod contact;
pub mod conversation;
pub mod conversations;
<<<<<<< HEAD
pub mod mock_xmtp_api_client;
=======
pub mod invitation;
pub mod networking;
>>>>>>> eab3862b
pub mod owner;
pub mod persistence;
pub mod session;
pub mod storage;
#[cfg(feature = "types")]
pub mod types;
mod utils;
pub mod vmac_protos;

use association::AssociationText;
pub use builder::ClientBuilder;
pub use client::{Client, Network};
use storage::StorageError;
use xmtp_cryptography::signature::{RecoverableSignature, SignatureError};

pub trait Signable {
    fn bytes_to_sign(&self) -> Vec<u8>;
}

pub trait Errorer {
    type Error;
}

// Inserts a model to the underlying data store
pub trait Store<I> {
    fn store(&self, into: &I) -> Result<(), StorageError>;
}

// Fetches all instances of a model from the underlying data store
pub trait Fetch<T> {
    fn fetch(&self) -> Result<Vec<T>, StorageError>;
}

// Updates an existing instance of the model in the data store
pub trait Save<I> {
    fn save(&self, into: &I) -> Result<(), StorageError>;
}

pub trait InboxOwner {
    fn get_address(&self) -> String;
    fn sign(&self, text: AssociationText) -> Result<RecoverableSignature, SignatureError>;
}

#[cfg(test)]
mod tests {
    use crate::{
        builder::ClientBuilder,
        types::networking::{PublishRequest, QueryRequest, XmtpApiClient},
    };
    use std::time::{SystemTime, UNIX_EPOCH};
    use uuid::Uuid;
    use xmtp_proto::xmtp::message_api::v1::Envelope;

    fn gen_test_envelope(topic: String) -> Envelope {
        let time_since_epoch = SystemTime::now().duration_since(UNIX_EPOCH).unwrap();

        Envelope {
            timestamp_ns: time_since_epoch.as_nanos() as u64,
            content_topic: topic,
            message: vec![65],
        }
    }

    #[tokio::test]
    async fn can_network() {
        let client = ClientBuilder::new_test().build().unwrap();
        let topic = Uuid::new_v4();

        client
            .api_client
            .publish(
                "".to_string(),
                PublishRequest {
                    envelopes: vec![gen_test_envelope(topic.to_string())],
                },
            )
            .await
            .unwrap();

        let result = client
            .api_client
            .query(QueryRequest {
                content_topics: vec![topic.to_string()],
                start_time_ns: 0,
                end_time_ns: 0,
                paging_info: None,
            })
            .await
            .unwrap();

        let envelopes = result.envelopes;
        assert_eq!(envelopes.len(), 1);

        let first_envelope = envelopes.get(0).unwrap();
        assert_eq!(first_envelope.content_topic, topic.to_string());
        assert!(first_envelope.timestamp_ns > 0);
        assert!(!first_envelope.message.is_empty());
    }
}<|MERGE_RESOLUTION|>--- conflicted
+++ resolved
@@ -5,12 +5,8 @@
 pub mod contact;
 pub mod conversation;
 pub mod conversations;
-<<<<<<< HEAD
 pub mod mock_xmtp_api_client;
-=======
 pub mod invitation;
-pub mod networking;
->>>>>>> eab3862b
 pub mod owner;
 pub mod persistence;
 pub mod session;
