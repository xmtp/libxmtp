pub mod builder;
pub mod client;
pub mod persistence;
pub mod vmac;
pub mod vmac_traits;

pub use builder::ClientBuilder;
pub use client::Client;

#[cfg(test)]
mod tests {
<<<<<<< HEAD
    use crate::{
        client::Client,
        persistence::InMemoryPersistence,
        vmac::{generate_outbound_session, generate_test_contact_bundle},
    };
=======
    use crate::builder::ClientBuilder;
>>>>>>> 20d2233b

    #[test]
    fn can_pass_persistence_methods() {
        let mut client = ClientBuilder::new_test().build();
        assert_eq!(
            client.read_from_persistence("foo".to_string()).unwrap(),
            None
        );
        client
            .write_to_persistence("foo".to_string(), b"bar")
            .unwrap();
        assert_eq!(
            client.read_from_persistence("foo".to_string()).unwrap(),
            Some(b"bar".to_vec())
        );
    }

    #[test]
    fn test_can_generate_test_contact_bundle_and_session() {
        let bundle = generate_test_contact_bundle();
        assert!(bundle.identity_key.is_some());
        assert!(bundle.prekey.is_some());

        // Generate an outbound session (Olm Prekey Message) given a VmacContactBundle
        let session = generate_outbound_session(bundle);
        assert!(!session.is_empty());
    }
}<|MERGE_RESOLUTION|>--- conflicted
+++ resolved
@@ -9,15 +9,12 @@
 
 #[cfg(test)]
 mod tests {
-<<<<<<< HEAD
     use crate::{
         client::Client,
         persistence::InMemoryPersistence,
         vmac::{generate_outbound_session, generate_test_contact_bundle},
+        builder::ClientBuilder, 
     };
-=======
-    use crate::builder::ClientBuilder;
->>>>>>> 20d2233b
 
     #[test]
     fn can_pass_persistence_methods() {
