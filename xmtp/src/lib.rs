--- conflicted
+++ resolved
@@ -6,11 +6,7 @@
 pub mod conversation;
 pub mod conversations;
 pub mod invitation;
-<<<<<<< HEAD
-pub mod networking;
-=======
 pub mod mock_xmtp_api_client;
->>>>>>> 9a250260
 pub mod owner;
 pub mod persistence;
 pub mod session;
