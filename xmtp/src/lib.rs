--- conflicted
+++ resolved
@@ -18,15 +18,12 @@
 use association::AssociationText;
 pub use builder::ClientBuilder;
 pub use client::{Client, Network};
-<<<<<<< HEAD
 use diesel::{
     r2d2::{ConnectionManager, PooledConnection},
     SqliteConnection,
 };
 use storage::StorageError;
-=======
 use thiserror::Error;
->>>>>>> a3b8244a
 use xmtp_cryptography::signature::{RecoverableSignature, SignatureError};
 
 pub trait Signable {
@@ -37,7 +34,6 @@
     type Error;
 }
 
-<<<<<<< HEAD
 pub trait Store<DB> {
     fn store(&self, into: &DB) -> Result<(), StorageError>;
 }
@@ -48,28 +44,12 @@
 
 pub trait Save<DB> {
     fn save(&self, into: &DB) -> Result<(), StorageError>;
-=======
-pub trait Store<I> {
-    fn store(&self, into: &mut I) -> Result<(), StorageError>;
 }
 
 pub trait KeyStore: Default + Errorer {
     fn get_account(&mut self) -> Result<Option<Account>, StorageError>;
 
     fn set_account(&mut self, account: &Account) -> Result<(), StorageError>;
-}
-
-#[derive(Debug, Error)]
-pub enum StorageError {
-    #[error("could not Fetch: {0}")]
-    Fetch(String),
-    #[error("could not Store: {0}")]
-    Store(String),
-}
-
-pub trait Fetch<T> {
-    fn fetch(&mut self) -> Result<Vec<T>, StorageError>;
->>>>>>> a3b8244a
 }
 
 pub trait InboxOwner {
