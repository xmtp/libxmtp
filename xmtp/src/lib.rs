--- conflicted
+++ resolved
@@ -1,8 +1,5 @@
-<<<<<<< HEAD
 pub mod account;
-=======
 pub mod builder;
->>>>>>> d8f38070
 pub mod client;
 pub mod persistence;
 
