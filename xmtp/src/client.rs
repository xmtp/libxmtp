use core::fmt;
use std::fmt::Formatter;

use diesel::Connection;
use log::{debug, info};
use thiserror::Error;
use vodozemac::olm::OlmMessage;

use crate::{
    account::Account,
    contact::{Contact, ContactError},
    session::SessionManager,
    storage::{
        now, DbConnection, EncryptedMessageStore, StorageError, StoredInstallation, StoredSession,
        StoredUser,
    },
    types::Address,
    types::{
        networking::{PublishRequest, QueryRequest, XmtpApiClient},
        InstallationId,
    },
    utils::{build_envelope, build_user_contact_topic, key_fingerprint},
    Store,
};
use std::collections::HashMap;
use xmtp_proto::xmtp::message_api::v1::Envelope;

const INSTALLATION_REFRESH_INTERVAL_NS: i64 = 10 * 60 * 1_000_000_000; // 10 minutes

#[derive(Clone, Copy, Default, Debug)]
pub enum Network {
    Local(&'static str),
    #[default]
    Dev,
    Prod,
}

#[derive(Debug, Error)]
pub enum ClientError {
    #[error("contact error {0}")]
    Contact(#[from] ContactError),
    #[error("could not publish: {0}")]
    PublishError(String),
    #[error("storage error: {0}")]
    Storage(#[from] StorageError),
    #[error("dieselError: {0}")]
    Ddd(#[from] diesel::result::Error),
    #[error("Query failed: {0}")]
    QueryError(String),
    #[error("generic:{0}")]
    Generic(String),
}

impl From<String> for ClientError {
    fn from(value: String) -> Self {
        Self::Generic(value)
    }
}

impl From<&str> for ClientError {
    fn from(value: &str) -> Self {
        Self::Generic(value.to_string())
    }
}

pub struct Client<A>
where
    A: XmtpApiClient,
{
    pub api_client: A,
    pub(crate) network: Network,
    pub(crate) account: Account,
    pub store: EncryptedMessageStore, // Temporarily exposed outside crate for CLI client
    is_initialized: bool,
}

impl<A> core::fmt::Debug for Client<A>
where
    A: XmtpApiClient,
{
    fn fmt(&self, f: &mut Formatter<'_>) -> fmt::Result {
        write!(f, "Client({:?})::{}", self.network, self.account.addr())
    }
}

impl<A> Client<A>
where
    A: XmtpApiClient,
{
    pub fn new(
        api_client: A,
        network: Network,
        account: Account,
        store: EncryptedMessageStore,
    ) -> Self {
        Self {
            api_client,
            network,
            account,
            store,
            is_initialized: false,
        }
    }

    pub fn wallet_address(&self) -> Address {
        self.account.addr()
    }

<<<<<<< HEAD
    pub fn installation_id(&self) -> InstallationId {
=======
    pub fn installation_id(&self) -> String {
>>>>>>> 8c95e3f0
        self.account.contact().installation_id()
    }

    pub async fn init(&mut self) -> Result<(), ClientError> {
        let app_contact_bundle = self.account.contact();
        let registered_bundles = self.get_contacts(&self.wallet_address()).await?;

        if !registered_bundles
            .iter()
            .any(|contact| contact.installation_id() == app_contact_bundle.installation_id())
        {
            self.publish_user_contact().await?;
        }

        self.refresh_user_installations(&app_contact_bundle.wallet_address)
            .await?;

        self.is_initialized = true;
        Ok(())
    }

    pub async fn get_contacts(&self, wallet_address: &str) -> Result<Vec<Contact>, ClientError> {
        let topic = build_user_contact_topic(wallet_address.to_string());
        let response = self
            .api_client
            .query(QueryRequest {
                content_topics: vec![topic],
                start_time_ns: 0,
                end_time_ns: 0,
                paging_info: None,
            })
            .await
            .map_err(|e| ClientError::QueryError(format!("Could not query for contacts: {}", e)))?;

        let mut contacts = vec![];
        for envelope in response.envelopes {
            let contact_bundle = Contact::from_bytes(envelope.message, wallet_address.to_string());
            match contact_bundle {
                Ok(bundle) => {
                    contacts.push(bundle);
                }
                Err(err) => {
                    log::error!("bad contact bundle: {:?}", err);
                }
            }
        }

        Ok(contacts)
    }

    pub fn get_session(
        &self,
        conn: &mut DbConnection,
        contact: &Contact,
    ) -> Result<SessionManager, ClientError> {
        let existing_session = self
            .store
            .get_session_with_conn(&contact.installation_id(), conn)?;
        match existing_session {
            Some(i) => Ok(SessionManager::try_from(&i)?),
            None => self.create_outbound_session(conn, contact),
        }
    }

    pub fn my_other_devices(&self, conn: &mut DbConnection) -> Result<Vec<Contact>, ClientError> {
        let contacts = self.get_contacts_from_db(conn, self.account.addr().as_str())?;
        Ok(contacts
            .into_iter()
            .filter(|c| c.installation_id() != self.installation_id())
            .collect())
    }

    pub async fn refresh_user_installations_if_stale(
        &self,
        user_address: &str,
    ) -> Result<(), ClientError> {
        let user = self.store.get_user(user_address)?;
        if user.is_none() || user.unwrap().last_refreshed < now() - INSTALLATION_REFRESH_INTERVAL_NS
        {
            self.refresh_user_installations(user_address).await?;
        }

        Ok(())
    }

    /// Fetch Installations from the Network and create unintialized sessions for newly discovered contacts
    // TODO: Reduce Visibility
    pub async fn refresh_user_installations(&self, user_address: &str) -> Result<(), ClientError> {
        // Store the timestamp of when the refresh process begins
        let refresh_timestamp = now();

        let self_install_id = key_fingerprint(&self.account.identity_keys().curve25519);
        let contacts = self.get_contacts(user_address).await?;
        debug!(
            "Fetched contacts for address {}: {:?}",
            user_address, contacts
        );

        let installation_map = self
            .store
            .get_installations(&mut self.store.conn()?, user_address)?
            .into_iter()
            .map(|v| (v.installation_id.clone(), v))
            .collect::<HashMap<_, _>>();

        let new_installs: Vec<StoredInstallation> = contacts
            .iter()
            .filter(|contact| self_install_id != contact.installation_id())
            .filter(|contact| !installation_map.contains_key(&contact.installation_id()))
            .filter_map(|contact| StoredInstallation::new(contact).ok())
            .collect();
        debug!(
            "New installs for address {}: {:?}",
            user_address, new_installs
        );

        self.store
            .conn()?
            .transaction(|transaction_manager| -> Result<(), ClientError> {
                self.store.insert_or_ignore_user_with_conn(
                    transaction_manager,
                    StoredUser {
                        user_address: user_address.to_string(),
                        created_at: now(),
                        last_refreshed: refresh_timestamp,
                    },
                )?;
                for install in new_installs {
                    info!("Saving Install {}", install.installation_id);
                    let session = self.create_uninitialized_session(&install.get_contact()?)?;

                    self.store
                        .insert_or_ignore_install(install, transaction_manager)?;
                    self.store.insert_or_ignore_session(
                        StoredSession::try_from(&session)?,
                        transaction_manager,
                    )?;
                }

                self.store.update_user_refresh_timestamp(
                    transaction_manager,
                    user_address,
                    refresh_timestamp,
                )?;

                Ok(())
            })?;

        Ok(())
    }

    pub fn get_contacts_from_db(
        &self,
        conn: &mut DbConnection,
        wallet_address: &str,
    ) -> Result<Vec<Contact>, ClientError> {
        let installations = self.store.get_installations(conn, wallet_address)?;

        Ok(installations
            .into_iter()
            .filter_map(|i| i.get_contact().ok())
            .collect())
    }

    pub fn create_uninitialized_session(
        &self,
        contact: &Contact,
    ) -> Result<SessionManager, ClientError> {
        let olm_session = self.account.create_outbound_session(contact);
        Ok(SessionManager::from_olm_session(olm_session, contact)?)
    }

    fn create_outbound_session(
        &self,
        conn: &mut DbConnection,
        contact: &Contact,
    ) -> Result<SessionManager, ClientError> {
        let olm_session = self.account.create_outbound_session(contact);
        let session = SessionManager::from_olm_session(olm_session, contact)?;

        session.store(conn)?;

        Ok(session)
    }

    pub fn create_inbound_session(
        &self,
        conn: &mut DbConnection,
        contact: &Contact,
        // Message MUST be a pre-key message
        message: &Vec<u8>,
    ) -> Result<(SessionManager, Vec<u8>), ClientError> {
        let olm_message: OlmMessage =
            serde_json::from_slice(message.as_slice()).map_err(|e| e.to_string())?;
        let msg = match olm_message {
            OlmMessage::PreKey(msg) => msg,
            _ => return Err("Cannot create inbound session without prekey message".into()),
        };

        let create_result = self
            .account
            .create_inbound_session(contact, msg)
            .map_err(|e| e.to_string())?;

        let session = SessionManager::from_olm_session(create_result.session, contact)?;

        if let Err(e) = session.store(conn) {
            match e {
                StorageError::DieselResultError(_) => log::warn!("Session Already exists"), // TODO: Some thought is needed here, is this a critical error which should unroll?
                other_error => return Err(other_error.into()),
            }
        }

        Ok((session, create_result.plaintext))
    }

    async fn publish_user_contact(&self) -> Result<(), ClientError> {
        let envelope = self.build_contact_envelope()?;
        self.api_client
            .publish(
                "".to_string(),
                PublishRequest {
                    envelopes: vec![envelope],
                },
            )
            .await
            .map_err(|e| ClientError::PublishError(format!("Could not publish contact: {}", e)))?;

        Ok(())
    }

    fn build_contact_envelope(&self) -> Result<Envelope, ClientError> {
        let contact = self.account.contact();

        let envelope = build_envelope(
            build_user_contact_topic(self.wallet_address()),
            contact.try_into()?,
        );

        Ok(envelope)
    }

    pub async fn download_latest_from_topic(
        &self,
        start_time: u64,
        topic: String,
    ) -> Result<Vec<Envelope>, ClientError> {
        let response = self
            .api_client
            .query(QueryRequest {
                content_topics: vec![topic],
                start_time_ns: start_time,
                end_time_ns: 0,
                // TODO: Pagination
                paging_info: None,
            })
            .await
            .map_err(|e| ClientError::QueryError(format!("Could not query topic: {}", e)))?;

        Ok(response.envelopes)
    }

    /// Search network for a specific InstallationContact
    /// This function should be removed as soon as possible given it is a potential DOS vector.
    /// Contacts for a message should always be known to the client
    pub async fn download_contact_for_installation(
        &self,
        wallet_address: &str,
        installation_id: &str,
    ) -> Result<Option<Contact>, ClientError> {
        let contacts = self.get_contacts(wallet_address).await?; // TODO: Ensure invalid contacts cannot be initialized

        for contact in contacts {
            if contact.installation_id() == installation_id {
                return Ok(Some(contact));
            }
        }
        Ok(None)
    }
}

#[cfg(test)]
mod tests {
    use xmtp_proto::xmtp::v3::message_contents::installation_contact_bundle::Version;
    use xmtp_proto::xmtp::v3::message_contents::vmac_unsigned_public_key::Union::Curve25519;
    use xmtp_proto::xmtp::v3::message_contents::vmac_unsigned_public_key::VodozemacCurve25519;

    use crate::test_utils::test_utils::gen_test_client;
    use crate::ClientBuilder;

    #[tokio::test]
    async fn registration() {
        gen_test_client().await;
    }

    #[tokio::test]
    async fn refresh() {
        let client = ClientBuilder::new_test().build().unwrap();
        client
            .refresh_user_installations(&client.wallet_address())
            .await
            .unwrap();
    }

    #[tokio::test]
    async fn test_publish_user_contact() {
        let client = ClientBuilder::new_test().build().unwrap();
        client
            .publish_user_contact()
            .await
            .expect("Failed to publish user contact");

        let contacts = client
            .get_contacts(client.wallet_address().as_str())
            .await
            .unwrap();

        assert_eq!(contacts.len(), 1);
        let installation_bundle = match contacts[0].clone().bundle.version.unwrap() {
            Version::V1(bundle) => bundle,
        };
        assert!(installation_bundle.fallback_key.is_some());
        assert!(installation_bundle.identity_key.is_some());
        contacts[0].vmac_identity_key();
        contacts[0].vmac_fallback_key();

        let key_bytes = installation_bundle
            .clone()
            .identity_key
            .unwrap()
            .key
            .unwrap()
            .union
            .unwrap();

        match key_bytes {
            Curve25519(VodozemacCurve25519 { bytes }) => {
                assert_eq!(bytes.len(), 32);
                assert_eq!(
                    client
                        .account
                        .olm_account()
                        .unwrap()
                        .get()
                        .curve25519_key()
                        .to_bytes()
                        .to_vec(),
                    bytes
                )
            }
        }
    }

    #[tokio::test]
    async fn test_roundtrip_encrypt() {}
}<|MERGE_RESOLUTION|>--- conflicted
+++ resolved
@@ -14,11 +14,8 @@
         now, DbConnection, EncryptedMessageStore, StorageError, StoredInstallation, StoredSession,
         StoredUser,
     },
+    types::networking::{PublishRequest, QueryRequest, XmtpApiClient},
     types::Address,
-    types::{
-        networking::{PublishRequest, QueryRequest, XmtpApiClient},
-        InstallationId,
-    },
     utils::{build_envelope, build_user_contact_topic, key_fingerprint},
     Store,
 };
@@ -106,11 +103,7 @@
         self.account.addr()
     }
 
-<<<<<<< HEAD
-    pub fn installation_id(&self) -> InstallationId {
-=======
     pub fn installation_id(&self) -> String {
->>>>>>> 8c95e3f0
         self.account.contact().installation_id()
     }
 
