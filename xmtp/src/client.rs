--- conflicted
+++ resolved
@@ -10,11 +10,9 @@
     account::Account,
     contact::{Contact, ContactError},
     session::SessionManager,
-<<<<<<< HEAD
-    storage::{DbConnection, EncryptedMessageStore, StorageError, StoredInstallation},
-=======
-    storage::{now, EncryptedMessageStore, StorageError, StoredInstallation, StoredSession},
->>>>>>> fc5eb512
+    storage::{
+        now, DbConnection, EncryptedMessageStore, StorageError, StoredInstallation, StoredSession,
+    },
     types::networking::{PublishRequest, QueryRequest, XmtpApiClient},
     types::Address,
     utils::{build_envelope, build_user_contact_topic, key_fingerprint},
