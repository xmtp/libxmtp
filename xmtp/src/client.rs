use thiserror::Error;

use crate::{
    account::VmacAccount,
    networking::XmtpApiClient,
    persistence::{NamespacedPersistence, Persistence},
};

#[derive(Clone, Copy, Default)]
pub enum Network {
    Local(&'static str),
    #[default]
    Dev,
    Prod,
}

<<<<<<< HEAD
#[derive(Debug, Error)]
pub enum ClientError {
    #[error("unknown client error")]
    Unknown,
}

pub struct Client<P, S>
=======
pub struct Client<A, P>
>>>>>>> 561b2fe4
where
    A: XmtpApiClient,
    P: Persistence,
{
    pub api_client: A,
    pub network: Network,
    pub persistence: NamespacedPersistence<P>,
    pub account: VmacAccount,
    pub(super) _store: S,
}

<<<<<<< HEAD
impl<P, S> Client<P, S> where P: Persistence {}

impl<P, S> Client<P, S>
where
    P: Persistence,
{
=======
impl<A: XmtpApiClient, P: Persistence> Client<A, P> {
>>>>>>> 561b2fe4
    pub fn write_to_persistence(&mut self, s: &str, b: &[u8]) -> Result<(), P::Error> {
        self.persistence.write(s, b)
    }

    pub fn read_from_persistence(&self, s: &str) -> Result<Option<Vec<u8>>, P::Error> {
        self.persistence.read(s)
    }
}<|MERGE_RESOLUTION|>--- conflicted
+++ resolved
@@ -14,17 +14,13 @@
     Prod,
 }
 
-<<<<<<< HEAD
 #[derive(Debug, Error)]
 pub enum ClientError {
     #[error("unknown client error")]
     Unknown,
 }
 
-pub struct Client<P, S>
-=======
-pub struct Client<A, P>
->>>>>>> 561b2fe4
+pub struct Client<A, P, S>
 where
     A: XmtpApiClient,
     P: Persistence,
@@ -36,16 +32,18 @@
     pub(super) _store: S,
 }
 
-<<<<<<< HEAD
-impl<P, S> Client<P, S> where P: Persistence {}
-
-impl<P, S> Client<P, S>
+impl<A, P, S> Client<A, P, S>
 where
+    A: XmtpApiClient,
     P: Persistence,
 {
-=======
-impl<A: XmtpApiClient, P: Persistence> Client<A, P> {
->>>>>>> 561b2fe4
+}
+
+impl<A, P, S> Client<A, P, S>
+where
+    A: XmtpApiClient,
+    P: Persistence,
+{
     pub fn write_to_persistence(&mut self, s: &str, b: &[u8]) -> Result<(), P::Error> {
         self.persistence.write(s, b)
     }
