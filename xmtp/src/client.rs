--- conflicted
+++ resolved
@@ -8,12 +8,7 @@
     types::Address,
     utils::{build_envelope, build_user_contact_topic},
 };
-<<<<<<< HEAD
-use prost::{DecodeError, EncodeError, Message};
-use xmtp_proto::xmtp::{message_api::v1::Envelope, v3::message_contents::VmacContactBundle};
-=======
 use xmtp_proto::xmtp::message_api::v1::Envelope;
->>>>>>> 25ccb878
 
 #[derive(Clone, Copy, Default)]
 pub enum Network {
@@ -25,15 +20,8 @@
 
 #[derive(Debug, Error)]
 pub enum ClientError {
-<<<<<<< HEAD
-    #[error("encoding error({s}) -- {e}")]
-    EncodingError { s: &'static str, e: EncodeError },
-    #[error("Decoding error({s}) -- {e}")]
-    DecodingError { s: &'static str, e: DecodeError },
-=======
     #[error("contact error {0}")]
     Contact(#[from] ContactError),
->>>>>>> 25ccb878
     #[error("could not publish: {0}")]
     PublishError(String),
     #[error("Query failed: {0}")]
@@ -82,7 +70,6 @@
         self.account.addr()
     }
 
-<<<<<<< HEAD
     pub async fn init(&mut self) -> Result<(), ClientError> {
         // Register Contact Bundles
         let registered_bundles = self.get_contacts(&self.wallet_address()).await?;
@@ -95,77 +82,36 @@
         Ok(())
     }
 
-    async fn get_contacts(
-        &self,
-        wallet_address: &str,
-    ) -> Result<Vec<VmacContactBundle>, ClientError> {
-=======
     pub async fn get_contacts(&self, wallet_address: &str) -> Result<Vec<Contact>, ClientError> {
->>>>>>> 25ccb878
         let topic = build_user_contact_topic(wallet_address.to_string());
         let response = self
             .api_client
             .query(topic, None, None, None)
             .await
-<<<<<<< HEAD
-            .map_err(ClientError::QueryError)?;
-
-        let mut contacts = vec![];
-        for envelope in response.envelopes {
-            // TODO: Wrap the proto in some special struct
-            // TODO: Handle errors better
-            let contact_bundle =
-                VmacContactBundle::decode(envelope.message.as_slice()).map_err(|e| {
-                    ClientError::DecodingError {
-                        s: "FailedToDecodeContact",
-                        e,
-                    }
-                })?;
-=======
             .map_err(|e| ClientError::QueryError(format!("Could not query for contacts: {}", e)))?;
 
         let mut contacts = vec![];
         for envelope in response.envelopes {
             let contact_bundle = Contact::from_bytes(envelope.message)?;
->>>>>>> 25ccb878
             contacts.push(contact_bundle);
         }
 
         Ok(contacts)
     }
 
-<<<<<<< HEAD
     async fn publish_user_contact(&mut self) -> Result<(), ClientError> {
-=======
-    pub async fn publish_user_contact(&mut self) -> Result<(), ClientError> {
->>>>>>> 25ccb878
         let envelope = self.build_contact_envelope()?;
         self.api_client
             .publish("".to_string(), vec![envelope])
             .await
-<<<<<<< HEAD
-            .map_err(ClientError::PublishError)?;
-=======
             .map_err(|e| ClientError::PublishError(format!("Could not publish contact: {}", e)))?;
->>>>>>> 25ccb878
 
         Ok(())
     }
 
     fn build_contact_envelope(&self) -> Result<Envelope, ClientError> {
-<<<<<<< HEAD
-        let contact_bundle = self.account.proto_contact_bundle();
-        let mut bytes = vec![];
-        contact_bundle
-            .encode(&mut bytes)
-            .map_err(|e| ClientError::EncodingError {
-                s: "FailedToEncodeContact",
-                e,
-            })?;
-=======
         let contact = self.account.contact();
         let contact_bytes = contact.to_bytes()?;
->>>>>>> 25ccb878
 
         let envelope = build_envelope(
             build_user_contact_topic(self.wallet_address()),
