use core::fmt;
use std::fmt::Formatter;

use thiserror::Error;

use crate::{
    account::Account,
    contact::{Contact, ContactError},
    session::SessionManager,
    storage::{EncryptedMessageStore, StorageError},
    types::networking::{PublishRequest, QueryRequest, XmtpApiClient},
    types::Address,
    utils::{build_envelope, build_user_contact_topic},
    Store,
};
use xmtp_proto::xmtp::message_api::v1::Envelope;

#[derive(Clone, Copy, Default, Debug)]
pub enum Network {
    Local(&'static str),
    #[default]
    Dev,
    Prod,
}

#[derive(Debug, Error)]
pub enum ClientError {
    #[error("contact error {0}")]
    Contact(#[from] ContactError),
    #[error("could not publish: {0}")]
    PublishError(String),
    #[error("storage error: {0}")]
    Storage(#[from] StorageError),
    #[error("Query failed: {0}")]
    QueryError(String),
    #[error("unknown client error")]
    Unknown,
}

pub struct Client<A>
where
    A: XmtpApiClient,
{
    pub api_client: A,
    pub network: Network,
    pub(crate) account: Account,
    pub(super) _store: EncryptedMessageStore,
    is_initialized: bool,
}

impl<A> core::fmt::Debug for Client<A>
where
    A: XmtpApiClient,
{
    fn fmt(&self, f: &mut Formatter<'_>) -> fmt::Result {
        write!(f, "Client({:?})::{}", self.network, self.account.addr())
    }
}

impl<A> Client<A>
where
    A: XmtpApiClient,
{
    pub fn new(
        api_client: A,
        network: Network,
        account: Account,
        store: EncryptedMessageStore,
    ) -> Self {
        Self {
            api_client,
            network,
            account,
            _store: store,
            is_initialized: false,
        }
    }

    pub fn wallet_address(&self) -> Address {
        self.account.addr()
    }

    pub async fn init(&mut self) -> Result<(), ClientError> {
        let app_contact_bundle = self.account.contact();
        let registered_bundles = self.get_contacts(&self.wallet_address()).await?;

        if !registered_bundles
            .iter()
            .any(|contact| contact.installation_id() == app_contact_bundle.installation_id())
        {
            self.publish_user_contact().await?;
        }

        self.is_initialized = true;
        Ok(())
    }

    pub async fn get_contacts(&self, wallet_address: &str) -> Result<Vec<Contact>, ClientError> {
        let topic = build_user_contact_topic(wallet_address.to_string());
        let response = self
            .api_client
            .query(QueryRequest {
                content_topics: vec![topic],
                start_time_ns: 0,
                end_time_ns: 0,
                paging_info: None,
            })
            .await
            .map_err(|e| ClientError::QueryError(format!("Could not query for contacts: {}", e)))?;

        let mut contacts = vec![];
        for envelope in response.envelopes {
            let contact_bundle = Contact::from_bytes(envelope.message, wallet_address.to_string());
            match contact_bundle {
                Ok(bundle) => {
                    contacts.push(bundle);
                }
                Err(err) => {
                    println!("bad contact bundle: {:?}", err);
                }
            }
        }

        Ok(contacts)
    }

<<<<<<< HEAD
=======
    pub async fn my_other_devices(&self) -> Result<Vec<Contact>, ClientError> {
        let contacts = self.get_contacts(self.account.addr().as_str()).await?;
        let my_contact_id = self.account.contact().installation_id();
        Ok(contacts
            .into_iter()
            .filter(|c| c.installation_id() != my_contact_id)
            .collect())
    }

>>>>>>> eab3862b
    pub fn create_outbound_session(&self, contact: Contact) -> Result<SessionManager, ClientError> {
        let olm_session = self.account.create_outbound_session(contact.clone());
        let session = SessionManager::from_olm_session(olm_session, contact)
            .map_err(|_| ClientError::Unknown)?;

        session.store(&self._store)?;

        Ok(session)
    }

    async fn publish_user_contact(&self) -> Result<(), ClientError> {
        let envelope = self.build_contact_envelope()?;
        self.api_client
            .publish(
                "".to_string(),
                PublishRequest {
                    envelopes: vec![envelope],
                },
            )
            .await
            .map_err(|e| ClientError::PublishError(format!("Could not publish contact: {}", e)))?;

        Ok(())
    }

    fn build_contact_envelope(&self) -> Result<Envelope, ClientError> {
        let contact = self.account.contact();

        let envelope = build_envelope(
            build_user_contact_topic(self.wallet_address()),
            contact.try_into()?,
        );

        Ok(envelope)
    }
}

#[cfg(test)]
mod tests {
    use xmtp_proto::xmtp::v3::message_contents::installation_contact_bundle::Version;
    use xmtp_proto::xmtp::v3::message_contents::vmac_unsigned_public_key::Union::Curve25519;
    use xmtp_proto::xmtp::v3::message_contents::vmac_unsigned_public_key::VodozemacCurve25519;

    use crate::ClientBuilder;

    #[tokio::test]
    async fn registration() {
        let mut client = ClientBuilder::new_test().build().unwrap();
        client.init().await.expect("BadReg");
    }

    #[tokio::test]
    async fn test_publish_user_contact() {
        let client = ClientBuilder::new_test().build().unwrap();
        client
            .publish_user_contact()
            .await
            .expect("Failed to publish user contact");

        let contacts = client
            .get_contacts(client.wallet_address().as_str())
            .await
            .unwrap();

        assert_eq!(contacts.len(), 1);
        let installation_bundle = match contacts[0].clone().bundle.version.unwrap() {
            Version::V1(bundle) => bundle,
        };
        assert!(installation_bundle.fallback_key.is_some());
        assert!(installation_bundle.identity_key.is_some());
        contacts[0].vmac_identity_key();
        contacts[0].vmac_fallback_key();

        let key_bytes = installation_bundle
            .clone()
            .identity_key
            .unwrap()
            .key
            .unwrap()
            .union
            .unwrap();

        match key_bytes {
            Curve25519(VodozemacCurve25519 { bytes }) => {
                assert_eq!(bytes.len(), 32);
                assert_eq!(
                    client
                        .account
                        .keys
                        .get()
                        .curve25519_key()
                        .to_bytes()
                        .to_vec(),
                    bytes
                )
            }
        }
    }
}<|MERGE_RESOLUTION|>--- conflicted
+++ resolved
@@ -124,8 +124,6 @@
         Ok(contacts)
     }
 
-<<<<<<< HEAD
-=======
     pub async fn my_other_devices(&self) -> Result<Vec<Contact>, ClientError> {
         let contacts = self.get_contacts(self.account.addr().as_str()).await?;
         let my_contact_id = self.account.contact().installation_id();
@@ -135,7 +133,6 @@
             .collect())
     }
 
->>>>>>> eab3862b
     pub fn create_outbound_session(&self, contact: Contact) -> Result<SessionManager, ClientError> {
         let olm_session = self.account.create_outbound_session(contact.clone());
         let session = SessionManager::from_olm_session(olm_session, contact)
