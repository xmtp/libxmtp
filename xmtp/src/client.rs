--- conflicted
+++ resolved
@@ -119,7 +119,6 @@
         Ok(contacts)
     }
 
-<<<<<<< HEAD
     pub async fn my_other_devices(&self) -> Result<Vec<Contact>, ClientError> {
         let contacts = self.get_contacts(self.account.addr().as_str()).await?;
         let my_contact_id = self.account.contact().id();
@@ -129,13 +128,7 @@
             .collect())
     }
 
-    pub fn create_outbound_session(
-        &mut self,
-        contact: Contact,
-    ) -> Result<SessionManager, ClientError> {
-=======
     pub fn create_outbound_session(&self, contact: Contact) -> Result<SessionManager, ClientError> {
->>>>>>> 90194006
         let olm_session = self.account.create_outbound_session(contact.clone());
         let session = SessionManager::from_olm_session(olm_session, contact)
             .map_err(|_| ClientError::Unknown)?;
