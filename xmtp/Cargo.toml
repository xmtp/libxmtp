--- conflicted
+++ resolved
@@ -17,12 +17,8 @@
 hex = "0.4.3"
 ethers = "2.0.4"
 ethers-core = "2.0.4"
-<<<<<<< HEAD
 prost = { version = "0.11", features = ["prost-derive"] }
 
 [dev-dependencies]
 tokio = {version="1.28.1", features=["rt", "macros"]}
-=======
-tokio = {version="1.28.1", features=["rt", "macros"]}
-uuid = { version = "1.3.1", features = ["v4", "fast-rng"] }
->>>>>>> 561b2fe4
+uuid = { version = "1.3.1", features = ["v4", "fast-rng"] }