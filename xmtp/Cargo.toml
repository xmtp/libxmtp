[package]
name = "xmtp"
version = "0.1.0"
edition = "2021"

[[bin]]
doc = false
name = "update-schema"
path = "src/bin/update-schema.rs"

# See more keys and their definitions at https://doc.rust-lang.org/cargo/reference/manifest.html

[dependencies]
serde = "1.0.160"
serde_json = "1.0.96"
thiserror = "1.0.40"
vodozemac = {git= "https://github.com/xmtp/vodozemac", branch="dev"}
xmtp_proto = { path = "../xmtp_proto", features = ["xmtp-v3-message_contents"] }
xmtp_networking = { path = "../xmtp_networking" }
async-trait = "0.1.68"
xmtp_cryptography = { path = "../xmtp_cryptography"}
hex = "0.4.3"
diesel = { version = "2.0.4", features = ["sqlite"] }
diesel_migrations = { version = "2.0.0", features = ["sqlite"] }
log = "0.4.17"
rand = "0.8.5"
toml = "0.7.4"
ethers = "2.0.4"
ethers-core = "2.0.4"
prost = { version = "0.11", features = ["prost-derive"] }
<<<<<<< HEAD
=======
futures = "0.3.28"
>>>>>>> 8c45a7b9
base64 = "0.21.1"

[dev-dependencies]
env_logger = "0.10.0"
tokio = {version="1.28.1", features=["rt", "macros"]}
uuid = { version = "1.3.1", features = ["v4", "fast-rng"] }<|MERGE_RESOLUTION|>--- conflicted
+++ resolved
@@ -28,10 +28,7 @@
 ethers = "2.0.4"
 ethers-core = "2.0.4"
 prost = { version = "0.11", features = ["prost-derive"] }
-<<<<<<< HEAD
-=======
 futures = "0.3.28"
->>>>>>> 8c45a7b9
 base64 = "0.21.1"
 
 [dev-dependencies]
