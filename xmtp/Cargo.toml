--- conflicted
+++ resolved
@@ -11,15 +11,12 @@
 thiserror = "1.0.40"
 vodozemac = {git= "https://github.com/xmtp/vodozemac", branch="dev"}
 xmtp_proto = { path = "../xmtp_proto", features = ["xmtp-v3-message_contents"] }
-<<<<<<< HEAD
 xmtp_networking = { path = "../xmtp_networking" }
 async-trait = "0.1.68"
-=======
 xmtp_cryptography = { path = "../xmtp_cryptography"}
 hex = "0.4.3"
 
 [dev-dependencies]
 ethers = "2.0.4"
 ethers-core = "2.0.4"
-tokio = {version="1.28.1", features=["rt", "macros"]}
->>>>>>> 0f19b876
+tokio = {version="1.28.1", features=["rt", "macros"]}