//! Different ways to create a [`crate::DbgClient`]

use super::*;
use crate::app::types::*;
use alloy::signers::local::PrivateKeySigner;
use color_eyre::eyre;
use xmtp_db::NativeDb;

pub async fn new_registered_client(
    network: args::BackendOpts,
    wallet: Option<&types::EthereumWallet>,
) -> Result<crate::DbgClient> {
    let local_wallet = if let Some(w) = wallet {
        w.clone().into_alloy()
    } else {
        generate_wallet().into_alloy()
    };
    new_client_inner(network, &local_wallet, None).await
}

/// Create a new client + Identity
pub async fn temp_client(
    network: &args::BackendOpts,
    wallet: Option<&types::EthereumWallet>,
) -> Result<crate::DbgClient> {
    let local_wallet = if let Some(w) = wallet {
        w.clone().into_alloy()
    } else {
        generate_wallet().into_alloy()
    };

    let tmp_dir = (*crate::constants::TMPDIR).path();
    let public = local_wallet.get_identifier()?;
    let name = format!("{public}:{}.db3", u64::from(network));

    new_client_inner(
        network.clone(),
        &local_wallet,
        Some(tmp_dir.to_path_buf().join(name)),
    )
    .await
}

pub async fn client_from_identity(
    identity: &Identity,
    network: &args::BackendOpts,
) -> Result<crate::DbgClient> {
    let path = identity.db_path(network)?;
    debug!(
        inbox_id = hex::encode(identity.inbox_id),
        db_path = %path.display(),
        "creating client from identity"
    );
    existing_client_inner(network, path).await
}

/// Create a new client + Identity & register it
async fn new_client_inner(
    network: args::BackendOpts,
    wallet: &PrivateKeySigner,
    db_path: Option<PathBuf>,
) -> Result<crate::DbgClient> {
    let api = network.connect().await?;

    let nonce = 1;
    let ident = wallet.get_identifier()?;
    let inbox_id = ident.inbox_id(nonce)?;

    let dir = if let Some(p) = db_path {
        p
    } else {
        let dir = crate::app::App::db_directory(&network)?;
        let db_name = format!("{inbox_id}:{}.db3", u64::from(network));
        dir.join(db_name)
    };
    let path = dir
        .into_os_string()
        .into_string()
        .map_err(|_| eyre::eyre!("Conversion failed from OsString"))?;
    let db = NativeDb::new(&StorageOption::Persistent(path), [0u8; 32])?;
    let client = xmtp_mls::Client::builder(IdentityStrategy::new(
        inbox_id,
        wallet.get_identifier()?,
        nonce,
        None,
    ))
<<<<<<< HEAD
    .api_clients(api.clone(), api)
=======
    .api_client(api)
    .store(EncryptedMessageStore::new(db)?)
>>>>>>> 50464ffa
    .default_mls_store()?
    .with_remote_verifier()?
    .build()
    .await?;

    register_client(&client, wallet).await?;

    Ok(client)
}

pub async fn register_client(client: &crate::DbgClient, owner: impl InboxOwner) -> Result<()> {
    let signature_request = client.context.signature_request();
    let ident = owner.get_identifier()?;

    trace!(
        inbox_id = client.inbox_id(),
        ident = format!("{ident:?}"),
        installation_id = hex::encode(client.installation_public_key()),
        "registering client"
    );
    if let Some(mut req) = signature_request {
        let signature_text = req.signature_text();
        let unverified_signature = owner.sign(&signature_text)?;
        req.add_signature(unverified_signature, client.scw_verifier())
            .await?;

        client.register_identity(req).await?;
    } else {
        warn!(ident = format!("{ident:?}"), "Signature request empty!");
    }

    Ok(())
}

/// Create a new client + Identity
async fn existing_client_inner(
    network: &args::BackendOpts,
    db_path: PathBuf,
) -> Result<crate::DbgClient> {
    let api = network.connect().await?;

    let db = xmtp_db::NativeDb::new(
        &StorageOption::Persistent(db_path.clone().into_os_string().into_string().unwrap()),
        [0u8; 32],
    )?;
    let store = EncryptedMessageStore::new(db);

    if let Err(e) = &store {
        error!(db_path = %(&db_path.as_path().display()), "{e}");
    }
    let client = xmtp_mls::Client::builder(IdentityStrategy::CachedOnly)
        .api_clients(api.clone(), api)
        .with_remote_verifier()?
        .store(store?)
        .default_mls_store()?
        .build()
        .await?;

    Ok(client)
}<|MERGE_RESOLUTION|>--- conflicted
+++ resolved
@@ -84,12 +84,8 @@
         nonce,
         None,
     ))
-<<<<<<< HEAD
     .api_clients(api.clone(), api)
-=======
-    .api_client(api)
     .store(EncryptedMessageStore::new(db)?)
->>>>>>> 50464ffa
     .default_mls_store()?
     .with_remote_verifier()?
     .build()
