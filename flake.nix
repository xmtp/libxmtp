# Flake Shell for building release artifacts for swift and kotlin
{
  inputs = {
    nixpkgs.url = "github:NixOS/nixpkgs/nixos-unstable";

    fenix = {
      url = "github:nix-community/fenix";
      inputs = { nixpkgs.follows = "nixpkgs"; };
    };
    systems.url = "github:nix-systems/default";
    # A nix-native packaging system for rust (docs: https://crane.dev/index.html)
    crane.url = "github:ipetkov/crane";

    flake-parts.url = "github:hercules-ci/flake-parts";
  };

  nixConfig = {
    extra-trusted-public-keys = "xmtp.cachix.org-1:nFPFrqLQ9kjYQKiWL7gKq6llcNEeaV4iI+Ka1F+Tmq0=";
    extra-substituters = "https://xmtp.cachix.org";
  };

  outputs = inputs@{ flake-parts, fenix, crane, ... }:
    flake-parts.lib.mkFlake { inherit inputs; } {
      systems = import inputs.systems;
      perSystem = { pkgs, lib, inputs', system, ... }:
        let
          fenixPkgs = inputs'.fenix.packages;
          rust-toolchain = fenixPkgs.fromToolchainFile {
            file = ./rust-toolchain;
            sha256 = "sha256-s1RPtyvDGJaX/BisLT+ifVfuhDT1nZkZ1NcK8sbwELM=";
          };

<<<<<<< HEAD
          pkgConfig = {
            inherit system;
            overlays = [ fenix.overlays.default ];
            config = {
              android_sdk.accept_license = true;
              allowUnfree = true;
            };
          };
=======
        androidTargets = [
          "aarch64-linux-android"
          "armv7-linux-androideabi"
          "x86_64-linux-android"
          "i686-linux-android"
        ];

        # Pinned Rust Version
        rust-toolchain = with fenix.packages.${system}; combine [
          stable.cargo
          stable.rustc
          (pkgs.lib.forEach
            androidTargets
            (target: targets."${target}".stable.rust-std))
        ];
>>>>>>> 7c7dbdbf

          # Library to build rust crates & test them
          # Set the rust toolchain package/versioning
          craneLib = (crane.mkLib pkgs).overrideToolchain (p: rust-toolchain);

          inherit (craneLib.fileset) commonCargoSources;

<<<<<<< HEAD
          libFileSetForWorkspace = lib.fileset.unions [
            ./Cargo.toml
            ./Cargo.lock
            (commonCargoSources ./xmtp_api_grpc)
            (commonCargoSources ./xmtp_api_http)
            (commonCargoSources ./xmtp_cryptography)
            (commonCargoSources ./xmtp_id)
            (commonCargoSources ./xmtp_mls)
            (commonCargoSources ./xmtp_proto)
            (commonCargoSources ./xmtp_v2)
            (commonCargoSources ./xmtp_user_preferences)
            ./xmtp_id/src/scw_verifier/chain_urls_default.json
            ./xmtp_id/artifact
            ./xmtp_mls/migrations
          ];
          binFileSetForWorkspace = lib.fileset.unions [
            (commonCargoSources ./examples/cli)
            (commonCargoSources ./mls_validation_service)
            (commonCargoSources ./bindings_node)
            (commonCargoSources ./bindings_wasm)
            (commonCargoSources ./xtask)
            (commonCargoSources ./bindings_ffi)
            (commonCargoSources ./xmtp_debug)
          ];
          fileSetForCrate = crate: lib.fileset.unions [
            libFileSetForWorkspace
            crate
          ];
          fileSetForWorkspace = lib.fileset.unions [
            binFileSetForWorkspace
            libFileSetForWorkspace
          ];
          filesets = {
            inherit
              fileSetForWorkspace
              binFileSetForWorkspace
              libFileSetForWorkspace
              fileSetForCrate;
          };

          xdbg = import ./nix/xdbg {
            inherit pkgs craneLib filesets;
          };
          validationService = import ./nix/mls_validation_service {
            inherit pkgs craneLib filesets;
          };
        in
        {
          _module.args.pkgs = import inputs.nixpkgs pkgConfig;
          devShells.android = pkgs.callPackage ./nix/android.nix { inherit rust-toolchain; };
          packages = {
            xdbg = xdbg.bin;
            xdbgDocker = xdbg.dockerImage;
            validationService = validationService.bin;
            validationServiceDocker = validationService.dockerImage;
          };
        };
    };
=======
          # System Libraries
          sqlite
          openssl
        ] ++ lib.optionals isDarwin [
          # optional packages if on darwin, in order to check if build passes locally
          libiconv
          frameworks.CoreServices
          frameworks.Carbon
          frameworks.ApplicationServices
          frameworks.AppKit
          darwin.cctools
        ];
      in
      {
        devShells.default = pkgs.mkShell {
          OPENSSL_DIR = "${pkgs.openssl.dev}";
          ANDROID_HOME = androidHome;
          ANDROID_SDK_ROOT = androidHome; # ANDROID_SDK_ROOT is deprecated, but some tools may still use it;
          ANDROID_NDK_ROOT = "${androidHome}/ndk-bundle";

          inherit buildInputs nativeBuildInputs;
        };
      });
>>>>>>> 7c7dbdbf
}<|MERGE_RESOLUTION|>--- conflicted
+++ resolved
@@ -25,12 +25,23 @@
       perSystem = { pkgs, lib, inputs', system, ... }:
         let
           fenixPkgs = inputs'.fenix.packages;
-          rust-toolchain = fenixPkgs.fromToolchainFile {
-            file = ./rust-toolchain;
-            sha256 = "sha256-s1RPtyvDGJaX/BisLT+ifVfuhDT1nZkZ1NcK8sbwELM=";
-          };
+          androidTargets = [
+            "aarch64-linux-android"
+            "armv7-linux-androideabi"
+            "x86_64-linux-android"
+            "i686-linux-android"
+          ];
 
-<<<<<<< HEAD
+          # Pinned Rust Version
+          rust-toolchain = with fenix.packages.${system}; combine [
+            stable.cargo
+            stable.rustc
+            (pkgs.lib.forEach
+              androidTargets
+              (target: targets."${target}".stable.rust-std))
+            targets.x86_64-unknown-linux-musl.stable.rust-std
+          ];
+
           pkgConfig = {
             inherit system;
             overlays = [ fenix.overlays.default ];
@@ -39,23 +50,6 @@
               allowUnfree = true;
             };
           };
-=======
-        androidTargets = [
-          "aarch64-linux-android"
-          "armv7-linux-androideabi"
-          "x86_64-linux-android"
-          "i686-linux-android"
-        ];
-
-        # Pinned Rust Version
-        rust-toolchain = with fenix.packages.${system}; combine [
-          stable.cargo
-          stable.rustc
-          (pkgs.lib.forEach
-            androidTargets
-            (target: targets."${target}".stable.rust-std))
-        ];
->>>>>>> 7c7dbdbf
 
           # Library to build rust crates & test them
           # Set the rust toolchain package/versioning
@@ -63,7 +57,6 @@
 
           inherit (craneLib.fileset) commonCargoSources;
 
-<<<<<<< HEAD
           libFileSetForWorkspace = lib.fileset.unions [
             ./Cargo.toml
             ./Cargo.lock
@@ -75,6 +68,8 @@
             (commonCargoSources ./xmtp_proto)
             (commonCargoSources ./xmtp_v2)
             (commonCargoSources ./xmtp_user_preferences)
+            (commonCargoSources ./common)
+            (commonCargoSources ./xmtp_content_types)
             ./xmtp_id/src/scw_verifier/chain_urls_default.json
             ./xmtp_id/artifact
             ./xmtp_mls/migrations
@@ -122,29 +117,4 @@
           };
         };
     };
-=======
-          # System Libraries
-          sqlite
-          openssl
-        ] ++ lib.optionals isDarwin [
-          # optional packages if on darwin, in order to check if build passes locally
-          libiconv
-          frameworks.CoreServices
-          frameworks.Carbon
-          frameworks.ApplicationServices
-          frameworks.AppKit
-          darwin.cctools
-        ];
-      in
-      {
-        devShells.default = pkgs.mkShell {
-          OPENSSL_DIR = "${pkgs.openssl.dev}";
-          ANDROID_HOME = androidHome;
-          ANDROID_SDK_ROOT = androidHome; # ANDROID_SDK_ROOT is deprecated, but some tools may still use it;
-          ANDROID_NDK_ROOT = "${androidHome}/ndk-bundle";
-
-          inherit buildInputs nativeBuildInputs;
-        };
-      });
->>>>>>> 7c7dbdbf
 }