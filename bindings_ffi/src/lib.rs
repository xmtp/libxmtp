--- conflicted
+++ resolved
@@ -4,11 +4,7 @@
 pub mod inbox_owner;
 pub mod logger;
 pub mod mls;
-<<<<<<< HEAD
-mod worker;
-=======
 pub mod worker;
->>>>>>> 77f287cb
 
 pub use crate::inbox_owner::SigningError;
 pub use logger::{enter_debug_writer, exit_debug_writer};
