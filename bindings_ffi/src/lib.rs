--- conflicted
+++ resolved
@@ -1,29 +1,18 @@
 use std::sync::Arc;
 
 use async_trait::async_trait;
-<<<<<<< HEAD
-use ethers::signers::LocalWallet;
-use xmtp::{
-    networking::XmtpApiClient, persistence::in_memory_persistence::InMemoryPersistence,
-    storage::EncryptedMessageStore, types::Address,
-};
+use xmtp::networking::XmtpApiClient;
+use xmtp::types::Address;
 use xmtp_cryptography::utils::rng;
-=======
-use xmtp::networking::XmtpApiClient;
 use xmtp_cryptography::utils::LocalWallet;
->>>>>>> b1dda82f
 use xmtp_networking::grpc_api_helper::{self, Subscription};
 use xmtp_proto::xmtp::message_api::v1::{
     Envelope, PagingInfo, PublishRequest, PublishResponse, QueryRequest, QueryResponse,
     SubscribeRequest,
 };
 
-<<<<<<< HEAD
-pub type RustXmtpClient = xmtp::Client<FfiApiClient, InMemoryPersistence, EncryptedMessageStore>;
+pub type RustXmtpClient = xmtp::Client<FfiApiClient>;
 uniffi::include_scaffolding!("xmtpv3");
-=======
-pub type FfiXmtpClient = xmtp::Client<FfiApiClient>;
->>>>>>> b1dda82f
 
 #[derive(uniffi::Error, Debug)]
 pub enum GenericError {
@@ -42,14 +31,9 @@
     host: String,
     is_secure: bool,
     // TODO proper error handling
-<<<<<<< HEAD
 ) -> Result<Arc<FfiXmtpClient>, GenericError> {
     let wallet = LocalWallet::new(&mut rng());
     let api_client = FfiApiClient::new(&host, is_secure).await?;
-=======
-) -> Result<xmtp::Client<FfiApiClient>, String> {
-    let api_client = FfiApiClient::new(host, is_secure).await?;
->>>>>>> b1dda82f
 
     let mut xmtp_client: RustXmtpClient = xmtp::ClientBuilder::new(wallet.into())
         .api_client(api_client)
