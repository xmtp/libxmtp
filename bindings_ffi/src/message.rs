use std::collections::HashMap;
use std::sync::Arc;

use xmtp_content_types::{
    actions::{Action, ActionStyle, Actions},
    attachment::Attachment,
    intent::Intent,
    read_receipt::ReadReceipt,
    remote_attachment::RemoteAttachment,
    reply::Reply,
    transaction_reference::{TransactionMetadata, TransactionReference},
    wallet_send_calls::{WalletCall, WalletCallMetadata, WalletSendCalls},
};
use xmtp_db::group_message::{DeliveryStatus, GroupMessageKind};
use xmtp_mls::messages::decoded_message::{
    DecodedMessage, DecodedMessageMetadata, DeletedBy, MessageBody, Reply as ProcessedReply, Text,
};
use xmtp_proto::xmtp::mls::message_contents::{
    ContentTypeId, EncodedContent, GroupUpdated, group_updated::MetadataFieldChange,
};
use xmtp_proto::xmtp::mls::message_contents::{
    content_types::{
        LeaveRequest, MultiRemoteAttachment, ReactionAction, ReactionSchema, ReactionV2,
        RemoteAttachmentInfo,
    },
    group_updated::Inbox,
};

use crate::GenericError;

#[derive(uniffi::Record, Clone, Debug)]
pub struct FfiEnrichedReply {
    // The original message that this reply is in reply to.
    // This goes at most one level deep from the original message, and won't happen recursively if there are replies to replies to replies
    pub in_reply_to: Option<Arc<FfiDecodedMessage>>,
    pub content: Option<FfiDecodedMessageBody>,
    pub reference_id: String,
}

// Create a separate enum for the body of the message, which excludes replies and reactions
// This prevents circular references
#[derive(uniffi::Enum, Clone, Debug)]
pub enum FfiDecodedMessageBody {
    Text(FfiTextContent),
    Reaction(FfiReactionPayload),
    Attachment(FfiAttachment),
    RemoteAttachment(FfiRemoteAttachment),
    MultiRemoteAttachment(FfiMultiRemoteAttachment),
    TransactionReference(FfiTransactionReference),
    GroupUpdated(FfiGroupUpdated),
    ReadReceipt(FfiReadReceipt),
    WalletSendCalls(FfiWalletSendCalls),
    Intent(FfiIntent),
    Actions(FfiActions),
    LeaveRequest(FfiLeaveRequest),
    Custom(FfiEncodedContent),
}

// Wrap text content in a struct to be consident with other content types
#[derive(uniffi::Record, Clone, Debug)]
pub struct FfiTextContent {
    pub content: String,
}

#[derive(uniffi::Enum, Clone, Debug)]
pub enum FfiDeletedBy {
    Sender,
    Admin { inbox_id: String },
}

#[derive(uniffi::Record, Clone, Debug)]
pub struct FfiDeletedMessage {
    pub deleted_by: FfiDeletedBy,
}

#[derive(uniffi::Record, Clone, Debug)]
pub struct FfiAttachment {
    pub filename: Option<String>,
    pub mime_type: String,
    pub content: Vec<u8>,
}

#[derive(uniffi::Record, Clone, Debug)]
pub struct FfiRemoteAttachment {
    pub url: String,
    pub content_digest: String,
    pub secret: Vec<u8>,
    pub salt: Vec<u8>,
    pub nonce: Vec<u8>,
    pub scheme: String,
    pub content_length: u32,
    pub filename: Option<String>,
}

#[derive(uniffi::Record, Clone, Default, Debug)]
pub struct FfiReactionPayload {
    pub reference: String,
    pub reference_inbox_id: String,
    pub action: FfiReactionAction,
    pub content: String,
    pub schema: FfiReactionSchema,
}

impl From<FfiReactionPayload> for ReactionV2 {
    fn from(reaction: FfiReactionPayload) -> Self {
        ReactionV2 {
            reference: reaction.reference,
            reference_inbox_id: reaction.reference_inbox_id,
            action: reaction.action.into(),
            content: reaction.content,
            schema: reaction.schema.into(),
        }
    }
}

impl From<ReactionV2> for FfiReactionPayload {
    fn from(reaction: ReactionV2) -> Self {
        FfiReactionPayload {
            reference: reaction.reference,
            reference_inbox_id: reaction.reference_inbox_id,
            action: match reaction.action {
                1 => FfiReactionAction::Added,
                2 => FfiReactionAction::Removed,
                _ => FfiReactionAction::Unknown,
            },
            content: reaction.content,
            schema: match reaction.schema {
                1 => FfiReactionSchema::Unicode,
                2 => FfiReactionSchema::Shortcode,
                3 => FfiReactionSchema::Custom,
                _ => FfiReactionSchema::Unknown,
            },
        }
    }
}

#[derive(uniffi::Enum, Clone, Default, PartialEq, Debug)]
pub enum FfiReactionAction {
    Unknown,
    #[default]
    Added,
    Removed,
}

impl From<FfiReactionAction> for i32 {
    fn from(action: FfiReactionAction) -> Self {
        match action {
            FfiReactionAction::Unknown => 0,
            FfiReactionAction::Added => 1,
            FfiReactionAction::Removed => 2,
        }
    }
}

impl From<ReactionAction> for FfiReactionAction {
    fn from(action: ReactionAction) -> Self {
        match action {
            ReactionAction::Unspecified => FfiReactionAction::Unknown,
            ReactionAction::Added => FfiReactionAction::Added,
            ReactionAction::Removed => FfiReactionAction::Removed,
        }
    }
}

impl From<FfiReactionAction> for ReactionAction {
    fn from(action: FfiReactionAction) -> Self {
        match action {
            FfiReactionAction::Unknown => ReactionAction::Unspecified,
            FfiReactionAction::Added => ReactionAction::Added,
            FfiReactionAction::Removed => ReactionAction::Removed,
        }
    }
}

#[derive(uniffi::Enum, Clone, Default, PartialEq, Debug)]
pub enum FfiReactionSchema {
    Unknown,
    #[default]
    Unicode,
    Shortcode,
    Custom,
}

impl From<FfiReactionSchema> for i32 {
    fn from(schema: FfiReactionSchema) -> Self {
        match schema {
            FfiReactionSchema::Unknown => 0,
            FfiReactionSchema::Unicode => 1,
            FfiReactionSchema::Shortcode => 2,
            FfiReactionSchema::Custom => 3,
        }
    }
}

impl From<ReactionSchema> for FfiReactionSchema {
    fn from(schema: ReactionSchema) -> Self {
        match schema {
            ReactionSchema::Unspecified => FfiReactionSchema::Unknown,
            ReactionSchema::Unicode => FfiReactionSchema::Unicode,
            ReactionSchema::Shortcode => FfiReactionSchema::Shortcode,
            ReactionSchema::Custom => FfiReactionSchema::Custom,
        }
    }
}

#[derive(uniffi::Record, Clone, Debug)]
pub struct FfiMultiRemoteAttachment {
    pub attachments: Vec<FfiRemoteAttachmentInfo>,
}

#[derive(uniffi::Record, Clone, Default, Debug)]
pub struct FfiRemoteAttachmentInfo {
    pub url: String,
    pub content_digest: String,
    pub secret: Vec<u8>,
    pub salt: Vec<u8>,
    pub nonce: Vec<u8>,
    pub scheme: String,
    pub content_length: Option<u32>,
    pub filename: Option<String>,
}

// Reply FFI structures
#[derive(uniffi::Record, Clone, Default, Debug)]
pub struct FfiReply {
    pub reference: String,
    pub reference_inbox_id: Option<String>,
    pub content: FfiEncodedContent,
}

#[derive(uniffi::Record, Clone, Default, Debug)]
pub struct FfiTransactionMetadata {
    pub transaction_type: String,
    pub currency: String,
    pub amount: f64,
    pub decimals: u32,
    pub from_address: String,
    pub to_address: String,
}

#[derive(uniffi::Record, Clone, Debug)]
pub struct FfiTransactionReference {
    pub namespace: Option<String>,
    pub network_id: String,
    pub reference: String,
    pub metadata: Option<FfiTransactionMetadata>,
}

#[derive(uniffi::Record, Clone, Debug)]
pub struct FfiGroupUpdated {
    pub initiated_by_inbox_id: String,
    pub added_inboxes: Vec<FfiInbox>,
    pub removed_inboxes: Vec<FfiInbox>,
    pub left_inboxes: Vec<FfiInbox>,
    pub metadata_field_changes: Vec<FfiMetadataFieldChange>,
    pub added_admin_inboxes: Vec<FfiInbox>,
    pub removed_admin_inboxes: Vec<FfiInbox>,
    pub added_super_admin_inboxes: Vec<FfiInbox>,
    pub removed_super_admin_inboxes: Vec<FfiInbox>,
}

#[derive(uniffi::Record, Clone, Debug)]
pub struct FfiInbox {
    pub inbox_id: String,
}

#[derive(uniffi::Record, Clone, Debug)]
pub struct FfiMetadataFieldChange {
    pub field_name: String,
    pub old_value: Option<String>,
    pub new_value: Option<String>,
}

#[derive(uniffi::Record, Clone, Debug)]
pub struct FfiReadReceipt {}

/// Represents a leave request message sent when a user wants to leave a group.
#[derive(uniffi::Record, Clone, Debug)]
pub struct FfiLeaveRequest {
    /// Optional authenticated note for the leave request
    pub authenticated_note: Option<Vec<u8>>,
}

#[derive(uniffi::Record, Clone, Debug)]
pub struct FfiWalletSendCalls {
    pub version: String,
    pub chain_id: String,
    pub from: String,
    pub calls: Vec<FfiWalletCall>,
    pub capabilities: Option<HashMap<String, String>>,
}

#[derive(uniffi::Record, Clone, Debug)]
pub struct FfiWalletCall {
    pub to: Option<String>,
    pub data: Option<String>,
    pub value: Option<String>,
    pub gas: Option<String>,
    pub metadata: Option<FfiWalletCallMetadata>,
}

#[derive(uniffi::Record, Clone, Debug)]
pub struct FfiWalletCallMetadata {
    pub description: String,
    pub transaction_type: String,
    pub extra: HashMap<String, String>,
}

#[derive(uniffi::Record, Clone, Debug)]
pub struct FfiIntent {
    pub id: String,
    pub action_id: String,
    pub metadata: Option<String>,
}

#[derive(uniffi::Record, Clone, Debug)]
pub struct FfiActions {
    pub id: String,
    pub description: String,
    pub actions: Vec<FfiAction>,
    pub expires_at_ns: Option<i64>,
}

#[derive(uniffi::Record, Clone, Debug)]
pub struct FfiAction {
    pub id: String,
    pub label: String,
    pub image_url: Option<String>,
    pub style: Option<FfiActionStyle>,
    pub expires_at_ns: Option<i64>,
}

#[derive(uniffi::Enum, Clone, Debug)]
pub enum FfiActionStyle {
    Primary,
    Secondary,
    Danger,
}

#[derive(uniffi::Record, Clone, Default, Debug, PartialEq)]
pub struct FfiEncodedContent {
    pub type_id: Option<FfiContentTypeId>,
    pub parameters: HashMap<String, String>,
    pub fallback: Option<String>,
    pub compression: Option<i32>,
    pub content: Vec<u8>,
}

#[derive(uniffi::Record, Clone, Default, Debug, PartialEq)]
pub struct FfiContentTypeId {
    pub authority_id: String,
    pub type_id: String,
    pub version_major: u32,
    pub version_minor: u32,
}

#[derive(uniffi::Enum, Clone, PartialEq, Debug)]
pub enum FfiGroupMessageKind {
    Application,
    MembershipChange,
}

#[derive(uniffi::Enum, Clone, Debug)]
pub enum FfiDeliveryStatus {
    Unpublished,
    Published,
    Failed,
}

#[derive(uniffi::Record, Clone, Debug)]
pub struct FfiDecodedMessageMetadata {
    pub id: Vec<u8>,
    pub sent_at_ns: i64,
    pub kind: FfiGroupMessageKind,
    pub sender_installation_id: Vec<u8>,
    pub sender_inbox_id: String,
    pub content_type: FfiContentTypeId,
    pub conversation_id: Vec<u8>,
    pub inserted_at_ns: i64,
}

#[derive(uniffi::Enum, Clone, Debug)]
pub enum FfiDecodedMessageContent {
    Text(FfiTextContent),
    Reply(FfiEnrichedReply),
    Reaction(FfiReactionPayload),
    Attachment(FfiAttachment),
    RemoteAttachment(FfiRemoteAttachment),
    MultiRemoteAttachment(FfiMultiRemoteAttachment),
    TransactionReference(FfiTransactionReference),
    GroupUpdated(FfiGroupUpdated),
    ReadReceipt(FfiReadReceipt),
    WalletSendCalls(FfiWalletSendCalls),
    Intent(Option<FfiIntent>),
    Actions(Option<FfiActions>),
<<<<<<< HEAD
    DeletedMessage(FfiDeletedMessage),
=======
    LeaveRequest(FfiLeaveRequest),
>>>>>>> 85ee108c
    Custom(FfiEncodedContent),
}

// Individual From implementations for each content type

impl From<Text> for FfiTextContent {
    fn from(text: Text) -> Self {
        FfiTextContent {
            content: text.content,
        }
    }
}

impl From<DeletedBy> for FfiDeletedBy {
    fn from(deleted_by: DeletedBy) -> Self {
        match deleted_by {
            DeletedBy::Sender => FfiDeletedBy::Sender,
            DeletedBy::Admin(inbox_id) => FfiDeletedBy::Admin { inbox_id },
        }
    }
}

impl From<FfiReply> for Reply {
    fn from(f: FfiReply) -> Self {
        Reply {
            reference: f.reference,
            reference_inbox_id: f.reference_inbox_id,
            content: f.content.into(),
        }
    }
}

impl From<Reply> for FfiReply {
    fn from(r: Reply) -> Self {
        FfiReply {
            reference: r.reference,
            reference_inbox_id: r.reference_inbox_id,
            content: r.content.into(),
        }
    }
}

impl From<Attachment> for FfiAttachment {
    fn from(attachment: Attachment) -> Self {
        FfiAttachment {
            filename: attachment.filename,
            mime_type: attachment.mime_type,
            content: attachment.content,
        }
    }
}

impl From<FfiAttachment> for Attachment {
    fn from(ffi: FfiAttachment) -> Self {
        Attachment {
            filename: ffi.filename,
            mime_type: ffi.mime_type,
            content: ffi.content,
        }
    }
}

impl From<RemoteAttachment> for FfiRemoteAttachment {
    fn from(remote: RemoteAttachment) -> Self {
        FfiRemoteAttachment {
            url: remote.url,
            content_digest: remote.content_digest,
            secret: remote.secret,
            salt: remote.salt,
            nonce: remote.nonce,
            scheme: remote.scheme,
            content_length: remote.content_length as u32,
            filename: remote.filename,
        }
    }
}

impl TryFrom<FfiRemoteAttachment> for RemoteAttachment {
    type Error = GenericError;

    fn try_from(ffi: FfiRemoteAttachment) -> Result<Self, Self::Error> {
        let content_length =
            usize::try_from(ffi.content_length).map_err(|_| GenericError::Generic {
                err: format!(
                    "content_length {} exceeds maximum value for this platform ({} bytes)",
                    ffi.content_length,
                    usize::MAX
                ),
            })?;

        Ok(RemoteAttachment {
            url: ffi.url,
            content_digest: ffi.content_digest,
            secret: ffi.secret,
            salt: ffi.salt,
            nonce: ffi.nonce,
            scheme: ffi.scheme,
            content_length,
            filename: ffi.filename,
        })
    }
}

impl From<RemoteAttachmentInfo> for FfiRemoteAttachmentInfo {
    fn from(info: RemoteAttachmentInfo) -> Self {
        FfiRemoteAttachmentInfo {
            url: info.url,
            content_digest: info.content_digest,
            secret: info.secret,
            salt: info.salt,
            nonce: info.nonce,
            scheme: info.scheme,
            content_length: info.content_length,
            filename: info.filename,
        }
    }
}

impl From<FfiRemoteAttachmentInfo> for RemoteAttachmentInfo {
    fn from(ffi: FfiRemoteAttachmentInfo) -> Self {
        RemoteAttachmentInfo {
            url: ffi.url,
            content_digest: ffi.content_digest,
            secret: ffi.secret,
            salt: ffi.salt,
            nonce: ffi.nonce,
            scheme: ffi.scheme,
            content_length: ffi.content_length,
            filename: ffi.filename,
        }
    }
}

impl From<MultiRemoteAttachment> for FfiMultiRemoteAttachment {
    fn from(multi: MultiRemoteAttachment) -> Self {
        FfiMultiRemoteAttachment {
            attachments: multi.attachments.into_iter().map(|a| a.into()).collect(),
        }
    }
}

impl From<FfiMultiRemoteAttachment> for MultiRemoteAttachment {
    fn from(ffi: FfiMultiRemoteAttachment) -> Self {
        MultiRemoteAttachment {
            attachments: ffi.attachments.into_iter().map(|a| a.into()).collect(),
        }
    }
}

impl From<TransactionMetadata> for FfiTransactionMetadata {
    fn from(metadata: TransactionMetadata) -> Self {
        FfiTransactionMetadata {
            transaction_type: metadata.transaction_type,
            currency: metadata.currency,
            amount: metadata.amount,
            decimals: metadata.decimals,
            from_address: metadata.from_address,
            to_address: metadata.to_address,
        }
    }
}

impl From<FfiTransactionMetadata> for TransactionMetadata {
    fn from(ffi: FfiTransactionMetadata) -> Self {
        TransactionMetadata {
            transaction_type: ffi.transaction_type,
            currency: ffi.currency,
            amount: ffi.amount,
            decimals: ffi.decimals,
            from_address: ffi.from_address,
            to_address: ffi.to_address,
        }
    }
}

impl From<TransactionReference> for FfiTransactionReference {
    fn from(tx_ref: TransactionReference) -> Self {
        FfiTransactionReference {
            namespace: tx_ref.namespace,
            network_id: tx_ref.network_id,
            reference: tx_ref.reference,
            metadata: tx_ref.metadata.map(|m| m.into()),
        }
    }
}

impl From<FfiTransactionReference> for TransactionReference {
    fn from(ffi: FfiTransactionReference) -> Self {
        TransactionReference {
            namespace: ffi.namespace,
            network_id: ffi.network_id,
            reference: ffi.reference,
            metadata: ffi.metadata.map(|m| m.into()),
        }
    }
}

impl From<FfiInbox> for Inbox {
    fn from(ffi: FfiInbox) -> Self {
        Inbox {
            inbox_id: ffi.inbox_id,
        }
    }
}

impl From<Inbox> for FfiInbox {
    fn from(inbox: Inbox) -> Self {
        FfiInbox {
            inbox_id: inbox.inbox_id,
        }
    }
}

impl From<FfiMetadataFieldChange> for MetadataFieldChange {
    fn from(ffi: FfiMetadataFieldChange) -> Self {
        MetadataFieldChange {
            field_name: ffi.field_name,
            old_value: ffi.old_value,
            new_value: ffi.new_value,
        }
    }
}

impl From<MetadataFieldChange> for FfiMetadataFieldChange {
    fn from(change: MetadataFieldChange) -> Self {
        FfiMetadataFieldChange {
            field_name: change.field_name,
            old_value: change.old_value,
            new_value: change.new_value,
        }
    }
}

impl From<GroupUpdated> for FfiGroupUpdated {
    fn from(updated: GroupUpdated) -> Self {
        FfiGroupUpdated {
            initiated_by_inbox_id: updated.initiated_by_inbox_id,
            added_inboxes: updated.added_inboxes.into_iter().map(Into::into).collect(),
            removed_inboxes: updated
                .removed_inboxes
                .into_iter()
                .map(Into::into)
                .collect(),
            left_inboxes: updated.left_inboxes.into_iter().map(Into::into).collect(),
            metadata_field_changes: updated
                .metadata_field_changes
                .into_iter()
                .map(Into::into)
                .collect(),
            added_admin_inboxes: updated
                .added_admin_inboxes
                .into_iter()
                .map(Into::into)
                .collect(),
            removed_admin_inboxes: updated
                .removed_admin_inboxes
                .into_iter()
                .map(Into::into)
                .collect(),
            added_super_admin_inboxes: updated
                .added_super_admin_inboxes
                .into_iter()
                .map(Into::into)
                .collect(),
            removed_super_admin_inboxes: updated
                .removed_super_admin_inboxes
                .into_iter()
                .map(Into::into)
                .collect(),
        }
    }
}

impl From<FfiGroupUpdated> for GroupUpdated {
    fn from(updated: FfiGroupUpdated) -> Self {
        GroupUpdated {
            initiated_by_inbox_id: updated.initiated_by_inbox_id,
            added_inboxes: updated.added_inboxes.into_iter().map(Into::into).collect(),
            removed_inboxes: updated
                .removed_inboxes
                .into_iter()
                .map(Into::into)
                .collect(),
            left_inboxes: updated.left_inboxes.into_iter().map(Into::into).collect(),
            metadata_field_changes: updated
                .metadata_field_changes
                .into_iter()
                .map(Into::into)
                .collect(),
            added_admin_inboxes: updated
                .added_admin_inboxes
                .into_iter()
                .map(Into::into)
                .collect(),
            removed_admin_inboxes: updated
                .removed_admin_inboxes
                .into_iter()
                .map(Into::into)
                .collect(),
            added_super_admin_inboxes: updated
                .added_super_admin_inboxes
                .into_iter()
                .map(Into::into)
                .collect(),
            removed_super_admin_inboxes: updated
                .removed_super_admin_inboxes
                .into_iter()
                .map(Into::into)
                .collect(),
        }
    }
}

impl From<ReadReceipt> for FfiReadReceipt {
    fn from(_ffi: ReadReceipt) -> Self {
        FfiReadReceipt {}
    }
}

impl From<FfiReadReceipt> for ReadReceipt {
    fn from(_ffi: FfiReadReceipt) -> Self {
        ReadReceipt {}
    }
}

impl From<LeaveRequest> for FfiLeaveRequest {
    fn from(value: LeaveRequest) -> Self {
        FfiLeaveRequest {
            authenticated_note: value.authenticated_note,
        }
    }
}

impl From<FfiLeaveRequest> for LeaveRequest {
    fn from(value: FfiLeaveRequest) -> Self {
        LeaveRequest {
            authenticated_note: value.authenticated_note,
        }
    }
}

impl From<WalletSendCalls> for FfiWalletSendCalls {
    fn from(value: WalletSendCalls) -> Self {
        FfiWalletSendCalls {
            version: value.version,
            chain_id: value.chain_id,
            from: value.from,
            calls: value.calls.into_iter().map(Into::into).collect(),
            capabilities: value.capabilities,
        }
    }
}

impl From<FfiWalletSendCalls> for WalletSendCalls {
    fn from(value: FfiWalletSendCalls) -> Self {
        WalletSendCalls {
            version: value.version,
            chain_id: value.chain_id,
            from: value.from,
            calls: value.calls.into_iter().map(Into::into).collect(),
            capabilities: value.capabilities,
        }
    }
}

impl From<WalletCall> for FfiWalletCall {
    fn from(value: WalletCall) -> Self {
        FfiWalletCall {
            to: value.to,
            data: value.data,
            value: value.value,
            gas: value.gas,
            metadata: value.metadata.map(Into::into),
        }
    }
}

impl From<FfiWalletCall> for WalletCall {
    fn from(value: FfiWalletCall) -> Self {
        WalletCall {
            to: value.to,
            data: value.data,
            value: value.value,
            gas: value.gas,
            metadata: value.metadata.map(Into::into),
        }
    }
}

impl From<WalletCallMetadata> for FfiWalletCallMetadata {
    fn from(value: WalletCallMetadata) -> Self {
        FfiWalletCallMetadata {
            description: value.description,
            transaction_type: value.transaction_type,
            extra: value.extra,
        }
    }
}

impl From<FfiWalletCallMetadata> for WalletCallMetadata {
    fn from(value: FfiWalletCallMetadata) -> Self {
        WalletCallMetadata {
            description: value.description,
            transaction_type: value.transaction_type,
            extra: value.extra,
        }
    }
}

impl TryFrom<Intent> for FfiIntent {
    type Error = GenericError;

    fn try_from(intent: Intent) -> Result<Self, Self::Error> {
        Ok(FfiIntent {
            id: intent.id,
            action_id: intent.action_id,
            metadata: intent
                .metadata
                .map(|map| serde_json::to_string(&map).map_err(GenericError::from_error))
                .transpose()?,
        })
    }
}

impl TryFrom<FfiIntent> for Intent {
    type Error = GenericError;

    fn try_from(ffi: FfiIntent) -> Result<Self, Self::Error> {
        Ok(Intent {
            id: ffi.id,
            action_id: ffi.action_id,
            metadata: ffi
                .metadata
                .map(|s| serde_json::from_str(&s).map_err(GenericError::from_error))
                .transpose()?,
        })
    }
}

impl TryFrom<Actions> for FfiActions {
    type Error = GenericError;

    fn try_from(actions: Actions) -> Result<Self, Self::Error> {
        let actions_id = actions.id.clone();
        let expires_at_ns = match actions.expires_at {
            Some(dt) => {
                let ns_opt = dt.and_utc().timestamp_nanos_opt();
                if ns_opt.is_none() {
                    return Err(GenericError::from(format!(
                        "Actions '{}' expiration timestamp is out of valid range for conversion to nanoseconds",
                        actions_id
                    )));
                }
                ns_opt
            }
            None => None,
        };

        let converted_actions: Result<Vec<_>, _> =
            actions.actions.into_iter().map(|a| a.try_into()).collect();

        Ok(FfiActions {
            id: actions.id,
            description: actions.description,
            actions: converted_actions?,
            expires_at_ns,
        })
    }
}

impl From<FfiActions> for Actions {
    fn from(actions: FfiActions) -> Self {
        let expires_at = match actions.expires_at_ns {
            Some(ns) => {
                let dt = chrono::DateTime::from_timestamp_nanos(ns).naive_utc();
                Some(dt)
            }
            None => None,
        };

        Actions {
            id: actions.id,
            description: actions.description,
            actions: actions.actions.into_iter().map(|a| a.into()).collect(),
            expires_at,
        }
    }
}

impl TryFrom<Action> for FfiAction {
    type Error = GenericError;

    fn try_from(action: Action) -> Result<Self, Self::Error> {
        let action_id = action.id.clone();
        let expires_at_ns = match action.expires_at {
            Some(dt) => {
                let ns_opt = dt.and_utc().timestamp_nanos_opt();
                if ns_opt.is_none() {
                    return Err(GenericError::from(format!(
                        "Action '{}' expiration timestamp is out of valid range for conversion to nanoseconds",
                        action_id
                    )));
                }
                ns_opt
            }
            None => None,
        };

        Ok(FfiAction {
            id: action.id,
            label: action.label,
            image_url: action.image_url,
            style: action.style.map(|s| s.into()),
            expires_at_ns,
        })
    }
}

impl From<FfiAction> for Action {
    fn from(action: FfiAction) -> Self {
        let expires_at = match action.expires_at_ns {
            Some(ns) => {
                let dt = chrono::DateTime::from_timestamp_nanos(ns).naive_utc();
                Some(dt)
            }
            None => None,
        };

        Action {
            id: action.id,
            label: action.label,
            image_url: action.image_url,
            style: action.style.map(|s| s.into()),
            expires_at,
        }
    }
}

impl From<ActionStyle> for FfiActionStyle {
    fn from(style: ActionStyle) -> Self {
        match style {
            ActionStyle::Primary => FfiActionStyle::Primary,
            ActionStyle::Secondary => FfiActionStyle::Secondary,
            ActionStyle::Danger => FfiActionStyle::Danger,
        }
    }
}

impl From<FfiActionStyle> for ActionStyle {
    fn from(ffi: FfiActionStyle) -> Self {
        match ffi {
            FfiActionStyle::Primary => ActionStyle::Primary,
            FfiActionStyle::Secondary => ActionStyle::Secondary,
            FfiActionStyle::Danger => ActionStyle::Danger,
        }
    }
}

impl From<EncodedContent> for FfiEncodedContent {
    fn from(encoded: EncodedContent) -> Self {
        FfiEncodedContent {
            type_id: encoded.r#type.map(|t| t.into()),
            parameters: encoded.parameters,
            fallback: encoded.fallback,
            compression: encoded.compression,
            content: encoded.content,
        }
    }
}

impl From<FfiEncodedContent> for EncodedContent {
    fn from(ffi: FfiEncodedContent) -> Self {
        EncodedContent {
            r#type: ffi.type_id.map(|t| t.into()),
            parameters: ffi.parameters,
            fallback: ffi.fallback,
            compression: ffi.compression,
            content: ffi.content,
        }
    }
}

impl From<ContentTypeId> for FfiContentTypeId {
    fn from(type_id: ContentTypeId) -> Self {
        FfiContentTypeId {
            authority_id: type_id.authority_id,
            type_id: type_id.type_id,
            version_major: type_id.version_major,
            version_minor: type_id.version_minor,
        }
    }
}

impl From<FfiContentTypeId> for ContentTypeId {
    fn from(ffi: FfiContentTypeId) -> Self {
        ContentTypeId {
            authority_id: ffi.authority_id,
            type_id: ffi.type_id,
            version_major: ffi.version_major,
            version_minor: ffi.version_minor,
        }
    }
}

impl From<ProcessedReply> for FfiEnrichedReply {
    fn from(reply: ProcessedReply) -> Self {
        FfiEnrichedReply {
            in_reply_to: reply.in_reply_to.map(|m| Arc::new((*m).into())),
            content: content_to_optional_body(*reply.content),
            reference_id: reply.reference_id,
        }
    }
}

impl From<DeliveryStatus> for FfiDeliveryStatus {
    fn from(status: DeliveryStatus) -> Self {
        match status {
            DeliveryStatus::Unpublished => FfiDeliveryStatus::Unpublished,
            DeliveryStatus::Published => FfiDeliveryStatus::Published,
            DeliveryStatus::Failed => FfiDeliveryStatus::Failed,
        }
    }
}

impl From<FfiDeliveryStatus> for DeliveryStatus {
    fn from(status: FfiDeliveryStatus) -> Self {
        match status {
            FfiDeliveryStatus::Unpublished => DeliveryStatus::Unpublished,
            FfiDeliveryStatus::Published => DeliveryStatus::Published,
            FfiDeliveryStatus::Failed => DeliveryStatus::Failed,
        }
    }
}

impl From<DecodedMessageMetadata> for FfiDecodedMessageMetadata {
    fn from(metadata: DecodedMessageMetadata) -> Self {
        FfiDecodedMessageMetadata {
            id: metadata.id,
            sent_at_ns: metadata.sent_at_ns,
            kind: match metadata.kind {
                GroupMessageKind::Application => FfiGroupMessageKind::Application,
                GroupMessageKind::MembershipChange => FfiGroupMessageKind::MembershipChange,
            },
            sender_installation_id: metadata.sender_installation_id,
            conversation_id: metadata.group_id,
            sender_inbox_id: metadata.sender_inbox_id,
            content_type: metadata.content_type.into(),
            inserted_at_ns: metadata.inserted_at_ns,
        }
    }
}

// Main From implementation for MessageBody using the individual implementations

impl From<MessageBody> for FfiDecodedMessageContent {
    fn from(content: MessageBody) -> Self {
        match content {
            MessageBody::Text(text) => FfiDecodedMessageContent::Text(text.into()),
            MessageBody::Reply(reply) => FfiDecodedMessageContent::Reply(reply.into()),
            MessageBody::Reaction(reaction) => FfiDecodedMessageContent::Reaction(reaction.into()),
            MessageBody::Attachment(attachment) => {
                FfiDecodedMessageContent::Attachment(attachment.into())
            }
            MessageBody::RemoteAttachment(remote) => {
                FfiDecodedMessageContent::RemoteAttachment(remote.into())
            }
            MessageBody::MultiRemoteAttachment(multi) => {
                FfiDecodedMessageContent::MultiRemoteAttachment(multi.into())
            }
            MessageBody::TransactionReference(tx_ref) => {
                FfiDecodedMessageContent::TransactionReference(tx_ref.into())
            }
            MessageBody::GroupUpdated(updated) => {
                FfiDecodedMessageContent::GroupUpdated(updated.into())
            }
            MessageBody::ReadReceipt(receipt) => {
                FfiDecodedMessageContent::ReadReceipt(receipt.into())
            }
            MessageBody::WalletSendCalls(wallet_send_calls) => {
                FfiDecodedMessageContent::WalletSendCalls(wallet_send_calls.into())
            }
            MessageBody::Intent(intent) => {
                if let Some(intent) = intent {
                    let intent_id = intent.id.clone();
                    match intent.try_into() {
                        Ok(intent) => FfiDecodedMessageContent::Intent(Some(intent)),
                        Err(e) => {
                            tracing::error!(
                                intent_id = %intent_id,
                                error = %e,
                                "Failed to convert Intent metadata"
                            );
                            FfiDecodedMessageContent::Intent(None)
                        }
                    }
                } else {
                    FfiDecodedMessageContent::Intent(None)
                }
            }
            MessageBody::Actions(actions) => {
                if let Some(actions) = actions {
                    let actions_id = actions.id.clone();
                    match actions.try_into() {
                        Ok(actions) => FfiDecodedMessageContent::Actions(Some(actions)),
                        Err(e) => {
                            tracing::error!(
                                actions_id = %actions_id,
                                error = %e,
                                "Failed to convert Actions metadata"
                            );
                            FfiDecodedMessageContent::Actions(None)
                        }
                    }
                } else {
                    FfiDecodedMessageContent::Actions(None)
                }
            }
<<<<<<< HEAD
            MessageBody::DeletedMessage { deleted_by } => {
                FfiDecodedMessageContent::DeletedMessage(FfiDeletedMessage {
                    deleted_by: deleted_by.into(),
                })
            }
            MessageBody::DeleteMessage(_) => {
                // DeleteMessage itself shouldn't appear in decoded messages for FFI
                // It's only used internally for deletion processing
                FfiDecodedMessageContent::Custom(FfiEncodedContent {
                    type_id: None,
                    parameters: std::collections::HashMap::new(),
                    fallback: None,
                    compression: None,
                    content: vec![],
                })
=======
            MessageBody::LeaveRequest(leave_request) => {
                FfiDecodedMessageContent::LeaveRequest(leave_request.into())
>>>>>>> 85ee108c
            }
            MessageBody::Custom(encoded) => FfiDecodedMessageContent::Custom(encoded.into()),
        }
    }
}

// Helper function to convert MessageBody to Option<FfiProcessedMessageBody>
pub fn content_to_optional_body(content: MessageBody) -> Option<FfiDecodedMessageBody> {
    match content {
        MessageBody::Text(text) => Some(FfiDecodedMessageBody::Text(text.into())),
        MessageBody::Reply(_) => None,
        MessageBody::Reaction(reaction) => Some(FfiDecodedMessageBody::Reaction(reaction.into())),
        MessageBody::Attachment(attachment) => {
            Some(FfiDecodedMessageBody::Attachment(attachment.into()))
        }
        MessageBody::RemoteAttachment(remote) => {
            Some(FfiDecodedMessageBody::RemoteAttachment(remote.into()))
        }
        MessageBody::MultiRemoteAttachment(multi) => {
            Some(FfiDecodedMessageBody::MultiRemoteAttachment(multi.into()))
        }
        MessageBody::TransactionReference(tx_ref) => {
            Some(FfiDecodedMessageBody::TransactionReference(tx_ref.into()))
        }
        MessageBody::GroupUpdated(updated) => {
            Some(FfiDecodedMessageBody::GroupUpdated(updated.into()))
        }
        MessageBody::ReadReceipt(receipt) => {
            Some(FfiDecodedMessageBody::ReadReceipt(receipt.into()))
        }
        MessageBody::WalletSendCalls(wallet_send_calls) => Some(
            FfiDecodedMessageBody::WalletSendCalls(wallet_send_calls.into()),
        ),
        MessageBody::Intent(intent) => {
            let intent = intent?;
            let intent_id = intent.id.clone();
            match intent.try_into() {
                Ok(intent) => Some(FfiDecodedMessageBody::Intent(intent)),
                Err(e) => {
                    tracing::error!(
                        intent_id = %intent_id,
                        error = %e,
                        "Failed to convert Intent metadata"
                    );
                    None
                }
            }
        }
        MessageBody::Actions(actions) => {
            if let Some(actions) = actions {
                let actions_id = actions.id.clone();
                match actions.try_into() {
                    Ok(actions) => Some(FfiDecodedMessageBody::Actions(actions)),
                    Err(e) => {
                        tracing::error!(
                            actions_id = %actions_id,
                            error = %e,
                            "Failed to convert Actions metadata"
                        );
                        None
                    }
                }
            } else {
                None
            }
        }
<<<<<<< HEAD
        MessageBody::DeletedMessage { .. } => None,
        MessageBody::DeleteMessage(_) => None,
=======
        MessageBody::LeaveRequest(leave_request) => {
            Some(FfiDecodedMessageBody::LeaveRequest(leave_request.into()))
        }
>>>>>>> 85ee108c
        MessageBody::Custom(encoded) => Some(FfiDecodedMessageBody::Custom(encoded.into())),
    }
}

#[derive(uniffi::Object, Debug)]
pub struct FfiDecodedMessage {
    // Store raw data that we own completely
    id: Vec<u8>,
    sent_at_ns: i64,
    kind: FfiGroupMessageKind,
    sender_installation_id: Vec<u8>,
    sender_inbox_id: String,
    content_type: FfiContentTypeId,
    conversation_id: Vec<u8>,

    // Store the content directly - the Reply variant already uses Arc internally for circular refs
    content: FfiDecodedMessageContent,
    fallback_text: Option<String>,
    reactions: Vec<Arc<FfiDecodedMessage>>,
    delivery_status: FfiDeliveryStatus,
    num_replies: u64,
    inserted_at_ns: i64,
}

#[uniffi::export]
impl FfiDecodedMessage {
    // Return primitives directly - no cloning needed
    pub fn sent_at_ns(&self) -> i64 {
        self.sent_at_ns
    }

    pub fn num_replies(&self) -> u64 {
        self.num_replies
    }

    pub fn id(&self) -> Vec<u8> {
        self.id.clone()
    }

    pub fn sender_inbox_id(&self) -> String {
        self.sender_inbox_id.clone()
    }

    pub fn sender_installation_id(&self) -> Vec<u8> {
        self.sender_installation_id.clone()
    }

    pub fn conversation_id(&self) -> Vec<u8> {
        self.conversation_id.clone()
    }

    // Enums are cheap to clone
    pub fn delivery_status(&self) -> FfiDeliveryStatus {
        self.delivery_status.clone()
    }

    pub fn kind(&self) -> FfiGroupMessageKind {
        self.kind.clone()
    }

    pub fn content_type_id(&self) -> FfiContentTypeId {
        self.content_type.clone()
    }

    pub fn fallback_text(&self) -> Option<String> {
        self.fallback_text.clone()
    }

    pub fn content(&self) -> FfiDecodedMessageContent {
        self.content.clone()
    }

    pub fn reactions(&self) -> Vec<Arc<FfiDecodedMessage>> {
        self.reactions.clone()
    }

    pub fn has_reactions(&self) -> bool {
        !self.reactions.is_empty()
    }

    pub fn reaction_count(&self) -> u64 {
        self.reactions.len() as u64
    }

    pub fn inserted_at_ns(&self) -> i64 {
        self.inserted_at_ns
    }
}

impl From<DecodedMessage> for FfiDecodedMessage {
    fn from(item: DecodedMessage) -> Self {
        let delivery_status = item.metadata.delivery_status.into();
        // Extract metadata fields directly, consuming the metadata
        let metadata: FfiDecodedMessageMetadata = item.metadata.into();

        FfiDecodedMessage {
            // Take ownership of all the data - no clones!
            id: metadata.id,
            sent_at_ns: metadata.sent_at_ns,
            kind: metadata.kind,
            conversation_id: metadata.conversation_id,
            sender_installation_id: metadata.sender_installation_id,
            sender_inbox_id: metadata.sender_inbox_id,
            delivery_status,
            content_type: metadata.content_type,
            content: item.content.into(),
            fallback_text: item.fallback_text,
            reactions: item
                .reactions
                .into_iter()
                .map(Into::into)
                .map(Arc::new)
                .collect(),
            num_replies: item.num_replies as u64,
            inserted_at_ns: metadata.inserted_at_ns,
        }
    }
}<|MERGE_RESOLUTION|>--- conflicted
+++ resolved
@@ -393,11 +393,8 @@
     WalletSendCalls(FfiWalletSendCalls),
     Intent(Option<FfiIntent>),
     Actions(Option<FfiActions>),
-<<<<<<< HEAD
+    LeaveRequest(FfiLeaveRequest),
     DeletedMessage(FfiDeletedMessage),
-=======
-    LeaveRequest(FfiLeaveRequest),
->>>>>>> 85ee108c
     Custom(FfiEncodedContent),
 }
 
@@ -1115,7 +1112,9 @@
                     FfiDecodedMessageContent::Actions(None)
                 }
             }
-<<<<<<< HEAD
+            MessageBody::LeaveRequest(leave_request) => {
+                FfiDecodedMessageContent::LeaveRequest(leave_request.into())
+            }
             MessageBody::DeletedMessage { deleted_by } => {
                 FfiDecodedMessageContent::DeletedMessage(FfiDeletedMessage {
                     deleted_by: deleted_by.into(),
@@ -1131,10 +1130,6 @@
                     compression: None,
                     content: vec![],
                 })
-=======
-            MessageBody::LeaveRequest(leave_request) => {
-                FfiDecodedMessageContent::LeaveRequest(leave_request.into())
->>>>>>> 85ee108c
             }
             MessageBody::Custom(encoded) => FfiDecodedMessageContent::Custom(encoded.into()),
         }
@@ -1201,14 +1196,11 @@
                 None
             }
         }
-<<<<<<< HEAD
+        MessageBody::LeaveRequest(leave_request) => {
+            Some(FfiDecodedMessageBody::LeaveRequest(leave_request.into()))
+        }
         MessageBody::DeletedMessage { .. } => None,
         MessageBody::DeleteMessage(_) => None,
-=======
-        MessageBody::LeaveRequest(leave_request) => {
-            Some(FfiDecodedMessageBody::LeaveRequest(leave_request.into()))
-        }
->>>>>>> 85ee108c
         MessageBody::Custom(encoded) => Some(FfiDecodedMessageBody::Custom(encoded.into())),
     }
 }
