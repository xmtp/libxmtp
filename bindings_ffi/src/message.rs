--- conflicted
+++ resolved
@@ -372,12 +372,9 @@
     GroupUpdated(FfiGroupUpdated),
     ReadReceipt(FfiReadReceipt),
     WalletSendCalls(FfiWalletSendCalls),
-<<<<<<< HEAD
-    DeletedMessage(FfiDeletedMessage),
-=======
     Intent(Option<FfiIntent>),
     Actions(Option<FfiActions>),
->>>>>>> 83bdfe8b
+    DeletedMessage(FfiDeletedMessage),
     Custom(FfiEncodedContent),
 }
 
@@ -953,23 +950,6 @@
             MessageBody::WalletSendCalls(wallet_send_calls) => {
                 FfiDecodedMessageContent::WalletSendCalls(wallet_send_calls.into())
             }
-<<<<<<< HEAD
-            MessageBody::DeletedMessage { deleted_by } => {
-                FfiDecodedMessageContent::DeletedMessage(FfiDeletedMessage {
-                    deleted_by: deleted_by.into(),
-                })
-            }
-            MessageBody::DeleteMessage(_) => {
-                // DeleteMessage itself shouldn't appear in decoded messages for FFI
-                // It's only used internally for deletion processing
-                FfiDecodedMessageContent::Custom(FfiEncodedContent {
-                    type_id: None,
-                    parameters: std::collections::HashMap::new(),
-                    fallback: None,
-                    compression: None,
-                    content: vec![],
-                })
-=======
             MessageBody::Intent(intent) => {
                 if let Some(intent) = intent {
                     let intent_id = intent.id.clone();
@@ -1005,7 +985,22 @@
                 } else {
                     FfiDecodedMessageContent::Actions(None)
                 }
->>>>>>> 83bdfe8b
+            }
+            MessageBody::DeletedMessage { deleted_by } => {
+                FfiDecodedMessageContent::DeletedMessage(FfiDeletedMessage {
+                    deleted_by: deleted_by.into(),
+                })
+            }
+            MessageBody::DeleteMessage(_) => {
+                // DeleteMessage itself shouldn't appear in decoded messages for FFI
+                // It's only used internally for deletion processing
+                FfiDecodedMessageContent::Custom(FfiEncodedContent {
+                    type_id: None,
+                    parameters: std::collections::HashMap::new(),
+                    fallback: None,
+                    compression: None,
+                    content: vec![],
+                })
             }
             MessageBody::Custom(encoded) => FfiDecodedMessageContent::Custom(encoded.into()),
         }
@@ -1039,10 +1034,6 @@
         MessageBody::WalletSendCalls(wallet_send_calls) => Some(
             FfiDecodedMessageBody::WalletSendCalls(wallet_send_calls.into()),
         ),
-<<<<<<< HEAD
-        MessageBody::DeletedMessage { .. } => None,
-        MessageBody::DeleteMessage(_) => None,
-=======
         MessageBody::Intent(intent) => {
             let intent = intent?;
             let intent_id = intent.id.clone();
@@ -1076,7 +1067,8 @@
                 None
             }
         }
->>>>>>> 83bdfe8b
+        MessageBody::DeletedMessage { .. } => None,
+        MessageBody::DeleteMessage(_) => None,
         MessageBody::Custom(encoded) => Some(FfiDecodedMessageBody::Custom(encoded.into())),
     }
 }
