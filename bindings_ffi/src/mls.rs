pub use crate::inbox_owner::SigningError;
use crate::logger::init_logger;
use crate::logger::FfiLogger;
use crate::GenericError;
use std::{collections::HashMap, convert::TryInto, sync::Arc};
use tokio::sync::Mutex;
use xmtp_api_grpc::grpc_api_helper::Client as TonicApiClient;
use xmtp_id::scw_verifier::RemoteSignatureVerifier;
use xmtp_id::{
    associations::{
        builder::SignatureRequest,
        generate_inbox_id as xmtp_id_generate_inbox_id,
        unverified::{NewUnverifiedSmartContractWalletSignature, UnverifiedSignature},
        AccountId, AssociationState, MemberIdentifier,
    },
    InboxId,
};
use xmtp_mls::storage::group_message::SortDirection;
use xmtp_mls::{
    api::ApiClientWrapper,
    builder::ClientBuilder,
    client::{Client as MlsClient, ClientError, FindGroupParams},
    groups::{
        group_metadata::{ConversationType, GroupMetadata},
        group_mutable_metadata::MetadataField,
        group_permissions::{
            BasePolicies, GroupMutablePermissions, GroupMutablePermissionsError,
            MembershipPolicies, MetadataBasePolicies, MetadataPolicies, PermissionsBasePolicies,
            PermissionsPolicies, PolicySet,
        },
        intents::{PermissionPolicyOption, PermissionUpdateType},
        members::PermissionLevel,
        GroupMetadataOptions, MlsGroup, PreconfiguredPolicies, UpdateAdminListType,
    },
    identity::IdentityStrategy,
    retry::Retry,
    storage::{
        consent_record::{ConsentState, ConsentType, StoredConsentRecord},
        group_message::{DeliveryStatus, GroupMessageKind, StoredGroupMessage},
        EncryptedMessageStore, EncryptionKey, StorageOption,
    },
    AbortHandle, GenericStreamHandle, StreamHandle,
};
use xmtp_proto::xmtp::mls::api::v1::SortDirection;

pub type RustXmtpClient = MlsClient<TonicApiClient>;

/// It returns a new client of the specified `inbox_id`.
/// Note that the `inbox_id` must be either brand new or already associated with the `account_address`.
/// i.e. `inbox_id` cannot be associated with another account address.
///
/// Prior to calling this function, it's suggested to form `inbox_id`, `account_address`, and `nonce` like below.
///
/// ```text
/// inbox_id = get_inbox_id_for_address(account_address)
/// nonce = 0
///
/// // if inbox_id is not associated, we will create new one.
/// if !inbox_id {
///     if !legacy_key { nonce = random_u64() }
///     inbox_id = generate_inbox_id(account_address, nonce)
/// } // Otherwise, we will just use the inbox and ignore the nonce.
/// db_path = $inbox_id-$env
///
/// xmtp.create_client(account_address, nonce, inbox_id, Option<legacy_signed_private_key_proto>)
/// ```
#[allow(clippy::too_many_arguments)]
#[uniffi::export(async_runtime = "tokio")]
pub async fn create_client(
    logger: Box<dyn FfiLogger>,
    host: String,
    is_secure: bool,
    db: Option<String>,
    encryption_key: Option<Vec<u8>>,
    inbox_id: &InboxId,
    account_address: String,
    nonce: u64,
    legacy_signed_private_key_proto: Option<Vec<u8>>,
    history_sync_url: Option<String>,
) -> Result<Arc<FfiXmtpClient>, GenericError> {
    init_logger(logger);
    log::info!(
        "Creating API client for host: {}, isSecure: {}",
        host,
        is_secure
    );
    let api_client = TonicApiClient::create(host.clone(), is_secure).await?;

    log::info!(
        "Creating message store with path: {:?} and encryption key: {} of length {:?}",
        db,
        encryption_key.is_some(),
        encryption_key.as_ref().map(|k| k.len())
    );

    let storage_option = match db {
        Some(path) => StorageOption::Persistent(path),
        None => StorageOption::Ephemeral,
    };

    let store = match encryption_key {
        Some(key) => {
            let key: EncryptionKey = key
                .try_into()
                .map_err(|_| "Malformed 32 byte encryption key".to_string())?;
            EncryptedMessageStore::new(storage_option, key).await?
        }
        None => EncryptedMessageStore::new_unencrypted(storage_option).await?,
    };
    log::info!("Creating XMTP client");
    let identity_strategy = IdentityStrategy::CreateIfNotFound(
        inbox_id.clone(),
        account_address.clone(),
        nonce,
        legacy_signed_private_key_proto,
    );

    let xmtp_client: RustXmtpClient = match history_sync_url {
        Some(url) => {
            ClientBuilder::new(identity_strategy)
                .api_client(api_client)
                .store(store)
                .history_sync_url(&url)
                .build()
                .await?
        }
        None => {
            ClientBuilder::new(identity_strategy)
                .api_client(api_client)
                .store(store)
                .build()
                .await?
        }
    };

    log::info!(
        "Created XMTP client for inbox_id: {}",
        xmtp_client.inbox_id()
    );
    Ok(Arc::new(FfiXmtpClient {
        inner_client: Arc::new(xmtp_client),
        account_address,
    }))
}

#[allow(unused)]
#[uniffi::export(async_runtime = "tokio")]
pub async fn get_inbox_id_for_address(
    logger: Box<dyn FfiLogger>,
    host: String,
    is_secure: bool,
    account_address: String,
) -> Result<Option<String>, GenericError> {
    let api_client = ApiClientWrapper::new(
        TonicApiClient::create(host.clone(), is_secure).await?,
        Retry::default(),
    );

    let results = api_client
        .get_inbox_ids(vec![account_address.clone()])
        .await
        .map_err(GenericError::from_error)?;

    Ok(results.get(&account_address).cloned())
}

#[allow(unused)]
#[uniffi::export]
pub fn generate_inbox_id(account_address: String, nonce: u64) -> String {
    xmtp_id_generate_inbox_id(&account_address, &nonce)
}

#[derive(uniffi::Object)]
pub struct FfiSignatureRequest {
    inner: Arc<Mutex<SignatureRequest>>,
    scw_verifier: RemoteSignatureVerifier<TonicApiClient>,
}

#[uniffi::export(async_runtime = "tokio")]
impl FfiSignatureRequest {
    // Signature that's signed by EOA wallet
    pub async fn add_ecdsa_signature(&self, signature_bytes: Vec<u8>) -> Result<(), GenericError> {
        let mut inner = self.inner.lock().await;
        inner
            .add_signature(
                UnverifiedSignature::new_recoverable_ecdsa(signature_bytes),
                &self.scw_verifier,
            )
            .await?;

        Ok(())
    }

    // Signature that's signed by smart contract wallet
    pub async fn add_scw_signature(
        &self,
        signature_bytes: Vec<u8>,
        address: String,
        chain_id: u64,
        block_number: Option<u64>,
    ) -> Result<(), GenericError> {
        let mut inner = self.inner.lock().await;
        let account_id = AccountId::new_evm(chain_id, address);

        let new_signature = NewUnverifiedSmartContractWalletSignature::new(
            signature_bytes,
            account_id,
            block_number,
        );

        inner
            .add_new_unverified_smart_contract_signature(new_signature, &self.scw_verifier)
            .await?;

        Ok(())
    }

    pub async fn is_ready(&self) -> bool {
        self.inner.lock().await.is_ready()
    }

    pub async fn signature_text(&self) -> Result<String, GenericError> {
        Ok(self.inner.lock().await.signature_text())
    }

    /// missing signatures that are from [MemberKind::Address]
    pub async fn missing_address_signatures(&self) -> Result<Vec<String>, GenericError> {
        let inner = self.inner.lock().await;
        Ok(inner
            .missing_address_signatures()
            .iter()
            .map(|member| member.to_string())
            .collect())
    }
}

#[derive(uniffi::Object)]
pub struct FfiXmtpClient {
    inner_client: Arc<RustXmtpClient>,
    #[allow(dead_code)]
    account_address: String,
}

#[uniffi::export(async_runtime = "tokio")]
impl FfiXmtpClient {
    pub fn inbox_id(&self) -> InboxId {
        self.inner_client.inbox_id()
    }

    pub fn conversations(&self) -> Arc<FfiConversations> {
        Arc::new(FfiConversations {
            inner_client: self.inner_client.clone(),
        })
    }

    pub fn conversation(&self, conversation_id: Vec<u8>) -> Result<FfiConversation, GenericError> {
        let convo = self.inner_client.group(conversation_id)?;

        Ok(FfiConversation {
            inner_client: self.inner_client.clone(),
            conversation_id: convo.group_id,
            created_at_ns: convo.created_at_ns,
        })
    }

    pub fn dm_conversation(
        &self,
        target_inbox_id: String,
    ) -> Result<FfiConversation, GenericError> {
        let convo = self
            .inner_client
            .dm_group_from_target_inbox(target_inbox_id)?;

        Ok(FfiConversation {
            inner_client: self.inner_client.clone(),
            conversation_id: convo.group_id,
            created_at_ns: convo.created_at_ns,
        })
    }

    pub fn message(&self, message_id: Vec<u8>) -> Result<FfiMessage, GenericError> {
        let message = self.inner_client.message(message_id)?;
        Ok(message.into())
    }

    pub async fn can_message(
        &self,
        account_addresses: Vec<String>,
    ) -> Result<HashMap<String, bool>, GenericError> {
        let inner = self.inner_client.as_ref();

        let results: HashMap<String, bool> = inner.can_message(account_addresses).await?;

        Ok(results)
    }

    pub fn installation_id(&self) -> Vec<u8> {
        self.inner_client.installation_public_key()
    }

    pub fn release_db_connection(&self) -> Result<(), GenericError> {
        Ok(self.inner_client.release_db_connection()?)
    }

    pub async fn db_reconnect(&self) -> Result<(), GenericError> {
        Ok(self.inner_client.reconnect_db()?)
    }

    pub async fn find_inbox_id(&self, address: String) -> Result<Option<String>, GenericError> {
        let inner = self.inner_client.as_ref();

        let result = inner.find_inbox_id_from_address(address).await?;
        Ok(result)
    }

    /**
     * Get the client's inbox state.
     *
     * If `refresh_from_network` is true, the client will go to the network first to refresh the state.
     * Otherwise, the state will be read from the local database.
     */
    pub async fn inbox_state(
        &self,
        refresh_from_network: bool,
    ) -> Result<FfiInboxState, GenericError> {
        let state = self.inner_client.inbox_state(refresh_from_network).await?;
        Ok(state.into())
    }

    /**
     * Get the inbox state for each `inbox_id`.
     *
     * If `refresh_from_network` is true, the client will go to the network first to refresh the state.
     * Otherwise, the state will be read from the local database.
     */
    pub async fn addresses_from_inbox_id(
        &self,
        refresh_from_network: bool,
        inbox_ids: Vec<String>,
    ) -> Result<Vec<FfiInboxState>, GenericError> {
        let state = self
            .inner_client
            .inbox_addresses(refresh_from_network, inbox_ids)
            .await?;
        Ok(state.into_iter().map(Into::into).collect())
    }

    pub async fn get_latest_inbox_state(
        &self,
        inbox_id: String,
    ) -> Result<FfiInboxState, GenericError> {
        let state = self
            .inner_client
            .get_latest_association_state(&self.inner_client.store().conn()?, &inbox_id)
            .await?;
        Ok(state.into())
    }

    pub async fn set_consent_states(&self, records: Vec<FfiConsent>) -> Result<(), GenericError> {
        let inner = self.inner_client.as_ref();
        let stored_records: Vec<StoredConsentRecord> =
            records.into_iter().map(StoredConsentRecord::from).collect();

        inner.set_consent_states(stored_records).await?;
        Ok(())
    }

    pub async fn get_consent_state(
        &self,
        entity_type: FfiConsentEntityType,
        entity: String,
    ) -> Result<FfiConsentState, GenericError> {
        let inner = self.inner_client.as_ref();
        let result = inner.get_consent_state(entity_type.into(), entity).await?;

        Ok(result.into())
    }
}

#[uniffi::export(async_runtime = "tokio")]
impl FfiXmtpClient {
    pub fn signature_request(&self) -> Option<Arc<FfiSignatureRequest>> {
        let scw_verifier = self.inner_client.scw_verifier().clone();
        self.inner_client
            .identity()
            .signature_request()
            .map(move |request| {
                Arc::new(FfiSignatureRequest {
                    inner: Arc::new(Mutex::new(request)),
                    scw_verifier: scw_verifier.clone(),
                })
            })
    }

    pub async fn register_identity(
        &self,
        signature_request: Arc<FfiSignatureRequest>,
    ) -> Result<(), GenericError> {
        let signature_request = signature_request.inner.lock().await;
        self.inner_client
            .register_identity(signature_request.clone())
            .await?;

        Ok(())
    }

    pub async fn request_history_sync(&self) -> Result<(), GenericError> {
        self.inner_client
            .send_history_request()
            .await
            .map_err(GenericError::from_error)?;
        Ok(())
    }

    /// Adds an identity - really a wallet address - to the existing client
    pub async fn add_wallet(
        &self,
        existing_wallet_address: &str,
        new_wallet_address: &str,
    ) -> Result<Arc<FfiSignatureRequest>, GenericError> {
        let signature_request = self
            .inner_client
            .associate_wallet(existing_wallet_address.into(), new_wallet_address.into())?;
        let scw_verifier = self.inner_client.scw_verifier().clone();
        let request = Arc::new(FfiSignatureRequest {
            inner: Arc::new(tokio::sync::Mutex::new(signature_request)),
            scw_verifier: scw_verifier.clone(),
        });

        Ok(request)
    }

    pub async fn apply_signature_request(
        &self,
        signature_request: Arc<FfiSignatureRequest>,
    ) -> Result<(), GenericError> {
        let signature_request = signature_request.inner.lock().await;
        self.inner_client
            .apply_signature_request(signature_request.clone())
            .await?;

        Ok(())
    }

    /// Revokes or removes an identity - really a wallet address - from the existing client
    pub async fn revoke_wallet(
        &self,
        wallet_address: &str,
    ) -> Result<Arc<FfiSignatureRequest>, GenericError> {
        let Self {
            ref inner_client, ..
        } = self;

        let signature_request = inner_client
            .revoke_wallets(vec![wallet_address.into()])
            .await?;
        let scw_verifier = inner_client.clone().scw_verifier().clone();
        let request = Arc::new(FfiSignatureRequest {
            inner: Arc::new(tokio::sync::Mutex::new(signature_request)),
            scw_verifier,
        });

        Ok(request)
    }

    /**
     * Revokes all installations except the one the client is currently using
     */
    pub async fn revoke_all_other_installations(
        &self,
    ) -> Result<Arc<FfiSignatureRequest>, GenericError> {
        let installation_id = self.inner_client.installation_public_key();
        let inbox_state = self.inner_client.inbox_state(true).await?;
        let other_installation_ids = inbox_state
            .installation_ids()
            .into_iter()
            .filter(|id| id != &installation_id)
            .collect();

        let signature_request = self
            .inner_client
            .revoke_installations(other_installation_ids)
            .await?;

        Ok(Arc::new(FfiSignatureRequest {
            inner: Arc::new(tokio::sync::Mutex::new(signature_request)),
            scw_verifier: self.inner_client.scw_verifier().clone().clone(),
        }))
    }
}

#[derive(uniffi::Record)]
pub struct FfiInboxState {
    pub inbox_id: String,
    pub recovery_address: String,
    pub installations: Vec<FfiInstallation>,
    pub account_addresses: Vec<String>,
}

#[derive(uniffi::Record)]
pub struct FfiInstallation {
    pub id: Vec<u8>,
    pub client_timestamp_ns: Option<u64>,
}

impl From<AssociationState> for FfiInboxState {
    fn from(state: AssociationState) -> Self {
        Self {
            inbox_id: state.inbox_id().to_string(),
            recovery_address: state.recovery_address().to_string(),
            installations: state
                .members()
                .into_iter()
                .filter_map(|m| match m.identifier {
                    MemberIdentifier::Address(_) => None,
                    MemberIdentifier::Installation(inst) => Some(FfiInstallation {
                        id: inst,
                        client_timestamp_ns: m.client_timestamp_ns,
                    }),
                })
                .collect(),
            account_addresses: state.account_addresses(),
        }
    }
}

#[derive(uniffi::Record, Default)]
pub struct FfiListConversationsOptions {
    pub created_after_ns: Option<i64>,
    pub created_before_ns: Option<i64>,
    pub limit: Option<i64>,
    pub consent_state: Option<FfiConsentState>,
}

#[derive(uniffi::Object)]
pub struct FfiConversations {
    inner_client: Arc<RustXmtpClient>,
}

#[derive(uniffi::Enum, Clone, Debug)]
pub enum FfiGroupPermissionsOptions {
    AllMembers,
    AdminOnly,
    CustomPolicy,
}

#[derive(uniffi::Enum, Debug)]
pub enum FfiPermissionUpdateType {
    AddMember,
    RemoveMember,
    AddAdmin,
    RemoveAdmin,
    UpdateMetadata,
}

impl From<&FfiPermissionUpdateType> for PermissionUpdateType {
    fn from(update_type: &FfiPermissionUpdateType) -> Self {
        match update_type {
            FfiPermissionUpdateType::AddMember => PermissionUpdateType::AddMember,
            FfiPermissionUpdateType::RemoveMember => PermissionUpdateType::RemoveMember,
            FfiPermissionUpdateType::AddAdmin => PermissionUpdateType::AddAdmin,
            FfiPermissionUpdateType::RemoveAdmin => PermissionUpdateType::RemoveAdmin,
            FfiPermissionUpdateType::UpdateMetadata => PermissionUpdateType::UpdateMetadata,
        }
    }
}

#[derive(uniffi::Enum, Clone, Debug, PartialEq, Eq)]
pub enum FfiPermissionPolicy {
    Allow,
    Deny,
    Admin,
    SuperAdmin,
    DoesNotExist,
    Other,
}

impl TryInto<PermissionPolicyOption> for FfiPermissionPolicy {
    type Error = GroupMutablePermissionsError;

    fn try_into(self) -> Result<PermissionPolicyOption, Self::Error> {
        match self {
            FfiPermissionPolicy::Allow => Ok(PermissionPolicyOption::Allow),
            FfiPermissionPolicy::Deny => Ok(PermissionPolicyOption::Deny),
            FfiPermissionPolicy::Admin => Ok(PermissionPolicyOption::AdminOnly),
            FfiPermissionPolicy::SuperAdmin => Ok(PermissionPolicyOption::SuperAdminOnly),
            _ => Err(GroupMutablePermissionsError::InvalidPermissionPolicyOption),
        }
    }
}

impl TryInto<MembershipPolicies> for FfiPermissionPolicy {
    type Error = GroupMutablePermissionsError;

    fn try_into(self) -> Result<MembershipPolicies, Self::Error> {
        match self {
            FfiPermissionPolicy::Allow => Ok(MembershipPolicies::allow()),
            FfiPermissionPolicy::Deny => Ok(MembershipPolicies::deny()),
            FfiPermissionPolicy::Admin => Ok(MembershipPolicies::allow_if_actor_admin()),
            FfiPermissionPolicy::SuperAdmin => Ok(MembershipPolicies::allow_if_actor_super_admin()),
            _ => Err(GroupMutablePermissionsError::InvalidPermissionPolicyOption),
        }
    }
}

impl TryInto<MetadataPolicies> for FfiPermissionPolicy {
    type Error = GroupMutablePermissionsError;

    fn try_into(self) -> Result<MetadataPolicies, Self::Error> {
        match self {
            FfiPermissionPolicy::Allow => Ok(MetadataPolicies::allow()),
            FfiPermissionPolicy::Deny => Ok(MetadataPolicies::deny()),
            FfiPermissionPolicy::Admin => Ok(MetadataPolicies::allow_if_actor_admin()),
            FfiPermissionPolicy::SuperAdmin => Ok(MetadataPolicies::allow_if_actor_super_admin()),
            _ => Err(GroupMutablePermissionsError::InvalidPermissionPolicyOption),
        }
    }
}

impl TryInto<PermissionsPolicies> for FfiPermissionPolicy {
    type Error = GroupMutablePermissionsError;

    fn try_into(self) -> Result<PermissionsPolicies, Self::Error> {
        match self {
            FfiPermissionPolicy::Deny => Ok(PermissionsPolicies::deny()),
            FfiPermissionPolicy::Admin => Ok(PermissionsPolicies::allow_if_actor_admin()),
            FfiPermissionPolicy::SuperAdmin => {
                Ok(PermissionsPolicies::allow_if_actor_super_admin())
            }
            _ => Err(GroupMutablePermissionsError::InvalidPermissionPolicyOption),
        }
    }
}

impl From<&MembershipPolicies> for FfiPermissionPolicy {
    fn from(policies: &MembershipPolicies) -> Self {
        if let MembershipPolicies::Standard(base_policy) = policies {
            match base_policy {
                BasePolicies::Allow => FfiPermissionPolicy::Allow,
                BasePolicies::Deny => FfiPermissionPolicy::Deny,
                BasePolicies::AllowSameMember => FfiPermissionPolicy::Other,
                BasePolicies::AllowIfAdminOrSuperAdmin => FfiPermissionPolicy::Admin,
                BasePolicies::AllowIfSuperAdmin => FfiPermissionPolicy::SuperAdmin,
            }
        } else {
            FfiPermissionPolicy::Other
        }
    }
}

impl From<&MetadataPolicies> for FfiPermissionPolicy {
    fn from(policies: &MetadataPolicies) -> Self {
        if let MetadataPolicies::Standard(base_policy) = policies {
            match base_policy {
                MetadataBasePolicies::Allow => FfiPermissionPolicy::Allow,
                MetadataBasePolicies::Deny => FfiPermissionPolicy::Deny,
                MetadataBasePolicies::AllowIfActorAdminOrSuperAdmin => FfiPermissionPolicy::Admin,
                MetadataBasePolicies::AllowIfActorSuperAdmin => FfiPermissionPolicy::SuperAdmin,
            }
        } else {
            FfiPermissionPolicy::Other
        }
    }
}

impl From<&PermissionsPolicies> for FfiPermissionPolicy {
    fn from(policies: &PermissionsPolicies) -> Self {
        if let PermissionsPolicies::Standard(base_policy) = policies {
            match base_policy {
                PermissionsBasePolicies::Deny => FfiPermissionPolicy::Deny,
                PermissionsBasePolicies::AllowIfActorAdminOrSuperAdmin => {
                    FfiPermissionPolicy::Admin
                }
                PermissionsBasePolicies::AllowIfActorSuperAdmin => FfiPermissionPolicy::SuperAdmin,
            }
        } else {
            FfiPermissionPolicy::Other
        }
    }
}

#[derive(uniffi::Record, Clone, Debug, PartialEq, Eq)]
pub struct FfiPermissionPolicySet {
    pub add_member_policy: FfiPermissionPolicy,
    pub remove_member_policy: FfiPermissionPolicy,
    pub add_admin_policy: FfiPermissionPolicy,
    pub remove_admin_policy: FfiPermissionPolicy,
    pub update_group_name_policy: FfiPermissionPolicy,
    pub update_group_description_policy: FfiPermissionPolicy,
    pub update_group_image_url_square_policy: FfiPermissionPolicy,
    pub update_group_pinned_frame_url_policy: FfiPermissionPolicy,
}

impl From<PreconfiguredPolicies> for FfiGroupPermissionsOptions {
    fn from(policy: PreconfiguredPolicies) -> Self {
        match policy {
            PreconfiguredPolicies::AllMembers => FfiGroupPermissionsOptions::AllMembers,
            PreconfiguredPolicies::AdminsOnly => FfiGroupPermissionsOptions::AdminOnly,
        }
    }
}

impl TryFrom<FfiPermissionPolicySet> for PolicySet {
    type Error = GroupMutablePermissionsError;
    fn try_from(policy_set: FfiPermissionPolicySet) -> Result<Self, GroupMutablePermissionsError> {
        let mut metadata_permissions_map: HashMap<String, MetadataPolicies> = HashMap::new();
        metadata_permissions_map.insert(
            MetadataField::GroupName.to_string(),
            policy_set.update_group_name_policy.try_into()?,
        );
        metadata_permissions_map.insert(
            MetadataField::Description.to_string(),
            policy_set.update_group_description_policy.try_into()?,
        );
        metadata_permissions_map.insert(
            MetadataField::GroupImageUrlSquare.to_string(),
            policy_set.update_group_image_url_square_policy.try_into()?,
        );
        metadata_permissions_map.insert(
            MetadataField::GroupPinnedFrameUrl.to_string(),
            policy_set.update_group_pinned_frame_url_policy.try_into()?,
        );

        Ok(PolicySet {
            add_member_policy: policy_set.add_member_policy.try_into()?,
            remove_member_policy: policy_set.remove_member_policy.try_into()?,
            add_admin_policy: policy_set.add_admin_policy.try_into()?,
            remove_admin_policy: policy_set.remove_admin_policy.try_into()?,
            update_metadata_policy: metadata_permissions_map,
            update_permissions_policy: PermissionsPolicies::allow_if_actor_super_admin(),
        })
    }
}

#[derive(uniffi::Enum, Debug)]
pub enum FfiMetadataField {
    GroupName,
    Description,
    ImageUrlSquare,
    PinnedFrameUrl,
}

impl From<&FfiMetadataField> for MetadataField {
    fn from(field: &FfiMetadataField) -> Self {
        match field {
            FfiMetadataField::GroupName => MetadataField::GroupName,
            FfiMetadataField::Description => MetadataField::Description,
            FfiMetadataField::ImageUrlSquare => MetadataField::GroupImageUrlSquare,
            FfiMetadataField::PinnedFrameUrl => MetadataField::GroupPinnedFrameUrl,
        }
    }
}

#[uniffi::export(async_runtime = "tokio")]
impl FfiConversations {
    pub async fn create_group(
        &self,
        account_addresses: Vec<String>,
        opts: FfiCreateGroupOptions,
    ) -> Result<Arc<FfiConversation>, GenericError> {
        log::info!(
            "creating group with account addresses: {}",
            account_addresses.join(", ")
        );

        if let Some(FfiGroupPermissionsOptions::CustomPolicy) = opts.permissions {
            if opts.custom_permission_policy_set.is_none() {
                return Err(GenericError::Generic {
                    err: "CustomPolicy must include policy set".to_string(),
                });
            }
        } else if opts.custom_permission_policy_set.is_some() {
            return Err(GenericError::Generic {
                err: "Only CustomPolicy may specify a policy set".to_string(),
            });
        }

        let metadata_options = opts.clone().into_group_metadata_options();

        let group_permissions = match opts.permissions {
            Some(FfiGroupPermissionsOptions::AllMembers) => {
                Some(xmtp_mls::groups::PreconfiguredPolicies::AllMembers.to_policy_set())
            }
            Some(FfiGroupPermissionsOptions::AdminOnly) => {
                Some(xmtp_mls::groups::PreconfiguredPolicies::AdminsOnly.to_policy_set())
            }
            Some(FfiGroupPermissionsOptions::CustomPolicy) => {
                if let Some(policy_set) = opts.custom_permission_policy_set {
                    Some(policy_set.try_into()?)
                } else {
                    None
                }
            }
            _ => None,
        };

        let convo = if account_addresses.is_empty() {
            self.inner_client
                .create_group(group_permissions, metadata_options)?
        } else {
            self.inner_client
                .create_group_with_members(account_addresses, group_permissions, metadata_options)
                .await?
        };

        let out = Arc::new(FfiConversation {
            inner_client: self.inner_client.clone(),
            conversation_id: convo.group_id,
            created_at_ns: convo.created_at_ns,
        });

        Ok(out)
    }

    pub async fn create_dm(
        &self,
        account_address: String,
    ) -> Result<Arc<FfiConversation>, GenericError> {
        log::info!("creating dm with target address: {}", account_address);

        let convo = self.inner_client.create_dm(account_address).await?;

        let out = Arc::new(FfiConversation {
            inner_client: self.inner_client.clone(),
            conversation_id: convo.group_id,
            created_at_ns: convo.created_at_ns,
        });

        Ok(out)
    }

    pub async fn process_streamed_welcome_message(
        &self,
        envelope_bytes: Vec<u8>,
    ) -> Result<Arc<FfiConversation>, GenericError> {
        let inner = self.inner_client.as_ref();
        let group = inner
            .process_streamed_welcome_message(envelope_bytes)
            .await?;
        let out = Arc::new(FfiConversation {
            inner_client: self.inner_client.clone(),
            conversation_id: group.group_id,
            created_at_ns: group.created_at_ns,
        });
        Ok(out)
    }

    pub async fn sync(&self) -> Result<(), GenericError> {
        let inner = self.inner_client.as_ref();
        inner.sync_welcomes().await?;
        Ok(())
    }

    pub async fn sync_all_conversations(&self) -> Result<u32, GenericError> {
        let inner = self.inner_client.as_ref();
        let groups = inner.find_groups(FindGroupParams {
            conversation_type: None,
            ..FindGroupParams::default()
        })?;

        log::info!(
            "groups for client inbox id {:?}: {:?}",
            self.inner_client.inbox_id(),
            groups.len()
        );

        let num_groups_synced: usize = inner.sync_all_groups(groups).await?;
        // Uniffi does not work with usize, so we need to convert to u32
        let num_groups_synced: u32 =
            num_groups_synced
                .try_into()
                .map_err(|_| GenericError::Generic {
                    err: "Failed to convert the number of synced groups from usize to u32"
                        .to_string(),
                })?;
        Ok(num_groups_synced)
    }

    pub async fn list(
        &self,
        opts: FfiListConversationsOptions,
    ) -> Result<Vec<Arc<FfiConversation>>, GenericError> {
        let inner = self.inner_client.as_ref();
        let convo_list: Vec<Arc<FfiConversation>> = inner
            .find_groups(FindGroupParams {
                allowed_states: None,
                created_after_ns: opts.created_after_ns,
                created_before_ns: opts.created_before_ns,
                limit: opts.limit,
                conversation_type: None,
                consent_state: opts.consent_state.into(),
            })?
            .into_iter()
            .map(|group| {
                Arc::new(FfiConversation {
                    inner_client: self.inner_client.clone(),
                    conversation_id: group.group_id,
                    created_at_ns: group.created_at_ns,
                })
            })
            .collect();

        Ok(convo_list)
    }

    pub async fn list_groups(
        &self,
        opts: FfiListConversationsOptions,
    ) -> Result<Vec<Arc<FfiConversation>>, GenericError> {
        let inner = self.inner_client.as_ref();
        let convo_list: Vec<Arc<FfiConversation>> = inner
            .find_groups(FindGroupParams {
                allowed_states: None,
                created_after_ns: opts.created_after_ns,
                created_before_ns: opts.created_before_ns,
                limit: opts.limit,
                conversation_type: Some(ConversationType::Group),
                consent_state: opts.consent_state.into(),
            })?
            .into_iter()
            .map(|group| {
                Arc::new(FfiConversation {
                    inner_client: self.inner_client.clone(),
                    conversation_id: group.group_id,
                    created_at_ns: group.created_at_ns,
                })
            })
            .collect();

        Ok(convo_list)
    }

    pub async fn list_dms(
        &self,
        opts: FfiListConversationsOptions,
    ) -> Result<Vec<Arc<FfiConversation>>, GenericError> {
        let inner = self.inner_client.as_ref();
        let convo_list: Vec<Arc<FfiConversation>> = inner
            .find_groups(FindGroupParams {
                allowed_states: None,
                created_after_ns: opts.created_after_ns,
                created_before_ns: opts.created_before_ns,
                limit: opts.limit,
                conversation_type: Some(ConversationType::Dm),
                consent_state: opts.consent_state.into(),
            })?
            .into_iter()
            .map(|group| {
                Arc::new(FfiConversation {
                    inner_client: self.inner_client.clone(),
                    conversation_id: group.group_id,
                    created_at_ns: group.created_at_ns,
                })
            })
            .collect();

        Ok(convo_list)
    }

    pub async fn stream_groups(
        &self,
        callback: Box<dyn FfiConversationCallback>,
    ) -> FfiStreamCloser {
        let client = self.inner_client.clone();
        let handle = RustXmtpClient::stream_conversations_with_callback(
            client.clone(),
            Some(ConversationType::Group),
            move |convo| {
                callback.on_conversation(Arc::new(FfiConversation {
                    inner_client: client.clone(),
                    conversation_id: convo.group_id,
                    created_at_ns: convo.created_at_ns,
                }))
            },
        );

        FfiStreamCloser::new(handle)
    }

    pub async fn stream_dms(&self, callback: Box<dyn FfiConversationCallback>) -> FfiStreamCloser {
        let client = self.inner_client.clone();
        let handle = RustXmtpClient::stream_conversations_with_callback(
            client.clone(),
            Some(ConversationType::Dm),
            move |convo| {
                callback.on_conversation(Arc::new(FfiConversation {
                    inner_client: client.clone(),
                    conversation_id: convo.group_id,
                    created_at_ns: convo.created_at_ns,
                }))
            },
        );

        FfiStreamCloser::new(handle)
    }

    pub async fn stream(&self, callback: Box<dyn FfiConversationCallback>) -> FfiStreamCloser {
        let client = self.inner_client.clone();
        let handle = RustXmtpClient::stream_conversations_with_callback(
            client.clone(),
            None,
            move |convo| {
                callback.on_conversation(Arc::new(FfiConversation {
                    inner_client: client.clone(),
                    conversation_id: convo.group_id,
                    created_at_ns: convo.created_at_ns,
                }))
            },
        );

        FfiStreamCloser::new(handle)
    }

    pub async fn stream_all_group_messages(
        &self,
        message_callback: Box<dyn FfiMessageCallback>,
    ) -> FfiStreamCloser {
        let handle = RustXmtpClient::stream_all_messages_with_callback(
            self.inner_client.clone(),
            Some(ConversationType::Group),
            move |message| message_callback.on_message(message.into()),
        );

        FfiStreamCloser::new(handle)
    }

    pub async fn stream_all_dm_messages(
        &self,
        message_callback: Box<dyn FfiMessageCallback>,
    ) -> FfiStreamCloser {
        let handle = RustXmtpClient::stream_all_messages_with_callback(
            self.inner_client.clone(),
            Some(ConversationType::Dm),
            move |message| message_callback.on_message(message.into()),
        );

        FfiStreamCloser::new(handle)
    }

    pub async fn stream_all_messages(
        &self,
        message_callback: Box<dyn FfiMessageCallback>,
    ) -> FfiStreamCloser {
        let handle = RustXmtpClient::stream_all_messages_with_callback(
            self.inner_client.clone(),
            None,
            move |message| message_callback.on_message(message.into()),
        );

        FfiStreamCloser::new(handle)
    }
}

#[derive(uniffi::Object)]
pub struct FfiConversation {
    inner_client: Arc<RustXmtpClient>,
    conversation_id: Vec<u8>,
    created_at_ns: i64,
}

#[derive(uniffi::Record)]
pub struct FfiConversationMember {
    pub inbox_id: String,
    pub account_addresses: Vec<String>,
    pub installation_ids: Vec<Vec<u8>>,
    pub permission_level: FfiPermissionLevel,
    pub consent_state: FfiConsentState,
}

#[derive(uniffi::Enum)]
pub enum FfiPermissionLevel {
    Member,
    Admin,
    SuperAdmin,
}

#[derive(uniffi::Enum, PartialEq, Debug)]
pub enum FfiConsentState {
    Unknown,
    Allowed,
    Denied,
}

impl From<ConsentState> for FfiConsentState {
    fn from(state: ConsentState) -> Self {
        match state {
            ConsentState::Unknown => FfiConsentState::Unknown,
            ConsentState::Allowed => FfiConsentState::Allowed,
            ConsentState::Denied => FfiConsentState::Denied,
        }
    }
}

impl From<FfiConsentState> for ConsentState {
    fn from(state: FfiConsentState) -> Self {
        match state {
            FfiConsentState::Unknown => ConsentState::Unknown,
            FfiConsentState::Allowed => ConsentState::Allowed,
            FfiConsentState::Denied => ConsentState::Denied,
        }
    }
}

#[derive(uniffi::Enum)]
pub enum FfiConsentEntityType {
    ConversationId,
    InboxId,
    Address,
}

impl From<FfiConsentEntityType> for ConsentType {
    fn from(entity_type: FfiConsentEntityType) -> Self {
        match entity_type {
            FfiConsentEntityType::ConversationId => ConsentType::ConversationId,
            FfiConsentEntityType::InboxId => ConsentType::InboxId,
            FfiConsentEntityType::Address => ConsentType::Address,
        }
    }
}

#[derive(uniffi::Enum, Clone)]
pub enum FfiDirection {
    Ascending,
    Descending,
}

impl From<FfiDirection> for SortDirection {
    fn from(direction: FfiDirection) -> Self {
        match direction {
            FfiDirection::Ascending => SortDirection::Ascending,
            FfiDirection::Descending => SortDirection::Descending,
        }
    }
}

#[derive(uniffi::Record, Clone, Default)]
pub struct FfiListMessagesOptions {
    pub sent_before_ns: Option<i64>,
    pub sent_after_ns: Option<i64>,
    pub limit: Option<i64>,
    pub delivery_status: Option<FfiDeliveryStatus>,
    pub direction: Option<FfiDirection>,
}

#[derive(uniffi::Record, Clone, Default)]
pub struct FfiCreateGroupOptions {
    pub permissions: Option<FfiGroupPermissionsOptions>,
    pub group_name: Option<String>,
    pub group_image_url_square: Option<String>,
    pub group_description: Option<String>,
    pub group_pinned_frame_url: Option<String>,
    pub custom_permission_policy_set: Option<FfiPermissionPolicySet>,
}

impl FfiCreateGroupOptions {
    pub fn into_group_metadata_options(self) -> GroupMetadataOptions {
        GroupMetadataOptions {
            name: self.group_name,
            image_url_square: self.group_image_url_square,
            description: self.group_description,
            pinned_frame_url: self.group_pinned_frame_url,
        }
    }
}

#[uniffi::export(async_runtime = "tokio")]
impl FfiConversation {
    pub async fn send(&self, content_bytes: Vec<u8>) -> Result<Vec<u8>, GenericError> {
        let group = MlsGroup::new(
            self.inner_client.clone(),
            self.conversation_id.clone(),
            self.created_at_ns,
        );

        let message_id = group.send_message(content_bytes.as_slice()).await?;
        Ok(message_id)
    }

    /// send a message without immediately publishing to the delivery service.
    pub fn send_optimistic(&self, content_bytes: Vec<u8>) -> Result<Vec<u8>, GenericError> {
        let group = MlsGroup::new(
            self.inner_client.clone(),
            self.conversation_id.clone(),
            self.created_at_ns,
        );

        let id = group.send_message_optimistic(content_bytes.as_slice())?;

        Ok(id)
    }

    /// Publish all unpublished messages
    pub async fn publish_messages(&self) -> Result<(), GenericError> {
        let group = MlsGroup::new(
            self.inner_client.clone(),
            self.conversation_id.clone(),
            self.created_at_ns,
        );
        group.publish_messages().await?;
        Ok(())
    }

    pub async fn sync(&self) -> Result<(), GenericError> {
        let group = MlsGroup::new(
            self.inner_client.clone(),
            self.conversation_id.clone(),
            self.created_at_ns,
        );

        group.sync().await?;

        Ok(())
    }

    pub fn find_messages(
        &self,
        opts: FfiListMessagesOptions,
    ) -> Result<Vec<FfiMessage>, GenericError> {
        let group = MlsGroup::new(
            self.inner_client.clone(),
            self.conversation_id.clone(),
            self.created_at_ns,
        );

<<<<<<< HEAD
=======
        let delivery_status = opts.delivery_status.map(|status| status.into());
        let direction = opts.direction.map(|dir| dir.into());

>>>>>>> 48cb5d8e
        let messages: Vec<FfiMessage> = group
            .find_messages(
                None,
                opts.sent_before_ns,
                opts.sent_after_ns,
                opts.delivery_status.into(),
                opts.limit,
<<<<<<< HEAD
                opts.direction.into(),
=======
                direction,
>>>>>>> 48cb5d8e
            )?
            .into_iter()
            .map(|msg| msg.into())
            .collect();

        Ok(messages)
    }

    pub async fn process_streamed_conversation_message(
        &self,
        envelope_bytes: Vec<u8>,
    ) -> Result<FfiMessage, GenericError> {
        let group = MlsGroup::new(
            self.inner_client.clone(),
            self.conversation_id.clone(),
            self.created_at_ns,
        );
        let message = group.process_streamed_group_message(envelope_bytes).await?;
        let ffi_message = message.into();

        Ok(ffi_message)
    }

    pub async fn list_members(&self) -> Result<Vec<FfiConversationMember>, GenericError> {
        let group = MlsGroup::new(
            self.inner_client.clone(),
            self.conversation_id.clone(),
            self.created_at_ns,
        );

        let members: Vec<FfiConversationMember> = group
            .members()
            .await?
            .into_iter()
            .map(|member| FfiConversationMember {
                inbox_id: member.inbox_id,
                account_addresses: member.account_addresses,
                installation_ids: member.installation_ids,
                permission_level: match member.permission_level {
                    PermissionLevel::Member => FfiPermissionLevel::Member,
                    PermissionLevel::Admin => FfiPermissionLevel::Admin,
                    PermissionLevel::SuperAdmin => FfiPermissionLevel::SuperAdmin,
                },
                consent_state: member.consent_state.into(),
            })
            .collect();

        Ok(members)
    }

    pub async fn add_members(&self, account_addresses: Vec<String>) -> Result<(), GenericError> {
        log::info!("adding members: {}", account_addresses.join(","));

        let group = MlsGroup::new(
            self.inner_client.clone(),
            self.conversation_id.clone(),
            self.created_at_ns,
        );

        group.add_members(account_addresses).await?;

        Ok(())
    }

    pub async fn add_members_by_inbox_id(
        &self,
        inbox_ids: Vec<String>,
    ) -> Result<(), GenericError> {
        log::info!("adding members by inbox id: {}", inbox_ids.join(","));

        let group = MlsGroup::new(
            self.inner_client.clone(),
            self.conversation_id.clone(),
            self.created_at_ns,
        );

        group.add_members_by_inbox_id(inbox_ids).await?;

        Ok(())
    }

    pub async fn remove_members(&self, account_addresses: Vec<String>) -> Result<(), GenericError> {
        let group = MlsGroup::new(
            self.inner_client.clone(),
            self.conversation_id.clone(),
            self.created_at_ns,
        );

        group.remove_members(account_addresses).await?;

        Ok(())
    }

    pub async fn remove_members_by_inbox_id(
        &self,
        inbox_ids: Vec<String>,
    ) -> Result<(), GenericError> {
        let group = MlsGroup::new(
            self.inner_client.clone(),
            self.conversation_id.clone(),
            self.created_at_ns,
        );

        group.remove_members_by_inbox_id(inbox_ids).await?;

        Ok(())
    }

    pub async fn update_group_name(&self, group_name: String) -> Result<(), GenericError> {
        let group = MlsGroup::new(
            self.inner_client.clone(),
            self.conversation_id.clone(),
            self.created_at_ns,
        );

        group.update_group_name(group_name).await?;

        Ok(())
    }

    pub fn group_name(&self) -> Result<String, GenericError> {
        let group = MlsGroup::new(
            self.inner_client.clone(),
            self.conversation_id.clone(),
            self.created_at_ns,
        );

        let provider = group.mls_provider()?;
        let group_name = group.group_name(&provider)?;

        Ok(group_name)
    }

    pub async fn update_group_image_url_square(
        &self,
        group_image_url_square: String,
    ) -> Result<(), GenericError> {
        let group = MlsGroup::new(
            self.inner_client.clone(),
            self.conversation_id.clone(),
            self.created_at_ns,
        );

        group
            .update_group_image_url_square(group_image_url_square)
            .await?;

        Ok(())
    }

    pub fn group_image_url_square(&self) -> Result<String, GenericError> {
        let group = MlsGroup::new(
            self.inner_client.clone(),
            self.conversation_id.clone(),
            self.created_at_ns,
        );

        let group_image_url_square = group.group_image_url_square(group.mls_provider()?)?;

        Ok(group_image_url_square)
    }

    pub async fn update_group_description(
        &self,
        group_description: String,
    ) -> Result<(), GenericError> {
        let group = MlsGroup::new(
            self.inner_client.clone(),
            self.conversation_id.clone(),
            self.created_at_ns,
        );

        group.update_group_description(group_description).await?;

        Ok(())
    }

    pub fn group_description(&self) -> Result<String, GenericError> {
        let group = MlsGroup::new(
            self.inner_client.clone(),
            self.conversation_id.clone(),
            self.created_at_ns,
        );

        let group_description = group.group_description(group.mls_provider()?)?;

        Ok(group_description)
    }

    pub async fn update_group_pinned_frame_url(
        &self,
        pinned_frame_url: String,
    ) -> Result<(), GenericError> {
        let group = MlsGroup::new(
            self.inner_client.clone(),
            self.conversation_id.clone(),
            self.created_at_ns,
        );

        group
            .update_group_pinned_frame_url(pinned_frame_url)
            .await?;

        Ok(())
    }

    pub fn group_pinned_frame_url(&self) -> Result<String, GenericError> {
        let group = MlsGroup::new(
            self.inner_client.clone(),
            self.conversation_id.clone(),
            self.created_at_ns,
        );

        let group_pinned_frame_url = group.group_pinned_frame_url(group.mls_provider()?)?;

        Ok(group_pinned_frame_url)
    }

    pub fn admin_list(&self) -> Result<Vec<String>, GenericError> {
        let group = MlsGroup::new(
            self.inner_client.clone(),
            self.conversation_id.clone(),
            self.created_at_ns,
        );

        let admin_list = group.admin_list(group.mls_provider()?)?;

        Ok(admin_list)
    }

    pub fn super_admin_list(&self) -> Result<Vec<String>, GenericError> {
        let group = MlsGroup::new(
            self.inner_client.clone(),
            self.conversation_id.clone(),
            self.created_at_ns,
        );

        let super_admin_list = group.super_admin_list(group.mls_provider()?)?;

        Ok(super_admin_list)
    }

    pub fn is_admin(&self, inbox_id: &String) -> Result<bool, GenericError> {
        let admin_list = self.admin_list()?;
        Ok(admin_list.contains(inbox_id))
    }

    pub fn is_super_admin(&self, inbox_id: &String) -> Result<bool, GenericError> {
        let super_admin_list = self.super_admin_list()?;
        Ok(super_admin_list.contains(inbox_id))
    }

    pub async fn add_admin(&self, inbox_id: String) -> Result<(), GenericError> {
        let group = MlsGroup::new(
            self.inner_client.clone(),
            self.conversation_id.clone(),
            self.created_at_ns,
        );
        group
            .update_admin_list(UpdateAdminListType::Add, inbox_id)
            .await?;

        Ok(())
    }

    pub async fn remove_admin(&self, inbox_id: String) -> Result<(), GenericError> {
        let group = MlsGroup::new(
            self.inner_client.clone(),
            self.conversation_id.clone(),
            self.created_at_ns,
        );
        group
            .update_admin_list(UpdateAdminListType::Remove, inbox_id)
            .await?;

        Ok(())
    }

    pub async fn add_super_admin(&self, inbox_id: String) -> Result<(), GenericError> {
        let group = MlsGroup::new(
            self.inner_client.clone(),
            self.conversation_id.clone(),
            self.created_at_ns,
        );
        group
            .update_admin_list(UpdateAdminListType::AddSuper, inbox_id)
            .await?;

        Ok(())
    }

    pub async fn remove_super_admin(&self, inbox_id: String) -> Result<(), GenericError> {
        let group = MlsGroup::new(
            self.inner_client.clone(),
            self.conversation_id.clone(),
            self.created_at_ns,
        );
        group
            .update_admin_list(UpdateAdminListType::RemoveSuper, inbox_id)
            .await?;

        Ok(())
    }

    pub fn group_permissions(&self) -> Result<Arc<FfiGroupPermissions>, GenericError> {
        let group = MlsGroup::new(
            self.inner_client.clone(),
            self.conversation_id.clone(),
            self.created_at_ns,
        );

        let permissions = group.permissions()?;
        Ok(Arc::new(FfiGroupPermissions {
            inner: Arc::new(permissions),
        }))
    }

    pub async fn update_permission_policy(
        &self,
        permission_update_type: FfiPermissionUpdateType,
        permission_policy_option: FfiPermissionPolicy,
        metadata_field: Option<FfiMetadataField>,
    ) -> Result<(), GenericError> {
        let group = MlsGroup::new(
            self.inner_client.clone(),
            self.conversation_id.clone(),
            self.created_at_ns,
        );
        group
            .update_permission_policy(
                PermissionUpdateType::from(&permission_update_type),
                permission_policy_option.try_into()?,
                metadata_field.map(|field| MetadataField::from(&field)),
            )
            .await
            .map_err(|e| GenericError::from(e.to_string()))?;
        Ok(())
    }

    pub async fn stream(&self, message_callback: Box<dyn FfiMessageCallback>) -> FfiStreamCloser {
        let inner_client = Arc::clone(&self.inner_client);
        let handle = MlsGroup::stream_with_callback(
            inner_client,
            self.conversation_id.clone(),
            self.created_at_ns,
            move |message| message_callback.on_message(message.into()),
        );

        FfiStreamCloser::new(handle)
    }

    pub fn created_at_ns(&self) -> i64 {
        self.created_at_ns
    }

    pub fn is_active(&self) -> Result<bool, GenericError> {
        let group = MlsGroup::new(
            self.inner_client.clone(),
            self.conversation_id.clone(),
            self.created_at_ns,
        );

        Ok(group.is_active(group.mls_provider()?)?)
    }

    pub fn consent_state(&self) -> Result<FfiConsentState, GenericError> {
        let group = MlsGroup::new(
            self.inner_client.clone(),
            self.conversation_id.clone(),
            self.created_at_ns,
        );

        let state = group.consent_state()?;

        Ok(state.into())
    }

    pub fn update_consent_state(&self, state: FfiConsentState) -> Result<(), GenericError> {
        let group = MlsGroup::new(
            self.inner_client.clone(),
            self.conversation_id.clone(),
            self.created_at_ns,
        );

        group.update_consent_state(state.into())?;

        Ok(())
    }

    pub fn added_by_inbox_id(&self) -> Result<String, GenericError> {
        let group = MlsGroup::new(
            self.inner_client.clone(),
            self.conversation_id.clone(),
            self.created_at_ns,
        );

        Ok(group.added_by_inbox_id()?)
    }

    pub fn group_metadata(&self) -> Result<Arc<FfiConversationMetadata>, GenericError> {
        let group = MlsGroup::new(
            self.inner_client.clone(),
            self.conversation_id.clone(),
            self.created_at_ns,
        );

        let metadata = group.metadata(group.mls_provider()?)?;
        Ok(Arc::new(FfiConversationMetadata {
            inner: Arc::new(metadata),
        }))
    }
}

#[uniffi::export]
impl FfiConversation {
    pub fn id(&self) -> Vec<u8> {
        self.conversation_id.clone()
    }
}

#[derive(uniffi::Enum, PartialEq)]
pub enum FfiConversationMessageKind {
    Application,
    MembershipChange,
}

impl From<GroupMessageKind> for FfiConversationMessageKind {
    fn from(kind: GroupMessageKind) -> Self {
        match kind {
            GroupMessageKind::Application => FfiConversationMessageKind::Application,
            GroupMessageKind::MembershipChange => FfiConversationMessageKind::MembershipChange,
        }
    }
}

#[derive(uniffi::Enum, Clone)]
pub enum FfiDeliveryStatus {
    Unpublished,
    Published,
    Failed,
}

impl From<DeliveryStatus> for FfiDeliveryStatus {
    fn from(status: DeliveryStatus) -> Self {
        match status {
            DeliveryStatus::Unpublished => FfiDeliveryStatus::Unpublished,
            DeliveryStatus::Published => FfiDeliveryStatus::Published,
            DeliveryStatus::Failed => FfiDeliveryStatus::Failed,
        }
    }
}

impl From<FfiDeliveryStatus> for DeliveryStatus {
    fn from(status: FfiDeliveryStatus) -> Self {
        match status {
            FfiDeliveryStatus::Unpublished => DeliveryStatus::Unpublished,
            FfiDeliveryStatus::Published => DeliveryStatus::Published,
            FfiDeliveryStatus::Failed => DeliveryStatus::Failed,
        }
    }
}

#[derive(uniffi::Record)]
pub struct FfiMessage {
    pub id: Vec<u8>,
    pub sent_at_ns: i64,
    pub convo_id: Vec<u8>,
    pub sender_inbox_id: String,
    pub content: Vec<u8>,
    pub kind: FfiConversationMessageKind,
    pub delivery_status: FfiDeliveryStatus,
}

impl From<StoredGroupMessage> for FfiMessage {
    fn from(msg: StoredGroupMessage) -> Self {
        Self {
            id: msg.id,
            sent_at_ns: msg.sent_at_ns,
            convo_id: msg.group_id,
            sender_inbox_id: msg.sender_inbox_id,
            content: msg.decrypted_message_bytes,
            kind: msg.kind.into(),
            delivery_status: msg.delivery_status.into(),
        }
    }
}

#[derive(uniffi::Record)]
pub struct FfiConsent {
    pub entity_type: FfiConsentEntityType,
    pub state: FfiConsentState,
    pub entity: String,
}

impl From<FfiConsent> for StoredConsentRecord {
    fn from(consent: FfiConsent) -> Self {
        Self {
            entity_type: consent.entity_type.into(),
            state: consent.state.into(),
            entity: consent.entity,
        }
    }
}

type FfiHandle = Box<GenericStreamHandle<Result<(), ClientError>>>;

#[derive(uniffi::Object, Clone)]
pub struct FfiStreamCloser {
    stream_handle: Arc<Mutex<Option<FfiHandle>>>,
    // for convenience, does not require locking mutex.
    abort_handle: Arc<Box<dyn AbortHandle>>,
}

impl FfiStreamCloser {
    pub fn new(
        stream_handle: impl StreamHandle<StreamOutput = Result<(), ClientError>> + Send + Sync + 'static,
    ) -> Self {
        Self {
            abort_handle: Arc::new(stream_handle.abort_handle()),
            stream_handle: Arc::new(Mutex::new(Some(Box::new(stream_handle)))),
        }
    }
}

#[uniffi::export(async_runtime = "tokio")]
impl FfiStreamCloser {
    /// Signal the stream to end
    /// Does not wait for the stream to end.
    pub fn end(&self) {
        self.abort_handle.end();
    }

    /// End the stream and asyncronously wait for it to shutdown
    pub async fn end_and_wait(&self) -> Result<(), GenericError> {
        use xmtp_mls::StreamHandleError::*;
        use GenericError::Generic;

        if self.abort_handle.is_finished() {
            return Ok(());
        }

        let mut stream_handle = self.stream_handle.lock().await;
        let stream_handle = stream_handle.take();
        if let Some(mut h) = stream_handle {
            match h.end_and_wait().await {
                Err(Cancelled) => Ok(()),
                Err(Panicked(msg)) => Err(Generic { err: msg }),
                Err(e) => Err(Generic {
                    err: format!("error joining task {}", e),
                }),
                Ok(t) => t.map_err(|e| Generic { err: e.to_string() }),
            }
        } else {
            log::warn!("subscription already closed");
            Ok(())
        }
    }

    pub fn is_closed(&self) -> bool {
        self.abort_handle.is_finished()
    }

    pub async fn wait_for_ready(&self) {
        let mut stream_handle = self.stream_handle.lock().await;
        if let Some(ref mut h) = *stream_handle {
            h.wait_for_ready().await;
        }
    }
}

#[uniffi::export(callback_interface)]
pub trait FfiMessageCallback: Send + Sync {
    fn on_message(&self, message: FfiMessage);
}

#[uniffi::export(callback_interface)]
pub trait FfiConversationCallback: Send + Sync {
    fn on_conversation(&self, conversation: Arc<FfiConversation>);
}

#[derive(uniffi::Object)]
pub struct FfiConversationMetadata {
    inner: Arc<GroupMetadata>,
}

#[uniffi::export]
impl FfiConversationMetadata {
    pub fn creator_inbox_id(&self) -> String {
        self.inner.creator_inbox_id.clone()
    }

    pub fn conversation_type(&self) -> String {
        match self.inner.conversation_type {
            ConversationType::Group => "group".to_string(),
            ConversationType::Dm => "dm".to_string(),
            ConversationType::Sync => "sync".to_string(),
        }
    }
}

#[derive(uniffi::Object)]
pub struct FfiGroupPermissions {
    inner: Arc<GroupMutablePermissions>,
}

#[uniffi::export]
impl FfiGroupPermissions {
    pub fn policy_type(&self) -> Result<FfiGroupPermissionsOptions, GenericError> {
        if let Ok(preconfigured_policy) = self.inner.preconfigured_policy() {
            Ok(preconfigured_policy.into())
        } else {
            Ok(FfiGroupPermissionsOptions::CustomPolicy)
        }
    }

    pub fn policy_set(&self) -> Result<FfiPermissionPolicySet, GenericError> {
        let policy_set = &self.inner.policies;
        let metadata_policy_map = &policy_set.update_metadata_policy;
        let get_policy = |field: &str| {
            metadata_policy_map
                .get(field)
                .map(FfiPermissionPolicy::from)
                .unwrap_or(FfiPermissionPolicy::DoesNotExist)
        };
        Ok(FfiPermissionPolicySet {
            add_member_policy: FfiPermissionPolicy::from(&policy_set.add_member_policy),
            remove_member_policy: FfiPermissionPolicy::from(&policy_set.remove_member_policy),
            add_admin_policy: FfiPermissionPolicy::from(&policy_set.add_admin_policy),
            remove_admin_policy: FfiPermissionPolicy::from(&policy_set.remove_admin_policy),
            update_group_name_policy: get_policy(MetadataField::GroupName.as_str()),
            update_group_description_policy: get_policy(MetadataField::Description.as_str()),
            update_group_image_url_square_policy: get_policy(
                MetadataField::GroupImageUrlSquare.as_str(),
            ),
            update_group_pinned_frame_url_policy: get_policy(
                MetadataField::GroupPinnedFrameUrl.as_str(),
            ),
        })
    }
}

#[cfg(test)]
mod tests {
    use super::{create_client, FfiMessage, FfiMessageCallback, FfiXmtpClient};
    use crate::{
        get_inbox_id_for_address, inbox_owner::SigningError, logger::FfiLogger, FfiConsent,
        FfiConsentEntityType, FfiConsentState, FfiConversation, FfiConversationCallback,
        FfiConversationMessageKind, FfiCreateGroupOptions, FfiGroupPermissionsOptions,
        FfiInboxOwner, FfiListConversationsOptions, FfiListMessagesOptions, FfiMetadataField,
        FfiPermissionPolicy, FfiPermissionPolicySet, FfiPermissionUpdateType,
    };
    use ethers::utils::hex;
    use rand::distributions::{Alphanumeric, DistString};
    use std::{
        env,
        sync::{
            atomic::{AtomicU32, Ordering},
            Arc, Mutex,
        },
    };
    use tokio::{sync::Notify, time::error::Elapsed};
    use xmtp_cryptography::{signature::RecoverableSignature, utils::rng};
    use xmtp_id::associations::{
        generate_inbox_id,
        unverified::{UnverifiedRecoverableEcdsaSignature, UnverifiedSignature},
    };
    use xmtp_mls::{
        groups::{GroupError, MlsGroup},
        storage::EncryptionKey,
        InboxOwner,
    };

    #[derive(Clone)]
    pub struct LocalWalletInboxOwner {
        wallet: xmtp_cryptography::utils::LocalWallet,
    }

    impl LocalWalletInboxOwner {
        pub fn with_wallet(wallet: xmtp_cryptography::utils::LocalWallet) -> Self {
            Self { wallet }
        }

        pub fn new() -> Self {
            Self {
                wallet: xmtp_cryptography::utils::LocalWallet::new(&mut rng()),
            }
        }
    }

    impl FfiInboxOwner for LocalWalletInboxOwner {
        fn get_address(&self) -> String {
            self.wallet.get_address()
        }

        fn sign(&self, text: String) -> Result<Vec<u8>, SigningError> {
            let recoverable_signature =
                self.wallet.sign(&text).map_err(|_| SigningError::Generic)?;
            match recoverable_signature {
                RecoverableSignature::Eip191Signature(signature_bytes) => Ok(signature_bytes),
            }
        }
    }

    pub struct MockLogger {}

    impl FfiLogger for MockLogger {
        fn log(&self, _level: u32, level_label: String, message: String) {
            println!("[{}]{}", level_label, message)
        }
    }

    #[derive(Default, Clone)]
    struct RustStreamCallback {
        num_messages: Arc<AtomicU32>,
        messages: Arc<Mutex<Vec<FfiMessage>>>,
        conversations: Arc<Mutex<Vec<Arc<FfiConversation>>>>,
        notify: Arc<Notify>,
    }

    impl RustStreamCallback {
        pub fn message_count(&self) -> u32 {
            self.num_messages.load(Ordering::SeqCst)
        }

        pub async fn wait_for_delivery(&self, timeout_secs: Option<u64>) -> Result<(), Elapsed> {
            tokio::time::timeout(
                std::time::Duration::from_secs(timeout_secs.unwrap_or(60)),
                async { self.notify.notified().await },
            )
            .await?;
            Ok(())
        }
    }

    impl FfiMessageCallback for RustStreamCallback {
        fn on_message(&self, message: FfiMessage) {
            let mut messages = self.messages.lock().unwrap();
            log::info!(
                "ON MESSAGE Received\n-------- \n{}\n----------",
                String::from_utf8_lossy(&message.content)
            );
            messages.push(message);
            let _ = self.num_messages.fetch_add(1, Ordering::SeqCst);
            self.notify.notify_one();
        }
    }

    impl FfiConversationCallback for RustStreamCallback {
        fn on_conversation(&self, group: Arc<super::FfiConversation>) {
            log::debug!("received conversation");
            let _ = self.num_messages.fetch_add(1, Ordering::SeqCst);
            let mut convos = self.conversations.lock().unwrap();
            convos.push(group);
            self.notify.notify_one();
        }
    }

    pub fn rand_string() -> String {
        Alphanumeric.sample_string(&mut rand::thread_rng(), 24)
    }

    pub fn tmp_path() -> String {
        let db_name = rand_string();
        format!("{}/{}.db3", env::temp_dir().to_str().unwrap(), db_name)
    }

    fn static_enc_key() -> EncryptionKey {
        [2u8; 32]
    }

    async fn register_client(inbox_owner: &LocalWalletInboxOwner, client: &FfiXmtpClient) {
        let signature_request = client.signature_request().unwrap();
        signature_request
            .add_ecdsa_signature(
                inbox_owner
                    .sign(signature_request.signature_text().await.unwrap())
                    .unwrap(),
            )
            .await
            .unwrap();
        client.register_identity(signature_request).await.unwrap();
    }

    /// Create a new test client with a given wallet.
    async fn new_test_client_with_wallet(
        wallet: xmtp_cryptography::utils::LocalWallet,
    ) -> Arc<FfiXmtpClient> {
        let ffi_inbox_owner = LocalWalletInboxOwner::with_wallet(wallet);
        let nonce = 1;
        let inbox_id = generate_inbox_id(&ffi_inbox_owner.get_address(), &nonce);

        let client = create_client(
            Box::new(MockLogger {}),
            xmtp_api_grpc::LOCALHOST_ADDRESS.to_string(),
            false,
            Some(tmp_path()),
            Some(xmtp_mls::storage::EncryptedMessageStore::generate_enc_key().into()),
            &inbox_id,
            ffi_inbox_owner.get_address(),
            nonce,
            None,
            None,
        )
        .await
        .unwrap();

        register_client(&ffi_inbox_owner, &client).await;
        client
    }

    async fn new_test_client() -> Arc<FfiXmtpClient> {
        let wallet = xmtp_cryptography::utils::LocalWallet::new(&mut rng());
        new_test_client_with_wallet(wallet).await
    }

    impl FfiConversation {
        #[cfg(test)]
        async fn update_installations(&self) -> Result<(), GroupError> {
            let group = MlsGroup::new(
                self.inner_client.clone(),
                self.conversation_id.clone(),
                self.created_at_ns,
            );

            group.update_installations().await?;
            Ok(())
        }
    }

    #[tokio::test]
    async fn get_inbox_id() {
        let client = new_test_client().await;
        let real_inbox_id = client.inbox_id();

        let from_network = get_inbox_id_for_address(
            Box::new(MockLogger {}),
            xmtp_api_grpc::LOCALHOST_ADDRESS.to_string(),
            false,
            client.account_address.clone(),
        )
        .await
        .unwrap()
        .unwrap();

        assert_eq!(real_inbox_id, from_network);
    }

    #[tokio::test]
    #[ignore]
    async fn test_legacy_identity() {
        let account_address = "0x0bD00B21aF9a2D538103c3AAf95Cb507f8AF1B28".to_lowercase();
        let legacy_keys = hex::decode("0880bdb7a8b3f6ede81712220a20ad528ea38ce005268c4fb13832cfed13c2b2219a378e9099e48a38a30d66ef991a96010a4c08aaa8e6f5f9311a430a41047fd90688ca39237c2899281cdf2756f9648f93767f91c0e0f74aed7e3d3a8425e9eaa9fa161341c64aa1c782d004ff37ffedc887549ead4a40f18d1179df9dff124612440a403c2cb2338fb98bfe5f6850af11f6a7e97a04350fc9d37877060f8d18e8f66de31c77b3504c93cf6a47017ea700a48625c4159e3f7e75b52ff4ea23bc13db77371001").unwrap();
        let nonce = 0;
        let inbox_id = generate_inbox_id(&account_address, &nonce);

        let client = create_client(
            Box::new(MockLogger {}),
            xmtp_api_grpc::LOCALHOST_ADDRESS.to_string(),
            false,
            Some(tmp_path()),
            None,
            &inbox_id,
            account_address.to_string(),
            nonce,
            Some(legacy_keys),
            None,
        )
        .await
        .unwrap();

        assert!(client.signature_request().is_none());
    }

    #[tokio::test(flavor = "multi_thread", worker_threads = 1)]
    async fn test_create_client_with_storage() {
        let ffi_inbox_owner = LocalWalletInboxOwner::new();
        let nonce = 1;
        let inbox_id = generate_inbox_id(&ffi_inbox_owner.get_address(), &nonce);

        let path = tmp_path();

        let client_a = create_client(
            Box::new(MockLogger {}),
            xmtp_api_grpc::LOCALHOST_ADDRESS.to_string(),
            false,
            Some(path.clone()),
            None,
            &inbox_id,
            ffi_inbox_owner.get_address(),
            nonce,
            None,
            None,
        )
        .await
        .unwrap();
        register_client(&ffi_inbox_owner, &client_a).await;

        let installation_pub_key = client_a.inner_client.installation_public_key();
        drop(client_a);

        let client_b = create_client(
            Box::new(MockLogger {}),
            xmtp_api_grpc::LOCALHOST_ADDRESS.to_string(),
            false,
            Some(path),
            None,
            &inbox_id,
            ffi_inbox_owner.get_address(),
            nonce,
            None,
            None,
        )
        .await
        .unwrap();

        let other_installation_pub_key = client_b.inner_client.installation_public_key();
        drop(client_b);

        assert!(
            installation_pub_key == other_installation_pub_key,
            "did not use same installation ID"
        )
    }

    #[tokio::test(flavor = "multi_thread", worker_threads = 1)]
    async fn test_create_client_with_key() {
        let ffi_inbox_owner = LocalWalletInboxOwner::new();
        let nonce = 1;
        let inbox_id = generate_inbox_id(&ffi_inbox_owner.get_address(), &nonce);

        let path = tmp_path();

        let key = static_enc_key().to_vec();

        let client_a = create_client(
            Box::new(MockLogger {}),
            xmtp_api_grpc::LOCALHOST_ADDRESS.to_string(),
            false,
            Some(path.clone()),
            Some(key),
            &inbox_id,
            ffi_inbox_owner.get_address(),
            nonce,
            None,
            None,
        )
        .await
        .unwrap();

        drop(client_a);

        let mut other_key = static_enc_key();
        other_key[31] = 1;

        let result_errored = create_client(
            Box::new(MockLogger {}),
            xmtp_api_grpc::LOCALHOST_ADDRESS.to_string(),
            false,
            Some(path),
            Some(other_key.to_vec()),
            &inbox_id,
            ffi_inbox_owner.get_address(),
            nonce,
            None,
            None,
        )
        .await
        .is_err();

        assert!(result_errored, "did not error on wrong encryption key")
    }

    use super::FfiSignatureRequest;
    async fn sign_with_wallet(
        wallet: &xmtp_cryptography::utils::LocalWallet,
        signature_request: &FfiSignatureRequest,
    ) {
        let scw_verifier = signature_request.scw_verifier.clone();
        let signature_text = signature_request.inner.lock().await.signature_text();
        let wallet_signature: Vec<u8> = wallet.sign(&signature_text.clone()).unwrap().into();

        signature_request
            .inner
            .lock()
            .await
            .add_signature(
                UnverifiedSignature::RecoverableEcdsa(UnverifiedRecoverableEcdsaSignature::new(
                    wallet_signature,
                )),
                scw_verifier,
            )
            .await
            .unwrap();
    }

    use xmtp_cryptography::utils::generate_local_wallet;

    #[tokio::test(flavor = "multi_thread", worker_threads = 1)]
    async fn test_can_add_wallet_to_inbox() {
        // Setup the initial first client
        let ffi_inbox_owner = LocalWalletInboxOwner::new();
        let nonce = 1;
        let inbox_id = generate_inbox_id(&ffi_inbox_owner.get_address(), &nonce);

        let path = tmp_path();
        let key = static_enc_key().to_vec();
        let client = create_client(
            Box::new(MockLogger {}),
            xmtp_api_grpc::LOCALHOST_ADDRESS.to_string(),
            false,
            Some(path.clone()),
            Some(key),
            &inbox_id,
            ffi_inbox_owner.get_address(),
            nonce,
            None,
            None,
        )
        .await
        .unwrap();

        let signature_request = client.signature_request().unwrap().clone();
        register_client(&ffi_inbox_owner, &client).await;

        sign_with_wallet(&ffi_inbox_owner.wallet, &signature_request).await;

        let conn = client.inner_client.store().conn().unwrap();
        let state = client
            .inner_client
            .get_latest_association_state(&conn, &inbox_id)
            .await
            .expect("could not get state");

        assert_eq!(state.members().len(), 2);

        // Now, add the second wallet to the client

        let wallet_to_add = generate_local_wallet();
        let new_account_address = wallet_to_add.get_address();
        println!("second address: {}", new_account_address);

        let signature_request = client
            .add_wallet(&ffi_inbox_owner.get_address(), &new_account_address)
            .await
            .expect("could not add wallet");

        sign_with_wallet(&ffi_inbox_owner.wallet, &signature_request).await;
        sign_with_wallet(&wallet_to_add, &signature_request).await;

        client
            .apply_signature_request(signature_request)
            .await
            .unwrap();

        let updated_state = client
            .inner_client
            .get_latest_association_state(&conn, &inbox_id)
            .await
            .expect("could not get state");

        assert_eq!(updated_state.members().len(), 3);
    }

    #[tokio::test(flavor = "multi_thread", worker_threads = 1)]
    async fn test_can_revoke_wallet() {
        // Setup the initial first client
        let ffi_inbox_owner = LocalWalletInboxOwner::new();
        let nonce = 1;
        let inbox_id = generate_inbox_id(&ffi_inbox_owner.get_address(), &nonce);

        let path = tmp_path();
        let key = static_enc_key().to_vec();
        let client = create_client(
            Box::new(MockLogger {}),
            xmtp_api_grpc::LOCALHOST_ADDRESS.to_string(),
            false,
            Some(path.clone()),
            Some(key),
            &inbox_id,
            ffi_inbox_owner.get_address(),
            nonce,
            None,
            None,
        )
        .await
        .unwrap();

        let signature_request = client.signature_request().unwrap().clone();
        register_client(&ffi_inbox_owner, &client).await;

        sign_with_wallet(&ffi_inbox_owner.wallet, &signature_request).await;

        let conn = client.inner_client.store().conn().unwrap();
        let state = client
            .inner_client
            .get_latest_association_state(&conn, &inbox_id)
            .await
            .expect("could not get state");

        assert_eq!(state.members().len(), 2);

        // Now, add the second wallet to the client

        let wallet_to_add = generate_local_wallet();
        let new_account_address = wallet_to_add.get_address();
        println!("second address: {}", new_account_address);

        let signature_request = client
            .add_wallet(&ffi_inbox_owner.get_address(), &new_account_address)
            .await
            .expect("could not add wallet");

        sign_with_wallet(&ffi_inbox_owner.wallet, &signature_request).await;
        sign_with_wallet(&wallet_to_add, &signature_request).await;

        client
            .apply_signature_request(signature_request.clone())
            .await
            .unwrap();

        let updated_state = client
            .inner_client
            .get_latest_association_state(&conn, &inbox_id)
            .await
            .expect("could not get state");

        assert_eq!(updated_state.members().len(), 3);

        // Now, revoke the second wallet
        let signature_request = client
            .revoke_wallet(&new_account_address)
            .await
            .expect("could not revoke wallet");

        sign_with_wallet(&ffi_inbox_owner.wallet, &signature_request).await;

        client
            .apply_signature_request(signature_request)
            .await
            .unwrap();

        let revoked_state = client
            .inner_client
            .get_latest_association_state(&conn, &inbox_id)
            .await
            .expect("could not get state");

        assert_eq!(revoked_state.members().len(), 2);
    }

    #[tokio::test(flavor = "multi_thread", worker_threads = 1)]
    async fn test_invalid_external_signature() {
        let inbox_owner = LocalWalletInboxOwner::new();
        let nonce = 1;
        let inbox_id = generate_inbox_id(&inbox_owner.get_address(), &nonce);
        let path = tmp_path();

        let client = create_client(
            Box::new(MockLogger {}),
            xmtp_api_grpc::LOCALHOST_ADDRESS.to_string(),
            false,
            Some(path.clone()),
            None, // encryption_key
            &inbox_id,
            inbox_owner.get_address(),
            nonce,
            None, // v2_signed_private_key_proto
            None,
        )
        .await
        .unwrap();

        let signature_request = client.signature_request().unwrap();
        assert!(client.register_identity(signature_request).await.is_err());
    }

    #[tokio::test(flavor = "multi_thread", worker_threads = 1)]
    async fn test_can_message() {
        let amal = LocalWalletInboxOwner::new();
        let nonce = 1;
        let amal_inbox_id = generate_inbox_id(&amal.get_address(), &nonce);
        let bola = LocalWalletInboxOwner::new();
        let bola_inbox_id = generate_inbox_id(&bola.get_address(), &nonce);
        let path = tmp_path();

        let client_amal = create_client(
            Box::new(MockLogger {}),
            xmtp_api_grpc::LOCALHOST_ADDRESS.to_string(),
            false,
            Some(path.clone()),
            None,
            &amal_inbox_id,
            amal.get_address(),
            nonce,
            None,
            None,
        )
        .await
        .unwrap();
        let can_message_result = client_amal
            .can_message(vec![bola.get_address()])
            .await
            .unwrap();

        assert!(
            can_message_result
                .get(&bola.get_address().to_string())
                .map(|&value| !value)
                .unwrap_or(false),
            "Expected the can_message result to be false for the address"
        );

        let client_bola = create_client(
            Box::new(MockLogger {}),
            xmtp_api_grpc::LOCALHOST_ADDRESS.to_string(),
            false,
            Some(path.clone()),
            None,
            &bola_inbox_id,
            bola.get_address(),
            nonce,
            None,
            None,
        )
        .await
        .unwrap();
        register_client(&bola, &client_bola).await;

        let can_message_result2 = client_amal
            .can_message(vec![bola.get_address()])
            .await
            .unwrap();

        assert!(
            can_message_result2
                .get(&bola.get_address().to_string())
                .copied()
                .unwrap_or(false),
            "Expected the can_message result to be true for the address"
        );
    }

    #[tokio::test(flavor = "multi_thread", worker_threads = 1)]
    async fn test_create_group_with_members() {
        let amal = new_test_client().await;
        let bola = new_test_client().await;

        let group = amal
            .conversations()
            .create_group(
                vec![bola.account_address.clone()],
                FfiCreateGroupOptions::default(),
            )
            .await
            .unwrap();

        let members = group.list_members().await.unwrap();
        assert_eq!(members.len(), 2);
    }

    #[tokio::test(flavor = "multi_thread", worker_threads = 1)]
    async fn test_create_group_with_metadata() {
        let amal = new_test_client().await;
        let bola = new_test_client().await;

        let group = amal
            .conversations()
            .create_group(
                vec![bola.account_address.clone()],
                FfiCreateGroupOptions {
                    permissions: Some(FfiGroupPermissionsOptions::AdminOnly),
                    group_name: Some("Group Name".to_string()),
                    group_image_url_square: Some("url".to_string()),
                    group_description: Some("group description".to_string()),
                    group_pinned_frame_url: Some("pinned frame".to_string()),
                    custom_permission_policy_set: None,
                },
            )
            .await
            .unwrap();

        let members = group.list_members().await.unwrap();
        assert_eq!(members.len(), 2);
        assert_eq!(group.group_name().unwrap(), "Group Name");
        assert_eq!(group.group_image_url_square().unwrap(), "url");
        assert_eq!(group.group_description().unwrap(), "group description");
        assert_eq!(group.group_pinned_frame_url().unwrap(), "pinned frame");
    }

    // Looks like this test might be a separate issue
    #[tokio::test(flavor = "multi_thread", worker_threads = 5)]
    #[ignore]
    async fn test_can_stream_group_messages_for_updates() {
        let alix = new_test_client().await;
        let bo = new_test_client().await;

        // Stream all group messages
        let message_callbacks = RustStreamCallback::default();
        let stream_messages = bo
            .conversations()
            .stream_all_messages(Box::new(message_callbacks.clone()))
            .await;
        stream_messages.wait_for_ready().await;

        // Create group and send first message
        let alix_group = alix
            .conversations()
            .create_group(
                vec![bo.account_address.clone()],
                FfiCreateGroupOptions::default(),
            )
            .await
            .unwrap();

        alix_group
            .update_group_name("Old Name".to_string())
            .await
            .unwrap();
        message_callbacks.wait_for_delivery(None).await.unwrap();

        let bo_groups = bo
            .conversations()
            .list(FfiListConversationsOptions::default())
            .await
            .unwrap();
        let bo_group = &bo_groups[0];
        bo_group.sync().await.unwrap();
        bo_group
            .update_group_name("Old Name2".to_string())
            .await
            .unwrap();
        message_callbacks.wait_for_delivery(None).await.unwrap();

        // Uncomment the following lines to add more group name updates
        bo_group
            .update_group_name("Old Name3".to_string())
            .await
            .unwrap();
        message_callbacks.wait_for_delivery(None).await.unwrap();

        assert_eq!(message_callbacks.message_count(), 3);

        stream_messages.end_and_wait().await.unwrap();

        assert!(stream_messages.is_closed());
    }

    #[tokio::test(flavor = "multi_thread", worker_threads = 5)]
    async fn test_can_sync_all_groups() {
        let alix = new_test_client().await;
        let bo = new_test_client().await;

        for _i in 0..30 {
            alix.conversations()
                .create_group(
                    vec![bo.account_address.clone()],
                    FfiCreateGroupOptions::default(),
                )
                .await
                .unwrap();
        }

        bo.conversations().sync().await.unwrap();
        let alix_groups = alix
            .conversations()
            .list(FfiListConversationsOptions::default())
            .await
            .unwrap();

        let alix_group1 = alix_groups[0].clone();
        let alix_group5 = alix_groups[5].clone();
        let bo_group1 = bo.conversation(alix_group1.id()).unwrap();
        let bo_group5 = bo.conversation(alix_group5.id()).unwrap();

        alix_group1.send("alix1".as_bytes().to_vec()).await.unwrap();
        alix_group5.send("alix1".as_bytes().to_vec()).await.unwrap();

        let bo_messages1 = bo_group1
            .find_messages(FfiListMessagesOptions::default())
            .unwrap();
        let bo_messages5 = bo_group5
            .find_messages(FfiListMessagesOptions::default())
            .unwrap();
        assert_eq!(bo_messages1.len(), 0);
        assert_eq!(bo_messages5.len(), 0);

        bo.conversations().sync_all_conversations().await.unwrap();

        let bo_messages1 = bo_group1
            .find_messages(FfiListMessagesOptions::default())
            .unwrap();
        let bo_messages5 = bo_group5
            .find_messages(FfiListMessagesOptions::default())
            .unwrap();
        assert_eq!(bo_messages1.len(), 1);
        assert_eq!(bo_messages5.len(), 1);
    }

    #[tokio::test(flavor = "multi_thread", worker_threads = 5)]
    async fn test_can_sync_all_groups_active_only() {
        let alix = new_test_client().await;
        let bo = new_test_client().await;

        // Create 30 groups with alix and bo and sync them
        for _i in 0..30 {
            alix.conversations()
                .create_group(
                    vec![bo.account_address.clone()],
                    FfiCreateGroupOptions::default(),
                )
                .await
                .unwrap();
        }
        bo.conversations().sync().await.unwrap();
        let num_groups_synced_1: u32 = bo.conversations().sync_all_conversations().await.unwrap();
        assert!(num_groups_synced_1 == 30);

        // Remove bo from all groups and sync
        for group in alix
            .conversations()
            .list(FfiListConversationsOptions::default())
            .await
            .unwrap()
        {
            group
                .remove_members(vec![bo.account_address.clone()])
                .await
                .unwrap();
        }

        // First sync after removal needs to process all groups and set them to inactive
        let num_groups_synced_2: u32 = bo.conversations().sync_all_conversations().await.unwrap();
        assert!(num_groups_synced_2 == 30);

        // Second sync after removal will not process inactive groups
        let num_groups_synced_3: u32 = bo.conversations().sync_all_conversations().await.unwrap();
        assert!(num_groups_synced_3 == 0);
    }

    #[tokio::test(flavor = "multi_thread", worker_threads = 5)]
    async fn test_can_send_message_when_out_of_sync() {
        let alix = new_test_client().await;
        let bo = new_test_client().await;
        let caro = new_test_client().await;
        let davon = new_test_client().await;
        let eri = new_test_client().await;
        let frankie = new_test_client().await;

        let alix_group = alix
            .conversations()
            .create_group(
                vec![bo.account_address.clone()],
                FfiCreateGroupOptions::default(),
            )
            .await
            .unwrap();

        bo.conversations().sync().await.unwrap();
        let bo_group = bo.conversation(alix_group.id()).unwrap();

        bo_group.send("bo1".as_bytes().to_vec()).await.unwrap();
        // Temporary workaround for OpenMLS issue - make sure Alix's epoch is up-to-date
        // https://github.com/xmtp/libxmtp/issues/1116
        alix_group.sync().await.unwrap();
        alix_group.send("alix1".as_bytes().to_vec()).await.unwrap();

        // Move the group forward by 3 epochs (as Alix's max_past_epochs is
        // configured to 3) without Bo syncing
        alix_group
            .add_members(vec![
                caro.account_address.clone(),
                davon.account_address.clone(),
            ])
            .await
            .unwrap();
        alix_group
            .remove_members(vec![
                caro.account_address.clone(),
                davon.account_address.clone(),
            ])
            .await
            .unwrap();
        alix_group
            .add_members(vec![
                eri.account_address.clone(),
                frankie.account_address.clone(),
            ])
            .await
            .unwrap();

        // Bo sends messages to Alix while 3 epochs behind
        bo_group.send("bo3".as_bytes().to_vec()).await.unwrap();
        alix_group.send("alix3".as_bytes().to_vec()).await.unwrap();
        bo_group.send("bo4".as_bytes().to_vec()).await.unwrap();
        bo_group.send("bo5".as_bytes().to_vec()).await.unwrap();

        alix_group.sync().await.unwrap();
        let alix_messages = alix_group
            .find_messages(FfiListMessagesOptions::default())
            .unwrap();

        bo_group.sync().await.unwrap();
        let bo_messages = bo_group
            .find_messages(FfiListMessagesOptions::default())
            .unwrap();
        assert_eq!(bo_messages.len(), 9);
        assert_eq!(alix_messages.len(), 10);

        assert_eq!(
            bo_messages[bo_messages.len() - 1].id,
            alix_messages[alix_messages.len() - 1].id
        );
    }

    #[tokio::test(flavor = "multi_thread", worker_threads = 5)]
    async fn test_create_new_installation_without_breaking_group() {
        let wallet1_key = &mut rng();
        let wallet1 = xmtp_cryptography::utils::LocalWallet::new(wallet1_key);
        let wallet2_key = &mut rng();
        let wallet2 = xmtp_cryptography::utils::LocalWallet::new(wallet2_key);

        // Create clients
        let client1 = new_test_client_with_wallet(wallet1).await;
        let client2 = new_test_client_with_wallet(wallet2.clone()).await;
        // Create a new group with client1 including wallet2

        let group = client1
            .conversations()
            .create_group(
                vec![client2.account_address.clone()],
                FfiCreateGroupOptions::default(),
            )
            .await
            .unwrap();

        // Sync groups
        client1.conversations().sync().await.unwrap();
        client2.conversations().sync().await.unwrap();

        // Find groups for both clients
        let client1_group = client1.conversation(group.id()).unwrap();
        let client2_group = client2.conversation(group.id()).unwrap();

        // Sync both groups
        client1_group.sync().await.unwrap();
        client2_group.sync().await.unwrap();

        // Assert both clients see 2 members
        let client1_members = client1_group.list_members().await.unwrap();
        assert_eq!(client1_members.len(), 2);

        let client2_members = client2_group.list_members().await.unwrap();
        assert_eq!(client2_members.len(), 2);

        // Drop and delete local database for client2
        client2.release_db_connection().unwrap();

        // Recreate client2 (new installation)
        let client2 = new_test_client_with_wallet(wallet2).await;

        client1_group.update_installations().await.unwrap();

        // Send a message that will break the group
        client1_group
            .send("This message will break the group".as_bytes().to_vec())
            .await
            .unwrap();

        // Assert client1 still sees 2 members
        let client1_members = client1_group.list_members().await.unwrap();
        assert_eq!(client1_members.len(), 2);

        client2.conversations().sync().await.unwrap();
        let client2_group = client2.conversation(group.id()).unwrap();
        let client2_members = client2_group.list_members().await.unwrap();
        assert_eq!(client2_members.len(), 2);
    }

    #[tokio::test(flavor = "multi_thread", worker_threads = 5)]
    async fn test_create_new_installations_does_not_fork_group() {
        let bo_wallet_key = &mut rng();
        let bo_wallet = xmtp_cryptography::utils::LocalWallet::new(bo_wallet_key);

        // Create clients
        let alix = new_test_client().await;
        let bo = new_test_client_with_wallet(bo_wallet.clone()).await;
        let caro = new_test_client().await;

        // Alix begins a stream for all messages
        let message_callbacks = RustStreamCallback::default();
        let stream_messages = alix
            .conversations()
            .stream_all_messages(Box::new(message_callbacks.clone()))
            .await;
        stream_messages.wait_for_ready().await;

        // Alix creates a group with Bo and Caro
        let group = alix
            .conversations()
            .create_group(
                vec![bo.account_address.clone(), caro.account_address.clone()],
                FfiCreateGroupOptions::default(),
            )
            .await
            .unwrap();

        // Alix and Caro Sync groups
        alix.conversations().sync().await.unwrap();
        bo.conversations().sync().await.unwrap();
        caro.conversations().sync().await.unwrap();

        // Alix and Caro find the group
        let alix_group = alix.conversation(group.id()).unwrap();
        let bo_group = bo.conversation(group.id()).unwrap();
        let caro_group = caro.conversation(group.id()).unwrap();

        alix_group.update_installations().await.unwrap();
        log::info!("Alix sending first message");
        // Alix sends a message in the group
        alix_group
            .send("First message".as_bytes().to_vec())
            .await
            .unwrap();

        log::info!("Caro sending second message");
        caro_group.update_installations().await.unwrap();
        // Caro sends a message in the group
        caro_group
            .send("Second message".as_bytes().to_vec())
            .await
            .unwrap();

        // Bo logs back in with a new installation
        let bo2 = new_test_client_with_wallet(bo_wallet).await;

        // Bo begins a stream for all messages
        let bo_message_callbacks = RustStreamCallback::default();
        let bo_stream_messages = bo2
            .conversations()
            .stream_all_messages(Box::new(bo_message_callbacks.clone()))
            .await;
        bo_stream_messages.wait_for_ready().await;

        alix_group.update_installations().await.unwrap();

        log::info!("Alix sending third message after Bo's second installation added");
        // Alix sends a message to the group
        alix_group
            .send("Third message".as_bytes().to_vec())
            .await
            .unwrap();

        // New installation of bo finds the group
        bo2.conversations().sync().await.unwrap();
        let bo2_group = bo2.conversation(group.id()).unwrap();

        log::info!("Bo sending fourth message");
        // Bo sends a message to the group
        bo2_group.update_installations().await.unwrap();
        bo2_group
            .send("Fourth message".as_bytes().to_vec())
            .await
            .unwrap();

        log::info!("Caro sending fifth message");
        // Caro sends a message in the group
        caro_group.update_installations().await.unwrap();
        // Temporary workaround for OpenMLS issue - make sure Caro's epoch is up-to-date
        // https://github.com/xmtp/libxmtp/issues/1116
        caro_group.sync().await.unwrap();
        caro_group
            .send("Fifth message".as_bytes().to_vec())
            .await
            .unwrap();

        log::info!("Syncing alix");
        alix_group.sync().await.unwrap();
        log::info!("Syncing bo 1");
        bo_group.sync().await.unwrap();
        log::info!("Syncing bo 2");
        bo2_group.sync().await.unwrap();
        log::info!("Syncing caro");
        caro_group.sync().await.unwrap();

        // Get the message count for all the clients
        let caro_messages = caro_group
            .find_messages(FfiListMessagesOptions::default())
            .unwrap();
        let alix_messages = alix_group
            .find_messages(FfiListMessagesOptions::default())
            .unwrap();
        let bo_messages = bo_group
            .find_messages(FfiListMessagesOptions::default())
            .unwrap();
        let bo2_messages = bo2_group
            .find_messages(FfiListMessagesOptions::default())
            .unwrap();

        assert_eq!(caro_messages.len(), 5);
        assert_eq!(alix_messages.len(), 6);
        assert_eq!(bo_messages.len(), 5);
        // Bo 2 only sees three messages since it joined after the first 2 were sent
        assert_eq!(bo2_messages.len(), 3);
    }

    #[tokio::test(flavor = "multi_thread", worker_threads = 5)]
    async fn test_can_send_messages_when_epochs_behind() {
        let alix = new_test_client().await;
        let bo = new_test_client().await;

        let alix_group = alix
            .conversations()
            .create_group(
                vec![bo.account_address.clone()],
                FfiCreateGroupOptions::default(),
            )
            .await
            .unwrap();

        bo.conversations().sync().await.unwrap();

        let bo_group = bo.conversation(alix_group.id()).unwrap();

        // Move forward 4 epochs
        alix_group
            .update_group_description("change 1".to_string())
            .await
            .unwrap();
        alix_group
            .update_group_description("change 2".to_string())
            .await
            .unwrap();
        alix_group
            .update_group_description("change 3".to_string())
            .await
            .unwrap();
        alix_group
            .update_group_description("change 4".to_string())
            .await
            .unwrap();

        bo_group
            .send("bo message 1".as_bytes().to_vec())
            .await
            .unwrap();

        alix_group.sync().await.unwrap();
        bo_group.sync().await.unwrap();

        let alix_messages = alix_group
            .find_messages(FfiListMessagesOptions::default())
            .unwrap();
        let bo_messages = bo_group
            .find_messages(FfiListMessagesOptions::default())
            .unwrap();

        let alix_can_see_bo_message = alix_messages
            .iter()
            .any(|message| message.content == "bo message 1".as_bytes());
        assert!(
            alix_can_see_bo_message,
            "\"bo message 1\" not found in alix's messages"
        );

        let bo_can_see_bo_message = bo_messages
            .iter()
            .any(|message| message.content == "bo message 1".as_bytes());
        assert!(
            bo_can_see_bo_message,
            "\"bo message 1\" not found in bo's messages"
        );
    }

    #[tokio::test(flavor = "multi_thread", worker_threads = 5)]
    async fn test_can_add_members_when_out_of_sync() {
        let alix = new_test_client().await;
        let bo = new_test_client().await;
        let caro = new_test_client().await;
        let davon = new_test_client().await;
        let eri = new_test_client().await;
        let frankie = new_test_client().await;

        let alix_group = alix
            .conversations()
            .create_group(
                vec![bo.account_address.clone()],
                FfiCreateGroupOptions::default(),
            )
            .await
            .unwrap();

        bo.conversations().sync().await.unwrap();
        let bo_group = bo.conversation(alix_group.id()).unwrap();

        bo_group.send("bo1".as_bytes().to_vec()).await.unwrap();
        alix_group.send("alix1".as_bytes().to_vec()).await.unwrap();

        // Move the group forward by 3 epochs (as Alix's max_past_epochs is
        // configured to 3) without Bo syncing
        alix_group
            .add_members(vec![
                caro.account_address.clone(),
                davon.account_address.clone(),
            ])
            .await
            .unwrap();
        alix_group
            .remove_members(vec![
                caro.account_address.clone(),
                davon.account_address.clone(),
            ])
            .await
            .unwrap();
        alix_group
            .add_members(vec![eri.account_address.clone()])
            .await
            .unwrap();

        // Bo adds a member while 3 epochs behind
        bo_group
            .add_members(vec![frankie.account_address.clone()])
            .await
            .unwrap();

        bo_group.sync().await.unwrap();
        let bo_members = bo_group.list_members().await.unwrap();
        assert_eq!(bo_members.len(), 4);

        alix_group.sync().await.unwrap();
        let alix_members = alix_group.list_members().await.unwrap();
        assert_eq!(alix_members.len(), 4);
    }

    #[tokio::test(flavor = "multi_thread", worker_threads = 5)]
    async fn test_removed_members_no_longer_update() {
        let alix = new_test_client().await;
        let bo = new_test_client().await;

        let alix_group = alix
            .conversations()
            .create_group(
                vec![bo.account_address.clone()],
                FfiCreateGroupOptions::default(),
            )
            .await
            .unwrap();

        bo.conversations().sync().await.unwrap();
        let bo_group = bo.conversation(alix_group.id()).unwrap();

        alix_group.sync().await.unwrap();
        let alix_members = alix_group.list_members().await.unwrap();
        assert_eq!(alix_members.len(), 2);

        bo_group.sync().await.unwrap();
        let bo_members = bo_group.list_members().await.unwrap();
        assert_eq!(bo_members.len(), 2);

        let bo_messages = bo_group
            .find_messages(FfiListMessagesOptions::default())
            .unwrap();
        assert_eq!(bo_messages.len(), 0);

        alix_group
            .remove_members(vec![bo.account_address.clone()])
            .await
            .unwrap();

        alix_group.send("hello".as_bytes().to_vec()).await.unwrap();

        bo_group.sync().await.unwrap();
        assert!(!bo_group.is_active().unwrap());

        let bo_messages = bo_group
            .find_messages(FfiListMessagesOptions::default())
            .unwrap();
        assert!(bo_messages.first().unwrap().kind == FfiConversationMessageKind::MembershipChange);
        assert_eq!(bo_messages.len(), 1);

        let bo_members = bo_group.list_members().await.unwrap();
        assert_eq!(bo_members.len(), 1);

        alix_group.sync().await.unwrap();
        let alix_members = alix_group.list_members().await.unwrap();
        assert_eq!(alix_members.len(), 1);
    }

    // test is also showing intermittent failures with database locked msg
    #[ignore]
    #[tokio::test(flavor = "multi_thread", worker_threads = 5)]
    async fn test_can_stream_and_update_name_without_forking_group() {
        let alix = new_test_client().await;
        let bo = new_test_client().await;

        // Stream all group messages
        let message_callbacks = RustStreamCallback::default();
        let stream_messages = bo
            .conversations()
            .stream_all_messages(Box::new(message_callbacks.clone()))
            .await;
        stream_messages.wait_for_ready().await;

        let first_msg_check = 2;
        let second_msg_check = 5;

        // Create group and send first message
        let alix_group = alix
            .conversations()
            .create_group(
                vec![bo.account_address.clone()],
                FfiCreateGroupOptions::default(),
            )
            .await
            .unwrap();

        alix_group
            .update_group_name("hello".to_string())
            .await
            .unwrap();
        message_callbacks.wait_for_delivery(None).await.unwrap();
        alix_group.send("hello1".as_bytes().to_vec()).await.unwrap();
        message_callbacks.wait_for_delivery(None).await.unwrap();

        let bo_groups = bo
            .conversations()
            .list(FfiListConversationsOptions::default())
            .await
            .unwrap();
        assert_eq!(bo_groups.len(), 1);
        let bo_group = bo_groups[0].clone();
        bo_group.sync().await.unwrap();

        let bo_messages1 = bo_group
            .find_messages(FfiListMessagesOptions::default())
            .unwrap();
        assert_eq!(bo_messages1.len(), first_msg_check);

        bo_group.send("hello2".as_bytes().to_vec()).await.unwrap();
        message_callbacks.wait_for_delivery(None).await.unwrap();
        bo_group.send("hello3".as_bytes().to_vec()).await.unwrap();
        message_callbacks.wait_for_delivery(None).await.unwrap();

        alix_group.sync().await.unwrap();

        let alix_messages = alix_group
            .find_messages(FfiListMessagesOptions::default())
            .unwrap();
        assert_eq!(alix_messages.len(), second_msg_check);

        alix_group.send("hello4".as_bytes().to_vec()).await.unwrap();
        message_callbacks.wait_for_delivery(None).await.unwrap();
        bo_group.sync().await.unwrap();

        let bo_messages2 = bo_group
            .find_messages(FfiListMessagesOptions::default())
            .unwrap();
        assert_eq!(bo_messages2.len(), second_msg_check);
        assert_eq!(message_callbacks.message_count(), second_msg_check as u32);

        stream_messages.end_and_wait().await.unwrap();
        assert!(stream_messages.is_closed());
    }

    #[tokio::test(flavor = "multi_thread", worker_threads = 5)]
    async fn test_conversation_streaming() {
        let amal = new_test_client().await;
        let bola = new_test_client().await;

        let stream_callback = RustStreamCallback::default();

        let stream = bola
            .conversations()
            .stream(Box::new(stream_callback.clone()))
            .await;

        amal.conversations()
            .create_group(
                vec![bola.account_address.clone()],
                FfiCreateGroupOptions::default(),
            )
            .await
            .unwrap();

        stream_callback.wait_for_delivery(None).await.unwrap();

        assert_eq!(stream_callback.message_count(), 1);
        // Create another group and add bola
        amal.conversations()
            .create_group(
                vec![bola.account_address.clone()],
                FfiCreateGroupOptions::default(),
            )
            .await
            .unwrap();
        stream_callback.wait_for_delivery(None).await.unwrap();

        assert_eq!(stream_callback.message_count(), 2);

        stream.end_and_wait().await.unwrap();
        assert!(stream.is_closed());
    }

    #[tokio::test(flavor = "multi_thread", worker_threads = 5)]
    async fn test_stream_all_messages() {
        let alix = new_test_client().await;
        let bo = new_test_client().await;
        let caro = new_test_client().await;

        let alix_group = alix
            .conversations()
            .create_group(
                vec![caro.account_address.clone()],
                FfiCreateGroupOptions::default(),
            )
            .await
            .unwrap();

        let stream_callback = RustStreamCallback::default();

        let stream = caro
            .conversations()
            .stream_all_messages(Box::new(stream_callback.clone()))
            .await;
        stream.wait_for_ready().await;

        alix_group.send("first".as_bytes().to_vec()).await.unwrap();
        stream_callback.wait_for_delivery(None).await.unwrap();

        let bo_group = bo
            .conversations()
            .create_group(
                vec![caro.account_address.clone()],
                FfiCreateGroupOptions::default(),
            )
            .await
            .unwrap();
        let _ = caro.inner_client.sync_welcomes().await.unwrap();

        bo_group.send("second".as_bytes().to_vec()).await.unwrap();
        stream_callback.wait_for_delivery(None).await.unwrap();
        alix_group.send("third".as_bytes().to_vec()).await.unwrap();
        stream_callback.wait_for_delivery(None).await.unwrap();
        bo_group.send("fourth".as_bytes().to_vec()).await.unwrap();
        stream_callback.wait_for_delivery(None).await.unwrap();

        assert_eq!(stream_callback.message_count(), 4);
        stream.end_and_wait().await.unwrap();
        assert!(stream.is_closed());
    }

    #[tokio::test(flavor = "multi_thread")]
    async fn test_message_streaming() {
        let amal = new_test_client().await;
        let bola = new_test_client().await;

        let amal_group: Arc<FfiConversation> = amal
            .conversations()
            .create_group(
                vec![bola.account_address.clone()],
                FfiCreateGroupOptions::default(),
            )
            .await
            .unwrap();

        bola.inner_client.sync_welcomes().await.unwrap();
        let bola_group = bola
            .conversation(amal_group.conversation_id.clone())
            .unwrap();

        let stream_callback = RustStreamCallback::default();
        let stream_closer = bola_group.stream(Box::new(stream_callback.clone())).await;

        stream_closer.wait_for_ready().await;

        amal_group.send("hello".as_bytes().to_vec()).await.unwrap();
        stream_callback.wait_for_delivery(None).await.unwrap();

        amal_group
            .send("goodbye".as_bytes().to_vec())
            .await
            .unwrap();
        stream_callback.wait_for_delivery(None).await.unwrap();

        assert_eq!(stream_callback.message_count(), 2);
        stream_closer.end_and_wait().await.unwrap();
    }

    #[tokio::test(flavor = "multi_thread", worker_threads = 5)]
    async fn test_message_streaming_when_removed_then_added() {
        let amal = new_test_client().await;
        let bola = new_test_client().await;
        log::info!(
            "Created Inbox IDs {} and {}",
            amal.inbox_id(),
            bola.inbox_id()
        );

        let amal_group = amal
            .conversations()
            .create_group(
                vec![bola.account_address.clone()],
                FfiCreateGroupOptions::default(),
            )
            .await
            .unwrap();

        let stream_callback = RustStreamCallback::default();
        let stream_closer = bola
            .conversations()
            .stream_all_messages(Box::new(stream_callback.clone()))
            .await;
        stream_closer.wait_for_ready().await;

        amal_group.send(b"hello1".to_vec()).await.unwrap();
        stream_callback.wait_for_delivery(None).await.unwrap();
        amal_group.send(b"hello2".to_vec()).await.unwrap();
        stream_callback.wait_for_delivery(None).await.unwrap();

        assert_eq!(stream_callback.message_count(), 2);
        assert!(!stream_closer.is_closed());

        amal_group
            .remove_members_by_inbox_id(vec![bola.inbox_id().clone()])
            .await
            .unwrap();
        stream_callback.wait_for_delivery(None).await.unwrap();
        assert_eq!(stream_callback.message_count(), 3); // Member removal transcript message
                                                        //
        amal_group.send(b"hello3".to_vec()).await.unwrap();
        //TODO: could verify with a log message
        tokio::time::sleep(std::time::Duration::from_millis(200)).await;
        assert_eq!(stream_callback.message_count(), 3); // Don't receive messages while removed
        assert!(!stream_closer.is_closed());

        amal_group
            .add_members(vec![bola.account_address.clone()])
            .await
            .unwrap();

        // TODO: could check for LOG message with a Eviction error on receive
        tokio::time::sleep(tokio::time::Duration::from_millis(100)).await;
        assert_eq!(stream_callback.message_count(), 3); // Don't receive transcript messages while removed

        amal_group.send("hello4".as_bytes().to_vec()).await.unwrap();
        stream_callback.wait_for_delivery(None).await.unwrap();
        assert_eq!(stream_callback.message_count(), 4); // Receiving messages again
        assert!(!stream_closer.is_closed());

        stream_closer.end_and_wait().await.unwrap();
        assert!(stream_closer.is_closed());
    }

    #[tokio::test(flavor = "multi_thread", worker_threads = 1)]
    async fn test_group_who_added_me() {
        // Create Clients
        let amal = new_test_client().await;
        let bola = new_test_client().await;

        // Amal creates a group and adds Bola to the group
        amal.conversations()
            .create_group(
                vec![bola.account_address.clone()],
                FfiCreateGroupOptions::default(),
            )
            .await
            .unwrap();

        // Bola syncs groups - this will decrypt the Welcome, identify who added Bola
        // and then store that value on the group and insert into the database
        let bola_conversations = bola.conversations();
        let _ = bola_conversations.sync().await;

        // Bola gets the group id. This will be needed to fetch the group from
        // the database.
        let bola_groups = bola_conversations
            .list(FfiListConversationsOptions::default())
            .await
            .unwrap();

        let bola_group = bola_groups.first().unwrap();

        // Check Bola's group for the added_by_inbox_id of the inviter
        let added_by_inbox_id = bola_group.added_by_inbox_id().unwrap();

        // // Verify the welcome host_credential is equal to Amal's
        assert_eq!(
            amal.inbox_id(),
            added_by_inbox_id,
            "The Inviter and added_by_address do not match!"
        );
    }

    // TODO: Test current fails 50% of the time with db locking messages
    #[tokio::test(flavor = "multi_thread", worker_threads = 5)]
    async fn test_stream_groups_gets_callback_when_streaming_messages() {
        let alix = new_test_client().await;
        let bo = new_test_client().await;

        // Stream all group messages
        let message_callback = RustStreamCallback::default();
        let group_callback = RustStreamCallback::default();
        let stream_groups = bo
            .conversations()
            .stream(Box::new(group_callback.clone()))
            .await;

        let stream_messages = bo
            .conversations()
            .stream_all_messages(Box::new(message_callback.clone()))
            .await;
        stream_messages.wait_for_ready().await;

        // Create group and send first message
        let alix_group = alix
            .conversations()
            .create_group(
                vec![bo.account_address.clone()],
                FfiCreateGroupOptions::default(),
            )
            .await
            .unwrap();
        group_callback.wait_for_delivery(None).await.unwrap();

        alix_group.send("hello1".as_bytes().to_vec()).await.unwrap();
        message_callback.wait_for_delivery(None).await.unwrap();

        assert_eq!(group_callback.message_count(), 1);
        assert_eq!(message_callback.message_count(), 1);

        stream_messages.end_and_wait().await.unwrap();
        assert!(stream_messages.is_closed());

        stream_groups.end_and_wait().await.unwrap();
        assert!(stream_groups.is_closed());
    }

    #[tokio::test(flavor = "multi_thread", worker_threads = 5)]
    async fn test_permissions_show_expected_values() {
        let alix = new_test_client().await;
        let bo = new_test_client().await;
        // Create admin_only group
        let admin_only_options = FfiCreateGroupOptions {
            permissions: Some(FfiGroupPermissionsOptions::AdminOnly),
            ..Default::default()
        };
        let alix_group_admin_only = alix
            .conversations()
            .create_group(vec![bo.account_address.clone()], admin_only_options)
            .await
            .unwrap();

        // Verify we can read the expected permissions
        let alix_permission_policy_set = alix_group_admin_only
            .group_permissions()
            .unwrap()
            .policy_set()
            .unwrap();
        let expected_permission_policy_set = FfiPermissionPolicySet {
            add_member_policy: FfiPermissionPolicy::Admin,
            remove_member_policy: FfiPermissionPolicy::Admin,
            add_admin_policy: FfiPermissionPolicy::SuperAdmin,
            remove_admin_policy: FfiPermissionPolicy::SuperAdmin,
            update_group_name_policy: FfiPermissionPolicy::Admin,
            update_group_description_policy: FfiPermissionPolicy::Admin,
            update_group_image_url_square_policy: FfiPermissionPolicy::Admin,
            update_group_pinned_frame_url_policy: FfiPermissionPolicy::Admin,
        };
        assert_eq!(alix_permission_policy_set, expected_permission_policy_set);

        // Create all_members group
        let all_members_options = FfiCreateGroupOptions {
            permissions: Some(FfiGroupPermissionsOptions::AllMembers),
            ..Default::default()
        };
        let alix_group_all_members = alix
            .conversations()
            .create_group(vec![bo.account_address.clone()], all_members_options)
            .await
            .unwrap();

        // Verify we can read the expected permissions
        let alix_permission_policy_set = alix_group_all_members
            .group_permissions()
            .unwrap()
            .policy_set()
            .unwrap();
        let expected_permission_policy_set = FfiPermissionPolicySet {
            add_member_policy: FfiPermissionPolicy::Allow,
            remove_member_policy: FfiPermissionPolicy::Admin,
            add_admin_policy: FfiPermissionPolicy::SuperAdmin,
            remove_admin_policy: FfiPermissionPolicy::SuperAdmin,
            update_group_name_policy: FfiPermissionPolicy::Allow,
            update_group_description_policy: FfiPermissionPolicy::Allow,
            update_group_image_url_square_policy: FfiPermissionPolicy::Allow,
            update_group_pinned_frame_url_policy: FfiPermissionPolicy::Allow,
        };
        assert_eq!(alix_permission_policy_set, expected_permission_policy_set);
    }

    #[tokio::test(flavor = "multi_thread", worker_threads = 5)]
    async fn test_permissions_updates() {
        let alix = new_test_client().await;
        let bola = new_test_client().await;

        let admin_only_options = FfiCreateGroupOptions {
            permissions: Some(FfiGroupPermissionsOptions::AdminOnly),
            ..Default::default()
        };
        let alix_group = alix
            .conversations()
            .create_group(vec![bola.account_address.clone()], admin_only_options)
            .await
            .unwrap();

        let alix_group_permissions = alix_group
            .group_permissions()
            .unwrap()
            .policy_set()
            .unwrap();
        let expected_permission_policy_set = FfiPermissionPolicySet {
            add_member_policy: FfiPermissionPolicy::Admin,
            remove_member_policy: FfiPermissionPolicy::Admin,
            add_admin_policy: FfiPermissionPolicy::SuperAdmin,
            remove_admin_policy: FfiPermissionPolicy::SuperAdmin,
            update_group_name_policy: FfiPermissionPolicy::Admin,
            update_group_description_policy: FfiPermissionPolicy::Admin,
            update_group_image_url_square_policy: FfiPermissionPolicy::Admin,
            update_group_pinned_frame_url_policy: FfiPermissionPolicy::Admin,
        };
        assert_eq!(alix_group_permissions, expected_permission_policy_set);

        // Let's update the group so that the image url can be updated by anyone
        alix_group
            .update_permission_policy(
                FfiPermissionUpdateType::UpdateMetadata,
                FfiPermissionPolicy::Allow,
                Some(FfiMetadataField::ImageUrlSquare),
            )
            .await
            .unwrap();
        alix_group.sync().await.unwrap();
        let alix_group_permissions = alix_group
            .group_permissions()
            .unwrap()
            .policy_set()
            .unwrap();
        let new_expected_permission_policy_set = FfiPermissionPolicySet {
            add_member_policy: FfiPermissionPolicy::Admin,
            remove_member_policy: FfiPermissionPolicy::Admin,
            add_admin_policy: FfiPermissionPolicy::SuperAdmin,
            remove_admin_policy: FfiPermissionPolicy::SuperAdmin,
            update_group_name_policy: FfiPermissionPolicy::Admin,
            update_group_description_policy: FfiPermissionPolicy::Admin,
            update_group_image_url_square_policy: FfiPermissionPolicy::Allow,
            update_group_pinned_frame_url_policy: FfiPermissionPolicy::Admin,
        };
        assert_eq!(alix_group_permissions, new_expected_permission_policy_set);

        // Verify that bo can not update the group name
        let bola_conversations = bola.conversations();
        let _ = bola_conversations.sync().await;
        let bola_groups = bola_conversations
            .list(FfiListConversationsOptions::default())
            .await
            .unwrap();

        let bola_group = bola_groups.first().unwrap();
        bola_group
            .update_group_name("new_name".to_string())
            .await
            .unwrap_err();

        // Verify that bo CAN update the image url
        bola_group
            .update_group_image_url_square("https://example.com/image.png".to_string())
            .await
            .unwrap();

        // Verify we can read the correct values from the group
        bola_group.sync().await.unwrap();
        alix_group.sync().await.unwrap();
        assert_eq!(
            bola_group.group_image_url_square().unwrap(),
            "https://example.com/image.png"
        );
        assert_eq!(bola_group.group_name().unwrap(), "");
        assert_eq!(
            alix_group.group_image_url_square().unwrap(),
            "https://example.com/image.png"
        );
        assert_eq!(alix_group.group_name().unwrap(), "");
    }

    #[tokio::test(flavor = "multi_thread", worker_threads = 5)]
    async fn test_group_creation_custom_permissions() {
        let alix = new_test_client().await;
        let bola = new_test_client().await;

        let custom_permissions = FfiPermissionPolicySet {
            add_admin_policy: FfiPermissionPolicy::Admin,
            remove_admin_policy: FfiPermissionPolicy::Admin,
            update_group_name_policy: FfiPermissionPolicy::Admin,
            update_group_description_policy: FfiPermissionPolicy::Allow,
            update_group_image_url_square_policy: FfiPermissionPolicy::Admin,
            update_group_pinned_frame_url_policy: FfiPermissionPolicy::Admin,
            add_member_policy: FfiPermissionPolicy::Allow,
            remove_member_policy: FfiPermissionPolicy::Deny,
        };

        let create_group_options = FfiCreateGroupOptions {
            permissions: Some(FfiGroupPermissionsOptions::CustomPolicy),
            group_name: Some("Test Group".to_string()),
            group_image_url_square: Some("https://example.com/image.png".to_string()),
            group_description: Some("A test group".to_string()),
            group_pinned_frame_url: Some("https://example.com/frame.png".to_string()),
            custom_permission_policy_set: Some(custom_permissions),
        };

        let alix_group = alix
            .conversations()
            .create_group(vec![bola.account_address.clone()], create_group_options)
            .await
            .unwrap();

        // Verify the group was created with the correct permissions
        let group_permissions_policy_set = alix_group
            .group_permissions()
            .unwrap()
            .policy_set()
            .unwrap();
        assert_eq!(
            group_permissions_policy_set.add_admin_policy,
            FfiPermissionPolicy::Admin
        );
        assert_eq!(
            group_permissions_policy_set.remove_admin_policy,
            FfiPermissionPolicy::Admin
        );
        assert_eq!(
            group_permissions_policy_set.update_group_name_policy,
            FfiPermissionPolicy::Admin
        );
        assert_eq!(
            group_permissions_policy_set.update_group_description_policy,
            FfiPermissionPolicy::Allow
        );
        assert_eq!(
            group_permissions_policy_set.update_group_image_url_square_policy,
            FfiPermissionPolicy::Admin
        );
        assert_eq!(
            group_permissions_policy_set.update_group_pinned_frame_url_policy,
            FfiPermissionPolicy::Admin
        );
        assert_eq!(
            group_permissions_policy_set.add_member_policy,
            FfiPermissionPolicy::Allow
        );
        assert_eq!(
            group_permissions_policy_set.remove_member_policy,
            FfiPermissionPolicy::Deny
        );

        // Verify that Bola can not update the group name
        let bola_conversations = bola.conversations();
        let _ = bola_conversations.sync().await;
        let bola_groups = bola_conversations
            .list(FfiListConversationsOptions::default())
            .await
            .unwrap();

        let bola_group = bola_groups.first().unwrap();
        bola_group
            .update_group_name("new_name".to_string())
            .await
            .unwrap_err();
        let result = bola_group
            .update_group_name("New Group Name".to_string())
            .await;
        assert!(result.is_err());

        // Verify that Alix can update the group name
        let result = alix_group
            .update_group_name("New Group Name".to_string())
            .await;
        assert!(result.is_ok());

        // Verify that Bola can update the group description
        let result = bola_group
            .update_group_description("New Description".to_string())
            .await;
        assert!(result.is_ok());

        // Verify that Alix can not remove bola even though they are a super admin
        let result = alix_group
            .remove_members(vec![bola.account_address.clone()])
            .await;
        assert!(result.is_err());
    }

    #[tokio::test(flavor = "multi_thread", worker_threads = 5)]
    async fn test_group_creation_custom_permissions_fails_when_invalid() {
        let alix = new_test_client().await;
        let bola = new_test_client().await;

        // Add / Remove Admin must be Admin or Super Admin or Deny
        let custom_permissions_invalid_1 = FfiPermissionPolicySet {
            add_admin_policy: FfiPermissionPolicy::Allow,
            remove_admin_policy: FfiPermissionPolicy::Admin,
            update_group_name_policy: FfiPermissionPolicy::Admin,
            update_group_description_policy: FfiPermissionPolicy::Allow,
            update_group_image_url_square_policy: FfiPermissionPolicy::Admin,
            update_group_pinned_frame_url_policy: FfiPermissionPolicy::Admin,
            add_member_policy: FfiPermissionPolicy::Allow,
            remove_member_policy: FfiPermissionPolicy::Deny,
        };

        let custom_permissions_valid = FfiPermissionPolicySet {
            add_admin_policy: FfiPermissionPolicy::Admin,
            remove_admin_policy: FfiPermissionPolicy::Admin,
            update_group_name_policy: FfiPermissionPolicy::Admin,
            update_group_description_policy: FfiPermissionPolicy::Allow,
            update_group_image_url_square_policy: FfiPermissionPolicy::Admin,
            update_group_pinned_frame_url_policy: FfiPermissionPolicy::Admin,
            add_member_policy: FfiPermissionPolicy::Allow,
            remove_member_policy: FfiPermissionPolicy::Deny,
        };

        let create_group_options_invalid_1 = FfiCreateGroupOptions {
            permissions: Some(FfiGroupPermissionsOptions::CustomPolicy),
            group_name: Some("Test Group".to_string()),
            group_image_url_square: Some("https://example.com/image.png".to_string()),
            group_description: Some("A test group".to_string()),
            group_pinned_frame_url: Some("https://example.com/frame.png".to_string()),
            custom_permission_policy_set: Some(custom_permissions_invalid_1),
        };

        let results_1 = alix
            .conversations()
            .create_group(
                vec![bola.account_address.clone()],
                create_group_options_invalid_1,
            )
            .await;

        assert!(results_1.is_err());

        let create_group_options_invalid_2 = FfiCreateGroupOptions {
            permissions: Some(FfiGroupPermissionsOptions::AllMembers),
            group_name: Some("Test Group".to_string()),
            group_image_url_square: Some("https://example.com/image.png".to_string()),
            group_description: Some("A test group".to_string()),
            group_pinned_frame_url: Some("https://example.com/frame.png".to_string()),
            custom_permission_policy_set: Some(custom_permissions_valid.clone()),
        };

        let results_2 = alix
            .conversations()
            .create_group(
                vec![bola.account_address.clone()],
                create_group_options_invalid_2,
            )
            .await;

        assert!(results_2.is_err());

        let create_group_options_invalid_3 = FfiCreateGroupOptions {
            permissions: None,
            group_name: Some("Test Group".to_string()),
            group_image_url_square: Some("https://example.com/image.png".to_string()),
            group_description: Some("A test group".to_string()),
            group_pinned_frame_url: Some("https://example.com/frame.png".to_string()),
            custom_permission_policy_set: Some(custom_permissions_valid.clone()),
        };

        let results_3 = alix
            .conversations()
            .create_group(
                vec![bola.account_address.clone()],
                create_group_options_invalid_3,
            )
            .await;

        assert!(results_3.is_err());

        let create_group_options_valid = FfiCreateGroupOptions {
            permissions: Some(FfiGroupPermissionsOptions::CustomPolicy),
            group_name: Some("Test Group".to_string()),
            group_image_url_square: Some("https://example.com/image.png".to_string()),
            group_description: Some("A test group".to_string()),
            group_pinned_frame_url: Some("https://example.com/frame.png".to_string()),
            custom_permission_policy_set: Some(custom_permissions_valid),
        };

        let results_4 = alix
            .conversations()
            .create_group(
                vec![bola.account_address.clone()],
                create_group_options_valid,
            )
            .await;

        assert!(results_4.is_ok());
    }

    #[tokio::test(flavor = "multi_thread", worker_threads = 5)]
    async fn test_revoke_all_installations() {
        let wallet = xmtp_cryptography::utils::LocalWallet::new(&mut rng());
        let client_1 = new_test_client_with_wallet(wallet.clone()).await;
        let client_2 = new_test_client_with_wallet(wallet.clone()).await;

        let client_1_state = client_1.inbox_state(true).await.unwrap();
        let client_2_state = client_2.inbox_state(true).await.unwrap();
        assert_eq!(client_1_state.installations.len(), 2);
        assert_eq!(client_2_state.installations.len(), 2);

        let signature_request = client_1.revoke_all_other_installations().await.unwrap();
        sign_with_wallet(&wallet, &signature_request).await;
        client_1
            .apply_signature_request(signature_request)
            .await
            .unwrap();

        let client_1_state_after_revoke = client_1.inbox_state(true).await.unwrap();
        let client_2_state_after_revoke = client_2.inbox_state(true).await.unwrap();
        assert_eq!(client_1_state_after_revoke.installations.len(), 1);
        assert_eq!(client_2_state_after_revoke.installations.len(), 1);
        assert_eq!(
            client_1_state_after_revoke
                .installations
                .first()
                .unwrap()
                .id,
            client_1.installation_id()
        );
        assert_eq!(
            client_2_state_after_revoke
                .installations
                .first()
                .unwrap()
                .id,
            client_1.installation_id()
        );
    }

    #[tokio::test(flavor = "multi_thread", worker_threads = 5)]
    async fn test_dms_sync_but_do_not_list() {
        let alix = new_test_client().await;
        let bola = new_test_client().await;

        let alix_conversations = alix.conversations();
        let bola_conversations = bola.conversations();

        let _alix_dm = alix_conversations
            .create_dm(bola.account_address.clone())
            .await
            .unwrap();
        let alix_num_sync = alix_conversations.sync_all_conversations().await.unwrap();
        bola_conversations.sync().await.unwrap();
        let bola_num_sync = bola_conversations.sync_all_conversations().await.unwrap();
        assert_eq!(alix_num_sync, 1);
        assert_eq!(bola_num_sync, 1);

        let alix_groups = alix_conversations
            .list_groups(FfiListConversationsOptions::default())
            .await
            .unwrap();
        assert_eq!(alix_groups.len(), 0);

        let bola_groups = bola_conversations
            .list_groups(FfiListConversationsOptions::default())
            .await
            .unwrap();
        assert_eq!(bola_groups.len(), 0);

        let alix_dms = alix_conversations
            .list_dms(FfiListConversationsOptions::default())
            .await
            .unwrap();
        assert_eq!(alix_dms.len(), 1);

        let bola_dms = bola_conversations
            .list_dms(FfiListConversationsOptions::default())
            .await
            .unwrap();
        assert_eq!(bola_dms.len(), 1);

        let alix_conversations = alix_conversations
            .list(FfiListConversationsOptions::default())
            .await
            .unwrap();
        assert_eq!(alix_conversations.len(), 1);

        let bola_conversations = bola_conversations
            .list(FfiListConversationsOptions::default())
            .await
            .unwrap();
        assert_eq!(bola_conversations.len(), 1);
    }

    #[tokio::test(flavor = "multi_thread", worker_threads = 5)]
    async fn test_dm_streaming() {
        let alix = new_test_client().await;
        let bo = new_test_client().await;

        // Stream all conversations
        let stream_callback = RustStreamCallback::default();
        let stream = bo
            .conversations()
            .stream(Box::new(stream_callback.clone()))
            .await;

        alix.conversations()
            .create_group(
                vec![bo.account_address.clone()],
                FfiCreateGroupOptions::default(),
            )
            .await
            .unwrap();

        stream_callback.wait_for_delivery(None).await.unwrap();

        assert_eq!(stream_callback.message_count(), 1);
        alix.conversations()
            .create_dm(bo.account_address.clone())
            .await
            .unwrap();
        stream_callback.wait_for_delivery(None).await.unwrap();

        assert_eq!(stream_callback.message_count(), 2);

        stream.end_and_wait().await.unwrap();
        assert!(stream.is_closed());

        // Stream just groups
        let stream_callback = RustStreamCallback::default();
        let stream = bo
            .conversations()
            .stream_groups(Box::new(stream_callback.clone()))
            .await;

        alix.conversations()
            .create_group(
                vec![bo.account_address.clone()],
                FfiCreateGroupOptions::default(),
            )
            .await
            .unwrap();

        stream_callback.wait_for_delivery(None).await.unwrap();

        assert_eq!(stream_callback.message_count(), 1);
        alix.conversations()
            .create_dm(bo.account_address.clone())
            .await
            .unwrap();
        let result = stream_callback.wait_for_delivery(Some(2)).await;
        assert!(result.is_err(), "Stream unexpectedly received a DM");
        assert_eq!(stream_callback.message_count(), 1);

        stream.end_and_wait().await.unwrap();
        assert!(stream.is_closed());

        // Stream just dms
        let stream_callback = RustStreamCallback::default();
        let stream = bo
            .conversations()
            .stream_dms(Box::new(stream_callback.clone()))
            .await;

        alix.conversations()
            .create_dm(bo.account_address.clone())
            .await
            .unwrap();
        stream_callback.wait_for_delivery(None).await.unwrap();
        assert_eq!(stream_callback.message_count(), 1);

        alix.conversations()
            .create_group(
                vec![bo.account_address.clone()],
                FfiCreateGroupOptions::default(),
            )
            .await
            .unwrap();

        let result = stream_callback.wait_for_delivery(Some(2)).await;
        assert!(result.is_err(), "Stream unexpectedly received a Group");
        assert_eq!(stream_callback.message_count(), 1);

        stream.end_and_wait().await.unwrap();
        assert!(stream.is_closed());
    }

    #[tokio::test(flavor = "multi_thread", worker_threads = 5)]
    async fn test_stream_all_dm_messages() {
        let alix = new_test_client().await;
        let bo = new_test_client().await;
        let alix_dm = alix
            .conversations()
            .create_dm(bo.account_address.clone())
            .await
            .unwrap();

        let alix_group = alix
            .conversations()
            .create_group(
                vec![bo.account_address.clone()],
                FfiCreateGroupOptions::default(),
            )
            .await
            .unwrap();

        // Stream all conversations
        let stream_callback = RustStreamCallback::default();
        let stream = bo
            .conversations()
            .stream_all_messages(Box::new(stream_callback.clone()))
            .await;
        stream.wait_for_ready().await;

        alix_group.send("first".as_bytes().to_vec()).await.unwrap();
        stream_callback.wait_for_delivery(None).await.unwrap();
        assert_eq!(stream_callback.message_count(), 1);

        alix_dm.send("second".as_bytes().to_vec()).await.unwrap();
        stream_callback.wait_for_delivery(None).await.unwrap();
        assert_eq!(stream_callback.message_count(), 2);

        stream.end_and_wait().await.unwrap();
        assert!(stream.is_closed());

        // Stream just groups
        let stream_callback = RustStreamCallback::default();
        let stream = bo
            .conversations()
            .stream_all_group_messages(Box::new(stream_callback.clone()))
            .await;
        stream.wait_for_ready().await;

        alix_group.send("first".as_bytes().to_vec()).await.unwrap();
        stream_callback.wait_for_delivery(None).await.unwrap();
        assert_eq!(stream_callback.message_count(), 1);

        alix_dm.send("second".as_bytes().to_vec()).await.unwrap();
        let result = stream_callback.wait_for_delivery(Some(2)).await;
        assert!(result.is_err(), "Stream unexpectedly received a DM message");
        assert_eq!(stream_callback.message_count(), 1);

        stream.end_and_wait().await.unwrap();
        assert!(stream.is_closed());

        // Stream just dms
        let stream_callback = RustStreamCallback::default();
        let stream = bo
            .conversations()
            .stream_all_dm_messages(Box::new(stream_callback.clone()))
            .await;
        stream.wait_for_ready().await;

        alix_dm.send("first".as_bytes().to_vec()).await.unwrap();
        stream_callback.wait_for_delivery(None).await.unwrap();
        assert_eq!(stream_callback.message_count(), 1);

        alix_group.send("second".as_bytes().to_vec()).await.unwrap();
        let result = stream_callback.wait_for_delivery(Some(2)).await;
        assert!(
            result.is_err(),
            "Stream unexpectedly received a Group message"
        );
        assert_eq!(stream_callback.message_count(), 1);

        stream.end_and_wait().await.unwrap();
        assert!(stream.is_closed());
    }

    #[tokio::test(flavor = "multi_thread", worker_threads = 5)]
    async fn test_set_and_get_group_consent() {
        let alix = new_test_client().await;
        let bo = new_test_client().await;

        let alix_group = alix
            .conversations()
            .create_group(
                vec![bo.account_address.clone()],
                FfiCreateGroupOptions::default(),
            )
            .await
            .unwrap();

        let alix_initial_consent = alix_group.consent_state().unwrap();
        assert_eq!(alix_initial_consent, FfiConsentState::Allowed);

        bo.conversations().sync().await.unwrap();
        let bo_group = bo.conversation(alix_group.id()).unwrap();

        let bo_initial_consent = bo_group.consent_state().unwrap();
        assert_eq!(bo_initial_consent, FfiConsentState::Unknown);

        alix_group
            .update_consent_state(FfiConsentState::Denied)
            .unwrap();
        let alix_updated_consent = alix_group.consent_state().unwrap();
        assert_eq!(alix_updated_consent, FfiConsentState::Denied);
        bo.set_consent_states(vec![FfiConsent {
            state: FfiConsentState::Allowed,
            entity_type: FfiConsentEntityType::ConversationId,
            entity: hex::encode(bo_group.id()),
        }])
        .await
        .unwrap();
        let bo_updated_consent = bo_group.consent_state().unwrap();
        assert_eq!(bo_updated_consent, FfiConsentState::Allowed);
    }

    #[tokio::test(flavor = "multi_thread", worker_threads = 5)]
    async fn test_set_and_get_dm_consent() {
        let alix = new_test_client().await;
        let bo = new_test_client().await;

        let alix_dm = alix
            .conversations()
            .create_dm(bo.account_address.clone())
            .await
            .unwrap();

        let alix_initial_consent = alix_dm.consent_state().unwrap();
        assert_eq!(alix_initial_consent, FfiConsentState::Allowed);

        bo.conversations().sync().await.unwrap();
        let bo_dm = bo.conversation(alix_dm.id()).unwrap();

        let bo_initial_consent = bo_dm.consent_state().unwrap();
        assert_eq!(bo_initial_consent, FfiConsentState::Unknown);

        alix_dm
            .update_consent_state(FfiConsentState::Denied)
            .unwrap();
        let alix_updated_consent = alix_dm.consent_state().unwrap();
        assert_eq!(alix_updated_consent, FfiConsentState::Denied);
        bo.set_consent_states(vec![FfiConsent {
            state: FfiConsentState::Allowed,
            entity_type: FfiConsentEntityType::ConversationId,
            entity: hex::encode(bo_dm.id()),
        }])
        .await
        .unwrap();
        let bo_updated_consent = bo_dm.consent_state().unwrap();
        assert_eq!(bo_updated_consent, FfiConsentState::Allowed);
    }

    #[tokio::test(flavor = "multi_thread", worker_threads = 5)]
    async fn test_set_and_get_member_consent() {
        let alix = new_test_client().await;
        let bo = new_test_client().await;

        let alix_group = alix
            .conversations()
            .create_group(
                vec![bo.account_address.clone()],
                FfiCreateGroupOptions::default(),
            )
            .await
            .unwrap();
        alix.set_consent_states(vec![FfiConsent {
            state: FfiConsentState::Allowed,
            entity_type: FfiConsentEntityType::Address,
            entity: bo.account_address.clone(),
        }])
        .await
        .unwrap();
        let bo_consent = alix
            .get_consent_state(FfiConsentEntityType::Address, bo.account_address.clone())
            .await
            .unwrap();
        assert_eq!(bo_consent, FfiConsentState::Allowed);

        if let Some(member) = alix_group
            .list_members()
            .await
            .unwrap()
            .iter()
            .find(|&m| m.inbox_id == bo.inbox_id())
        {
            assert_eq!(member.consent_state, FfiConsentState::Allowed);
        } else {
            panic!("Error: No member found with the given inbox_id.");
        }
    }
}<|MERGE_RESOLUTION|>--- conflicted
+++ resolved
@@ -1222,12 +1222,9 @@
             self.created_at_ns,
         );
 
-<<<<<<< HEAD
-=======
         let delivery_status = opts.delivery_status.map(|status| status.into());
         let direction = opts.direction.map(|dir| dir.into());
 
->>>>>>> 48cb5d8e
         let messages: Vec<FfiMessage> = group
             .find_messages(
                 None,
@@ -1235,11 +1232,7 @@
                 opts.sent_after_ns,
                 opts.delivery_status.into(),
                 opts.limit,
-<<<<<<< HEAD
-                opts.direction.into(),
-=======
                 direction,
->>>>>>> 48cb5d8e
             )?
             .into_iter()
             .map(|msg| msg.into())
