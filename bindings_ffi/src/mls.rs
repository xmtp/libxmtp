--- conflicted
+++ resolved
@@ -1577,24 +1577,12 @@
         FfiPermissionUpdateType,
     };
     use ethers::utils::hex;
-    use rand::distributions::{Alphanumeric, DistString};
-    use std::{
-        env,
+    use std::
         sync::{
             atomic::{AtomicU32, Ordering},
             Arc, Mutex,
-        },
-    };
-<<<<<<< HEAD
-
-    use super::{create_client, FfiMessage, FfiMessageCallback, FfiXmtpClient};
-    use ethers::core::rand::{
-        self,
-        distributions::{Alphanumeric, DistString},
-    };
-    use ethers::utils::hex;
-=======
->>>>>>> 6b7a163e
+        }
+    ;
     use tokio::{sync::Notify, time::error::Elapsed};
     use xmtp_cryptography::{signature::RecoverableSignature, utils::rng};
     use xmtp_id::associations::{
@@ -1604,6 +1592,7 @@
     use xmtp_mls::{
         groups::{GroupError, MlsGroup},
         storage::EncryptionKey,
+        utils::test::tmp_path,
         InboxOwner,
     };
 
@@ -1690,16 +1679,7 @@
             self.notify.notify_one();
         }
     }
-
-    pub fn rand_string() -> String {
-        Alphanumeric.sample_string(&mut rand::thread_rng(), 24)
-    }
-
-    pub fn tmp_path() -> String {
-        let db_name = rand_string();
-        format!("{}/{}.db3", env::temp_dir().to_str().unwrap(), db_name)
-    }
-
+    
     fn static_enc_key() -> EncryptionKey {
         [2u8; 32]
     }
