pub use crate::inbox_owner::SigningError;
use crate::logger::init_logger;
use crate::{FfiSubscribeError, GenericError};
use std::{collections::HashMap, convert::TryInto, sync::Arc};
use tokio::sync::Mutex;
use xmtp_api_grpc::grpc_api_helper::Client as TonicApiClient;
use xmtp_id::associations::verify_signed_with_public_context;
use xmtp_id::scw_verifier::RemoteSignatureVerifier;
use xmtp_id::{
    associations::{
        builder::SignatureRequest,
        generate_inbox_id as xmtp_id_generate_inbox_id,
        unverified::{NewUnverifiedSmartContractWalletSignature, UnverifiedSignature},
        AccountId, AssociationState, MemberIdentifier,
    },
    InboxId,
};
use xmtp_mls::groups::device_sync::preference_sync::UserPreferenceUpdate;
use xmtp_mls::groups::scoped_client::LocalScopedGroupClient;
use xmtp_mls::groups::HmacKey;
use xmtp_mls::storage::group::ConversationType;
use xmtp_mls::storage::group_message::SortDirection;
use xmtp_mls::storage::group_message::{ContentType, MsgQueryArgs};
use xmtp_mls::{
    api::ApiClientWrapper,
    builder::ClientBuilder,
    client::{Client as MlsClient, ClientError},
    groups::{
        group_metadata::GroupMetadata,
        group_mutable_metadata::MetadataField,
        group_permissions::{
            BasePolicies, GroupMutablePermissions, GroupMutablePermissionsError,
            MembershipPolicies, MetadataBasePolicies, MetadataPolicies, PermissionsBasePolicies,
            PermissionsPolicies, PolicySet,
        },
        intents::{PermissionPolicyOption, PermissionUpdateType},
        members::PermissionLevel,
        GroupMetadataOptions, MlsGroup, PreconfiguredPolicies, UpdateAdminListType,
    },
    identity::IdentityStrategy,
    storage::{
        consent_record::{ConsentState, ConsentType, StoredConsentRecord},
        group::GroupQueryArgs,
        group_message::{DeliveryStatus, GroupMessageKind, StoredGroupMessage},
        EncryptedMessageStore, EncryptionKey, StorageOption,
    },
    AbortHandle, GenericStreamHandle, StreamHandle,
};
use xmtp_proto::xmtp::mls::message_contents::DeviceSyncKind;
pub type RustXmtpClient = MlsClient<TonicApiClient>;

#[derive(uniffi::Object, Clone)]
pub struct XmtpApiClient(TonicApiClient);

#[uniffi::export(async_runtime = "tokio")]
pub async fn connect_to_backend(
    host: String,
    is_secure: bool,
) -> Result<Arc<XmtpApiClient>, GenericError> {
    init_logger();
    log::info!(
        host,
        is_secure,
        "Creating API client for host: {}, isSecure: {}",
        host,
        is_secure
    );
    let api_client = TonicApiClient::create(host, is_secure).await?;
    Ok(Arc::new(XmtpApiClient(api_client)))
}

/// It returns a new client of the specified `inbox_id`.
/// Note that the `inbox_id` must be either brand new or already associated with the `account_address`.
/// i.e. `inbox_id` cannot be associated with another account address.
///
/// Prior to calling this function, it's suggested to form `inbox_id`, `account_address`, and `nonce` like below.
///
/// ```text
/// inbox_id = get_inbox_id_for_address(account_address)
/// nonce = 0
///
/// // if inbox_id is not associated, we will create new one.
/// if !inbox_id {
///     if !legacy_key { nonce = random_u64() }
///     inbox_id = generate_inbox_id(account_address, nonce)
/// } // Otherwise, we will just use the inbox and ignore the nonce.
/// db_path = $inbox_id-$env
///
/// xmtp.create_client(account_address, nonce, inbox_id, Option<legacy_signed_private_key_proto>)
/// ```
#[allow(clippy::too_many_arguments)]
#[uniffi::export(async_runtime = "tokio")]
pub async fn create_client(
    api: Arc<XmtpApiClient>,
    db: Option<String>,
    encryption_key: Option<Vec<u8>>,
    inbox_id: &InboxId,
    account_address: String,
    nonce: u64,
    legacy_signed_private_key_proto: Option<Vec<u8>>,
    history_sync_url: Option<String>,
) -> Result<Arc<FfiXmtpClient>, GenericError> {
    init_logger();

    log::info!(
        "Creating message store with path: {:?} and encryption key: {} of length {:?}",
        db,
        encryption_key.is_some(),
        encryption_key.as_ref().map(|k| k.len())
    );

    let storage_option = match db {
        Some(path) => StorageOption::Persistent(path),
        None => StorageOption::Ephemeral,
    };

    let store = match encryption_key {
        Some(key) => {
            let key: EncryptionKey = key
                .try_into()
                .map_err(|_| "Malformed 32 byte encryption key".to_string())?;
            EncryptedMessageStore::new(storage_option, key).await?
        }
        None => EncryptedMessageStore::new_unencrypted(storage_option).await?,
    };
    log::info!("Creating XMTP client");
    let identity_strategy = IdentityStrategy::new(
        inbox_id.clone(),
        account_address.clone(),
        nonce,
        legacy_signed_private_key_proto,
    );

    let mut builder = ClientBuilder::new(identity_strategy)
        .api_client(Arc::unwrap_or_clone(api).0)
        .store(store);

    if let Some(url) = &history_sync_url {
        builder = builder.history_sync_url(url);
    }

    let xmtp_client = builder.build().await?;

    log::info!(
        "Created XMTP client for inbox_id: {}",
        xmtp_client.inbox_id()
    );
    Ok(Arc::new(FfiXmtpClient {
        inner_client: Arc::new(xmtp_client),
        account_address,
    }))
}

#[allow(unused)]
#[uniffi::export(async_runtime = "tokio")]
pub async fn get_inbox_id_for_address(
    api: Arc<XmtpApiClient>,
    account_address: String,
) -> Result<Option<String>, GenericError> {
    let api = ApiClientWrapper::new(Arc::new(api.0.clone()), Default::default());
    let results = api
        .get_inbox_ids(vec![account_address.clone()])
        .await
        .map_err(GenericError::from_error)?;

    Ok(results.get(&account_address).cloned())
}

#[allow(unused)]
#[uniffi::export]
pub fn generate_inbox_id(account_address: String, nonce: u64) -> Result<String, GenericError> {
    Ok(xmtp_id_generate_inbox_id(&account_address, &nonce)?)
}

#[derive(uniffi::Object)]
pub struct FfiSignatureRequest {
    inner: Arc<Mutex<SignatureRequest>>,
    scw_verifier: RemoteSignatureVerifier<TonicApiClient>,
}

#[uniffi::export(async_runtime = "tokio")]
impl FfiSignatureRequest {
    // Signature that's signed by EOA wallet
    pub async fn add_ecdsa_signature(&self, signature_bytes: Vec<u8>) -> Result<(), GenericError> {
        let mut inner = self.inner.lock().await;
        inner
            .add_signature(
                UnverifiedSignature::new_recoverable_ecdsa(signature_bytes),
                &self.scw_verifier,
            )
            .await?;

        Ok(())
    }

    // Signature that's signed by smart contract wallet
    pub async fn add_scw_signature(
        &self,
        signature_bytes: Vec<u8>,
        address: String,
        chain_id: u64,
        block_number: Option<u64>,
    ) -> Result<(), GenericError> {
        let mut inner = self.inner.lock().await;
        let account_id = AccountId::new_evm(chain_id, address);

        let new_signature = NewUnverifiedSmartContractWalletSignature::new(
            signature_bytes,
            account_id,
            block_number,
        );

        inner
            .add_new_unverified_smart_contract_signature(new_signature, &self.scw_verifier)
            .await?;

        Ok(())
    }

    pub async fn is_ready(&self) -> bool {
        self.inner.lock().await.is_ready()
    }

    pub async fn signature_text(&self) -> Result<String, GenericError> {
        Ok(self.inner.lock().await.signature_text())
    }

    /// missing signatures that are from [MemberKind::Address]
    pub async fn missing_address_signatures(&self) -> Result<Vec<String>, GenericError> {
        let inner = self.inner.lock().await;
        Ok(inner
            .missing_address_signatures()
            .iter()
            .map(|member| member.to_string())
            .collect())
    }
}

#[derive(uniffi::Object)]
pub struct FfiXmtpClient {
    inner_client: Arc<RustXmtpClient>,
    #[allow(dead_code)]
    account_address: String,
}

#[uniffi::export(async_runtime = "tokio")]
impl FfiXmtpClient {
    pub fn inbox_id(&self) -> InboxId {
        self.inner_client.inbox_id().to_string()
    }

    pub fn conversations(&self) -> Arc<FfiConversations> {
        Arc::new(FfiConversations {
            inner_client: self.inner_client.clone(),
        })
    }

    pub fn conversation(&self, conversation_id: Vec<u8>) -> Result<FfiConversation, GenericError> {
        self.inner_client
            .group(conversation_id)
            .map(Into::into)
            .map_err(Into::into)
    }

    pub fn dm_conversation(
        &self,
        target_inbox_id: String,
    ) -> Result<FfiConversation, GenericError> {
        let convo = self
            .inner_client
            .dm_group_from_target_inbox(target_inbox_id)?;
        Ok(convo.into())
    }

    pub fn message(&self, message_id: Vec<u8>) -> Result<FfiMessage, GenericError> {
        let message = self.inner_client.message(message_id)?;
        Ok(message.into())
    }

    pub async fn can_message(
        &self,
        account_addresses: Vec<String>,
    ) -> Result<HashMap<String, bool>, GenericError> {
        let inner = self.inner_client.as_ref();

        let results: HashMap<String, bool> = inner.can_message(&account_addresses).await?;

        Ok(results)
    }

    pub fn installation_id(&self) -> Vec<u8> {
        self.inner_client.installation_public_key().to_vec()
    }

    pub fn release_db_connection(&self) -> Result<(), GenericError> {
        Ok(self.inner_client.release_db_connection()?)
    }

    pub async fn db_reconnect(&self) -> Result<(), GenericError> {
        Ok(self.inner_client.reconnect_db()?)
    }

    pub async fn find_inbox_id(&self, address: String) -> Result<Option<String>, GenericError> {
        let inner = self.inner_client.as_ref();
        let conn = self.inner_client.store().conn()?;
        let result = inner.find_inbox_id_from_address(&conn, address).await?;
        Ok(result)
    }

    /**
     * Get the client's inbox state.
     *
     * If `refresh_from_network` is true, the client will go to the network first to refresh the state.
     * Otherwise, the state will be read from the local database.
     */
    pub async fn inbox_state(
        &self,
        refresh_from_network: bool,
    ) -> Result<FfiInboxState, GenericError> {
        let state = self.inner_client.inbox_state(refresh_from_network).await?;
        Ok(state.into())
    }

    /**
     * Get the inbox state for each `inbox_id`.
     *
     * If `refresh_from_network` is true, the client will go to the network first to refresh the state.
     * Otherwise, the state will be read from the local database.
     */
    pub async fn addresses_from_inbox_id(
        &self,
        refresh_from_network: bool,
        inbox_ids: Vec<String>,
    ) -> Result<Vec<FfiInboxState>, GenericError> {
        let state = self
            .inner_client
            .inbox_addresses(
                refresh_from_network,
                inbox_ids.iter().map(String::as_str).collect(),
            )
            .await?;
        Ok(state.into_iter().map(Into::into).collect())
    }

    pub async fn get_latest_inbox_state(
        &self,
        inbox_id: String,
    ) -> Result<FfiInboxState, GenericError> {
        let state = self
            .inner_client
            .get_latest_association_state(&self.inner_client.store().conn()?, &inbox_id)
            .await?;
        Ok(state.into())
    }

    pub async fn set_consent_states(&self, records: Vec<FfiConsent>) -> Result<(), GenericError> {
        let inner = self.inner_client.as_ref();
        let stored_records: Vec<StoredConsentRecord> =
            records.into_iter().map(StoredConsentRecord::from).collect();

        inner.set_consent_states(&stored_records).await?;
        Ok(())
    }

    pub async fn get_consent_state(
        &self,
        entity_type: FfiConsentEntityType,
        entity: String,
    ) -> Result<FfiConsentState, GenericError> {
        let inner = self.inner_client.as_ref();
        let result = inner.get_consent_state(entity_type.into(), entity).await?;

        Ok(result.into())
    }

    pub fn sign_with_installation_key(&self, text: &str) -> Result<Vec<u8>, GenericError> {
        let inner = self.inner_client.as_ref();
        Ok(inner.context().sign_with_public_context(text)?)
    }

    pub fn verify_signed_with_installation_key(
        &self,
        signature_text: &str,
        signature_bytes: Vec<u8>,
    ) -> Result<(), GenericError> {
        let inner = self.inner_client.as_ref();
        let public_key = inner.installation_public_key().to_vec();

        self.verify_signed_with_public_key(signature_text, signature_bytes, public_key)
    }

    pub fn verify_signed_with_public_key(
        &self,
        signature_text: &str,
        signature_bytes: Vec<u8>,
        public_key: Vec<u8>,
    ) -> Result<(), GenericError> {
        let signature_bytes: [u8; 64] =
            signature_bytes
                .try_into()
                .map_err(|v: Vec<u8>| GenericError::Generic {
                    err: format!(
                        "signature_bytes is not 64 bytes long. (Actual size: {})",
                        v.len()
                    ),
                })?;

        let public_key: [u8; 32] =
            public_key
                .try_into()
                .map_err(|v: Vec<u8>| GenericError::Generic {
                    err: format!(
                        "public_key is not 32 bytes long. (Actual size: {})",
                        v.len()
                    ),
                })?;

        Ok(verify_signed_with_public_context(
            signature_text,
            &signature_bytes,
            &public_key,
        )?)
    }
}

#[uniffi::export(async_runtime = "tokio")]
impl FfiXmtpClient {
    pub fn signature_request(&self) -> Option<Arc<FfiSignatureRequest>> {
        let scw_verifier = self.inner_client.scw_verifier().clone();
        self.inner_client
            .identity()
            .signature_request()
            .map(move |request| {
                Arc::new(FfiSignatureRequest {
                    inner: Arc::new(Mutex::new(request)),
                    scw_verifier: scw_verifier.clone(),
                })
            })
    }

    pub async fn register_identity(
        &self,
        signature_request: Arc<FfiSignatureRequest>,
    ) -> Result<(), GenericError> {
        let signature_request = signature_request.inner.lock().await;
        self.inner_client
            .register_identity(signature_request.clone())
            .await?;

        Ok(())
    }

    pub async fn send_sync_request(&self, kind: FfiDeviceSyncKind) -> Result<(), GenericError> {
        let provider = self.inner_client.mls_provider()?;
        self.inner_client
            .send_sync_request(&provider, kind.into())
            .await?;

        Ok(())
    }

    /// Adds a wallet address to the existing client
    pub async fn add_wallet(
        &self,
        new_wallet_address: &str,
    ) -> Result<Arc<FfiSignatureRequest>, GenericError> {
        let signature_request = self
            .inner_client
            .associate_wallet(new_wallet_address.into())
            .await?;
        let scw_verifier = self.inner_client.scw_verifier().clone();
        let request = Arc::new(FfiSignatureRequest {
            inner: Arc::new(tokio::sync::Mutex::new(signature_request)),
            scw_verifier: scw_verifier.clone(),
        });

        Ok(request)
    }

    pub async fn apply_signature_request(
        &self,
        signature_request: Arc<FfiSignatureRequest>,
    ) -> Result<(), GenericError> {
        let signature_request = signature_request.inner.lock().await;
        self.inner_client
            .apply_signature_request(signature_request.clone())
            .await?;

        Ok(())
    }

    /// Revokes or removes an identity - really a wallet address - from the existing client
    pub async fn revoke_wallet(
        &self,
        wallet_address: &str,
    ) -> Result<Arc<FfiSignatureRequest>, GenericError> {
        let Self {
            ref inner_client, ..
        } = self;

        let signature_request = inner_client
            .revoke_wallets(vec![wallet_address.into()])
            .await?;
        let scw_verifier = inner_client.clone().scw_verifier().clone();
        let request = Arc::new(FfiSignatureRequest {
            inner: Arc::new(tokio::sync::Mutex::new(signature_request)),
            scw_verifier,
        });

        Ok(request)
    }

    /**
     * Revokes all installations except the one the client is currently using
     */
    pub async fn revoke_all_other_installations(
        &self,
    ) -> Result<Arc<FfiSignatureRequest>, GenericError> {
        let installation_id = self.inner_client.installation_public_key();
        let inbox_state = self.inner_client.inbox_state(true).await?;
        let other_installation_ids = inbox_state
            .installation_ids()
            .into_iter()
            .filter(|id| id != installation_id)
            .collect();

        let signature_request = self
            .inner_client
            .revoke_installations(other_installation_ids)
            .await?;

        Ok(Arc::new(FfiSignatureRequest {
            inner: Arc::new(tokio::sync::Mutex::new(signature_request)),
            scw_verifier: self.inner_client.scw_verifier().clone().clone(),
        }))
    }
}

impl From<HmacKey> for FfiHmacKey {
    fn from(value: HmacKey) -> Self {
        Self {
            epoch: value.epoch,
            key: value.key.to_vec(),
        }
    }
}

#[derive(uniffi::Record)]
pub struct FfiInboxState {
    pub inbox_id: String,
    pub recovery_address: String,
    pub installations: Vec<FfiInstallation>,
    pub account_addresses: Vec<String>,
}

#[derive(uniffi::Record)]
pub struct FfiHmacKey {
    key: Vec<u8>,
    epoch: i64,
}

#[derive(uniffi::Record)]
pub struct FfiInstallation {
    pub id: Vec<u8>,
    pub client_timestamp_ns: Option<u64>,
}

impl From<AssociationState> for FfiInboxState {
    fn from(state: AssociationState) -> Self {
        Self {
            inbox_id: state.inbox_id().to_string(),
            recovery_address: state.recovery_address().to_string(),
            installations: state
                .members()
                .into_iter()
                .filter_map(|m| match m.identifier {
                    MemberIdentifier::Address(_) => None,
                    MemberIdentifier::Installation(inst) => Some(FfiInstallation {
                        id: inst,
                        client_timestamp_ns: m.client_timestamp_ns,
                    }),
                })
                .collect(),
            account_addresses: state.account_addresses(),
        }
    }
}

#[derive(uniffi::Record, Default)]
pub struct FfiListConversationsOptions {
    pub created_after_ns: Option<i64>,
    pub created_before_ns: Option<i64>,
    pub limit: Option<i64>,
    pub consent_state: Option<FfiConsentState>,
    pub include_duplicate_dms: bool,
}

impl From<FfiListConversationsOptions> for GroupQueryArgs {
    fn from(opts: FfiListConversationsOptions) -> GroupQueryArgs {
        GroupQueryArgs {
            created_before_ns: opts.created_before_ns,
            created_after_ns: opts.created_after_ns,
            limit: opts.limit,
            consent_state: opts.consent_state.map(Into::into),
            include_duplicate_dms: opts.include_duplicate_dms,
            ..Default::default()
        }
    }
}

#[derive(uniffi::Object)]
pub struct FfiConversations {
    inner_client: Arc<RustXmtpClient>,
}

#[derive(uniffi::Enum, Clone, Debug)]
pub enum FfiGroupPermissionsOptions {
    AllMembers,
    AdminOnly,
    CustomPolicy,
}

#[derive(uniffi::Enum, Debug)]
pub enum FfiPermissionUpdateType {
    AddMember,
    RemoveMember,
    AddAdmin,
    RemoveAdmin,
    UpdateMetadata,
}

impl From<&FfiPermissionUpdateType> for PermissionUpdateType {
    fn from(update_type: &FfiPermissionUpdateType) -> Self {
        match update_type {
            FfiPermissionUpdateType::AddMember => PermissionUpdateType::AddMember,
            FfiPermissionUpdateType::RemoveMember => PermissionUpdateType::RemoveMember,
            FfiPermissionUpdateType::AddAdmin => PermissionUpdateType::AddAdmin,
            FfiPermissionUpdateType::RemoveAdmin => PermissionUpdateType::RemoveAdmin,
            FfiPermissionUpdateType::UpdateMetadata => PermissionUpdateType::UpdateMetadata,
        }
    }
}

#[derive(uniffi::Enum, Clone, Debug, PartialEq, Eq)]
pub enum FfiPermissionPolicy {
    Allow,
    Deny,
    Admin,
    SuperAdmin,
    DoesNotExist,
    Other,
}

impl TryInto<PermissionPolicyOption> for FfiPermissionPolicy {
    type Error = GroupMutablePermissionsError;

    fn try_into(self) -> Result<PermissionPolicyOption, Self::Error> {
        match self {
            FfiPermissionPolicy::Allow => Ok(PermissionPolicyOption::Allow),
            FfiPermissionPolicy::Deny => Ok(PermissionPolicyOption::Deny),
            FfiPermissionPolicy::Admin => Ok(PermissionPolicyOption::AdminOnly),
            FfiPermissionPolicy::SuperAdmin => Ok(PermissionPolicyOption::SuperAdminOnly),
            _ => Err(GroupMutablePermissionsError::InvalidPermissionPolicyOption),
        }
    }
}

impl TryInto<MembershipPolicies> for FfiPermissionPolicy {
    type Error = GroupMutablePermissionsError;

    fn try_into(self) -> Result<MembershipPolicies, Self::Error> {
        match self {
            FfiPermissionPolicy::Allow => Ok(MembershipPolicies::allow()),
            FfiPermissionPolicy::Deny => Ok(MembershipPolicies::deny()),
            FfiPermissionPolicy::Admin => Ok(MembershipPolicies::allow_if_actor_admin()),
            FfiPermissionPolicy::SuperAdmin => Ok(MembershipPolicies::allow_if_actor_super_admin()),
            _ => Err(GroupMutablePermissionsError::InvalidPermissionPolicyOption),
        }
    }
}

impl TryInto<MetadataPolicies> for FfiPermissionPolicy {
    type Error = GroupMutablePermissionsError;

    fn try_into(self) -> Result<MetadataPolicies, Self::Error> {
        match self {
            FfiPermissionPolicy::Allow => Ok(MetadataPolicies::allow()),
            FfiPermissionPolicy::Deny => Ok(MetadataPolicies::deny()),
            FfiPermissionPolicy::Admin => Ok(MetadataPolicies::allow_if_actor_admin()),
            FfiPermissionPolicy::SuperAdmin => Ok(MetadataPolicies::allow_if_actor_super_admin()),
            _ => Err(GroupMutablePermissionsError::InvalidPermissionPolicyOption),
        }
    }
}

impl TryInto<PermissionsPolicies> for FfiPermissionPolicy {
    type Error = GroupMutablePermissionsError;

    fn try_into(self) -> Result<PermissionsPolicies, Self::Error> {
        match self {
            FfiPermissionPolicy::Deny => Ok(PermissionsPolicies::deny()),
            FfiPermissionPolicy::Admin => Ok(PermissionsPolicies::allow_if_actor_admin()),
            FfiPermissionPolicy::SuperAdmin => {
                Ok(PermissionsPolicies::allow_if_actor_super_admin())
            }
            _ => Err(GroupMutablePermissionsError::InvalidPermissionPolicyOption),
        }
    }
}

impl From<&MembershipPolicies> for FfiPermissionPolicy {
    fn from(policies: &MembershipPolicies) -> Self {
        if let MembershipPolicies::Standard(base_policy) = policies {
            match base_policy {
                BasePolicies::Allow => FfiPermissionPolicy::Allow,
                BasePolicies::Deny => FfiPermissionPolicy::Deny,
                BasePolicies::AllowSameMember => FfiPermissionPolicy::Other,
                BasePolicies::AllowIfAdminOrSuperAdmin => FfiPermissionPolicy::Admin,
                BasePolicies::AllowIfSuperAdmin => FfiPermissionPolicy::SuperAdmin,
            }
        } else {
            FfiPermissionPolicy::Other
        }
    }
}

impl From<&MetadataPolicies> for FfiPermissionPolicy {
    fn from(policies: &MetadataPolicies) -> Self {
        if let MetadataPolicies::Standard(base_policy) = policies {
            match base_policy {
                MetadataBasePolicies::Allow => FfiPermissionPolicy::Allow,
                MetadataBasePolicies::Deny => FfiPermissionPolicy::Deny,
                MetadataBasePolicies::AllowIfActorAdminOrSuperAdmin => FfiPermissionPolicy::Admin,
                MetadataBasePolicies::AllowIfActorSuperAdmin => FfiPermissionPolicy::SuperAdmin,
            }
        } else {
            FfiPermissionPolicy::Other
        }
    }
}

impl From<&PermissionsPolicies> for FfiPermissionPolicy {
    fn from(policies: &PermissionsPolicies) -> Self {
        if let PermissionsPolicies::Standard(base_policy) = policies {
            match base_policy {
                PermissionsBasePolicies::Deny => FfiPermissionPolicy::Deny,
                PermissionsBasePolicies::AllowIfActorAdminOrSuperAdmin => {
                    FfiPermissionPolicy::Admin
                }
                PermissionsBasePolicies::AllowIfActorSuperAdmin => FfiPermissionPolicy::SuperAdmin,
            }
        } else {
            FfiPermissionPolicy::Other
        }
    }
}

#[derive(uniffi::Record, Clone, Debug, PartialEq, Eq)]
pub struct FfiPermissionPolicySet {
    pub add_member_policy: FfiPermissionPolicy,
    pub remove_member_policy: FfiPermissionPolicy,
    pub add_admin_policy: FfiPermissionPolicy,
    pub remove_admin_policy: FfiPermissionPolicy,
    pub update_group_name_policy: FfiPermissionPolicy,
    pub update_group_description_policy: FfiPermissionPolicy,
    pub update_group_image_url_square_policy: FfiPermissionPolicy,
    pub update_group_pinned_frame_url_policy: FfiPermissionPolicy,
}

impl From<PreconfiguredPolicies> for FfiGroupPermissionsOptions {
    fn from(policy: PreconfiguredPolicies) -> Self {
        match policy {
            PreconfiguredPolicies::AllMembers => FfiGroupPermissionsOptions::AllMembers,
            PreconfiguredPolicies::AdminsOnly => FfiGroupPermissionsOptions::AdminOnly,
        }
    }
}

impl TryFrom<FfiPermissionPolicySet> for PolicySet {
    type Error = GroupMutablePermissionsError;
    fn try_from(policy_set: FfiPermissionPolicySet) -> Result<Self, GroupMutablePermissionsError> {
        let mut metadata_permissions_map: HashMap<String, MetadataPolicies> = HashMap::new();
        metadata_permissions_map.insert(
            MetadataField::GroupName.to_string(),
            policy_set.update_group_name_policy.try_into()?,
        );
        metadata_permissions_map.insert(
            MetadataField::Description.to_string(),
            policy_set.update_group_description_policy.try_into()?,
        );
        metadata_permissions_map.insert(
            MetadataField::GroupImageUrlSquare.to_string(),
            policy_set.update_group_image_url_square_policy.try_into()?,
        );
        metadata_permissions_map.insert(
            MetadataField::GroupPinnedFrameUrl.to_string(),
            policy_set.update_group_pinned_frame_url_policy.try_into()?,
        );

        Ok(PolicySet {
            add_member_policy: policy_set.add_member_policy.try_into()?,
            remove_member_policy: policy_set.remove_member_policy.try_into()?,
            add_admin_policy: policy_set.add_admin_policy.try_into()?,
            remove_admin_policy: policy_set.remove_admin_policy.try_into()?,
            update_metadata_policy: metadata_permissions_map,
            update_permissions_policy: PermissionsPolicies::allow_if_actor_super_admin(),
        })
    }
}

#[derive(uniffi::Enum, Debug)]
pub enum FfiMetadataField {
    GroupName,
    Description,
    ImageUrlSquare,
    PinnedFrameUrl,
}

impl From<&FfiMetadataField> for MetadataField {
    fn from(field: &FfiMetadataField) -> Self {
        match field {
            FfiMetadataField::GroupName => MetadataField::GroupName,
            FfiMetadataField::Description => MetadataField::Description,
            FfiMetadataField::ImageUrlSquare => MetadataField::GroupImageUrlSquare,
            FfiMetadataField::PinnedFrameUrl => MetadataField::GroupPinnedFrameUrl,
        }
    }
}

#[uniffi::export(async_runtime = "tokio")]
impl FfiConversations {
    pub async fn create_group(
        &self,
        account_addresses: Vec<String>,
        opts: FfiCreateGroupOptions,
    ) -> Result<Arc<FfiConversation>, GenericError> {
        log::info!(
            "creating group with account addresses: {}",
            account_addresses.join(", ")
        );

        if let Some(FfiGroupPermissionsOptions::CustomPolicy) = opts.permissions {
            if opts.custom_permission_policy_set.is_none() {
                return Err(GenericError::Generic {
                    err: "CustomPolicy must include policy set".to_string(),
                });
            }
        } else if opts.custom_permission_policy_set.is_some() {
            return Err(GenericError::Generic {
                err: "Only CustomPolicy may specify a policy set".to_string(),
            });
        }

        let metadata_options = opts.clone().into_group_metadata_options();

        let group_permissions = match opts.permissions {
            Some(FfiGroupPermissionsOptions::AllMembers) => {
                Some(xmtp_mls::groups::PreconfiguredPolicies::AllMembers.to_policy_set())
            }
            Some(FfiGroupPermissionsOptions::AdminOnly) => {
                Some(xmtp_mls::groups::PreconfiguredPolicies::AdminsOnly.to_policy_set())
            }
            Some(FfiGroupPermissionsOptions::CustomPolicy) => {
                if let Some(policy_set) = opts.custom_permission_policy_set {
                    Some(policy_set.try_into()?)
                } else {
                    None
                }
            }
            _ => None,
        };

        let convo = if account_addresses.is_empty() {
            self.inner_client
                .create_group(group_permissions, metadata_options)?
        } else {
            self.inner_client
                .create_group_with_members(&account_addresses, group_permissions, metadata_options)
                .await?
        };

        Ok(Arc::new(convo.into()))
    }

    pub async fn create_dm(
        &self,
        account_address: String,
    ) -> Result<Arc<FfiConversation>, GenericError> {
        log::info!("creating dm with target address: {}", account_address);
        self.inner_client
            .create_dm(account_address)
            .await
            .map(|g| Arc::new(g.into()))
            .map_err(Into::into)
    }

    pub async fn process_streamed_welcome_message(
        &self,
        envelope_bytes: Vec<u8>,
    ) -> Result<Arc<FfiConversation>, GenericError> {
        self.inner_client
            .process_streamed_welcome_message(envelope_bytes)
            .await
            .map(|g| Arc::new(g.into()))
            .map_err(Into::into)
    }

    pub async fn sync(&self) -> Result<(), GenericError> {
        let inner = self.inner_client.as_ref();
        let provider = inner.mls_provider()?;
        inner.sync_welcomes(&provider).await?;
        Ok(())
    }

    pub fn get_sync_group(&self) -> Result<FfiConversation, GenericError> {
        let inner = self.inner_client.as_ref();
        let conn = inner.store().conn()?;
        let sync_group = inner.get_sync_group(&conn)?;
        Ok(sync_group.into())
    }

    pub async fn sync_all_conversations(
        &self,
        consent_state: Option<FfiConsentState>,
    ) -> Result<u32, GenericError> {
        let inner = self.inner_client.as_ref();
        let provider = inner.mls_provider()?;
        let consent: Option<ConsentState> = consent_state.map(|state| state.into());
        let num_groups_synced: usize = inner
            .sync_all_welcomes_and_groups(&provider, consent)
            .await?;
        // Convert usize to u32 for compatibility with Uniffi
        let num_groups_synced: u32 = num_groups_synced
            .try_into()
            .map_err(|_| GenericError::FailedToConvertToU32)?;

        Ok(num_groups_synced)
    }

    pub async fn list(
        &self,
        opts: FfiListConversationsOptions,
    ) -> Result<Vec<Arc<FfiConversation>>, GenericError> {
        let inner = self.inner_client.as_ref();
        let convo_list: Vec<Arc<FfiConversation>> = inner
            .find_groups(opts.into())?
            .into_iter()
            .map(|group| Arc::new(group.into()))
            .collect();

        Ok(convo_list)
    }

    pub async fn list_conversations(
        &self,
    ) -> Result<Vec<Arc<FfiConversationListItem>>, GenericError> {
        let inner = self.inner_client.as_ref();
        let convo_list: Vec<Arc<FfiConversationListItem>> = inner
            .list_conversations()?
            .into_iter()
            .map(|conversation_item| {
                Arc::new(FfiConversationListItem {
                    conversation: conversation_item.group.into(),
                    last_message: conversation_item
                        .last_message
                        .map(|stored_message| stored_message.into()),
                })
            })
            .collect();

        Ok(convo_list)
    }

    pub async fn list_groups(
        &self,
        opts: FfiListConversationsOptions,
    ) -> Result<Vec<Arc<FfiConversation>>, GenericError> {
        let inner = self.inner_client.as_ref();
        let convo_list: Vec<Arc<FfiConversation>> = inner
            .find_groups(GroupQueryArgs::from(opts).conversation_type(ConversationType::Group))?
            .into_iter()
            .map(|group| Arc::new(group.into()))
            .collect();

        Ok(convo_list)
    }

    pub async fn list_dms(
        &self,
        opts: FfiListConversationsOptions,
    ) -> Result<Vec<Arc<FfiConversation>>, GenericError> {
        let inner = self.inner_client.as_ref();
        let convo_list: Vec<Arc<FfiConversation>> = inner
            .find_groups(GroupQueryArgs::from(opts).conversation_type(ConversationType::Dm))?
            .into_iter()
            .map(|group| Arc::new(group.into()))
            .collect();

        Ok(convo_list)
    }

    pub async fn stream_groups(
        &self,
        callback: Arc<dyn FfiConversationCallback>,
    ) -> FfiStreamCloser {
        let client = self.inner_client.clone();
        let handle = RustXmtpClient::stream_conversations_with_callback(
            client.clone(),
            Some(ConversationType::Group),
            move |convo| match convo {
                Ok(c) => callback.on_conversation(Arc::new(c.into())),
                Err(e) => callback.on_error(e.into()),
            },
        );

        FfiStreamCloser::new(handle)
    }

    pub async fn stream_dms(&self, callback: Arc<dyn FfiConversationCallback>) -> FfiStreamCloser {
        let client = self.inner_client.clone();
        let handle = RustXmtpClient::stream_conversations_with_callback(
            client.clone(),
            Some(ConversationType::Dm),
            move |convo| match convo {
                Ok(c) => callback.on_conversation(Arc::new(c.into())),
                Err(e) => callback.on_error(e.into()),
            },
        );

        FfiStreamCloser::new(handle)
    }

    pub async fn stream(&self, callback: Arc<dyn FfiConversationCallback>) -> FfiStreamCloser {
        let client = self.inner_client.clone();
        let handle = RustXmtpClient::stream_conversations_with_callback(
            client.clone(),
            None,
            move |convo| match convo {
                Ok(c) => callback.on_conversation(Arc::new(c.into())),
                Err(e) => callback.on_error(e.into()),
            },
        );

        FfiStreamCloser::new(handle)
    }

    pub async fn stream_all_group_messages(
        &self,
        message_callback: Arc<dyn FfiMessageCallback>,
    ) -> FfiStreamCloser {
        self.stream_messages(message_callback, Some(FfiConversationType::Group))
            .await
    }

    pub async fn stream_all_dm_messages(
        &self,
        message_callback: Arc<dyn FfiMessageCallback>,
    ) -> FfiStreamCloser {
        self.stream_messages(message_callback, Some(FfiConversationType::Dm))
            .await
    }

    pub async fn stream_all_messages(
        &self,
        message_callback: Arc<dyn FfiMessageCallback>,
    ) -> FfiStreamCloser {
        self.stream_messages(message_callback, None).await
    }

    async fn stream_messages(
        &self,
        message_callback: Arc<dyn FfiMessageCallback>,
        conversation_type: Option<FfiConversationType>,
    ) -> FfiStreamCloser {
        let handle = RustXmtpClient::stream_all_messages_with_callback(
            self.inner_client.clone(),
            conversation_type.map(Into::into),
            move |msg| match msg {
                Ok(m) => message_callback.on_message(m.into()),
                Err(e) => message_callback.on_error(e.into()),
            },
        );

        FfiStreamCloser::new(handle)
    }

    /// Get notified when there is a new consent update either locally or is synced from another device
    /// allowing the user to re-render the new state appropriately
    pub async fn stream_consent(&self, callback: Arc<dyn FfiConsentCallback>) -> FfiStreamCloser {
        let handle =
            RustXmtpClient::stream_consent_with_callback(self.inner_client.clone(), move |msg| {
                match msg {
                    Ok(m) => callback.on_consent_update(m.into_iter().map(Into::into).collect()),
                    Err(e) => callback.on_error(e.into()),
                }
            });

        FfiStreamCloser::new(handle)
    }

    /// Get notified when a preference changes either locally or is synced from another device
    /// allowing the user to re-render the new state appropriately.
    pub async fn stream_preferences(
        &self,
        callback: Arc<dyn FfiPreferenceCallback>,
    ) -> FfiStreamCloser {
        let handle = RustXmtpClient::stream_preferences_with_callback(
            self.inner_client.clone(),
            move |msg| match msg {
                Ok(m) => callback.on_preference_update(
                    m.into_iter().filter_map(|v| v.try_into().ok()).collect(),
                ),
                Err(e) => callback.on_error(e.into()),
            },
        );

        FfiStreamCloser::new(handle)
    }

    pub fn get_hmac_keys(&self) -> Result<HashMap<Vec<u8>, Vec<FfiHmacKey>>, GenericError> {
        let inner = self.inner_client.as_ref();
        let conversations = inner.find_groups(GroupQueryArgs::default())?;

        let mut hmac_map = HashMap::new();
        for conversation in conversations {
            let id = conversation.group_id.clone();
            let keys = conversation
                .hmac_keys(-1..=1)?
                .into_iter()
                .map(Into::into)
                .collect::<Vec<_>>();

            hmac_map.insert(id, keys);
        }

        Ok(hmac_map)
    }
}

impl From<FfiConversationType> for ConversationType {
    fn from(value: FfiConversationType) -> Self {
        match value {
            FfiConversationType::Dm => ConversationType::Dm,
            FfiConversationType::Group => ConversationType::Group,
            FfiConversationType::Sync => ConversationType::Sync,
        }
    }
}

impl TryFrom<UserPreferenceUpdate> for FfiPreferenceUpdate {
    type Error = GenericError;
    fn try_from(value: UserPreferenceUpdate) -> Result<Self, Self::Error> {
        match value {
            UserPreferenceUpdate::HmacKeyUpdate { key } => Ok(FfiPreferenceUpdate::HMAC { key }),
            // These are filtered out in the stream and should not be here
            // We're keeping preference update and consent streams separate right now.
            UserPreferenceUpdate::ConsentUpdate(_) => Err(GenericError::Generic {
                err: "Consent updates should be filtered out.".to_string(),
            }),
        }
    }
}

#[derive(uniffi::Object)]
pub struct FfiConversation {
    inner: MlsGroup<RustXmtpClient>,
}

#[derive(uniffi::Object)]
#[allow(unused_variables, dead_code)]
pub struct FfiConversationListItem {
    conversation: FfiConversation,
    last_message: Option<FfiMessage>,
}

impl From<MlsGroup<RustXmtpClient>> for FfiConversation {
    fn from(mls_group: MlsGroup<RustXmtpClient>) -> FfiConversation {
        FfiConversation { inner: mls_group }
    }
}

impl From<StoredConsentRecord> for FfiConsent {
    fn from(value: StoredConsentRecord) -> Self {
        FfiConsent {
            entity: value.entity,
            entity_type: match value.entity_type {
                ConsentType::Address => FfiConsentEntityType::Address,
                ConsentType::ConversationId => FfiConsentEntityType::ConversationId,
                ConsentType::InboxId => FfiConsentEntityType::InboxId,
            },
            state: value.state.into(),
        }
    }
}

#[derive(uniffi::Record)]
pub struct FfiConversationMember {
    pub inbox_id: String,
    pub account_addresses: Vec<String>,
    pub installation_ids: Vec<Vec<u8>>,
    pub permission_level: FfiPermissionLevel,
    pub consent_state: FfiConsentState,
}

#[derive(uniffi::Enum)]
pub enum FfiPermissionLevel {
    Member,
    Admin,
    SuperAdmin,
}

#[derive(uniffi::Enum, PartialEq, Debug)]
pub enum FfiConsentState {
    Unknown,
    Allowed,
    Denied,
}

impl From<ConsentState> for FfiConsentState {
    fn from(state: ConsentState) -> Self {
        match state {
            ConsentState::Unknown => FfiConsentState::Unknown,
            ConsentState::Allowed => FfiConsentState::Allowed,
            ConsentState::Denied => FfiConsentState::Denied,
        }
    }
}

impl From<FfiConsentState> for ConsentState {
    fn from(state: FfiConsentState) -> Self {
        match state {
            FfiConsentState::Unknown => ConsentState::Unknown,
            FfiConsentState::Allowed => ConsentState::Allowed,
            FfiConsentState::Denied => ConsentState::Denied,
        }
    }
}

#[derive(uniffi::Enum)]
pub enum FfiDeviceSyncKind {
    Messages,
    Consent,
}

impl From<FfiDeviceSyncKind> for DeviceSyncKind {
    fn from(value: FfiDeviceSyncKind) -> Self {
        match value {
            FfiDeviceSyncKind::Consent => DeviceSyncKind::Consent,
            FfiDeviceSyncKind::Messages => DeviceSyncKind::MessageHistory,
        }
    }
}

#[derive(uniffi::Enum)]
pub enum FfiConsentEntityType {
    ConversationId,
    InboxId,
    Address,
}

impl From<FfiConsentEntityType> for ConsentType {
    fn from(entity_type: FfiConsentEntityType) -> Self {
        match entity_type {
            FfiConsentEntityType::ConversationId => ConsentType::ConversationId,
            FfiConsentEntityType::InboxId => ConsentType::InboxId,
            FfiConsentEntityType::Address => ConsentType::Address,
        }
    }
}

#[derive(uniffi::Enum, Clone)]
pub enum FfiDirection {
    Ascending,
    Descending,
}

impl From<FfiDirection> for SortDirection {
    fn from(direction: FfiDirection) -> Self {
        match direction {
            FfiDirection::Ascending => SortDirection::Ascending,
            FfiDirection::Descending => SortDirection::Descending,
        }
    }
}

#[derive(uniffi::Record, Clone, Default)]
pub struct FfiListMessagesOptions {
    pub sent_before_ns: Option<i64>,
    pub sent_after_ns: Option<i64>,
    pub limit: Option<i64>,
    pub delivery_status: Option<FfiDeliveryStatus>,
    pub direction: Option<FfiDirection>,
    pub content_types: Option<Vec<FfiContentType>>,
}

#[derive(uniffi::Enum, Clone)]
pub enum FfiContentType {
    Unknown,
    Text,
    GroupMembershipChange,
    GroupUpdated,
    Reaction,
    ReadReceipt,
    Reply,
    Attachment,
    RemoteAttachment,
    TransactionReference,
}

impl From<FfiContentType> for ContentType {
    fn from(value: FfiContentType) -> Self {
        match value {
            FfiContentType::Unknown => ContentType::Unknown,
            FfiContentType::Text => ContentType::Text,
            FfiContentType::GroupMembershipChange => ContentType::GroupMembershipChange,
            FfiContentType::GroupUpdated => ContentType::GroupUpdated,
            FfiContentType::Reaction => ContentType::Reaction,
            FfiContentType::ReadReceipt => ContentType::ReadReceipt,
            FfiContentType::Reply => ContentType::Reply,
            FfiContentType::Attachment => ContentType::Attachment,
            FfiContentType::RemoteAttachment => ContentType::RemoteAttachment,
            FfiContentType::TransactionReference => ContentType::TransactionReference,
        }
    }
}

#[derive(uniffi::Record, Clone, Default)]
pub struct FfiCreateGroupOptions {
    pub permissions: Option<FfiGroupPermissionsOptions>,
    pub group_name: Option<String>,
    pub group_image_url_square: Option<String>,
    pub group_description: Option<String>,
    pub group_pinned_frame_url: Option<String>,
    pub custom_permission_policy_set: Option<FfiPermissionPolicySet>,
}

impl FfiCreateGroupOptions {
    pub fn into_group_metadata_options(self) -> GroupMetadataOptions {
        GroupMetadataOptions {
            name: self.group_name,
            image_url_square: self.group_image_url_square,
            description: self.group_description,
            pinned_frame_url: self.group_pinned_frame_url,
        }
    }
}

#[uniffi::export(async_runtime = "tokio")]
impl FfiConversation {
    pub async fn send(&self, content_bytes: Vec<u8>) -> Result<Vec<u8>, GenericError> {
        let message_id = self.inner.send_message(content_bytes.as_slice()).await?;
        Ok(message_id)
    }

    /// send a message without immediately publishing to the delivery service.
    pub fn send_optimistic(&self, content_bytes: Vec<u8>) -> Result<Vec<u8>, GenericError> {
        let id = self
            .inner
            .send_message_optimistic(content_bytes.as_slice())?;

        Ok(id)
    }

    /// Publish all unpublished messages
    pub async fn publish_messages(&self) -> Result<(), GenericError> {
        self.inner.publish_messages().await?;
        Ok(())
    }

    pub async fn sync(&self) -> Result<(), GenericError> {
        self.inner.sync().await?;

        Ok(())
    }

    pub async fn find_messages(
        &self,
        opts: FfiListMessagesOptions,
    ) -> Result<Vec<FfiMessage>, GenericError> {
        let delivery_status = opts.delivery_status.map(|status| status.into());
        let direction = opts.direction.map(|dir| dir.into());
        let kind = match self.conversation_type().await? {
            FfiConversationType::Group => None,
            FfiConversationType::Dm => Some(GroupMessageKind::Application),
            FfiConversationType::Sync => None,
        };

        let messages: Vec<FfiMessage> = self
            .inner
<<<<<<< HEAD
            .find_messages(&MsgQueryArgs {
                sent_before_ns: opts.sent_before_ns,
                sent_after_ns: opts.sent_after_ns,
                limit: opts.limit,
                kind,
                delivery_status,
                direction,
                ..Default::default()
            })?
=======
            .find_messages(
                &MsgQueryArgs::default()
                    .maybe_sent_before_ns(opts.sent_before_ns)
                    .maybe_sent_after_ns(opts.sent_after_ns)
                    .maybe_kind(kind)
                    .maybe_delivery_status(delivery_status)
                    .maybe_limit(opts.limit)
                    .maybe_direction(direction)
                    .maybe_content_types(
                        opts.content_types
                            .map(|types| types.into_iter().map(|t| t.into()).collect()),
                    ),
            )?
>>>>>>> a9111a13
            .into_iter()
            .map(|msg| msg.into())
            .collect();

        Ok(messages)
    }

    pub async fn process_streamed_conversation_message(
        &self,
        envelope_bytes: Vec<u8>,
    ) -> Result<FfiMessage, FfiSubscribeError> {
        let provider = self.inner.mls_provider()?;
        let message = self
            .inner
            .process_streamed_group_message(&provider, envelope_bytes)
            .await?;
        let ffi_message = message.into();

        Ok(ffi_message)
    }

    pub async fn list_members(&self) -> Result<Vec<FfiConversationMember>, GenericError> {
        let members: Vec<FfiConversationMember> = self
            .inner
            .members()
            .await?
            .into_iter()
            .map(|member| FfiConversationMember {
                inbox_id: member.inbox_id,
                account_addresses: member.account_addresses,
                installation_ids: member.installation_ids,
                permission_level: match member.permission_level {
                    PermissionLevel::Member => FfiPermissionLevel::Member,
                    PermissionLevel::Admin => FfiPermissionLevel::Admin,
                    PermissionLevel::SuperAdmin => FfiPermissionLevel::SuperAdmin,
                },
                consent_state: member.consent_state.into(),
            })
            .collect();

        Ok(members)
    }

    pub async fn add_members(&self, account_addresses: Vec<String>) -> Result<(), GenericError> {
        log::info!("adding members: {}", account_addresses.join(","));

        self.inner.add_members(&account_addresses).await?;

        Ok(())
    }

    pub async fn add_members_by_inbox_id(
        &self,
        inbox_ids: Vec<String>,
    ) -> Result<(), GenericError> {
        log::info!("adding members by inbox id: {}", inbox_ids.join(","));

        self.inner
            .add_members_by_inbox_id(&inbox_ids)
            .await
            .map_err(Into::into)
    }

    pub async fn remove_members(&self, account_addresses: Vec<String>) -> Result<(), GenericError> {
        self.inner
            .remove_members(&account_addresses)
            .await
            .map_err(Into::into)
    }

    pub async fn remove_members_by_inbox_id(
        &self,
        inbox_ids: Vec<String>,
    ) -> Result<(), GenericError> {
        let ids = inbox_ids.iter().map(AsRef::as_ref).collect::<Vec<&str>>();
        self.inner
            .remove_members_by_inbox_id(ids.as_slice())
            .await?;
        Ok(())
    }

    pub async fn update_group_name(&self, group_name: String) -> Result<(), GenericError> {
        self.inner.update_group_name(group_name).await?;
        Ok(())
    }

    pub fn group_name(&self) -> Result<String, GenericError> {
        let provider = self.inner.mls_provider()?;
        let group_name = self.inner.group_name(&provider)?;
        Ok(group_name)
    }

    pub async fn update_group_image_url_square(
        &self,
        group_image_url_square: String,
    ) -> Result<(), GenericError> {
        self.inner
            .update_group_image_url_square(group_image_url_square)
            .await?;

        Ok(())
    }

    pub fn group_image_url_square(&self) -> Result<String, GenericError> {
        let provider = self.inner.mls_provider()?;
        Ok(self.inner.group_image_url_square(&provider)?)
    }

    pub async fn update_group_description(
        &self,
        group_description: String,
    ) -> Result<(), GenericError> {
        self.inner
            .update_group_description(group_description)
            .await?;

        Ok(())
    }

    pub fn group_description(&self) -> Result<String, GenericError> {
        let provider = self.inner.mls_provider()?;
        Ok(self.inner.group_description(&provider)?)
    }

    pub async fn update_group_pinned_frame_url(
        &self,
        pinned_frame_url: String,
    ) -> Result<(), GenericError> {
        self.inner
            .update_group_pinned_frame_url(pinned_frame_url)
            .await?;

        Ok(())
    }

    pub fn group_pinned_frame_url(&self) -> Result<String, GenericError> {
        let provider = self.inner.mls_provider()?;
        self.inner
            .group_pinned_frame_url(&provider)
            .map_err(Into::into)
    }

    pub fn admin_list(&self) -> Result<Vec<String>, GenericError> {
        let provider = self.inner.mls_provider()?;
        self.inner.admin_list(&provider).map_err(Into::into)
    }

    pub fn super_admin_list(&self) -> Result<Vec<String>, GenericError> {
        let provider = self.inner.mls_provider()?;
        self.inner.super_admin_list(&provider).map_err(Into::into)
    }

    pub fn is_admin(&self, inbox_id: &String) -> Result<bool, GenericError> {
        let admin_list = self.admin_list()?;
        Ok(admin_list.contains(inbox_id))
    }

    pub fn is_super_admin(&self, inbox_id: &String) -> Result<bool, GenericError> {
        let super_admin_list = self.super_admin_list()?;
        Ok(super_admin_list.contains(inbox_id))
    }

    pub async fn add_admin(&self, inbox_id: String) -> Result<(), GenericError> {
        self.inner
            .update_admin_list(UpdateAdminListType::Add, inbox_id)
            .await
            .map_err(Into::into)
    }

    pub async fn remove_admin(&self, inbox_id: String) -> Result<(), GenericError> {
        self.inner
            .update_admin_list(UpdateAdminListType::Remove, inbox_id)
            .await
            .map_err(Into::into)
    }

    pub async fn add_super_admin(&self, inbox_id: String) -> Result<(), GenericError> {
        self.inner
            .update_admin_list(UpdateAdminListType::AddSuper, inbox_id)
            .await
            .map_err(Into::into)
    }

    pub async fn remove_super_admin(&self, inbox_id: String) -> Result<(), GenericError> {
        self.inner
            .update_admin_list(UpdateAdminListType::RemoveSuper, inbox_id)
            .await
            .map_err(Into::into)
    }

    pub fn group_permissions(&self) -> Result<Arc<FfiGroupPermissions>, GenericError> {
        let permissions = self.inner.permissions()?;
        Ok(Arc::new(FfiGroupPermissions {
            inner: Arc::new(permissions),
        }))
    }

    pub async fn update_permission_policy(
        &self,
        permission_update_type: FfiPermissionUpdateType,
        permission_policy_option: FfiPermissionPolicy,
        metadata_field: Option<FfiMetadataField>,
    ) -> Result<(), GenericError> {
        self.inner
            .update_permission_policy(
                PermissionUpdateType::from(&permission_update_type),
                permission_policy_option.try_into()?,
                metadata_field.map(|field| MetadataField::from(&field)),
            )
            .await
            .map_err(Into::into)
    }

    pub async fn stream(&self, message_callback: Arc<dyn FfiMessageCallback>) -> FfiStreamCloser {
        let handle = MlsGroup::stream_with_callback(
            self.inner.client.clone(),
            self.id(),
            self.inner.created_at_ns,
            move |message| match message {
                Ok(m) => message_callback.on_message(m.into()),
                Err(e) => message_callback.on_error(e.into()),
            },
        );

        FfiStreamCloser::new(handle)
    }

    pub fn created_at_ns(&self) -> i64 {
        self.inner.created_at_ns
    }

    pub fn is_active(&self) -> Result<bool, GenericError> {
        let provider = self.inner.mls_provider()?;
        self.inner.is_active(&provider).map_err(Into::into)
    }

    pub fn consent_state(&self) -> Result<FfiConsentState, GenericError> {
        self.inner
            .consent_state()
            .map(Into::into)
            .map_err(Into::into)
    }

    pub fn update_consent_state(&self, state: FfiConsentState) -> Result<(), GenericError> {
        self.inner
            .update_consent_state(state.into())
            .map_err(Into::into)
    }

    pub fn added_by_inbox_id(&self) -> Result<String, GenericError> {
        self.inner.added_by_inbox_id().map_err(Into::into)
    }

    pub async fn group_metadata(&self) -> Result<Arc<FfiConversationMetadata>, GenericError> {
        let provider = self.inner.mls_provider()?;
        let metadata = self.inner.metadata(&provider).await?;
        Ok(Arc::new(FfiConversationMetadata {
            inner: Arc::new(metadata),
        }))
    }

    pub fn dm_peer_inbox_id(&self) -> Result<String, GenericError> {
        self.inner.dm_inbox_id().map_err(Into::into)
    }

    pub async fn conversation_type(&self) -> Result<FfiConversationType, GenericError> {
        let provider = self.inner.mls_provider()?;
        let conversation_type = self.inner.conversation_type(&provider).await?;
        Ok(conversation_type.into())
    }
}

#[uniffi::export]
impl FfiConversation {
    pub fn id(&self) -> Vec<u8> {
        self.inner.group_id.clone()
    }
}

#[derive(uniffi::Enum, PartialEq, Debug)]
pub enum FfiConversationMessageKind {
    Application,
    MembershipChange,
}

impl From<GroupMessageKind> for FfiConversationMessageKind {
    fn from(kind: GroupMessageKind) -> Self {
        match kind {
            GroupMessageKind::Application => FfiConversationMessageKind::Application,
            GroupMessageKind::MembershipChange => FfiConversationMessageKind::MembershipChange,
        }
    }
}

#[derive(uniffi::Enum, PartialEq, Debug)]
pub enum FfiConversationType {
    Group,
    Dm,
    Sync,
}

impl From<ConversationType> for FfiConversationType {
    fn from(kind: ConversationType) -> Self {
        match kind {
            ConversationType::Group => FfiConversationType::Group,
            ConversationType::Dm => FfiConversationType::Dm,
            ConversationType::Sync => FfiConversationType::Sync,
        }
    }
}

#[derive(uniffi::Enum, Clone)]
pub enum FfiDeliveryStatus {
    Unpublished,
    Published,
    Failed,
}

impl From<DeliveryStatus> for FfiDeliveryStatus {
    fn from(status: DeliveryStatus) -> Self {
        match status {
            DeliveryStatus::Unpublished => FfiDeliveryStatus::Unpublished,
            DeliveryStatus::Published => FfiDeliveryStatus::Published,
            DeliveryStatus::Failed => FfiDeliveryStatus::Failed,
        }
    }
}

impl From<FfiDeliveryStatus> for DeliveryStatus {
    fn from(status: FfiDeliveryStatus) -> Self {
        match status {
            FfiDeliveryStatus::Unpublished => DeliveryStatus::Unpublished,
            FfiDeliveryStatus::Published => DeliveryStatus::Published,
            FfiDeliveryStatus::Failed => DeliveryStatus::Failed,
        }
    }
}

#[derive(uniffi::Record)]
pub struct FfiMessage {
    pub id: Vec<u8>,
    pub sent_at_ns: i64,
    pub convo_id: Vec<u8>,
    pub sender_inbox_id: String,
    pub content: Vec<u8>,
    pub kind: FfiConversationMessageKind,
    pub delivery_status: FfiDeliveryStatus,
}

impl From<StoredGroupMessage> for FfiMessage {
    fn from(msg: StoredGroupMessage) -> Self {
        Self {
            id: msg.id,
            sent_at_ns: msg.sent_at_ns,
            convo_id: msg.group_id,
            sender_inbox_id: msg.sender_inbox_id,
            content: msg.decrypted_message_bytes,
            kind: msg.kind.into(),
            delivery_status: msg.delivery_status.into(),
        }
    }
}

#[derive(uniffi::Record)]
pub struct FfiConsent {
    pub entity_type: FfiConsentEntityType,
    pub state: FfiConsentState,
    pub entity: String,
}

impl From<FfiConsent> for StoredConsentRecord {
    fn from(consent: FfiConsent) -> Self {
        Self {
            entity_type: consent.entity_type.into(),
            state: consent.state.into(),
            entity: consent.entity,
        }
    }
}

type FfiHandle = Box<GenericStreamHandle<Result<(), ClientError>>>;

#[derive(uniffi::Object, Clone)]
pub struct FfiStreamCloser {
    stream_handle: Arc<Mutex<Option<FfiHandle>>>,
    // for convenience, does not require locking mutex.
    abort_handle: Arc<Box<dyn AbortHandle>>,
}

impl FfiStreamCloser {
    pub fn new(
        stream_handle: impl StreamHandle<StreamOutput = Result<(), ClientError>> + Send + Sync + 'static,
    ) -> Self {
        Self {
            abort_handle: Arc::new(stream_handle.abort_handle()),
            stream_handle: Arc::new(Mutex::new(Some(Box::new(stream_handle)))),
        }
    }
}

#[uniffi::export(async_runtime = "tokio")]
impl FfiStreamCloser {
    /// Signal the stream to end
    /// Does not wait for the stream to end.
    pub fn end(&self) {
        self.abort_handle.end();
    }

    /// End the stream and asyncronously wait for it to shutdown
    pub async fn end_and_wait(&self) -> Result<(), GenericError> {
        use xmtp_mls::StreamHandleError::*;
        use GenericError::Generic;

        if self.abort_handle.is_finished() {
            return Ok(());
        }

        let mut stream_handle = self.stream_handle.lock().await;
        let stream_handle = stream_handle.take();
        if let Some(mut h) = stream_handle {
            match h.end_and_wait().await {
                Err(Cancelled) => Ok(()),
                Err(Panicked(msg)) => Err(Generic { err: msg }),
                Err(e) => Err(Generic {
                    err: format!("error joining task {}", e),
                }),
                Ok(t) => t.map_err(|e| Generic { err: e.to_string() }),
            }
        } else {
            log::warn!("subscription already closed");
            Ok(())
        }
    }

    pub fn is_closed(&self) -> bool {
        self.abort_handle.is_finished()
    }

    pub async fn wait_for_ready(&self) {
        let mut stream_handle = self.stream_handle.lock().await;
        if let Some(ref mut h) = *stream_handle {
            h.wait_for_ready().await;
        }
    }
}

#[uniffi::export(with_foreign)]
pub trait FfiMessageCallback: Send + Sync {
    fn on_message(&self, message: FfiMessage);
    fn on_error(&self, error: FfiSubscribeError);
}

#[uniffi::export(with_foreign)]
pub trait FfiConversationCallback: Send + Sync {
    fn on_conversation(&self, conversation: Arc<FfiConversation>);
    fn on_error(&self, error: FfiSubscribeError);
}

#[uniffi::export(with_foreign)]
pub trait FfiConsentCallback: Send + Sync {
    fn on_consent_update(&self, consent: Vec<FfiConsent>);
    fn on_error(&self, error: FfiSubscribeError);
}

#[uniffi::export(with_foreign)]
pub trait FfiPreferenceCallback: Send + Sync {
    fn on_preference_update(&self, preference: Vec<FfiPreferenceUpdate>);
    fn on_error(&self, error: FfiSubscribeError);
}

#[derive(uniffi::Enum)]
pub enum FfiPreferenceUpdate {
    HMAC { key: Vec<u8> },
}

#[derive(uniffi::Object)]
pub struct FfiConversationMetadata {
    inner: Arc<GroupMetadata>,
}

#[uniffi::export]
impl FfiConversationMetadata {
    pub fn creator_inbox_id(&self) -> String {
        self.inner.creator_inbox_id.clone()
    }

    pub fn conversation_type(&self) -> FfiConversationType {
        match self.inner.conversation_type {
            ConversationType::Group => FfiConversationType::Group,
            ConversationType::Dm => FfiConversationType::Dm,
            ConversationType::Sync => FfiConversationType::Sync,
        }
    }
}

#[derive(uniffi::Object)]
pub struct FfiGroupPermissions {
    inner: Arc<GroupMutablePermissions>,
}

#[uniffi::export]
impl FfiGroupPermissions {
    pub fn policy_type(&self) -> Result<FfiGroupPermissionsOptions, GenericError> {
        if let Ok(preconfigured_policy) = self.inner.preconfigured_policy() {
            Ok(preconfigured_policy.into())
        } else {
            Ok(FfiGroupPermissionsOptions::CustomPolicy)
        }
    }

    pub fn policy_set(&self) -> Result<FfiPermissionPolicySet, GenericError> {
        let policy_set = &self.inner.policies;
        let metadata_policy_map = &policy_set.update_metadata_policy;
        let get_policy = |field: &str| {
            metadata_policy_map
                .get(field)
                .map(FfiPermissionPolicy::from)
                .unwrap_or(FfiPermissionPolicy::DoesNotExist)
        };
        Ok(FfiPermissionPolicySet {
            add_member_policy: FfiPermissionPolicy::from(&policy_set.add_member_policy),
            remove_member_policy: FfiPermissionPolicy::from(&policy_set.remove_member_policy),
            add_admin_policy: FfiPermissionPolicy::from(&policy_set.add_admin_policy),
            remove_admin_policy: FfiPermissionPolicy::from(&policy_set.remove_admin_policy),
            update_group_name_policy: get_policy(MetadataField::GroupName.as_str()),
            update_group_description_policy: get_policy(MetadataField::Description.as_str()),
            update_group_image_url_square_policy: get_policy(
                MetadataField::GroupImageUrlSquare.as_str(),
            ),
            update_group_pinned_frame_url_policy: get_policy(
                MetadataField::GroupPinnedFrameUrl.as_str(),
            ),
        })
    }
}

#[cfg(test)]
mod tests {
    use super::{
        create_client, FfiConsentCallback, FfiMessage, FfiMessageCallback, FfiPreferenceCallback,
        FfiPreferenceUpdate, FfiXmtpClient,
    };
    use crate::{
        connect_to_backend, get_inbox_id_for_address, inbox_owner::SigningError, FfiConsent,
        FfiConsentEntityType, FfiConsentState, FfiContentType, FfiConversation,
        FfiConversationCallback, FfiConversationMessageKind, FfiCreateGroupOptions, FfiDirection,
        FfiGroupPermissionsOptions, FfiInboxOwner, FfiListConversationsOptions,
        FfiListMessagesOptions, FfiMetadataField, FfiPermissionPolicy, FfiPermissionPolicySet,
        FfiPermissionUpdateType, FfiSubscribeError,
    };
    use ethers::utils::hex;
    use prost::Message;
    use std::{
        collections::HashMap,
        sync::{
            atomic::{AtomicU32, Ordering},
            Arc, Mutex,
        },
    };
    use tokio::{sync::Notify, time::error::Elapsed};
    use xmtp_common::tmp_path;
    use xmtp_common::{wait_for_eq, wait_for_ok};
    use xmtp_content_types::{read_receipt, text::TextCodec, ContentCodec};
    use xmtp_cryptography::{signature::RecoverableSignature, utils::rng};
    use xmtp_id::associations::{
        generate_inbox_id,
        unverified::{UnverifiedRecoverableEcdsaSignature, UnverifiedSignature},
    };
    use xmtp_mls::{
        groups::{scoped_client::LocalScopedGroupClient, GroupError},
        storage::EncryptionKey,
        InboxOwner,
    };
    use xmtp_proto::xmtp::mls::message_contents::{ContentTypeId, EncodedContent};

    const HISTORY_SYNC_URL: &str = "http://localhost:5558";

    #[derive(Clone)]
    pub struct LocalWalletInboxOwner {
        wallet: xmtp_cryptography::utils::LocalWallet,
    }

    impl LocalWalletInboxOwner {
        pub fn with_wallet(wallet: xmtp_cryptography::utils::LocalWallet) -> Self {
            Self { wallet }
        }

        pub fn new() -> Self {
            Self {
                wallet: xmtp_cryptography::utils::LocalWallet::new(&mut rng()),
            }
        }
    }

    impl FfiInboxOwner for LocalWalletInboxOwner {
        fn get_address(&self) -> String {
            self.wallet.get_address()
        }

        fn sign(&self, text: String) -> Result<Vec<u8>, SigningError> {
            let recoverable_signature =
                self.wallet.sign(&text).map_err(|_| SigningError::Generic)?;
            match recoverable_signature {
                RecoverableSignature::Eip191Signature(signature_bytes) => Ok(signature_bytes),
            }
        }
    }

    #[derive(Default)]
    struct RustStreamCallback {
        num_messages: AtomicU32,
        messages: Mutex<Vec<FfiMessage>>,
        conversations: Mutex<Vec<Arc<FfiConversation>>>,
        consent_updates: Mutex<Vec<FfiConsent>>,
        preference_updates: Mutex<Vec<FfiPreferenceUpdate>>,
        notify: Notify,
        inbox_id: Option<String>,
        installation_id: Option<String>,
    }

    impl RustStreamCallback {
        pub fn message_count(&self) -> u32 {
            self.num_messages.load(Ordering::SeqCst)
        }

        pub fn consent_updates_count(&self) -> usize {
            self.consent_updates.lock().unwrap().len()
        }

        pub async fn wait_for_delivery(&self, timeout_secs: Option<u64>) -> Result<(), Elapsed> {
            tokio::time::timeout(
                std::time::Duration::from_secs(timeout_secs.unwrap_or(60)),
                async { self.notify.notified().await },
            )
            .await?;
            Ok(())
        }

        pub fn from_client(client: &FfiXmtpClient) -> Self {
            RustStreamCallback {
                inbox_id: Some(client.inner_client.inbox_id().to_string()),
                installation_id: Some(hex::encode(client.inner_client.installation_public_key())),
                ..Default::default()
            }
        }
    }

    impl FfiMessageCallback for RustStreamCallback {
        fn on_message(&self, message: FfiMessage) {
            let mut messages = self.messages.lock().unwrap();
            log::info!(
                inbox_id = self.inbox_id,
                installation_id = self.installation_id,
                "ON MESSAGE Received\n-------- \n{}\n----------",
                String::from_utf8_lossy(&message.content)
            );
            messages.push(message);
            let _ = self.num_messages.fetch_add(1, Ordering::SeqCst);
            self.notify.notify_one();
        }

        fn on_error(&self, error: FfiSubscribeError) {
            log::error!("{}", error)
        }
    }

    impl FfiConversationCallback for RustStreamCallback {
        fn on_conversation(&self, group: Arc<super::FfiConversation>) {
            log::debug!(
                inbox_id = self.inbox_id,
                installation_id = self.installation_id,
                "received conversation"
            );
            let _ = self.num_messages.fetch_add(1, Ordering::SeqCst);
            let mut convos = self.conversations.lock().unwrap();
            convos.push(group);
            self.notify.notify_one();
        }

        fn on_error(&self, error: FfiSubscribeError) {
            log::error!("{}", error)
        }
    }

    impl FfiConsentCallback for RustStreamCallback {
        fn on_consent_update(&self, mut consent: Vec<FfiConsent>) {
            log::debug!(
                inbox_id = self.inbox_id,
                installation_id = self.installation_id,
                "received consent update"
            );
            let mut consent_updates = self.consent_updates.lock().unwrap();
            consent_updates.append(&mut consent);
            self.notify.notify_one();
        }

        fn on_error(&self, error: FfiSubscribeError) {
            log::error!("{}", error)
        }
    }

    impl FfiPreferenceCallback for RustStreamCallback {
        fn on_preference_update(&self, mut preference: Vec<super::FfiPreferenceUpdate>) {
            log::debug!(
                inbox_id = self.inbox_id,
                installation_id = self.installation_id,
                "received consent update"
            );
            let mut preference_updates = self.preference_updates.lock().unwrap();
            preference_updates.append(&mut preference);
            self.notify.notify_one();
        }

        fn on_error(&self, error: FfiSubscribeError) {
            log::error!("{}", error)
        }
    }

    fn static_enc_key() -> EncryptionKey {
        [2u8; 32]
    }

    async fn register_client(inbox_owner: &LocalWalletInboxOwner, client: &FfiXmtpClient) {
        let signature_request = client.signature_request().unwrap();
        signature_request
            .add_ecdsa_signature(
                inbox_owner
                    .sign(signature_request.signature_text().await.unwrap())
                    .unwrap(),
            )
            .await
            .unwrap();
        client.register_identity(signature_request).await.unwrap();
    }

    /// Create a new test client with a given wallet.
    async fn new_test_client_with_wallet(
        wallet: xmtp_cryptography::utils::LocalWallet,
    ) -> Arc<FfiXmtpClient> {
        new_test_client_with_wallet_and_history_sync_url(wallet, None).await
    }

    async fn new_test_client_with_wallet_and_history(
        wallet: xmtp_cryptography::utils::LocalWallet,
    ) -> Arc<FfiXmtpClient> {
        new_test_client_with_wallet_and_history_sync_url(wallet, Some(HISTORY_SYNC_URL.to_string()))
            .await
    }

    async fn new_test_client_with_wallet_and_history_sync_url(
        wallet: xmtp_cryptography::utils::LocalWallet,
        history_sync_url: Option<String>,
    ) -> Arc<FfiXmtpClient> {
        let ffi_inbox_owner = LocalWalletInboxOwner::with_wallet(wallet);
        let nonce = 1;
        let inbox_id = generate_inbox_id(&ffi_inbox_owner.get_address(), &nonce).unwrap();
        let client = create_client(
            connect_to_backend(xmtp_api_grpc::LOCALHOST_ADDRESS.to_string(), false)
                .await
                .unwrap(),
            Some(tmp_path()),
            Some(xmtp_mls::storage::EncryptedMessageStore::generate_enc_key().into()),
            &inbox_id,
            ffi_inbox_owner.get_address(),
            nonce,
            None,
            history_sync_url,
        )
        .await
        .unwrap();

        let conn = client.inner_client.context().store().conn().unwrap();
        conn.register_triggers();

        register_client(&ffi_inbox_owner, &client).await;
        client
    }

    async fn new_test_client() -> Arc<FfiXmtpClient> {
        let wallet = xmtp_cryptography::utils::LocalWallet::new(&mut rng());
        new_test_client_with_wallet(wallet).await
    }

    async fn new_test_client_with_history() -> Arc<FfiXmtpClient> {
        let wallet = xmtp_cryptography::utils::LocalWallet::new(&mut rng());
        new_test_client_with_wallet_and_history_sync_url(wallet, Some(HISTORY_SYNC_URL.to_string()))
            .await
    }

    impl FfiConversation {
        #[cfg(test)]
        async fn update_installations(&self) -> Result<(), GroupError> {
            self.inner.update_installations().await?;
            Ok(())
        }
    }

    #[tokio::test]
    async fn get_inbox_id() {
        let client = new_test_client().await;
        let real_inbox_id = client.inbox_id();

        let from_network = get_inbox_id_for_address(
            connect_to_backend(xmtp_api_grpc::LOCALHOST_ADDRESS.to_string(), false)
                .await
                .unwrap(),
            client.account_address.clone(),
        )
        .await
        .unwrap()
        .unwrap();

        assert_eq!(real_inbox_id, from_network);
    }

    #[tokio::test]
    #[ignore]
    async fn test_legacy_identity() {
        let account_address = "0x0bD00B21aF9a2D538103c3AAf95Cb507f8AF1B28".to_lowercase();
        let legacy_keys = hex::decode("0880bdb7a8b3f6ede81712220a20ad528ea38ce005268c4fb13832cfed13c2b2219a378e9099e48a38a30d66ef991a96010a4c08aaa8e6f5f9311a430a41047fd90688ca39237c2899281cdf2756f9648f93767f91c0e0f74aed7e3d3a8425e9eaa9fa161341c64aa1c782d004ff37ffedc887549ead4a40f18d1179df9dff124612440a403c2cb2338fb98bfe5f6850af11f6a7e97a04350fc9d37877060f8d18e8f66de31c77b3504c93cf6a47017ea700a48625c4159e3f7e75b52ff4ea23bc13db77371001").unwrap();
        let nonce = 0;
        let inbox_id = generate_inbox_id(&account_address, &nonce).unwrap();

        let client = create_client(
            connect_to_backend(xmtp_api_grpc::LOCALHOST_ADDRESS.to_string(), false)
                .await
                .unwrap(),
            Some(tmp_path()),
            None,
            &inbox_id,
            account_address.to_string(),
            nonce,
            Some(legacy_keys),
            None,
        )
        .await
        .unwrap();

        assert!(client.signature_request().is_none());
    }

    #[tokio::test(flavor = "multi_thread", worker_threads = 1)]
    async fn test_create_client_with_storage() {
        let ffi_inbox_owner = LocalWalletInboxOwner::new();
        let nonce = 1;
        let inbox_id = generate_inbox_id(&ffi_inbox_owner.get_address(), &nonce).unwrap();

        let path = tmp_path();

        let client_a = create_client(
            connect_to_backend(xmtp_api_grpc::LOCALHOST_ADDRESS.to_string(), false)
                .await
                .unwrap(),
            Some(path.clone()),
            None,
            &inbox_id,
            ffi_inbox_owner.get_address(),
            nonce,
            None,
            None,
        )
        .await
        .unwrap();
        register_client(&ffi_inbox_owner, &client_a).await;

        let installation_pub_key = client_a.inner_client.installation_public_key().to_vec();
        drop(client_a);

        let client_b = create_client(
            connect_to_backend(xmtp_api_grpc::LOCALHOST_ADDRESS.to_string(), false)
                .await
                .unwrap(),
            Some(path),
            None,
            &inbox_id,
            ffi_inbox_owner.get_address(),
            nonce,
            None,
            None,
        )
        .await
        .unwrap();

        let other_installation_pub_key = client_b.inner_client.installation_public_key().to_vec();
        drop(client_b);

        assert!(
            installation_pub_key == other_installation_pub_key,
            "did not use same installation ID"
        )
    }

    #[tokio::test(flavor = "multi_thread", worker_threads = 1)]
    async fn test_create_client_with_key() {
        let ffi_inbox_owner = LocalWalletInboxOwner::new();
        let nonce = 1;
        let inbox_id = generate_inbox_id(&ffi_inbox_owner.get_address(), &nonce).unwrap();

        let path = tmp_path();

        let key = static_enc_key().to_vec();

        let client_a = create_client(
            connect_to_backend(xmtp_api_grpc::LOCALHOST_ADDRESS.to_string(), false)
                .await
                .unwrap(),
            Some(path.clone()),
            Some(key),
            &inbox_id,
            ffi_inbox_owner.get_address(),
            nonce,
            None,
            None,
        )
        .await
        .unwrap();

        drop(client_a);

        let mut other_key = static_enc_key();
        other_key[31] = 1;

        let result_errored = create_client(
            connect_to_backend(xmtp_api_grpc::LOCALHOST_ADDRESS.to_string(), false)
                .await
                .unwrap(),
            Some(path),
            Some(other_key.to_vec()),
            &inbox_id,
            ffi_inbox_owner.get_address(),
            nonce,
            None,
            None,
        )
        .await
        .is_err();

        assert!(result_errored, "did not error on wrong encryption key")
    }

    trait SignWithWallet {
        async fn add_wallet_signature(&self, wallet: &xmtp_cryptography::utils::LocalWallet);
    }

    use super::FfiSignatureRequest;
    impl SignWithWallet for FfiSignatureRequest {
        async fn add_wallet_signature(&self, wallet: &xmtp_cryptography::utils::LocalWallet) {
            let signature_text = self.inner.lock().await.signature_text();
            let wallet_signature: Vec<u8> = wallet.sign(&signature_text.clone()).unwrap().into();

            self.inner
                .lock()
                .await
                .add_signature(
                    UnverifiedSignature::RecoverableEcdsa(
                        UnverifiedRecoverableEcdsaSignature::new(wallet_signature),
                    ),
                    &self.scw_verifier,
                )
                .await
                .unwrap();
        }
    }

    use xmtp_cryptography::utils::generate_local_wallet;

    #[tokio::test(flavor = "multi_thread", worker_threads = 1)]
    async fn test_can_add_wallet_to_inbox() {
        // Setup the initial first client
        let ffi_inbox_owner = LocalWalletInboxOwner::new();
        let nonce = 1;
        let inbox_id = generate_inbox_id(&ffi_inbox_owner.get_address(), &nonce).unwrap();

        let path = tmp_path();
        let key = static_enc_key().to_vec();
        let client = create_client(
            connect_to_backend(xmtp_api_grpc::LOCALHOST_ADDRESS.to_string(), false)
                .await
                .unwrap(),
            Some(path.clone()),
            Some(key),
            &inbox_id,
            ffi_inbox_owner.get_address(),
            nonce,
            None,
            None,
        )
        .await
        .unwrap();

        let signature_request = client.signature_request().unwrap().clone();
        register_client(&ffi_inbox_owner, &client).await;

        signature_request
            .add_wallet_signature(&ffi_inbox_owner.wallet)
            .await;

        let conn = client.inner_client.store().conn().unwrap();
        let state = client
            .inner_client
            .get_latest_association_state(&conn, &inbox_id)
            .await
            .expect("could not get state");

        assert_eq!(state.members().len(), 2);

        // Now, add the second wallet to the client
        let wallet_to_add = generate_local_wallet();
        let new_account_address = wallet_to_add.get_address();
        println!("second address: {}", new_account_address);

        let signature_request = client
            .add_wallet(&new_account_address)
            .await
            .expect("could not add wallet");

        signature_request.add_wallet_signature(&wallet_to_add).await;

        client
            .apply_signature_request(signature_request)
            .await
            .unwrap();

        let updated_state = client
            .inner_client
            .get_latest_association_state(&conn, &inbox_id)
            .await
            .expect("could not get state");

        assert_eq!(updated_state.members().len(), 3);
    }

    #[tokio::test(flavor = "multi_thread", worker_threads = 1)]
    async fn test_can_revoke_wallet() {
        // Setup the initial first client
        let ffi_inbox_owner = LocalWalletInboxOwner::new();
        let nonce = 1;
        let inbox_id = generate_inbox_id(&ffi_inbox_owner.get_address(), &nonce).unwrap();

        let path = tmp_path();
        let key = static_enc_key().to_vec();
        let client = create_client(
            connect_to_backend(xmtp_api_grpc::LOCALHOST_ADDRESS.to_string(), false)
                .await
                .unwrap(),
            Some(path.clone()),
            Some(key),
            &inbox_id,
            ffi_inbox_owner.get_address(),
            nonce,
            None,
            None,
        )
        .await
        .unwrap();

        let signature_request = client.signature_request().unwrap().clone();
        register_client(&ffi_inbox_owner, &client).await;

        signature_request
            .add_wallet_signature(&ffi_inbox_owner.wallet)
            .await;

        let conn = client.inner_client.store().conn().unwrap();
        let state = client
            .inner_client
            .get_latest_association_state(&conn, &inbox_id)
            .await
            .expect("could not get state");

        assert_eq!(state.members().len(), 2);

        // Now, add the second wallet to the client

        let wallet_to_add = generate_local_wallet();
        let new_account_address = wallet_to_add.get_address();
        println!("second address: {}", new_account_address);

        let signature_request = client
            .add_wallet(&new_account_address)
            .await
            .expect("could not add wallet");

        signature_request.add_wallet_signature(&wallet_to_add).await;

        client
            .apply_signature_request(signature_request.clone())
            .await
            .unwrap();

        let updated_state = client
            .inner_client
            .get_latest_association_state(&conn, &inbox_id)
            .await
            .expect("could not get state");

        assert_eq!(updated_state.members().len(), 3);

        // Now, revoke the second wallet
        let signature_request = client
            .revoke_wallet(&new_account_address)
            .await
            .expect("could not revoke wallet");

        signature_request
            .add_wallet_signature(&ffi_inbox_owner.wallet)
            .await;

        client
            .apply_signature_request(signature_request)
            .await
            .unwrap();

        let revoked_state = client
            .inner_client
            .get_latest_association_state(&conn, &inbox_id)
            .await
            .expect("could not get state");

        assert_eq!(revoked_state.members().len(), 2);
    }

    #[tokio::test(flavor = "multi_thread", worker_threads = 1)]
    async fn test_invalid_external_signature() {
        let inbox_owner = LocalWalletInboxOwner::new();
        let nonce = 1;
        let inbox_id = generate_inbox_id(&inbox_owner.get_address(), &nonce).unwrap();
        let path = tmp_path();

        let client = create_client(
            connect_to_backend(xmtp_api_grpc::LOCALHOST_ADDRESS.to_string(), false)
                .await
                .unwrap(),
            Some(path.clone()),
            None, // encryption_key
            &inbox_id,
            inbox_owner.get_address(),
            nonce,
            None, // v2_signed_private_key_proto
            None,
        )
        .await
        .unwrap();

        let signature_request = client.signature_request().unwrap();
        assert!(client.register_identity(signature_request).await.is_err());
    }

    #[tokio::test(flavor = "multi_thread", worker_threads = 1)]
    async fn test_can_message() {
        let amal = LocalWalletInboxOwner::new();
        let nonce = 1;
        let amal_inbox_id = generate_inbox_id(&amal.get_address(), &nonce).unwrap();
        let bola = LocalWalletInboxOwner::new();
        let bola_inbox_id = generate_inbox_id(&bola.get_address(), &nonce).unwrap();
        let path = tmp_path();

        let client_amal = create_client(
            connect_to_backend(xmtp_api_grpc::LOCALHOST_ADDRESS.to_string(), false)
                .await
                .unwrap(),
            Some(path.clone()),
            None,
            &amal_inbox_id,
            amal.get_address(),
            nonce,
            None,
            None,
        )
        .await
        .unwrap();
        let can_message_result = client_amal
            .can_message(vec![bola.get_address()])
            .await
            .unwrap();

        assert!(
            can_message_result
                .get(&bola.get_address().to_string())
                .map(|&value| !value)
                .unwrap_or(false),
            "Expected the can_message result to be false for the address"
        );

        let client_bola = create_client(
            connect_to_backend(xmtp_api_grpc::LOCALHOST_ADDRESS.to_string(), false)
                .await
                .unwrap(),
            Some(path.clone()),
            None,
            &bola_inbox_id,
            bola.get_address(),
            nonce,
            None,
            None,
        )
        .await
        .unwrap();
        register_client(&bola, &client_bola).await;

        let can_message_result2 = client_amal
            .can_message(vec![bola.get_address()])
            .await
            .unwrap();

        assert!(
            can_message_result2
                .get(&bola.get_address().to_string())
                .copied()
                .unwrap_or(false),
            "Expected the can_message result to be true for the address"
        );
    }

    #[tokio::test(flavor = "multi_thread", worker_threads = 1)]
    async fn test_create_group_with_members() {
        let amal = new_test_client().await;
        let bola = new_test_client().await;

        let group = amal
            .conversations()
            .create_group(
                vec![bola.account_address.clone()],
                FfiCreateGroupOptions::default(),
            )
            .await
            .unwrap();

        let members = group.list_members().await.unwrap();
        assert_eq!(members.len(), 2);
    }

    #[tokio::test(flavor = "multi_thread", worker_threads = 1)]
    async fn test_create_group_with_metadata() {
        let amal = new_test_client().await;
        let bola = new_test_client().await;

        let group = amal
            .conversations()
            .create_group(
                vec![bola.account_address.clone()],
                FfiCreateGroupOptions {
                    permissions: Some(FfiGroupPermissionsOptions::AdminOnly),
                    group_name: Some("Group Name".to_string()),
                    group_image_url_square: Some("url".to_string()),
                    group_description: Some("group description".to_string()),
                    group_pinned_frame_url: Some("pinned frame".to_string()),
                    custom_permission_policy_set: None,
                },
            )
            .await
            .unwrap();

        let members = group.list_members().await.unwrap();
        assert_eq!(members.len(), 2);
        assert_eq!(group.group_name().unwrap(), "Group Name");
        assert_eq!(group.group_image_url_square().unwrap(), "url");
        assert_eq!(group.group_description().unwrap(), "group description");
        assert_eq!(group.group_pinned_frame_url().unwrap(), "pinned frame");
    }

    // Looks like this test might be a separate issue
    #[tokio::test(flavor = "multi_thread", worker_threads = 5)]
    async fn test_can_stream_group_messages_for_updates() {
        let alix = new_test_client().await;
        let bo = new_test_client().await;
        let alix_provider = alix.inner_client.mls_provider().unwrap();
        let bo_provider = bo.inner_client.mls_provider().unwrap();

        // Stream all group messages
        let message_callbacks = Arc::new(RustStreamCallback::default());
        let stream_messages = bo
            .conversations()
            .stream_all_messages(message_callbacks.clone())
            .await;
        stream_messages.wait_for_ready().await;

        // Create group and send first message
        let alix_group = alix
            .conversations()
            .create_group(
                vec![bo.account_address.clone()],
                FfiCreateGroupOptions::default(),
            )
            .await
            .unwrap();

        alix_group
            .update_group_name("Old Name".to_string())
            .await
            .unwrap();
        message_callbacks.wait_for_delivery(None).await.unwrap();

        let bo_groups = bo
            .conversations()
            .list(FfiListConversationsOptions::default())
            .await
            .unwrap();
        let bo_group = &bo_groups[0];
        bo_group.sync().await.unwrap();

        // alix published + processed group creation and name update
        assert_eq!(alix_provider.conn_ref().intents_published(), 2);
        assert_eq!(alix_provider.conn_ref().intents_deleted(), 2);

        bo_group
            .update_group_name("Old Name2".to_string())
            .await
            .unwrap();
        message_callbacks.wait_for_delivery(None).await.unwrap();
        assert_eq!(bo_provider.conn_ref().intents_published(), 1);

        alix_group.send(b"Hello there".to_vec()).await.unwrap();
        message_callbacks.wait_for_delivery(None).await.unwrap();
        assert_eq!(alix_provider.conn_ref().intents_published(), 3);

        let dm = bo
            .conversations()
            .create_dm(alix.account_address.clone())
            .await
            .unwrap();
        dm.send(b"Hello again".to_vec()).await.unwrap();
        assert_eq!(bo_provider.conn_ref().intents_published(), 3);
        message_callbacks.wait_for_delivery(None).await.unwrap();

        // Uncomment the following lines to add more group name updates
        bo_group
            .update_group_name("Old Name3".to_string())
            .await
            .unwrap();
        message_callbacks.wait_for_delivery(None).await.unwrap();
        message_callbacks.wait_for_delivery(None).await.unwrap();
        assert_eq!(bo_provider.conn_ref().intents_published(), 4);

        assert_eq!(message_callbacks.message_count(), 6);

        stream_messages.end_and_wait().await.unwrap();

        assert!(stream_messages.is_closed());
    }

    #[tokio::test(flavor = "multi_thread", worker_threads = 5)]
    async fn test_list_conversations_last_message() {
        // Step 1: Setup test client Alix and bo
        let alix = new_test_client().await;
        let bo = new_test_client().await;

        // Step 2: Create a group and add messages
        let alix_conversations = alix.conversations();

        // Create a group
        let group = alix_conversations
            .create_group(
                vec![bo.account_address.clone()],
                FfiCreateGroupOptions::default(),
            )
            .await
            .unwrap();

        // Add messages to the group
        group
            .send("First message".as_bytes().to_vec())
            .await
            .unwrap();
        group
            .send("Second message".as_bytes().to_vec())
            .await
            .unwrap();

        // Step 3: Synchronize conversations
        alix_conversations
            .sync_all_conversations(None)
            .await
            .unwrap();

        // Step 4: List conversations and verify
        let conversations = alix_conversations.list_conversations().await.unwrap();

        // Ensure the group is included
        assert_eq!(conversations.len(), 1, "Alix should have exactly 1 group");

        let last_message = conversations[0].last_message.as_ref().unwrap();
        assert_eq!(
            last_message.content,
            "Second message".as_bytes().to_vec(),
            "Last message content should be the most recent"
        );
    }

    #[tokio::test(flavor = "multi_thread", worker_threads = 5)]
    async fn test_list_conversations_no_messages() {
        // Step 1: Setup test clients Alix and Bo
        let alix = new_test_client().await;
        let bo = new_test_client().await;

        let alix_conversations = alix.conversations();

        // Step 2: Create a group with Bo but do not send messages
        alix_conversations
            .create_group(
                vec![bo.account_address.clone()],
                FfiCreateGroupOptions::default(),
            )
            .await
            .unwrap();

        // Step 3: Synchronize conversations
        alix_conversations
            .sync_all_conversations(None)
            .await
            .unwrap();

        // Step 4: List conversations and verify
        let conversations = alix_conversations.list_conversations().await.unwrap();

        // Ensure the group is included
        assert_eq!(conversations.len(), 1, "Alix should have exactly 1 group");

        // Verify that the last_message is None
        assert!(
            conversations[0].last_message.is_none(),
            "Last message should be None since no messages were sent"
        );
    }

    #[tokio::test(flavor = "multi_thread", worker_threads = 5)]
    async fn test_conversation_list_ordering() {
        // Step 1: Setup test client
        let client = new_test_client().await;
        let conversations_api = client.conversations();

        // Step 2: Create Group A
        let group_a = conversations_api
            .create_group(vec![], FfiCreateGroupOptions::default())
            .await
            .unwrap();

        // Step 3: Create Group B
        let group_b = conversations_api
            .create_group(vec![], FfiCreateGroupOptions::default())
            .await
            .unwrap();

        // Step 4: Send a message to Group A
        group_a
            .send("Message to Group A".as_bytes().to_vec())
            .await
            .unwrap();

        // Step 5: Create Group C
        let group_c = conversations_api
            .create_group(vec![], FfiCreateGroupOptions::default())
            .await
            .unwrap();

        // Step 6: Synchronize conversations
        conversations_api
            .sync_all_conversations(None)
            .await
            .unwrap();

        // Step 7: Fetch the conversation list
        let conversations = conversations_api.list_conversations().await.unwrap();

        // Step 8: Assert the correct order of conversations
        assert_eq!(
            conversations.len(),
            3,
            "There should be exactly 3 conversations"
        );

        // Verify the order: Group C, Group A, Group B
        assert_eq!(
            conversations[0].conversation.inner.group_id, group_c.inner.group_id,
            "Group C should be the first conversation"
        );
        assert_eq!(
            conversations[1].conversation.inner.group_id, group_a.inner.group_id,
            "Group A should be the second conversation"
        );
        assert_eq!(
            conversations[2].conversation.inner.group_id, group_b.inner.group_id,
            "Group B should be the third conversation"
        );

        // Verify the last_message field for Group A and None for others
        assert!(
            conversations[0].last_message.is_none(),
            "Group C should have no messages"
        );
        assert!(
            conversations[1].last_message.is_some(),
            "Group A should have a last message"
        );
        assert_eq!(
            conversations[1].last_message.as_ref().unwrap().content,
            "Message to Group A".as_bytes().to_vec(),
            "Group A's last message content should match"
        );
        assert!(
            conversations[2].last_message.is_none(),
            "Group B should have no messages"
        );
    }

    #[tokio::test(flavor = "multi_thread", worker_threads = 5)]
    async fn test_can_sync_all_groups() {
        let alix = new_test_client().await;
        let bo = new_test_client().await;

        for _i in 0..30 {
            alix.conversations()
                .create_group(
                    vec![bo.account_address.clone()],
                    FfiCreateGroupOptions::default(),
                )
                .await
                .unwrap();
        }

        bo.conversations()
            .sync_all_conversations(None)
            .await
            .unwrap();
        let alix_groups = alix
            .conversations()
            .list(FfiListConversationsOptions::default())
            .await
            .unwrap();

        let alix_group1 = alix_groups[0].clone();
        let alix_group5 = alix_groups[5].clone();
        let bo_group1 = bo.conversation(alix_group1.id()).unwrap();
        let bo_group5 = bo.conversation(alix_group5.id()).unwrap();

        alix_group1.send("alix1".as_bytes().to_vec()).await.unwrap();
        alix_group5.send("alix1".as_bytes().to_vec()).await.unwrap();

        let bo_messages1 = bo_group1
            .find_messages(FfiListMessagesOptions::default())
            .await
            .unwrap();
        let bo_messages5 = bo_group5
            .find_messages(FfiListMessagesOptions::default())
            .await
            .unwrap();
        assert_eq!(bo_messages1.len(), 0);
        assert_eq!(bo_messages5.len(), 0);

        bo.conversations()
            .sync_all_conversations(None)
            .await
            .unwrap();

        let bo_messages1 = bo_group1
            .find_messages(FfiListMessagesOptions::default())
            .await
            .unwrap();
        let bo_messages5 = bo_group5
            .find_messages(FfiListMessagesOptions::default())
            .await
            .unwrap();
        assert_eq!(bo_messages1.len(), 1);
        assert_eq!(bo_messages5.len(), 1);
    }

    #[tokio::test(flavor = "multi_thread", worker_threads = 5)]
    async fn test_can_sync_all_groups_active_only() {
        let alix = new_test_client().await;
        let bo = new_test_client().await;

        // Create 30 groups with alix and bo and sync them
        for _i in 0..30 {
            alix.conversations()
                .create_group(
                    vec![bo.account_address.clone()],
                    FfiCreateGroupOptions::default(),
                )
                .await
                .unwrap();
        }
        bo.conversations().sync().await.unwrap();
        let num_groups_synced_1: u32 = bo
            .conversations()
            .sync_all_conversations(None)
            .await
            .unwrap();
        assert_eq!(num_groups_synced_1, 30);

        // Remove bo from all groups and sync
        for group in alix
            .conversations()
            .list(FfiListConversationsOptions::default())
            .await
            .unwrap()
        {
            group
                .remove_members(vec![bo.account_address.clone()])
                .await
                .unwrap();
        }

        // First sync after removal needs to process all groups and set them to inactive
        let num_groups_synced_2: u32 = bo
            .conversations()
            .sync_all_conversations(None)
            .await
            .unwrap();
        assert_eq!(num_groups_synced_2, 30);

        // Second sync after removal will not process inactive groups
        let num_groups_synced_3: u32 = bo
            .conversations()
            .sync_all_conversations(None)
            .await
            .unwrap();
        assert_eq!(num_groups_synced_3, 0);
    }

    #[tokio::test(flavor = "multi_thread", worker_threads = 5)]
    async fn test_can_send_message_when_out_of_sync() {
        let alix = new_test_client().await;
        let bo = new_test_client().await;
        let caro = new_test_client().await;
        let davon = new_test_client().await;
        let eri = new_test_client().await;
        let frankie = new_test_client().await;

        let alix_group = alix
            .conversations()
            .create_group(
                vec![bo.account_address.clone()],
                FfiCreateGroupOptions::default(),
            )
            .await
            .unwrap();

        bo.conversations().sync().await.unwrap();
        let bo_group = bo.conversation(alix_group.id()).unwrap();

        bo_group.send("bo1".as_bytes().to_vec()).await.unwrap();
        // Temporary workaround for OpenMLS issue - make sure Alix's epoch is up-to-date
        // https://github.com/xmtp/libxmtp/issues/1116
        alix_group.sync().await.unwrap();
        alix_group.send("alix1".as_bytes().to_vec()).await.unwrap();

        // Move the group forward by 3 epochs (as Alix's max_past_epochs is
        // configured to 3) without Bo syncing
        alix_group
            .add_members(vec![
                caro.account_address.clone(),
                davon.account_address.clone(),
            ])
            .await
            .unwrap();
        alix_group
            .remove_members(vec![
                caro.account_address.clone(),
                davon.account_address.clone(),
            ])
            .await
            .unwrap();
        alix_group
            .add_members(vec![
                eri.account_address.clone(),
                frankie.account_address.clone(),
            ])
            .await
            .unwrap();

        // Bo sends messages to Alix while 3 epochs behind
        bo_group.send("bo3".as_bytes().to_vec()).await.unwrap();
        alix_group.send("alix3".as_bytes().to_vec()).await.unwrap();
        bo_group.send("bo4".as_bytes().to_vec()).await.unwrap();
        bo_group.send("bo5".as_bytes().to_vec()).await.unwrap();

        alix_group.sync().await.unwrap();
        let alix_messages = alix_group
            .find_messages(FfiListMessagesOptions::default())
            .await
            .unwrap();

        bo_group.sync().await.unwrap();
        let bo_messages = bo_group
            .find_messages(FfiListMessagesOptions::default())
            .await
            .unwrap();
        assert_eq!(bo_messages.len(), 9);
        assert_eq!(alix_messages.len(), 10);

        assert_eq!(
            bo_messages[bo_messages.len() - 1].id,
            alix_messages[alix_messages.len() - 1].id
        );
    }

    #[tokio::test(flavor = "multi_thread", worker_threads = 5)]
    async fn test_create_new_installation_without_breaking_group() {
        let wallet1_key = &mut rng();
        let wallet1 = xmtp_cryptography::utils::LocalWallet::new(wallet1_key);
        let wallet2_key = &mut rng();
        let wallet2 = xmtp_cryptography::utils::LocalWallet::new(wallet2_key);

        // Create clients
        let client1 = new_test_client_with_wallet(wallet1).await;
        let client2 = new_test_client_with_wallet(wallet2.clone()).await;
        // Create a new group with client1 including wallet2

        let group = client1
            .conversations()
            .create_group(
                vec![client2.account_address.clone()],
                FfiCreateGroupOptions::default(),
            )
            .await
            .unwrap();

        // Sync groups
        client1.conversations().sync().await.unwrap();
        client2.conversations().sync().await.unwrap();

        // Find groups for both clients
        let client1_group = client1.conversation(group.id()).unwrap();
        let client2_group = client2.conversation(group.id()).unwrap();

        // Sync both groups
        client1_group.sync().await.unwrap();
        client2_group.sync().await.unwrap();

        // Assert both clients see 2 members
        let client1_members = client1_group.list_members().await.unwrap();
        assert_eq!(client1_members.len(), 2);

        let client2_members = client2_group.list_members().await.unwrap();
        assert_eq!(client2_members.len(), 2);

        // Drop and delete local database for client2
        client2.release_db_connection().unwrap();

        // Recreate client2 (new installation)
        let client2 = new_test_client_with_wallet(wallet2).await;

        client1_group.update_installations().await.unwrap();

        // Send a message that will break the group
        client1_group
            .send("This message will break the group".as_bytes().to_vec())
            .await
            .unwrap();

        // Assert client1 still sees 2 members
        let client1_members = client1_group.list_members().await.unwrap();
        assert_eq!(client1_members.len(), 2);

        client2.conversations().sync().await.unwrap();
        let client2_group = client2.conversation(group.id()).unwrap();
        let client2_members = client2_group.list_members().await.unwrap();
        assert_eq!(client2_members.len(), 2);
    }

    #[tokio::test(flavor = "multi_thread", worker_threads = 5)]
    async fn test_create_new_installations_does_not_fork_group() {
        let bo_wallet_key = &mut rng();
        let bo_wallet = xmtp_cryptography::utils::LocalWallet::new(bo_wallet_key);

        // Create clients
        let alix = new_test_client().await;
        let bo = new_test_client_with_wallet(bo_wallet.clone()).await;
        let caro = new_test_client().await;

        // Alix begins a stream for all messages
        let message_callbacks = Arc::new(RustStreamCallback::from_client(&alix));
        let stream_messages = alix
            .conversations()
            .stream_all_messages(message_callbacks.clone())
            .await;
        stream_messages.wait_for_ready().await;

        // Alix creates a group with Bo and Caro
        let group = alix
            .conversations()
            .create_group(
                vec![bo.account_address.clone(), caro.account_address.clone()],
                FfiCreateGroupOptions::default(),
            )
            .await
            .unwrap();

        // Alix and Caro Sync groups
        alix.conversations().sync().await.unwrap();
        bo.conversations().sync().await.unwrap();
        caro.conversations().sync().await.unwrap();

        // Alix and Caro find the group
        let alix_group = alix.conversation(group.id()).unwrap();
        let bo_group = bo.conversation(group.id()).unwrap();
        let caro_group = caro.conversation(group.id()).unwrap();

        alix_group.update_installations().await.unwrap();
        log::info!("Alix sending first message");
        // Alix sends a message in the group
        alix_group
            .send("First message".as_bytes().to_vec())
            .await
            .unwrap();

        log::info!("Caro sending second message");
        caro_group.update_installations().await.unwrap();
        // Caro sends a message in the group
        caro_group
            .send("Second message".as_bytes().to_vec())
            .await
            .unwrap();

        // Bo logs back in with a new installation
        let bo2 = new_test_client_with_wallet(bo_wallet).await;

        // Bo begins a stream for all messages
        let bo2_message_callbacks = Arc::new(RustStreamCallback::from_client(&bo2));
        let bo2_stream_messages = bo2
            .conversations()
            .stream_all_messages(bo2_message_callbacks.clone())
            .await;
        bo2_stream_messages.wait_for_ready().await;

        alix_group.update_installations().await.unwrap();

        log::info!("Alix sending third message after Bo's second installation added");
        // Alix sends a message to the group
        alix_group
            .send("Third message".as_bytes().to_vec())
            .await
            .unwrap();

        // New installation of bo finds the group
        bo2.conversations().sync().await.unwrap();
        let bo2_group = bo2.conversation(group.id()).unwrap();

        log::info!("Bo sending fourth message");
        // Bo sends a message to the group
        bo2_group.update_installations().await.unwrap();
        bo2_group
            .send("Fourth message".as_bytes().to_vec())
            .await
            .unwrap();

        log::info!("Caro sending fifth message");
        // Caro sends a message in the group
        caro_group.update_installations().await.unwrap();
        // Temporary workaround for OpenMLS issue - make sure Caro's epoch is up-to-date
        // https://github.com/xmtp/libxmtp/issues/1116
        caro_group.sync().await.unwrap();
        caro_group
            .send("Fifth message".as_bytes().to_vec())
            .await
            .unwrap();

        log::info!("Syncing alix");
        alix_group.sync().await.unwrap();
        log::info!("Syncing bo 1");
        bo_group.sync().await.unwrap();
        log::info!("Syncing bo 2");
        bo2_group.sync().await.unwrap();
        log::info!("Syncing caro");
        caro_group.sync().await.unwrap();

        // Get the message count for all the clients
        let caro_messages = caro_group
            .find_messages(FfiListMessagesOptions::default())
            .await
            .unwrap();
        let alix_messages = alix_group
            .find_messages(FfiListMessagesOptions::default())
            .await
            .unwrap();
        let bo_messages = bo_group
            .find_messages(FfiListMessagesOptions::default())
            .await
            .unwrap();
        let bo2_messages = bo2_group
            .find_messages(FfiListMessagesOptions::default())
            .await
            .unwrap();

        assert_eq!(caro_messages.len(), 5);
        assert_eq!(alix_messages.len(), 6);
        assert_eq!(bo_messages.len(), 5);
        // Bo 2 only sees three messages since it joined after the first 2 were sent
        assert_eq!(bo2_messages.len(), 3);
    }

    #[tokio::test(flavor = "multi_thread", worker_threads = 5)]
    async fn test_can_send_messages_when_epochs_behind() {
        let alix = new_test_client().await;
        let bo = new_test_client().await;

        let alix_group = alix
            .conversations()
            .create_group(
                vec![bo.account_address.clone()],
                FfiCreateGroupOptions::default(),
            )
            .await
            .unwrap();

        bo.conversations().sync().await.unwrap();

        let bo_group = bo.conversation(alix_group.id()).unwrap();

        // Move forward 4 epochs
        alix_group
            .update_group_description("change 1".to_string())
            .await
            .unwrap();
        alix_group
            .update_group_description("change 2".to_string())
            .await
            .unwrap();
        alix_group
            .update_group_description("change 3".to_string())
            .await
            .unwrap();
        alix_group
            .update_group_description("change 4".to_string())
            .await
            .unwrap();

        bo_group
            .send("bo message 1".as_bytes().to_vec())
            .await
            .unwrap();

        alix_group.sync().await.unwrap();
        bo_group.sync().await.unwrap();

        let alix_messages = alix_group
            .find_messages(FfiListMessagesOptions::default())
            .await
            .unwrap();
        let bo_messages = bo_group
            .find_messages(FfiListMessagesOptions::default())
            .await
            .unwrap();

        let alix_can_see_bo_message = alix_messages
            .iter()
            .any(|message| message.content == "bo message 1".as_bytes());
        assert!(
            alix_can_see_bo_message,
            "\"bo message 1\" not found in alix's messages"
        );

        let bo_can_see_bo_message = bo_messages
            .iter()
            .any(|message| message.content == "bo message 1".as_bytes());
        assert!(
            bo_can_see_bo_message,
            "\"bo message 1\" not found in bo's messages"
        );
    }

    #[tokio::test(flavor = "multi_thread", worker_threads = 5)]
    async fn test_can_add_members_when_out_of_sync() {
        let alix = new_test_client().await;
        let bo = new_test_client().await;
        let caro = new_test_client().await;
        let davon = new_test_client().await;
        let eri = new_test_client().await;
        let frankie = new_test_client().await;

        let alix_group = alix
            .conversations()
            .create_group(
                vec![bo.account_address.clone()],
                FfiCreateGroupOptions::default(),
            )
            .await
            .unwrap();

        bo.conversations().sync().await.unwrap();
        let bo_group = bo.conversation(alix_group.id()).unwrap();

        bo_group.send("bo1".as_bytes().to_vec()).await.unwrap();
        alix_group.send("alix1".as_bytes().to_vec()).await.unwrap();

        // Move the group forward by 3 epochs (as Alix's max_past_epochs is
        // configured to 3) without Bo syncing
        alix_group
            .add_members(vec![
                caro.account_address.clone(),
                davon.account_address.clone(),
            ])
            .await
            .unwrap();
        alix_group
            .remove_members(vec![
                caro.account_address.clone(),
                davon.account_address.clone(),
            ])
            .await
            .unwrap();
        alix_group
            .add_members(vec![eri.account_address.clone()])
            .await
            .unwrap();

        // Bo adds a member while 3 epochs behind
        bo_group
            .add_members(vec![frankie.account_address.clone()])
            .await
            .unwrap();

        bo_group.sync().await.unwrap();
        let bo_members = bo_group.list_members().await.unwrap();
        assert_eq!(bo_members.len(), 4);

        alix_group.sync().await.unwrap();
        let alix_members = alix_group.list_members().await.unwrap();
        assert_eq!(alix_members.len(), 4);
    }

    #[tokio::test(flavor = "multi_thread", worker_threads = 5)]
    async fn test_removed_members_no_longer_update() {
        let alix = new_test_client().await;
        let bo = new_test_client().await;

        let alix_group = alix
            .conversations()
            .create_group(
                vec![bo.account_address.clone()],
                FfiCreateGroupOptions::default(),
            )
            .await
            .unwrap();

        bo.conversations().sync().await.unwrap();
        let bo_group = bo.conversation(alix_group.id()).unwrap();

        alix_group.sync().await.unwrap();
        let alix_members = alix_group.list_members().await.unwrap();
        assert_eq!(alix_members.len(), 2);

        bo_group.sync().await.unwrap();
        let bo_members = bo_group.list_members().await.unwrap();
        assert_eq!(bo_members.len(), 2);

        let bo_messages = bo_group
            .find_messages(FfiListMessagesOptions::default())
            .await
            .unwrap();
        assert_eq!(bo_messages.len(), 0);

        alix_group
            .remove_members(vec![bo.account_address.clone()])
            .await
            .unwrap();

        alix_group.send("hello".as_bytes().to_vec()).await.unwrap();

        bo_group.sync().await.unwrap();
        assert!(!bo_group.is_active().unwrap());

        let bo_messages = bo_group
            .find_messages(FfiListMessagesOptions::default())
            .await
            .unwrap();
        assert_eq!(
            bo_messages.first().unwrap().kind,
            FfiConversationMessageKind::MembershipChange
        );
        assert_eq!(bo_messages.len(), 1);

        let bo_members = bo_group.list_members().await.unwrap();
        assert_eq!(bo_members.len(), 1);

        alix_group.sync().await.unwrap();
        let alix_members = alix_group.list_members().await.unwrap();
        assert_eq!(alix_members.len(), 1);
    }

    // test is also showing intermittent failures with database locked msg
    #[ignore]
    #[tokio::test(flavor = "multi_thread", worker_threads = 5)]
    async fn test_can_stream_and_update_name_without_forking_group() {
        let alix = new_test_client().await;
        let bo = new_test_client().await;

        // Stream all group messages
        let message_callbacks = Arc::new(RustStreamCallback::default());
        let stream_messages = bo
            .conversations()
            .stream_all_messages(message_callbacks.clone())
            .await;
        stream_messages.wait_for_ready().await;

        let first_msg_check = 2;
        let second_msg_check = 5;

        // Create group and send first message
        let alix_group = alix
            .conversations()
            .create_group(
                vec![bo.account_address.clone()],
                FfiCreateGroupOptions::default(),
            )
            .await
            .unwrap();

        alix_group
            .update_group_name("hello".to_string())
            .await
            .unwrap();
        message_callbacks.wait_for_delivery(None).await.unwrap();
        alix_group.send("hello1".as_bytes().to_vec()).await.unwrap();
        message_callbacks.wait_for_delivery(None).await.unwrap();

        let bo_groups = bo
            .conversations()
            .list(FfiListConversationsOptions::default())
            .await
            .unwrap();
        assert_eq!(bo_groups.len(), 1);
        let bo_group = bo_groups[0].clone();
        bo_group.sync().await.unwrap();

        let bo_messages1 = bo_group
            .find_messages(FfiListMessagesOptions::default())
            .await
            .unwrap();
        assert_eq!(bo_messages1.len(), first_msg_check);

        bo_group.send("hello2".as_bytes().to_vec()).await.unwrap();
        message_callbacks.wait_for_delivery(None).await.unwrap();
        bo_group.send("hello3".as_bytes().to_vec()).await.unwrap();
        message_callbacks.wait_for_delivery(None).await.unwrap();

        alix_group.sync().await.unwrap();

        let alix_messages = alix_group
            .find_messages(FfiListMessagesOptions::default())
            .await
            .unwrap();
        assert_eq!(alix_messages.len(), second_msg_check);

        alix_group.send("hello4".as_bytes().to_vec()).await.unwrap();
        message_callbacks.wait_for_delivery(None).await.unwrap();
        bo_group.sync().await.unwrap();

        let bo_messages2 = bo_group
            .find_messages(FfiListMessagesOptions::default())
            .await
            .unwrap();
        assert_eq!(bo_messages2.len(), second_msg_check);
        assert_eq!(message_callbacks.message_count(), second_msg_check as u32);

        stream_messages.end_and_wait().await.unwrap();
        assert!(stream_messages.is_closed());
    }

    #[tokio::test(flavor = "multi_thread", worker_threads = 5)]
    async fn test_conversation_streaming() {
        let amal = new_test_client().await;
        let bola = new_test_client().await;

        let stream_callback = Arc::new(RustStreamCallback::default());

        let stream = bola.conversations().stream(stream_callback.clone()).await;

        amal.conversations()
            .create_group(
                vec![bola.account_address.clone()],
                FfiCreateGroupOptions::default(),
            )
            .await
            .unwrap();

        stream_callback.wait_for_delivery(None).await.unwrap();

        assert_eq!(stream_callback.message_count(), 1);
        // Create another group and add bola
        amal.conversations()
            .create_group(
                vec![bola.account_address.clone()],
                FfiCreateGroupOptions::default(),
            )
            .await
            .unwrap();
        stream_callback.wait_for_delivery(None).await.unwrap();

        assert_eq!(stream_callback.message_count(), 2);

        stream.end_and_wait().await.unwrap();
        assert!(stream.is_closed());
    }

    #[tokio::test(flavor = "multi_thread", worker_threads = 5)]
    async fn test_stream_all_messages() {
        let alix = new_test_client().await;
        let bo = new_test_client().await;
        let caro = new_test_client().await;

        let caro_provider = caro.inner_client.mls_provider().unwrap();

        let alix_group = alix
            .conversations()
            .create_group(
                vec![caro.account_address.clone()],
                FfiCreateGroupOptions::default(),
            )
            .await
            .unwrap();

        let stream_callback = Arc::new(RustStreamCallback::default());

        let stream = caro
            .conversations()
            .stream_all_messages(stream_callback.clone())
            .await;
        stream.wait_for_ready().await;

        alix_group.send("first".as_bytes().to_vec()).await.unwrap();
        stream_callback.wait_for_delivery(None).await.unwrap();

        let bo_group = bo
            .conversations()
            .create_group(
                vec![caro.account_address.clone()],
                FfiCreateGroupOptions::default(),
            )
            .await
            .unwrap();
        let _ = caro
            .inner_client
            .sync_welcomes(&caro_provider)
            .await
            .unwrap();

        bo_group.send("second".as_bytes().to_vec()).await.unwrap();
        stream_callback.wait_for_delivery(None).await.unwrap();
        alix_group.send("third".as_bytes().to_vec()).await.unwrap();
        stream_callback.wait_for_delivery(None).await.unwrap();
        bo_group.send("fourth".as_bytes().to_vec()).await.unwrap();
        stream_callback.wait_for_delivery(None).await.unwrap();

        assert_eq!(stream_callback.message_count(), 4);
        stream.end_and_wait().await.unwrap();
        assert!(stream.is_closed());
    }

    #[tokio::test(flavor = "multi_thread")]
    async fn test_message_streaming() {
        let amal = new_test_client().await;
        let bola = new_test_client().await;

        let bola_provider = bola.inner_client.mls_provider().unwrap();

        let amal_group: Arc<FfiConversation> = amal
            .conversations()
            .create_group(
                vec![bola.account_address.clone()],
                FfiCreateGroupOptions::default(),
            )
            .await
            .unwrap();

        bola.inner_client
            .sync_welcomes(&bola_provider)
            .await
            .unwrap();
        let bola_group = bola.conversation(amal_group.id()).unwrap();

        let stream_callback = Arc::new(RustStreamCallback::default());
        let stream_closer = bola_group.stream(stream_callback.clone()).await;

        stream_closer.wait_for_ready().await;

        amal_group.send("hello".as_bytes().to_vec()).await.unwrap();
        stream_callback.wait_for_delivery(None).await.unwrap();

        amal_group
            .send("goodbye".as_bytes().to_vec())
            .await
            .unwrap();
        stream_callback.wait_for_delivery(None).await.unwrap();

        assert_eq!(stream_callback.message_count(), 2);
        stream_closer.end_and_wait().await.unwrap();
    }

    #[tokio::test(flavor = "multi_thread", worker_threads = 5)]
    async fn test_message_streaming_when_removed_then_added() {
        let amal = new_test_client().await;
        let bola = new_test_client().await;
        log::info!(
            "Created Inbox IDs {} and {}",
            amal.inbox_id(),
            bola.inbox_id()
        );

        let amal_group = amal
            .conversations()
            .create_group(
                vec![bola.account_address.clone()],
                FfiCreateGroupOptions::default(),
            )
            .await
            .unwrap();

        let stream_callback = Arc::new(RustStreamCallback::default());
        let stream_closer = bola
            .conversations()
            .stream_all_messages(stream_callback.clone())
            .await;
        stream_closer.wait_for_ready().await;

        amal_group.send(b"hello1".to_vec()).await.unwrap();
        stream_callback.wait_for_delivery(None).await.unwrap();
        amal_group.send(b"hello2".to_vec()).await.unwrap();
        stream_callback.wait_for_delivery(None).await.unwrap();

        assert_eq!(stream_callback.message_count(), 2);
        assert!(!stream_closer.is_closed());

        amal_group
            .remove_members_by_inbox_id(vec![bola.inbox_id().clone()])
            .await
            .unwrap();
        stream_callback.wait_for_delivery(None).await.unwrap();
        assert_eq!(stream_callback.message_count(), 3); // Member removal transcript message
                                                        //
        amal_group.send(b"hello3".to_vec()).await.unwrap();
        //TODO: could verify with a log message
        tokio::time::sleep(std::time::Duration::from_millis(200)).await;
        assert_eq!(stream_callback.message_count(), 3); // Don't receive messages while removed
        assert!(!stream_closer.is_closed());

        amal_group
            .add_members(vec![bola.account_address.clone()])
            .await
            .unwrap();

        // TODO: could check for LOG message with a Eviction error on receive
        tokio::time::sleep(tokio::time::Duration::from_millis(100)).await;
        assert_eq!(stream_callback.message_count(), 3); // Don't receive transcript messages while removed

        amal_group.send("hello4".as_bytes().to_vec()).await.unwrap();
        stream_callback.wait_for_delivery(None).await.unwrap();
        assert_eq!(stream_callback.message_count(), 4); // Receiving messages again
        assert!(!stream_closer.is_closed());

        stream_closer.end_and_wait().await.unwrap();
        assert!(stream_closer.is_closed());
    }

    #[tokio::test(flavor = "multi_thread", worker_threads = 1)]
    async fn test_group_who_added_me() {
        // Create Clients
        let amal = new_test_client().await;
        let bola = new_test_client().await;

        // Amal creates a group and adds Bola to the group
        amal.conversations()
            .create_group(
                vec![bola.account_address.clone()],
                FfiCreateGroupOptions::default(),
            )
            .await
            .unwrap();

        // Bola syncs groups - this will decrypt the Welcome, identify who added Bola
        // and then store that value on the group and insert into the database
        let bola_conversations = bola.conversations();
        let _ = bola_conversations.sync().await;

        // Bola gets the group id. This will be needed to fetch the group from
        // the database.
        let bola_groups = bola_conversations
            .list(FfiListConversationsOptions::default())
            .await
            .unwrap();

        let bola_group = bola_groups.first().unwrap();

        // Check Bola's group for the added_by_inbox_id of the inviter
        let added_by_inbox_id = bola_group.added_by_inbox_id().unwrap();

        // // Verify the welcome host_credential is equal to Amal's
        assert_eq!(
            amal.inbox_id(),
            added_by_inbox_id,
            "The Inviter and added_by_address do not match!"
        );
    }

    // TODO: Test current fails 50% of the time with db locking messages
    #[tokio::test(flavor = "multi_thread", worker_threads = 5)]
    async fn test_stream_groups_gets_callback_when_streaming_messages() {
        let alix = new_test_client().await;
        let bo = new_test_client().await;

        // Stream all group messages
        let message_callback = Arc::new(RustStreamCallback::default());
        let group_callback = Arc::new(RustStreamCallback::default());
        let stream_groups = bo.conversations().stream(group_callback.clone()).await;

        let stream_messages = bo
            .conversations()
            .stream_all_messages(message_callback.clone())
            .await;
        stream_messages.wait_for_ready().await;

        // Create group and send first message
        let alix_group = alix
            .conversations()
            .create_group(
                vec![bo.account_address.clone()],
                FfiCreateGroupOptions::default(),
            )
            .await
            .unwrap();
        group_callback.wait_for_delivery(None).await.unwrap();

        alix_group.send("hello1".as_bytes().to_vec()).await.unwrap();
        message_callback.wait_for_delivery(None).await.unwrap();

        assert_eq!(group_callback.message_count(), 1);
        assert_eq!(message_callback.message_count(), 1);

        stream_messages.end_and_wait().await.unwrap();
        assert!(stream_messages.is_closed());

        stream_groups.end_and_wait().await.unwrap();
        assert!(stream_groups.is_closed());
    }

    #[tokio::test(flavor = "multi_thread", worker_threads = 5)]
    async fn test_permissions_show_expected_values() {
        let alix = new_test_client().await;
        let bo = new_test_client().await;
        // Create admin_only group
        let admin_only_options = FfiCreateGroupOptions {
            permissions: Some(FfiGroupPermissionsOptions::AdminOnly),
            ..Default::default()
        };
        let alix_group_admin_only = alix
            .conversations()
            .create_group(vec![bo.account_address.clone()], admin_only_options)
            .await
            .unwrap();

        // Verify we can read the expected permissions
        let alix_permission_policy_set = alix_group_admin_only
            .group_permissions()
            .unwrap()
            .policy_set()
            .unwrap();
        let expected_permission_policy_set = FfiPermissionPolicySet {
            add_member_policy: FfiPermissionPolicy::Admin,
            remove_member_policy: FfiPermissionPolicy::Admin,
            add_admin_policy: FfiPermissionPolicy::SuperAdmin,
            remove_admin_policy: FfiPermissionPolicy::SuperAdmin,
            update_group_name_policy: FfiPermissionPolicy::Admin,
            update_group_description_policy: FfiPermissionPolicy::Admin,
            update_group_image_url_square_policy: FfiPermissionPolicy::Admin,
            update_group_pinned_frame_url_policy: FfiPermissionPolicy::Admin,
        };
        assert_eq!(alix_permission_policy_set, expected_permission_policy_set);

        // Create all_members group
        let all_members_options = FfiCreateGroupOptions {
            permissions: Some(FfiGroupPermissionsOptions::AllMembers),
            ..Default::default()
        };
        let alix_group_all_members = alix
            .conversations()
            .create_group(vec![bo.account_address.clone()], all_members_options)
            .await
            .unwrap();

        // Verify we can read the expected permissions
        let alix_permission_policy_set = alix_group_all_members
            .group_permissions()
            .unwrap()
            .policy_set()
            .unwrap();
        let expected_permission_policy_set = FfiPermissionPolicySet {
            add_member_policy: FfiPermissionPolicy::Allow,
            remove_member_policy: FfiPermissionPolicy::Admin,
            add_admin_policy: FfiPermissionPolicy::SuperAdmin,
            remove_admin_policy: FfiPermissionPolicy::SuperAdmin,
            update_group_name_policy: FfiPermissionPolicy::Allow,
            update_group_description_policy: FfiPermissionPolicy::Allow,
            update_group_image_url_square_policy: FfiPermissionPolicy::Allow,
            update_group_pinned_frame_url_policy: FfiPermissionPolicy::Allow,
        };
        assert_eq!(alix_permission_policy_set, expected_permission_policy_set);
    }

    #[tokio::test(flavor = "multi_thread", worker_threads = 5)]
    async fn test_permissions_updates() {
        let alix = new_test_client().await;
        let bola = new_test_client().await;

        let admin_only_options = FfiCreateGroupOptions {
            permissions: Some(FfiGroupPermissionsOptions::AdminOnly),
            ..Default::default()
        };
        let alix_group = alix
            .conversations()
            .create_group(vec![bola.account_address.clone()], admin_only_options)
            .await
            .unwrap();

        let alix_group_permissions = alix_group
            .group_permissions()
            .unwrap()
            .policy_set()
            .unwrap();
        let expected_permission_policy_set = FfiPermissionPolicySet {
            add_member_policy: FfiPermissionPolicy::Admin,
            remove_member_policy: FfiPermissionPolicy::Admin,
            add_admin_policy: FfiPermissionPolicy::SuperAdmin,
            remove_admin_policy: FfiPermissionPolicy::SuperAdmin,
            update_group_name_policy: FfiPermissionPolicy::Admin,
            update_group_description_policy: FfiPermissionPolicy::Admin,
            update_group_image_url_square_policy: FfiPermissionPolicy::Admin,
            update_group_pinned_frame_url_policy: FfiPermissionPolicy::Admin,
        };
        assert_eq!(alix_group_permissions, expected_permission_policy_set);

        // Let's update the group so that the image url can be updated by anyone
        alix_group
            .update_permission_policy(
                FfiPermissionUpdateType::UpdateMetadata,
                FfiPermissionPolicy::Allow,
                Some(FfiMetadataField::ImageUrlSquare),
            )
            .await
            .unwrap();
        alix_group.sync().await.unwrap();
        let alix_group_permissions = alix_group
            .group_permissions()
            .unwrap()
            .policy_set()
            .unwrap();
        let new_expected_permission_policy_set = FfiPermissionPolicySet {
            add_member_policy: FfiPermissionPolicy::Admin,
            remove_member_policy: FfiPermissionPolicy::Admin,
            add_admin_policy: FfiPermissionPolicy::SuperAdmin,
            remove_admin_policy: FfiPermissionPolicy::SuperAdmin,
            update_group_name_policy: FfiPermissionPolicy::Admin,
            update_group_description_policy: FfiPermissionPolicy::Admin,
            update_group_image_url_square_policy: FfiPermissionPolicy::Allow,
            update_group_pinned_frame_url_policy: FfiPermissionPolicy::Admin,
        };
        assert_eq!(alix_group_permissions, new_expected_permission_policy_set);

        // Verify that bo can not update the group name
        let bola_conversations = bola.conversations();
        let _ = bola_conversations.sync().await;
        let bola_groups = bola_conversations
            .list(FfiListConversationsOptions::default())
            .await
            .unwrap();

        let bola_group = bola_groups.first().unwrap();
        bola_group
            .update_group_name("new_name".to_string())
            .await
            .unwrap_err();

        // Verify that bo CAN update the image url
        bola_group
            .update_group_image_url_square("https://example.com/image.png".to_string())
            .await
            .unwrap();

        // Verify we can read the correct values from the group
        bola_group.sync().await.unwrap();
        alix_group.sync().await.unwrap();
        assert_eq!(
            bola_group.group_image_url_square().unwrap(),
            "https://example.com/image.png"
        );
        assert_eq!(bola_group.group_name().unwrap(), "");
        assert_eq!(
            alix_group.group_image_url_square().unwrap(),
            "https://example.com/image.png"
        );
        assert_eq!(alix_group.group_name().unwrap(), "");
    }

    #[tokio::test(flavor = "multi_thread", worker_threads = 5)]
    async fn test_group_creation_custom_permissions() {
        let alix = new_test_client().await;
        let bola = new_test_client().await;

        let custom_permissions = FfiPermissionPolicySet {
            add_admin_policy: FfiPermissionPolicy::Admin,
            remove_admin_policy: FfiPermissionPolicy::Admin,
            update_group_name_policy: FfiPermissionPolicy::Admin,
            update_group_description_policy: FfiPermissionPolicy::Allow,
            update_group_image_url_square_policy: FfiPermissionPolicy::Admin,
            update_group_pinned_frame_url_policy: FfiPermissionPolicy::Admin,
            add_member_policy: FfiPermissionPolicy::Allow,
            remove_member_policy: FfiPermissionPolicy::Deny,
        };

        let create_group_options = FfiCreateGroupOptions {
            permissions: Some(FfiGroupPermissionsOptions::CustomPolicy),
            group_name: Some("Test Group".to_string()),
            group_image_url_square: Some("https://example.com/image.png".to_string()),
            group_description: Some("A test group".to_string()),
            group_pinned_frame_url: Some("https://example.com/frame.png".to_string()),
            custom_permission_policy_set: Some(custom_permissions),
        };

        let alix_group = alix
            .conversations()
            .create_group(vec![bola.account_address.clone()], create_group_options)
            .await
            .unwrap();

        // Verify the group was created with the correct permissions
        let group_permissions_policy_set = alix_group
            .group_permissions()
            .unwrap()
            .policy_set()
            .unwrap();
        assert_eq!(
            group_permissions_policy_set.add_admin_policy,
            FfiPermissionPolicy::Admin
        );
        assert_eq!(
            group_permissions_policy_set.remove_admin_policy,
            FfiPermissionPolicy::Admin
        );
        assert_eq!(
            group_permissions_policy_set.update_group_name_policy,
            FfiPermissionPolicy::Admin
        );
        assert_eq!(
            group_permissions_policy_set.update_group_description_policy,
            FfiPermissionPolicy::Allow
        );
        assert_eq!(
            group_permissions_policy_set.update_group_image_url_square_policy,
            FfiPermissionPolicy::Admin
        );
        assert_eq!(
            group_permissions_policy_set.update_group_pinned_frame_url_policy,
            FfiPermissionPolicy::Admin
        );
        assert_eq!(
            group_permissions_policy_set.add_member_policy,
            FfiPermissionPolicy::Allow
        );
        assert_eq!(
            group_permissions_policy_set.remove_member_policy,
            FfiPermissionPolicy::Deny
        );

        // Verify that Bola can not update the group name
        let bola_conversations = bola.conversations();
        let _ = bola_conversations.sync().await;
        let bola_groups = bola_conversations
            .list(FfiListConversationsOptions::default())
            .await
            .unwrap();

        let bola_group = bola_groups.first().unwrap();
        bola_group
            .update_group_name("new_name".to_string())
            .await
            .unwrap_err();
        let result = bola_group
            .update_group_name("New Group Name".to_string())
            .await;
        assert!(result.is_err());

        // Verify that Alix can update the group name
        let result = alix_group
            .update_group_name("New Group Name".to_string())
            .await;
        assert!(result.is_ok());

        // Verify that Bola can update the group description
        let result = bola_group
            .update_group_description("New Description".to_string())
            .await;
        assert!(result.is_ok());

        // Verify that Alix can not remove bola even though they are a super admin
        let result = alix_group
            .remove_members(vec![bola.account_address.clone()])
            .await;
        assert!(result.is_err());
    }

    #[tokio::test(flavor = "multi_thread", worker_threads = 5)]
    async fn test_group_creation_custom_permissions_fails_when_invalid() {
        let alix = new_test_client().await;
        let bola = new_test_client().await;

        // Add / Remove Admin must be Admin or Super Admin or Deny
        let custom_permissions_invalid_1 = FfiPermissionPolicySet {
            add_admin_policy: FfiPermissionPolicy::Allow,
            remove_admin_policy: FfiPermissionPolicy::Admin,
            update_group_name_policy: FfiPermissionPolicy::Admin,
            update_group_description_policy: FfiPermissionPolicy::Allow,
            update_group_image_url_square_policy: FfiPermissionPolicy::Admin,
            update_group_pinned_frame_url_policy: FfiPermissionPolicy::Admin,
            add_member_policy: FfiPermissionPolicy::Allow,
            remove_member_policy: FfiPermissionPolicy::Deny,
        };

        let custom_permissions_valid = FfiPermissionPolicySet {
            add_admin_policy: FfiPermissionPolicy::Admin,
            remove_admin_policy: FfiPermissionPolicy::Admin,
            update_group_name_policy: FfiPermissionPolicy::Admin,
            update_group_description_policy: FfiPermissionPolicy::Allow,
            update_group_image_url_square_policy: FfiPermissionPolicy::Admin,
            update_group_pinned_frame_url_policy: FfiPermissionPolicy::Admin,
            add_member_policy: FfiPermissionPolicy::Allow,
            remove_member_policy: FfiPermissionPolicy::Deny,
        };

        let create_group_options_invalid_1 = FfiCreateGroupOptions {
            permissions: Some(FfiGroupPermissionsOptions::CustomPolicy),
            group_name: Some("Test Group".to_string()),
            group_image_url_square: Some("https://example.com/image.png".to_string()),
            group_description: Some("A test group".to_string()),
            group_pinned_frame_url: Some("https://example.com/frame.png".to_string()),
            custom_permission_policy_set: Some(custom_permissions_invalid_1),
        };

        let results_1 = alix
            .conversations()
            .create_group(
                vec![bola.account_address.clone()],
                create_group_options_invalid_1,
            )
            .await;

        assert!(results_1.is_err());

        let create_group_options_invalid_2 = FfiCreateGroupOptions {
            permissions: Some(FfiGroupPermissionsOptions::AllMembers),
            group_name: Some("Test Group".to_string()),
            group_image_url_square: Some("https://example.com/image.png".to_string()),
            group_description: Some("A test group".to_string()),
            group_pinned_frame_url: Some("https://example.com/frame.png".to_string()),
            custom_permission_policy_set: Some(custom_permissions_valid.clone()),
        };

        let results_2 = alix
            .conversations()
            .create_group(
                vec![bola.account_address.clone()],
                create_group_options_invalid_2,
            )
            .await;

        assert!(results_2.is_err());

        let create_group_options_invalid_3 = FfiCreateGroupOptions {
            permissions: None,
            group_name: Some("Test Group".to_string()),
            group_image_url_square: Some("https://example.com/image.png".to_string()),
            group_description: Some("A test group".to_string()),
            group_pinned_frame_url: Some("https://example.com/frame.png".to_string()),
            custom_permission_policy_set: Some(custom_permissions_valid.clone()),
        };

        let results_3 = alix
            .conversations()
            .create_group(
                vec![bola.account_address.clone()],
                create_group_options_invalid_3,
            )
            .await;

        assert!(results_3.is_err());

        let create_group_options_valid = FfiCreateGroupOptions {
            permissions: Some(FfiGroupPermissionsOptions::CustomPolicy),
            group_name: Some("Test Group".to_string()),
            group_image_url_square: Some("https://example.com/image.png".to_string()),
            group_description: Some("A test group".to_string()),
            group_pinned_frame_url: Some("https://example.com/frame.png".to_string()),
            custom_permission_policy_set: Some(custom_permissions_valid),
        };

        let results_4 = alix
            .conversations()
            .create_group(
                vec![bola.account_address.clone()],
                create_group_options_valid,
            )
            .await;

        assert!(results_4.is_ok());
    }

    #[tokio::test(flavor = "multi_thread", worker_threads = 5)]
    async fn test_sign_and_verify() {
        let signature_text = "Hello there.";

        let client = new_test_client().await;
        let signature_bytes = client.sign_with_installation_key(signature_text).unwrap();

        // check if verification works
        let result =
            client.verify_signed_with_installation_key(signature_text, signature_bytes.clone());
        assert!(result.is_ok());

        // different text should result in an error.
        let result = client.verify_signed_with_installation_key("Hello here.", signature_bytes);
        assert!(result.is_err());

        // different bytes should result in an error
        let signature_bytes = vec![0; 64];
        let result = client.verify_signed_with_installation_key(signature_text, signature_bytes);
        assert!(result.is_err());
    }

    #[tokio::test(flavor = "multi_thread", worker_threads = 5)]
    async fn test_revoke_all_installations() {
        let wallet = xmtp_cryptography::utils::LocalWallet::new(&mut rng());
        let client_1 = new_test_client_with_wallet(wallet.clone()).await;
        let client_2 = new_test_client_with_wallet(wallet.clone()).await;

        let client_1_state = client_1.inbox_state(true).await.unwrap();
        let client_2_state = client_2.inbox_state(true).await.unwrap();
        assert_eq!(client_1_state.installations.len(), 2);
        assert_eq!(client_2_state.installations.len(), 2);

        let signature_request = client_1.revoke_all_other_installations().await.unwrap();
        signature_request.add_wallet_signature(&wallet).await;
        client_1
            .apply_signature_request(signature_request)
            .await
            .unwrap();

        let client_1_state_after_revoke = client_1.inbox_state(true).await.unwrap();
        let client_2_state_after_revoke = client_2.inbox_state(true).await.unwrap();
        assert_eq!(client_1_state_after_revoke.installations.len(), 1);
        assert_eq!(client_2_state_after_revoke.installations.len(), 1);
        assert_eq!(
            client_1_state_after_revoke
                .installations
                .first()
                .unwrap()
                .id,
            client_1.installation_id()
        );
        assert_eq!(
            client_2_state_after_revoke
                .installations
                .first()
                .unwrap()
                .id,
            client_1.installation_id()
        );
    }

    #[tokio::test(flavor = "multi_thread", worker_threads = 5)]
    async fn test_dms_sync_but_do_not_list() {
        let alix = new_test_client().await;
        let bola = new_test_client().await;

        let alix_conversations = alix.conversations();
        let bola_conversations = bola.conversations();

        let _alix_dm = alix_conversations
            .create_dm(bola.account_address.clone())
            .await
            .unwrap();
        let alix_num_sync = alix_conversations
            .sync_all_conversations(None)
            .await
            .unwrap();
        bola_conversations.sync().await.unwrap();
        let bola_num_sync = bola_conversations
            .sync_all_conversations(None)
            .await
            .unwrap();
        assert_eq!(alix_num_sync, 1);
        assert_eq!(bola_num_sync, 1);

        let alix_groups = alix_conversations
            .list_groups(FfiListConversationsOptions::default())
            .await
            .unwrap();
        assert_eq!(alix_groups.len(), 0);

        let bola_groups = bola_conversations
            .list_groups(FfiListConversationsOptions::default())
            .await
            .unwrap();
        assert_eq!(bola_groups.len(), 0);

        let alix_dms = alix_conversations
            .list_dms(FfiListConversationsOptions::default())
            .await
            .unwrap();
        assert_eq!(alix_dms.len(), 1);

        let bola_dms = bola_conversations
            .list_dms(FfiListConversationsOptions::default())
            .await
            .unwrap();
        assert_eq!(bola_dms.len(), 1);

        let alix_conversations = alix_conversations
            .list(FfiListConversationsOptions::default())
            .await
            .unwrap();
        assert_eq!(alix_conversations.len(), 1);

        let bola_conversations = bola_conversations
            .list(FfiListConversationsOptions::default())
            .await
            .unwrap();
        assert_eq!(bola_conversations.len(), 1);
    }

    #[tokio::test(flavor = "multi_thread", worker_threads = 5)]
    async fn test_dm_streaming() {
        let alix = new_test_client().await;
        let bo = new_test_client().await;

        // Stream all conversations
        let stream_callback = Arc::new(RustStreamCallback::default());
        let stream = bo.conversations().stream(stream_callback.clone()).await;

        alix.conversations()
            .create_group(
                vec![bo.account_address.clone()],
                FfiCreateGroupOptions::default(),
            )
            .await
            .unwrap();

        stream_callback.wait_for_delivery(None).await.unwrap();

        assert_eq!(stream_callback.message_count(), 1);
        alix.conversations()
            .create_dm(bo.account_address.clone())
            .await
            .unwrap();
        stream_callback.wait_for_delivery(None).await.unwrap();

        assert_eq!(stream_callback.message_count(), 2);

        stream.end_and_wait().await.unwrap();
        assert!(stream.is_closed());

        // Stream just groups
        let stream_callback = Arc::new(RustStreamCallback::default());
        let stream = bo
            .conversations()
            .stream_groups(stream_callback.clone())
            .await;

        alix.conversations()
            .create_group(
                vec![bo.account_address.clone()],
                FfiCreateGroupOptions::default(),
            )
            .await
            .unwrap();

        stream_callback.wait_for_delivery(None).await.unwrap();

        assert_eq!(stream_callback.message_count(), 1);
        alix.conversations()
            .create_dm(bo.account_address.clone())
            .await
            .unwrap();
        let result = stream_callback.wait_for_delivery(Some(2)).await;
        assert!(result.is_err(), "Stream unexpectedly received a DM");
        assert_eq!(stream_callback.message_count(), 1);

        stream.end_and_wait().await.unwrap();
        assert!(stream.is_closed());

        // Stream just dms
        let stream_callback = Arc::new(RustStreamCallback::default());
        let stream = bo.conversations().stream_dms(stream_callback.clone()).await;

        alix.conversations()
            .create_dm(bo.account_address.clone())
            .await
            .unwrap();
        stream_callback.wait_for_delivery(None).await.unwrap();
        assert_eq!(stream_callback.message_count(), 1);

        alix.conversations()
            .create_group(
                vec![bo.account_address.clone()],
                FfiCreateGroupOptions::default(),
            )
            .await
            .unwrap();

        let result = stream_callback.wait_for_delivery(Some(2)).await;
        assert!(result.is_err(), "Stream unexpectedly received a Group");
        assert_eq!(stream_callback.message_count(), 1);

        stream.end_and_wait().await.unwrap();
        assert!(stream.is_closed());
    }

    #[tokio::test(flavor = "multi_thread", worker_threads = 5)]
    async fn test_stream_all_dm_messages() {
        let alix = new_test_client().await;
        let bo = new_test_client().await;
        let alix_dm = alix
            .conversations()
            .create_dm(bo.account_address.clone())
            .await
            .unwrap();

        let alix_group = alix
            .conversations()
            .create_group(
                vec![bo.account_address.clone()],
                FfiCreateGroupOptions::default(),
            )
            .await
            .unwrap();

        // Stream all conversations
        let stream_callback = Arc::new(RustStreamCallback::default());
        let stream = bo
            .conversations()
            .stream_all_messages(stream_callback.clone())
            .await;
        stream.wait_for_ready().await;

        alix_group.send("first".as_bytes().to_vec()).await.unwrap();
        stream_callback.wait_for_delivery(None).await.unwrap();
        assert_eq!(stream_callback.message_count(), 1);

        alix_dm.send("second".as_bytes().to_vec()).await.unwrap();
        stream_callback.wait_for_delivery(None).await.unwrap();
        assert_eq!(stream_callback.message_count(), 2);

        stream.end_and_wait().await.unwrap();
        assert!(stream.is_closed());

        // Stream just groups
        let stream_callback = Arc::new(RustStreamCallback::default());
        let stream = bo
            .conversations()
            .stream_all_group_messages(stream_callback.clone())
            .await;
        stream.wait_for_ready().await;

        alix_group.send("first".as_bytes().to_vec()).await.unwrap();
        stream_callback.wait_for_delivery(None).await.unwrap();
        assert_eq!(stream_callback.message_count(), 1);

        alix_dm.send("second".as_bytes().to_vec()).await.unwrap();
        let result = stream_callback.wait_for_delivery(Some(2)).await;
        assert!(result.is_err(), "Stream unexpectedly received a DM message");
        assert_eq!(stream_callback.message_count(), 1);

        stream.end_and_wait().await.unwrap();
        assert!(stream.is_closed());

        // Stream just dms
        let stream_callback = Arc::new(RustStreamCallback::default());
        let stream = bo
            .conversations()
            .stream_all_dm_messages(stream_callback.clone())
            .await;
        stream.wait_for_ready().await;

        alix_dm.send("first".as_bytes().to_vec()).await.unwrap();
        stream_callback.wait_for_delivery(None).await.unwrap();
        assert_eq!(stream_callback.message_count(), 1);

        alix_group.send("second".as_bytes().to_vec()).await.unwrap();
        let result = stream_callback.wait_for_delivery(Some(2)).await;
        assert!(
            result.is_err(),
            "Stream unexpectedly received a Group message"
        );
        assert_eq!(stream_callback.message_count(), 1);

        stream.end_and_wait().await.unwrap();
        assert!(stream.is_closed());
    }

    #[tokio::test(flavor = "multi_thread", worker_threads = 5)]
    async fn test_stream_consent() {
        let wallet = generate_local_wallet();
        let alix_a = new_test_client_with_wallet_and_history(wallet.clone()).await;
        let alix_a_conn = alix_a.inner_client.store().conn().unwrap();
        // wait for alix_a's sync worker to create a sync group
        let _ = wait_for_ok(|| async { alix_a.inner_client.get_sync_group(&alix_a_conn) }).await;

        let alix_b = new_test_client_with_wallet_and_history(wallet).await;
        wait_for_eq(|| async { alix_b.inner_client.identity().is_ready() }, true)
            .await
            .unwrap();

        let bo = new_test_client_with_history().await;

        // wait for the first installation to get invited to the new sync group
        wait_for_eq(
            || async {
                assert!(alix_a.conversations().sync().await.is_ok());
                alix_a
                    .inner_client
                    .store()
                    .conn()
                    .unwrap()
                    .all_sync_groups()
                    .unwrap()
                    .len()
            },
            2,
        )
        .await
        .unwrap();

        // check that they have the same sync group
        let sync_group_a = wait_for_ok(|| async { alix_a.conversations().get_sync_group() })
            .await
            .unwrap();
        let sync_group_b = wait_for_ok(|| async { alix_b.conversations().get_sync_group() })
            .await
            .unwrap();

        assert_eq!(sync_group_a.id(), sync_group_b.id());

        // create a stream from both installations
        let stream_a_callback = Arc::new(RustStreamCallback::default());
        let stream_b_callback = Arc::new(RustStreamCallback::default());
        let a_stream = alix_a
            .conversations()
            .stream_consent(stream_a_callback.clone())
            .await;
        let b_stream = alix_b
            .conversations()
            .stream_consent(stream_b_callback.clone())
            .await;
        a_stream.wait_for_ready().await;
        b_stream.wait_for_ready().await;

        // consent with bo
        alix_a
            .set_consent_states(vec![FfiConsent {
                entity: bo.account_address.clone(),
                entity_type: FfiConsentEntityType::Address,
                state: FfiConsentState::Allowed,
            }])
            .await
            .unwrap();

        let result = stream_a_callback.wait_for_delivery(Some(3)).await;
        assert!(result.is_ok());

        wait_for_ok(|| async {
            alix_b
                .conversations()
                .sync_all_conversations(None)
                .await
                .unwrap();

            stream_b_callback.wait_for_delivery(Some(1)).await
        })
        .await
        .unwrap();

        // two outgoing consent updates
        assert_eq!(stream_a_callback.consent_updates_count(), 2);
        // and two incoming consent updates
        assert_eq!(stream_b_callback.consent_updates_count(), 2);

        a_stream.end_and_wait().await.unwrap();
        b_stream.end_and_wait().await.unwrap();
    }

    #[tokio::test(flavor = "multi_thread", worker_threads = 5)]
    async fn test_stream_preferences() {
        let wallet = generate_local_wallet();
        let alix_a = new_test_client_with_wallet_and_history(wallet.clone()).await;
        let stream_a_callback = Arc::new(RustStreamCallback::default());

        let a_stream = alix_a
            .conversations()
            .stream_preferences(stream_a_callback.clone())
            .await;

        let _alix_b = new_test_client_with_wallet_and_history(wallet).await;

        let result = stream_a_callback.wait_for_delivery(Some(3)).await;
        assert!(result.is_ok());

        let update = {
            let mut a_updates = stream_a_callback.preference_updates.lock().unwrap();
            assert_eq!(a_updates.len(), 1);

            a_updates.pop().unwrap()
        };

        // We got the HMAC update
        assert!(matches!(update, FfiPreferenceUpdate::HMAC { .. }));

        a_stream.end_and_wait().await.unwrap();
    }

    #[tokio::test(flavor = "multi_thread", worker_threads = 5)]
    async fn test_set_and_get_group_consent() {
        let alix = new_test_client().await;
        let bo = new_test_client().await;

        let alix_group = alix
            .conversations()
            .create_group(
                vec![bo.account_address.clone()],
                FfiCreateGroupOptions::default(),
            )
            .await
            .unwrap();

        let alix_initial_consent = alix_group.consent_state().unwrap();
        assert_eq!(alix_initial_consent, FfiConsentState::Allowed);

        bo.conversations().sync().await.unwrap();
        let bo_group = bo.conversation(alix_group.id()).unwrap();

        let bo_initial_consent = bo_group.consent_state().unwrap();
        assert_eq!(bo_initial_consent, FfiConsentState::Unknown);

        alix_group
            .update_consent_state(FfiConsentState::Denied)
            .unwrap();
        let alix_updated_consent = alix_group.consent_state().unwrap();
        assert_eq!(alix_updated_consent, FfiConsentState::Denied);
        bo.set_consent_states(vec![FfiConsent {
            state: FfiConsentState::Allowed,
            entity_type: FfiConsentEntityType::ConversationId,
            entity: hex::encode(bo_group.id()),
        }])
        .await
        .unwrap();
        let bo_updated_consent = bo_group.consent_state().unwrap();
        assert_eq!(bo_updated_consent, FfiConsentState::Allowed);
    }

    #[tokio::test(flavor = "multi_thread", worker_threads = 5)]
    async fn test_set_and_get_dm_consent() {
        let alix = new_test_client().await;
        let bo = new_test_client().await;

        let alix_dm = alix
            .conversations()
            .create_dm(bo.account_address.clone())
            .await
            .unwrap();

        let alix_initial_consent = alix_dm.consent_state().unwrap();
        assert_eq!(alix_initial_consent, FfiConsentState::Allowed);

        bo.conversations().sync().await.unwrap();
        let bo_dm = bo.conversation(alix_dm.id()).unwrap();

        let bo_initial_consent = bo_dm.consent_state().unwrap();
        assert_eq!(bo_initial_consent, FfiConsentState::Unknown);

        alix_dm
            .update_consent_state(FfiConsentState::Denied)
            .unwrap();
        let alix_updated_consent = alix_dm.consent_state().unwrap();
        assert_eq!(alix_updated_consent, FfiConsentState::Denied);
        bo.set_consent_states(vec![FfiConsent {
            state: FfiConsentState::Allowed,
            entity_type: FfiConsentEntityType::ConversationId,
            entity: hex::encode(bo_dm.id()),
        }])
        .await
        .unwrap();
        let bo_updated_consent = bo_dm.consent_state().unwrap();
        assert_eq!(bo_updated_consent, FfiConsentState::Allowed);
    }

    #[tokio::test(flavor = "multi_thread", worker_threads = 5)]
    async fn test_get_dm_peer_inbox_id() {
        let alix = new_test_client().await;
        let bo = new_test_client().await;

        let alix_dm = alix
            .conversations()
            .create_dm(bo.account_address.clone())
            .await
            .unwrap();

        let alix_dm_peer_inbox = alix_dm.dm_peer_inbox_id().unwrap();
        assert_eq!(alix_dm_peer_inbox, bo.inbox_id());

        bo.conversations().sync().await.unwrap();
        let bo_dm = bo.conversation(alix_dm.id()).unwrap();

        let bo_dm_peer_inbox = bo_dm.dm_peer_inbox_id().unwrap();
        assert_eq!(bo_dm_peer_inbox, alix.inbox_id());
    }

    #[tokio::test(flavor = "multi_thread", worker_threads = 5)]
    async fn test_set_and_get_member_consent() {
        let alix = new_test_client().await;
        let bo = new_test_client().await;

        let alix_group = alix
            .conversations()
            .create_group(
                vec![bo.account_address.clone()],
                FfiCreateGroupOptions::default(),
            )
            .await
            .unwrap();
        alix.set_consent_states(vec![FfiConsent {
            state: FfiConsentState::Allowed,
            entity_type: FfiConsentEntityType::Address,
            entity: bo.account_address.clone(),
        }])
        .await
        .unwrap();
        let bo_consent = alix
            .get_consent_state(FfiConsentEntityType::Address, bo.account_address.clone())
            .await
            .unwrap();
        assert_eq!(bo_consent, FfiConsentState::Allowed);

        if let Some(member) = alix_group
            .list_members()
            .await
            .unwrap()
            .iter()
            .find(|&m| m.inbox_id == bo.inbox_id())
        {
            assert_eq!(member.consent_state, FfiConsentState::Allowed);
        } else {
            panic!("Error: No member found with the given inbox_id.");
        }
    }

    // Groups contain membership updates, but dms do not
    #[tokio::test(flavor = "multi_thread", worker_threads = 5)]
    async fn test_dm_first_messages() {
        let alix = new_test_client().await;
        let bo = new_test_client().await;

        // Alix creates DM with Bo
        let alix_dm = alix
            .conversations()
            .create_dm(bo.account_address.clone())
            .await
            .unwrap();

        // Alix creates group with Bo
        let alix_group = alix
            .conversations()
            .create_group(
                vec![bo.account_address.clone()],
                FfiCreateGroupOptions::default(),
            )
            .await
            .unwrap();

        // Bo syncs to get both conversations
        bo.conversations().sync().await.unwrap();
        let bo_dm = bo.conversation(alix_dm.id()).unwrap();
        let bo_group = bo.conversation(alix_group.id()).unwrap();

        // Alix sends messages in both conversations
        alix_dm
            .send("Hello in DM".as_bytes().to_vec())
            .await
            .unwrap();
        alix_group
            .send("Hello in group".as_bytes().to_vec())
            .await
            .unwrap();

        // Bo syncs the dm and the group
        bo_dm.sync().await.unwrap();
        bo_group.sync().await.unwrap();

        // Get messages for both participants in both conversations
        let alix_dm_messages = alix_dm
            .find_messages(FfiListMessagesOptions::default())
            .await
            .unwrap();
        let bo_dm_messages = bo_dm
            .find_messages(FfiListMessagesOptions::default())
            .await
            .unwrap();
        let alix_group_messages = alix_group
            .find_messages(FfiListMessagesOptions::default())
            .await
            .unwrap();
        let bo_group_messages = bo_group
            .find_messages(FfiListMessagesOptions::default())
            .await
            .unwrap();

        // Verify DM messages
        assert_eq!(alix_dm_messages.len(), 1);
        assert_eq!(bo_dm_messages.len(), 1);
        assert_eq!(
            String::from_utf8_lossy(&alix_dm_messages[0].content),
            "Hello in DM"
        );
        assert_eq!(
            String::from_utf8_lossy(&bo_dm_messages[0].content),
            "Hello in DM"
        );

        // Verify group messages
        assert_eq!(alix_group_messages.len(), 2);
        assert_eq!(bo_group_messages.len(), 1);
        assert_eq!(
            String::from_utf8_lossy(&alix_group_messages[1].content),
            "Hello in group"
        );
        assert_eq!(
            String::from_utf8_lossy(&bo_group_messages[0].content),
            "Hello in group"
        );
    }

    #[tokio::test(flavor = "multi_thread", worker_threads = 5)]
    async fn test_can_not_create_new_inbox_id_with_already_associated_wallet() {
        // Step 1: Generate wallet A
        let wallet_a = generate_local_wallet();

        // Step 2: Use wallet A to create a new client with a new inbox id derived from wallet A
        let wallet_a_inbox_id = generate_inbox_id(&wallet_a.get_address(), &1).unwrap();
        let client_a = create_client(
            connect_to_backend(xmtp_api_grpc::LOCALHOST_ADDRESS.to_string(), false)
                .await
                .unwrap(),
            Some(tmp_path()),
            Some(xmtp_mls::storage::EncryptedMessageStore::generate_enc_key().into()),
            &wallet_a_inbox_id,
            wallet_a.get_address(),
            1,
            None,
            Some(HISTORY_SYNC_URL.to_string()),
        )
        .await
        .unwrap();
        let ffi_inbox_owner = LocalWalletInboxOwner::with_wallet(wallet_a.clone());
        register_client(&ffi_inbox_owner, &client_a).await;

        // Step 3: Generate wallet B
        let wallet_b = generate_local_wallet();

        // Step 4: Associate wallet B to inbox A
        let add_wallet_signature_request = client_a
            .add_wallet(&wallet_b.get_address())
            .await
            .expect("could not add wallet");
        add_wallet_signature_request
            .add_wallet_signature(&wallet_b)
            .await;
        client_a
            .apply_signature_request(add_wallet_signature_request)
            .await
            .unwrap();

        // Verify that we can now use wallet B to create a new client that has inbox_id == client_a.inbox_id
        let nonce = 1;
        let inbox_id = client_a.inbox_id();

        let client_b = create_client(
            connect_to_backend(xmtp_api_grpc::LOCALHOST_ADDRESS.to_string(), false)
                .await
                .unwrap(),
            Some(tmp_path()),
            Some(xmtp_mls::storage::EncryptedMessageStore::generate_enc_key().into()),
            &inbox_id,
            wallet_b.get_address(),
            nonce,
            None,
            Some(HISTORY_SYNC_URL.to_string()),
        )
        .await
        .unwrap();
        let ffi_inbox_owner = LocalWalletInboxOwner::with_wallet(wallet_b.clone());
        register_client(&ffi_inbox_owner, &client_b).await;

        assert!(client_b.inbox_id() == client_a.inbox_id());

        // Verify both clients can receive messages for inbox_id == client_a.inbox_id
        let bo = new_test_client().await;

        // Alix creates DM with Bo
        let bo_dm = bo
            .conversations()
            .create_dm(wallet_a.get_address().clone())
            .await
            .unwrap();

        bo_dm.send("Hello in DM".as_bytes().to_vec()).await.unwrap();

        // Verify that client_a and client_b received the dm message to wallet a address
        client_a
            .conversations()
            .sync_all_conversations(None)
            .await
            .unwrap();
        client_b
            .conversations()
            .sync_all_conversations(None)
            .await
            .unwrap();

        let alix_dm_messages = client_a
            .conversations()
            .list(FfiListConversationsOptions::default())
            .await
            .unwrap()[0]
            .find_messages(FfiListMessagesOptions::default())
            .await
            .unwrap();
        let bo_dm_messages = client_b
            .conversations()
            .list(FfiListConversationsOptions::default())
            .await
            .unwrap()[0]
            .find_messages(FfiListMessagesOptions::default())
            .await
            .unwrap();
        assert_eq!(alix_dm_messages[0].content, "Hello in DM".as_bytes());
        assert_eq!(bo_dm_messages[0].content, "Hello in DM".as_bytes());

        let client_b_inbox_id = generate_inbox_id(&wallet_b.get_address(), &nonce).unwrap();
        let client_b_new_result = create_client(
            connect_to_backend(xmtp_api_grpc::LOCALHOST_ADDRESS.to_string(), false)
                .await
                .unwrap(),
            Some(tmp_path()),
            Some(xmtp_mls::storage::EncryptedMessageStore::generate_enc_key().into()),
            &client_b_inbox_id,
            wallet_b.get_address(),
            nonce,
            None,
            Some(HISTORY_SYNC_URL.to_string()),
        )
        .await;

        // Client creation for b now fails since wallet b is already associated with inbox a
        match client_b_new_result {
            Err(err) => {
                println!("Error returned: {:?}", err);
                assert_eq!(
                    err.to_string(),
                    "Client builder error: error creating new identity: Inbox ID mismatch"
                        .to_string()
                );
            }
            Ok(_) => panic!("Expected an error, but got Ok"),
        }
    }

    #[tokio::test(flavor = "multi_thread", worker_threads = 5)]
    async fn test_wallet_b_cannot_create_new_client_for_inbox_b_after_association() {
        // Step 1: Wallet A creates a new client with inbox_id A
        let wallet_a = generate_local_wallet();
        let wallet_a_inbox_id = generate_inbox_id(&wallet_a.get_address(), &1).unwrap();
        let client_a = create_client(
            connect_to_backend(xmtp_api_grpc::LOCALHOST_ADDRESS.to_string(), false)
                .await
                .unwrap(),
            Some(tmp_path()),
            Some(xmtp_mls::storage::EncryptedMessageStore::generate_enc_key().into()),
            &wallet_a_inbox_id,
            wallet_a.get_address(),
            1,
            None,
            Some(HISTORY_SYNC_URL.to_string()),
        )
        .await
        .unwrap();
        let ffi_inbox_owner_a = LocalWalletInboxOwner::with_wallet(wallet_a.clone());
        register_client(&ffi_inbox_owner_a, &client_a).await;

        // Step 2: Wallet B creates a new client with inbox_id B
        let wallet_b = generate_local_wallet();
        let wallet_b_inbox_id = generate_inbox_id(&wallet_b.get_address(), &1).unwrap();
        let client_b1 = create_client(
            connect_to_backend(xmtp_api_grpc::LOCALHOST_ADDRESS.to_string(), false)
                .await
                .unwrap(),
            Some(tmp_path()),
            Some(xmtp_mls::storage::EncryptedMessageStore::generate_enc_key().into()),
            &wallet_b_inbox_id,
            wallet_b.get_address(),
            1,
            None,
            Some(HISTORY_SYNC_URL.to_string()),
        )
        .await
        .unwrap();
        let ffi_inbox_owner_b1 = LocalWalletInboxOwner::with_wallet(wallet_b.clone());
        register_client(&ffi_inbox_owner_b1, &client_b1).await;

        // Step 3: Wallet B creates a second client for inbox_id B
        let _client_b2 = create_client(
            connect_to_backend(xmtp_api_grpc::LOCALHOST_ADDRESS.to_string(), false)
                .await
                .unwrap(),
            Some(tmp_path()),
            Some(xmtp_mls::storage::EncryptedMessageStore::generate_enc_key().into()),
            &wallet_b_inbox_id,
            wallet_b.get_address(),
            1,
            None,
            Some(HISTORY_SYNC_URL.to_string()),
        )
        .await
        .unwrap();

        // Step 4: Client A adds association to wallet B
        let add_wallet_signature_request = client_a
            .add_wallet(&wallet_b.get_address())
            .await
            .expect("could not add wallet");
        add_wallet_signature_request
            .add_wallet_signature(&wallet_b)
            .await;
        client_a
            .apply_signature_request(add_wallet_signature_request)
            .await
            .unwrap();

        // Step 5: Wallet B tries to create another new client for inbox_id B, but it fails
        let client_b3 = create_client(
            connect_to_backend(xmtp_api_grpc::LOCALHOST_ADDRESS.to_string(), false)
                .await
                .unwrap(),
            Some(tmp_path()),
            Some(xmtp_mls::storage::EncryptedMessageStore::generate_enc_key().into()),
            &wallet_b_inbox_id,
            wallet_b.get_address(),
            1,
            None,
            Some(HISTORY_SYNC_URL.to_string()),
        )
        .await;

        // Client creation for b now fails since wallet b is already associated with inbox a
        match client_b3 {
            Err(err) => {
                println!("Error returned: {:?}", err);
                assert_eq!(
                    err.to_string(),
                    "Client builder error: error creating new identity: Inbox ID mismatch"
                        .to_string()
                );
            }
            Ok(_) => panic!("Expected an error, but got Ok"),
        }
    }

    #[tokio::test(flavor = "multi_thread", worker_threads = 5)]
    async fn test_can_list_messages_with_content_types() {
        // Create test clients
        let alix = new_test_client().await;
        let bo = new_test_client().await;

        // Alix creates group with Bo
        let alix_group = alix
            .conversations()
            .create_group(
                vec![bo.account_address.clone()],
                FfiCreateGroupOptions::default(),
            )
            .await
            .unwrap();

        // Bo syncs to get the group
        bo.conversations().sync().await.unwrap();
        let bo_group = bo.conversation(alix_group.id()).unwrap();

        // Alix sends first message
        alix_group.send("hey".as_bytes().to_vec()).await.unwrap();

        // Bo syncs and responds
        bo_group.sync().await.unwrap();
        let bo_message_response = TextCodec::encode("hey alix".to_string()).unwrap();
        let mut buf = Vec::new();
        bo_message_response.encode(&mut buf).unwrap();
        bo_group.send(buf).await.unwrap();

        // Bo sends read receipt
        let read_receipt_content_id = ContentTypeId {
            authority_id: "xmtp.org".to_string(),
            type_id: read_receipt::ReadReceiptCodec::TYPE_ID.to_string(),
            version_major: 1,
            version_minor: 0,
        };
        let read_receipt_encoded_content = EncodedContent {
            r#type: Some(read_receipt_content_id),
            parameters: HashMap::new(),
            fallback: None,
            compression: None,
            content: vec![],
        };

        let mut buf = Vec::new();
        read_receipt_encoded_content.encode(&mut buf).unwrap();
        bo_group.send(buf).await.unwrap();

        // Alix syncs and gets all messages
        alix_group.sync().await.unwrap();
        let latest_message = alix_group
            // ... existing code ...
            .find_messages(FfiListMessagesOptions {
                direction: Some(FfiDirection::Descending),
                limit: Some(1),
                ..Default::default()
            })
            .await
            .unwrap();

        // Verify last message is the read receipt
        assert_eq!(latest_message.len(), 1);
        let latest_message_encoded_content =
            EncodedContent::decode(latest_message.last().unwrap().content.clone().as_slice())
                .unwrap();
        assert_eq!(
            latest_message_encoded_content.r#type.unwrap().type_id,
            "readReceipt"
        );

        // Get only text messages
        let text_messages = alix_group
            .find_messages(FfiListMessagesOptions {
                content_types: Some(vec![FfiContentType::Text]),
                direction: Some(FfiDirection::Descending),
                limit: Some(1),
                ..Default::default()
            })
            .await
            .unwrap();

        // Verify last message is "hey alix" when filtered
        assert_eq!(text_messages.len(), 1);
        let latest_message_encoded_content =
            EncodedContent::decode(text_messages.last().unwrap().content.clone().as_slice())
                .unwrap();
        let text_message = TextCodec::decode(latest_message_encoded_content).unwrap();
        assert_eq!(text_message, "hey alix");
    }
}<|MERGE_RESOLUTION|>--- conflicted
+++ resolved
@@ -1387,7 +1387,6 @@
 
         let messages: Vec<FfiMessage> = self
             .inner
-<<<<<<< HEAD
             .find_messages(&MsgQueryArgs {
                 sent_before_ns: opts.sent_before_ns,
                 sent_after_ns: opts.sent_after_ns,
@@ -1395,23 +1394,11 @@
                 kind,
                 delivery_status,
                 direction,
+                content_types: opts
+                    .content_types
+                    .map(|types| types.into_iter().map(Into::into).collect()),
                 ..Default::default()
             })?
-=======
-            .find_messages(
-                &MsgQueryArgs::default()
-                    .maybe_sent_before_ns(opts.sent_before_ns)
-                    .maybe_sent_after_ns(opts.sent_after_ns)
-                    .maybe_kind(kind)
-                    .maybe_delivery_status(delivery_status)
-                    .maybe_limit(opts.limit)
-                    .maybe_direction(direction)
-                    .maybe_content_types(
-                        opts.content_types
-                            .map(|types| types.into_iter().map(|t| t.into()).collect()),
-                    ),
-            )?
->>>>>>> a9111a13
             .into_iter()
             .map(|msg| msg.into())
             .collect();
