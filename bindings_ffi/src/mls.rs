use crate::identity::{FfiCollectionExt, FfiCollectionTryExt, FfiIdentifier};
pub use crate::inbox_owner::SigningError;
use crate::logger::init_logger;
use crate::{FfiSubscribeError, GenericError};
use prost::Message;
use std::{collections::HashMap, convert::TryInto, sync::Arc};
use tokio::sync::Mutex;
use xmtp_api::{strategies, ApiClientWrapper, ApiIdentifier};
use xmtp_api_grpc::grpc_api_helper::Client as TonicApiClient;
use xmtp_common::{AbortHandle, GenericStreamHandle, StreamHandle};
use xmtp_content_types::multi_remote_attachment::MultiRemoteAttachmentCodec;
use xmtp_content_types::reaction::ReactionCodec;
use xmtp_content_types::ContentCodec;
use xmtp_id::associations::{
    ident, verify_signed_with_public_context, DeserializationError, Identifier,
};
use xmtp_id::scw_verifier::RemoteSignatureVerifier;
use xmtp_id::{
    associations::{
        builder::SignatureRequest,
        unverified::{NewUnverifiedSmartContractWalletSignature, UnverifiedSignature},
        AccountId, AssociationState, MemberIdentifier,
    },
    InboxId,
};
use xmtp_mls::groups::device_sync::backup::{BackupImporter, BackupMetadata, BackupOptions};
use xmtp_mls::groups::device_sync::preference_sync::UserPreferenceUpdate;
use xmtp_mls::groups::device_sync::ENC_KEY_SIZE;
use xmtp_mls::groups::group_mutable_metadata::MessageDisappearingSettings;
use xmtp_mls::groups::intents::UpdateGroupMembershipResult;
use xmtp_mls::groups::scoped_client::LocalScopedGroupClient;
use xmtp_mls::groups::{DMMetadataOptions, HmacKey};
use xmtp_mls::storage::group::ConversationType;
use xmtp_mls::storage::group_message::{ContentType, MsgQueryArgs};
use xmtp_mls::storage::group_message::{SortDirection, StoredGroupMessageWithReactions};
use xmtp_mls::{
    client::Client as MlsClient,
    groups::{
        group_metadata::GroupMetadata,
        group_mutable_metadata::MetadataField,
        group_permissions::{
            BasePolicies, GroupMutablePermissions, GroupMutablePermissionsError,
            MembershipPolicies, MetadataBasePolicies, MetadataPolicies, PermissionsBasePolicies,
            PermissionsPolicies, PolicySet,
        },
        intents::{PermissionPolicyOption, PermissionUpdateType},
        members::PermissionLevel,
        GroupMetadataOptions, MlsGroup, PreconfiguredPolicies, UpdateAdminListType,
    },
    identity::IdentityStrategy,
    storage::{
        consent_record::{ConsentState, ConsentType, StoredConsentRecord},
        group::GroupQueryArgs,
        group_message::{DeliveryStatus, GroupMessageKind, StoredGroupMessage},
        EncryptedMessageStore, EncryptionKey, StorageOption,
    },
    subscriptions::SubscribeError,
};
use xmtp_proto::api_client::ApiBuilder;
use xmtp_proto::xmtp::device_sync::BackupElementSelection;
use xmtp_proto::xmtp::mls::message_contents::content_types::{
    MultiRemoteAttachment, ReactionV2, RemoteAttachmentInfo,
};
use xmtp_proto::xmtp::mls::message_contents::{DeviceSyncKind, EncodedContent};
pub type RustXmtpClient = MlsClient<TonicApiClient>;

#[derive(uniffi::Object, Clone)]
pub struct XmtpApiClient(TonicApiClient);

#[uniffi::export(async_runtime = "tokio")]
pub async fn connect_to_backend(
    host: String,
    is_secure: bool,
) -> Result<Arc<XmtpApiClient>, GenericError> {
    init_logger();
    log::info!(
        host,
        is_secure,
        "Creating API client for host: {}, isSecure: {}",
        host,
        is_secure
    );
    let mut api_client = TonicApiClient::builder();
    api_client.set_host(host);
    api_client.set_tls(true);
    api_client.set_libxmtp_version(env!("CARGO_PKG_VERSION").into())?;
    let api_client = api_client.build().await?;
    Ok(Arc::new(XmtpApiClient(api_client)))
}

/// It returns a new client of the specified `inbox_id`.
/// Note that the `inbox_id` must be either brand new or already associated with the `account_identifier`.
/// i.e. `inbox_id` cannot be associated with another account address.
///
/// Prior to calling this function, it's suggested to form `inbox_id`, `account_identifier`, and `nonce` like below.
///
/// ```text
/// inbox_id = get_inbox_id_for_address(account_identifier)
/// nonce = 0
///
/// // if inbox_id is not associated, we will create new one.
/// if !inbox_id {
///     if !legacy_key { nonce = random_u64() }
///     inbox_id = generate_inbox_id(account_identifier, nonce)
/// } // Otherwise, we will just use the inbox and ignore the nonce.
/// db_path = $inbox_id-$env
///
/// xmtp.create_client(account_identifier, nonce, inbox_id, Option<legacy_signed_private_key_proto>)
/// ```
#[allow(clippy::too_many_arguments)]
#[uniffi::export(async_runtime = "tokio")]
pub async fn create_client(
    api: Arc<XmtpApiClient>,
    db: Option<String>,
    encryption_key: Option<Vec<u8>>,
    inbox_id: &InboxId,
    account_identifier: FfiIdentifier,
    nonce: u64,
    legacy_signed_private_key_proto: Option<Vec<u8>>,
    history_sync_url: Option<String>,
) -> Result<Arc<FfiXmtpClient>, GenericError> {
    let ident = account_identifier.clone();
    init_logger();

    log::info!(
        "Creating message store with path: {:?} and encryption key: {} of length {:?}",
        db,
        encryption_key.is_some(),
        encryption_key.as_ref().map(|k| k.len())
    );

    let storage_option = match db {
        Some(path) => StorageOption::Persistent(path),
        None => StorageOption::Ephemeral,
    };

    let store = match encryption_key {
        Some(key) => {
            let key: EncryptionKey = key
                .try_into()
                .map_err(|_| "Malformed 32 byte encryption key".to_string())?;
            EncryptedMessageStore::new(storage_option, key)?
        }
        None => EncryptedMessageStore::new_unencrypted(storage_option)?,
    };
    log::info!("Creating XMTP client");
    let identity_strategy = IdentityStrategy::new(
        inbox_id.clone(),
        ident.clone().try_into()?,
        nonce,
        legacy_signed_private_key_proto,
    );

    let mut builder = xmtp_mls::Client::builder(identity_strategy)
        .api_client(Arc::unwrap_or_clone(api).0)
        .with_remote_verifier()?
        .store(store);

    if let Some(url) = &history_sync_url {
        builder = builder.history_sync_url(url);
    }

    let xmtp_client = builder.build().await?;

    log::info!(
        "Created XMTP client for inbox_id: {}",
        xmtp_client.inbox_id()
    );
    Ok(Arc::new(FfiXmtpClient {
        inner_client: Arc::new(xmtp_client),
        account_identifier,
    }))
}

#[allow(unused)]
#[uniffi::export(async_runtime = "tokio")]
pub async fn get_inbox_id_for_identifier(
    api: Arc<XmtpApiClient>,
    account_identifier: FfiIdentifier,
) -> Result<Option<String>, GenericError> {
    let mut api =
        ApiClientWrapper::new(Arc::new(api.0.clone()), strategies::exponential_cooldown());
    let account_identifier: Identifier = account_identifier.try_into()?;
    let api_identifier: ApiIdentifier = account_identifier.into();

    let results = api
        .get_inbox_ids(vec![api_identifier.clone()])
        .await
        .map_err(GenericError::from_error)?;

    Ok(results.get(&api_identifier).cloned())
}

#[derive(uniffi::Object)]
pub struct FfiSignatureRequest {
    inner: Arc<Mutex<SignatureRequest>>,
    scw_verifier: RemoteSignatureVerifier<TonicApiClient>,
}

#[uniffi::export(async_runtime = "tokio")]
impl FfiSignatureRequest {
    // Signature that's signed by EOA wallet
    pub async fn add_ecdsa_signature(&self, signature_bytes: Vec<u8>) -> Result<(), GenericError> {
        let mut inner = self.inner.lock().await;
        inner
            .add_signature(
                UnverifiedSignature::new_recoverable_ecdsa(signature_bytes),
                &self.scw_verifier,
            )
            .await?;

        Ok(())
    }

    pub async fn add_passkey_signature(
        &self,
        client_data_json: String,
        authenticator_data: Vec<u8>,
        signature_bytes: Vec<u8>,
        verifying_key: Vec<u8>,
        relying_party: Option<String>,
    ) -> Result<(), GenericError> {
        let mut inner = self.inner.lock().await;

        let new_signature = UnverifiedSignature::new_passkey(
            client_data_json,
            authenticator_data,
            signature_bytes,
            verifying_key,
            relying_party,
        );

        inner
            .add_signature(new_signature, &self.scw_verifier)
            .await?;

        Ok(())
    }

    // Signature that's signed by smart contract wallet
    pub async fn add_scw_signature(
        &self,
        signature_bytes: Vec<u8>,
        address: String,
        chain_id: u64,
        block_number: Option<u64>,
    ) -> Result<(), GenericError> {
        let mut inner = self.inner.lock().await;
        let account_id = AccountId::new_evm(chain_id, address);

        let new_signature = NewUnverifiedSmartContractWalletSignature::new(
            signature_bytes,
            account_id,
            block_number,
        );

        inner
            .add_new_unverified_smart_contract_signature(new_signature, &self.scw_verifier)
            .await?;

        Ok(())
    }

    pub async fn is_ready(&self) -> bool {
        self.inner.lock().await.is_ready()
    }

    pub async fn signature_text(&self) -> Result<String, GenericError> {
        Ok(self.inner.lock().await.signature_text())
    }

    /// missing signatures that are from [MemberKind::Address]
    pub async fn missing_address_signatures(&self) -> Result<Vec<String>, GenericError> {
        let inner = self.inner.lock().await;
        Ok(inner
            .missing_address_signatures()
            .iter()
            .map(|member| member.to_string())
            .collect())
    }
}

#[derive(uniffi::Object)]
pub struct FfiXmtpClient {
    inner_client: Arc<RustXmtpClient>,
    #[allow(dead_code)]
    account_identifier: FfiIdentifier,
}

#[uniffi::export(async_runtime = "tokio")]
impl FfiXmtpClient {
    pub fn inbox_id(&self) -> InboxId {
        self.inner_client.inbox_id().to_string()
    }

    pub fn conversations(&self) -> Arc<FfiConversations> {
        Arc::new(FfiConversations {
            inner_client: self.inner_client.clone(),
        })
    }

    pub fn conversation(&self, conversation_id: Vec<u8>) -> Result<FfiConversation, GenericError> {
        self.inner_client
            .group(conversation_id)
            .map(Into::into)
            .map_err(Into::into)
    }

    pub fn dm_conversation(
        &self,
        target_inbox_id: String,
    ) -> Result<FfiConversation, GenericError> {
        let convo = self
            .inner_client
            .dm_group_from_target_inbox(target_inbox_id)?;
        Ok(convo.into())
    }

    pub fn message(&self, message_id: Vec<u8>) -> Result<FfiMessage, GenericError> {
        let message = self.inner_client.message(message_id)?;
        Ok(message.into())
    }

    pub async fn can_message(
        &self,
        account_identifiers: Vec<FfiIdentifier>,
    ) -> Result<HashMap<FfiIdentifier, bool>, GenericError> {
        let inner = self.inner_client.as_ref();

        let account_identifiers: Result<Vec<Identifier>, _> = account_identifiers
            .into_iter()
            .map(|ident| ident.try_into())
            .collect();
        let account_identifiers = account_identifiers?;

        let results = inner
            .can_message(&account_identifiers)
            .await?
            .into_iter()
            .map(|(ident, can_msg)| (ident.into(), can_msg))
            .collect();

        Ok(results)
    }

    pub fn installation_id(&self) -> Vec<u8> {
        self.inner_client.installation_public_key().to_vec()
    }

    pub fn release_db_connection(&self) -> Result<(), GenericError> {
        Ok(self.inner_client.release_db_connection()?)
    }

    pub async fn db_reconnect(&self) -> Result<(), GenericError> {
        Ok(self.inner_client.reconnect_db()?)
    }

    pub async fn find_inbox_id(
        &self,
        identifier: FfiIdentifier,
    ) -> Result<Option<String>, GenericError> {
        let inner = self.inner_client.as_ref();
        let conn = self.inner_client.store().conn()?;
        let result = inner
            .find_inbox_id_from_identifier(&conn, identifier.try_into()?)
            .await?;
        Ok(result)
    }

    /**
     * Get the client's inbox state.
     *
     * If `refresh_from_network` is true, the client will go to the network first to refresh the state.
     * Otherwise, the state will be read from the local database.
     */
    pub async fn inbox_state(
        &self,
        refresh_from_network: bool,
    ) -> Result<FfiInboxState, GenericError> {
        let state = self.inner_client.inbox_state(refresh_from_network).await?;
        Ok(state.into())
    }

    /**
     * Get the inbox state for each `inbox_id`.
     *
     * If `refresh_from_network` is true, the client will go to the network first to refresh the state.
     * Otherwise, the state will be read from the local database.
     */
    pub async fn addresses_from_inbox_id(
        &self,
        refresh_from_network: bool,
        inbox_ids: Vec<String>,
    ) -> Result<Vec<FfiInboxState>, GenericError> {
        let state = self
            .inner_client
            .inbox_addresses(
                refresh_from_network,
                inbox_ids.iter().map(String::as_str).collect(),
            )
            .await?;
        Ok(state.into_iter().map(Into::into).collect())
    }

    pub async fn get_latest_inbox_state(
        &self,
        inbox_id: String,
    ) -> Result<FfiInboxState, GenericError> {
        let state = self
            .inner_client
            .get_latest_association_state(&self.inner_client.store().conn()?, &inbox_id)
            .await?;
        Ok(state.into())
    }

    pub async fn set_consent_states(&self, records: Vec<FfiConsent>) -> Result<(), GenericError> {
        let inner = self.inner_client.as_ref();
        let stored_records: Vec<StoredConsentRecord> =
            records.into_iter().map(StoredConsentRecord::from).collect();

        inner.set_consent_states(&stored_records).await?;
        Ok(())
    }

    pub async fn get_consent_state(
        &self,
        entity_type: FfiConsentEntityType,
        entity: String,
    ) -> Result<FfiConsentState, GenericError> {
        let inner = self.inner_client.as_ref();
        let result = inner.get_consent_state(entity_type.into(), entity).await?;

        Ok(result.into())
    }

    /// A utility function to sign a piece of text with this installation's private key.
    pub fn sign_with_installation_key(&self, text: &str) -> Result<Vec<u8>, GenericError> {
        let inner = self.inner_client.as_ref();
        Ok(inner.context().sign_with_public_context(text)?)
    }

    /// A utility function to easily verify that a piece of text was signed by this installation.
    pub fn verify_signed_with_installation_key(
        &self,
        signature_text: &str,
        signature_bytes: Vec<u8>,
    ) -> Result<(), GenericError> {
        let inner = self.inner_client.as_ref();
        let public_key = inner.installation_public_key().to_vec();

        self.verify_signed_with_public_key(signature_text, signature_bytes, public_key)
    }

    /// A utility function to easily verify that a string has been signed by another libXmtp installation.
    /// Only works for verifying libXmtp public context signatures.
    pub fn verify_signed_with_public_key(
        &self,
        signature_text: &str,
        signature_bytes: Vec<u8>,
        public_key: Vec<u8>,
    ) -> Result<(), GenericError> {
        let signature_bytes: [u8; 64] =
            signature_bytes
                .try_into()
                .map_err(|v: Vec<u8>| GenericError::Generic {
                    err: format!(
                        "signature_bytes is not 64 bytes long. (Actual size: {})",
                        v.len()
                    ),
                })?;

        let public_key: [u8; 32] =
            public_key
                .try_into()
                .map_err(|v: Vec<u8>| GenericError::Generic {
                    err: format!(
                        "public_key is not 32 bytes long. (Actual size: {})",
                        v.len()
                    ),
                })?;

        Ok(verify_signed_with_public_context(
            signature_text,
            &signature_bytes,
            &public_key,
        )?)
    }
}

#[uniffi::export(async_runtime = "tokio")]
impl FfiXmtpClient {
    pub fn signature_request(&self) -> Option<Arc<FfiSignatureRequest>> {
        let scw_verifier = self.inner_client.scw_verifier().clone();
        self.inner_client
            .identity()
            .signature_request()
            .map(move |request| {
                Arc::new(FfiSignatureRequest {
                    inner: Arc::new(Mutex::new(request)),
                    scw_verifier: Arc::unwrap_or_clone(scw_verifier),
                })
            })
    }

    pub async fn register_identity(
        &self,
        signature_request: Arc<FfiSignatureRequest>,
    ) -> Result<(), GenericError> {
        let signature_request = signature_request.inner.lock().await;
        self.inner_client
            .register_identity(signature_request.clone())
            .await?;

        Ok(())
    }

    /// Manually trigger a device sync request to sync records from another active device on this account.
    pub async fn send_sync_request(&self, kind: FfiDeviceSyncKind) -> Result<(), GenericError> {
        let provider = self.inner_client.mls_provider()?;
        self.inner_client
            .send_sync_request(&provider, kind.into())
            .await?;

        Ok(())
    }

    /// Adds a wallet address to the existing client
    pub async fn add_identity(
        &self,
        new_identity: FfiIdentifier,
    ) -> Result<Arc<FfiSignatureRequest>, GenericError> {
        let signature_request = self
            .inner_client
            .associate_identity(new_identity.try_into()?)
            .await?;
        let scw_verifier = self.inner_client.scw_verifier();
        let request = Arc::new(FfiSignatureRequest {
            inner: Arc::new(tokio::sync::Mutex::new(signature_request)),
            scw_verifier: Arc::unwrap_or_clone(scw_verifier.clone()),
        });

        Ok(request)
    }

    pub async fn apply_signature_request(
        &self,
        signature_request: Arc<FfiSignatureRequest>,
    ) -> Result<(), GenericError> {
        let signature_request = signature_request.inner.lock().await;
        self.inner_client
            .apply_signature_request(signature_request.clone())
            .await?;

        Ok(())
    }

    /// Revokes or removes an identity from the existing client
    pub async fn revoke_identity(
        &self,
        identifier: FfiIdentifier,
    ) -> Result<Arc<FfiSignatureRequest>, GenericError> {
        let Self {
            ref inner_client, ..
        } = self;

        let signature_request = inner_client
            .revoke_identities(vec![identifier.try_into()?])
            .await?;
        let scw_verifier = inner_client.scw_verifier();
        let request = Arc::new(FfiSignatureRequest {
            inner: Arc::new(tokio::sync::Mutex::new(signature_request)),
            scw_verifier: Arc::unwrap_or_clone(scw_verifier.clone()),
        });

        Ok(request)
    }

    /**
     * Revokes all installations except the one the client is currently using
     */
    pub async fn revoke_all_other_installations(
        &self,
    ) -> Result<Arc<FfiSignatureRequest>, GenericError> {
        let installation_id = self.inner_client.installation_public_key();
        let inbox_state = self.inner_client.inbox_state(true).await?;
        let other_installation_ids = inbox_state
            .installation_ids()
            .into_iter()
            .filter(|id| id != installation_id)
            .collect();

        let signature_request = self
            .inner_client
            .revoke_installations(other_installation_ids)
            .await?;

        Ok(Arc::new(FfiSignatureRequest {
            inner: Arc::new(tokio::sync::Mutex::new(signature_request)),
            scw_verifier: Arc::unwrap_or_clone(self.inner_client.scw_verifier().clone()),
        }))
    }

    /**
     * Revoke a list of installations
     */
    pub async fn revoke_installations(
        &self,
        installation_ids: Vec<Vec<u8>>,
    ) -> Result<Arc<FfiSignatureRequest>, GenericError> {
        let signature_request = self
            .inner_client
            .revoke_installations(installation_ids)
            .await?;

        Ok(Arc::new(FfiSignatureRequest {
            inner: Arc::new(tokio::sync::Mutex::new(signature_request)),
            scw_verifier: Arc::unwrap_or_clone(self.inner_client.scw_verifier().clone()),
        }))
    }

    /// Backup your application to file for later restoration.
    pub async fn backup_to_file(
        &self,
        path: String,
        opts: FfiBackupOptions,
        key: Vec<u8>,
    ) -> Result<(), GenericError> {
        let provider = self.inner_client.mls_provider()?;
        let opts: BackupOptions = opts.into();
        opts.export_to_file(provider, path, &check_key(key)?)
            .await?;

        Ok(())
    }

    /// Import a previous backup
    pub async fn import_from_file(&self, path: String, key: Vec<u8>) -> Result<(), GenericError> {
        let provider = self.inner_client.mls_provider()?;
        let mut importer = BackupImporter::from_file(path, &check_key(key)?).await?;
        importer.insert(&provider).await?;
        Ok(())
    }

    /// Load the metadata for a backup to see what it contains.
    /// Reads only the metadata without loading the entire file, so this function is quick.
    pub async fn backup_metadata(
        &self,
        path: String,
        key: Vec<u8>,
    ) -> Result<FfiBackupMetadata, GenericError> {
        let importer = BackupImporter::from_file(path, &check_key(key)?).await?;
        Ok(importer.metadata.into())
    }
}

fn check_key(mut key: Vec<u8>) -> Result<Vec<u8>, GenericError> {
    if key.len() < 32 {
        return Err(GenericError::Generic {
            err: format!(
                "The encryption key must be at least {} bytes long.",
                ENC_KEY_SIZE
            ),
        });
    }
    key.truncate(ENC_KEY_SIZE);
    Ok(key)
}

#[derive(uniffi::Record)]
pub struct FfiBackupMetadata {
    backup_version: u16,
    elements: Vec<FfiBackupElementSelection>,
    exported_at_ns: i64,
    start_ns: Option<i64>,
    end_ns: Option<i64>,
}
impl From<BackupMetadata> for FfiBackupMetadata {
    fn from(value: BackupMetadata) -> Self {
        Self {
            backup_version: value.backup_version,
            elements: value
                .elements
                .into_iter()
                .filter_map(|selection| selection.try_into().ok())
                .collect(),
            start_ns: value.start_ns,
            end_ns: value.end_ns,
            exported_at_ns: value.exported_at_ns,
        }
    }
}

#[derive(uniffi::Record)]
pub struct FfiBackupOptions {
    start_ns: Option<i64>,
    end_ns: Option<i64>,
    elements: Vec<FfiBackupElementSelection>,
}
impl From<FfiBackupOptions> for BackupOptions {
    fn from(value: FfiBackupOptions) -> Self {
        Self {
            start_ns: value.start_ns,
            end_ns: value.start_ns,
            elements: value.elements.into_iter().map(Into::into).collect(),
        }
    }
}

#[derive(uniffi::Enum)]
pub enum FfiBackupElementSelection {
    Messages,
    Consent,
}
impl From<FfiBackupElementSelection> for BackupElementSelection {
    fn from(value: FfiBackupElementSelection) -> Self {
        match value {
            FfiBackupElementSelection::Consent => Self::Consent,
            FfiBackupElementSelection::Messages => Self::Messages,
        }
    }
}

impl TryFrom<BackupElementSelection> for FfiBackupElementSelection {
    type Error = DeserializationError;
    fn try_from(value: BackupElementSelection) -> Result<Self, Self::Error> {
        let v = match value {
            BackupElementSelection::Unspecified => {
                return Err(DeserializationError::Unspecified(
                    "Backup Element Selection",
                ))
            }
            BackupElementSelection::Consent => Self::Consent,
            BackupElementSelection::Messages => Self::Messages,
        };
        Ok(v)
    }
}

impl From<HmacKey> for FfiHmacKey {
    fn from(value: HmacKey) -> Self {
        Self {
            epoch: value.epoch,
            key: value.key.to_vec(),
        }
    }
}

#[derive(uniffi::Record)]
pub struct FfiInboxState {
    pub inbox_id: String,
    pub recovery_identity: FfiIdentifier,
    pub installations: Vec<FfiInstallation>,
    pub account_identities: Vec<FfiIdentifier>,
}

#[derive(uniffi::Record)]
pub struct FfiHmacKey {
    key: Vec<u8>,
    epoch: i64,
}

#[derive(uniffi::Record)]
pub struct FfiInstallation {
    pub id: Vec<u8>,
    pub client_timestamp_ns: Option<u64>,
}

impl From<AssociationState> for FfiInboxState {
    fn from(state: AssociationState) -> Self {
        Self {
            inbox_id: state.inbox_id().to_string(),
            recovery_identity: state.recovery_identifier().clone().into(),
            installations: state
                .members()
                .into_iter()
                .filter_map(|m| match m.identifier {
                    MemberIdentifier::Ethereum(_) => None,
                    MemberIdentifier::Passkey(_) => None,
                    MemberIdentifier::Installation(ident::Installation(id)) => {
                        Some(FfiInstallation {
                            id,
                            client_timestamp_ns: m.client_timestamp_ns,
                        })
                    }
                })
                .collect(),
            account_identities: state.identifiers().into_iter().map(Into::into).collect(),
        }
    }
}

#[derive(uniffi::Record, Default)]
pub struct FfiListConversationsOptions {
    pub created_after_ns: Option<i64>,
    pub created_before_ns: Option<i64>,
    pub limit: Option<i64>,
    pub consent_states: Option<Vec<FfiConsentState>>,
    pub include_duplicate_dms: bool,
}

impl From<FfiListConversationsOptions> for GroupQueryArgs {
    fn from(opts: FfiListConversationsOptions) -> GroupQueryArgs {
        GroupQueryArgs {
            created_before_ns: opts.created_before_ns,
            created_after_ns: opts.created_after_ns,
            limit: opts.limit,
            consent_states: opts
                .consent_states
                .map(|vec| vec.into_iter().map(Into::into).collect()),
            include_duplicate_dms: opts.include_duplicate_dms,
            ..Default::default()
        }
    }
}

#[derive(uniffi::Object)]
pub struct FfiConversations {
    inner_client: Arc<RustXmtpClient>,
}

#[derive(uniffi::Enum, Clone, Debug)]
pub enum FfiGroupPermissionsOptions {
    Default,
    AdminOnly,
    CustomPolicy,
}

#[derive(uniffi::Enum, Debug)]
pub enum FfiPermissionUpdateType {
    AddMember,
    RemoveMember,
    AddAdmin,
    RemoveAdmin,
    UpdateMetadata,
}

impl From<&FfiPermissionUpdateType> for PermissionUpdateType {
    fn from(update_type: &FfiPermissionUpdateType) -> Self {
        match update_type {
            FfiPermissionUpdateType::AddMember => PermissionUpdateType::AddMember,
            FfiPermissionUpdateType::RemoveMember => PermissionUpdateType::RemoveMember,
            FfiPermissionUpdateType::AddAdmin => PermissionUpdateType::AddAdmin,
            FfiPermissionUpdateType::RemoveAdmin => PermissionUpdateType::RemoveAdmin,
            FfiPermissionUpdateType::UpdateMetadata => PermissionUpdateType::UpdateMetadata,
        }
    }
}

#[derive(uniffi::Enum, Clone, Debug, PartialEq, Eq)]
pub enum FfiPermissionPolicy {
    Allow,
    Deny,
    Admin,
    SuperAdmin,
    DoesNotExist,
    Other,
}

impl TryInto<PermissionPolicyOption> for FfiPermissionPolicy {
    type Error = GroupMutablePermissionsError;

    fn try_into(self) -> Result<PermissionPolicyOption, Self::Error> {
        match self {
            FfiPermissionPolicy::Allow => Ok(PermissionPolicyOption::Allow),
            FfiPermissionPolicy::Deny => Ok(PermissionPolicyOption::Deny),
            FfiPermissionPolicy::Admin => Ok(PermissionPolicyOption::AdminOnly),
            FfiPermissionPolicy::SuperAdmin => Ok(PermissionPolicyOption::SuperAdminOnly),
            _ => Err(GroupMutablePermissionsError::InvalidPermissionPolicyOption),
        }
    }
}

impl TryInto<MembershipPolicies> for FfiPermissionPolicy {
    type Error = GroupMutablePermissionsError;

    fn try_into(self) -> Result<MembershipPolicies, Self::Error> {
        match self {
            FfiPermissionPolicy::Allow => Ok(MembershipPolicies::allow()),
            FfiPermissionPolicy::Deny => Ok(MembershipPolicies::deny()),
            FfiPermissionPolicy::Admin => Ok(MembershipPolicies::allow_if_actor_admin()),
            FfiPermissionPolicy::SuperAdmin => Ok(MembershipPolicies::allow_if_actor_super_admin()),
            _ => Err(GroupMutablePermissionsError::InvalidPermissionPolicyOption),
        }
    }
}

impl TryInto<MetadataPolicies> for FfiPermissionPolicy {
    type Error = GroupMutablePermissionsError;

    fn try_into(self) -> Result<MetadataPolicies, Self::Error> {
        match self {
            FfiPermissionPolicy::Allow => Ok(MetadataPolicies::allow()),
            FfiPermissionPolicy::Deny => Ok(MetadataPolicies::deny()),
            FfiPermissionPolicy::Admin => Ok(MetadataPolicies::allow_if_actor_admin()),
            FfiPermissionPolicy::SuperAdmin => Ok(MetadataPolicies::allow_if_actor_super_admin()),
            _ => Err(GroupMutablePermissionsError::InvalidPermissionPolicyOption),
        }
    }
}

impl TryInto<PermissionsPolicies> for FfiPermissionPolicy {
    type Error = GroupMutablePermissionsError;

    fn try_into(self) -> Result<PermissionsPolicies, Self::Error> {
        match self {
            FfiPermissionPolicy::Deny => Ok(PermissionsPolicies::deny()),
            FfiPermissionPolicy::Admin => Ok(PermissionsPolicies::allow_if_actor_admin()),
            FfiPermissionPolicy::SuperAdmin => {
                Ok(PermissionsPolicies::allow_if_actor_super_admin())
            }
            _ => Err(GroupMutablePermissionsError::InvalidPermissionPolicyOption),
        }
    }
}

impl From<&MembershipPolicies> for FfiPermissionPolicy {
    fn from(policies: &MembershipPolicies) -> Self {
        if let MembershipPolicies::Standard(base_policy) = policies {
            match base_policy {
                BasePolicies::Allow => FfiPermissionPolicy::Allow,
                BasePolicies::Deny => FfiPermissionPolicy::Deny,
                BasePolicies::AllowSameMember => FfiPermissionPolicy::Other,
                BasePolicies::AllowIfAdminOrSuperAdmin => FfiPermissionPolicy::Admin,
                BasePolicies::AllowIfSuperAdmin => FfiPermissionPolicy::SuperAdmin,
            }
        } else {
            FfiPermissionPolicy::Other
        }
    }
}

impl From<&MetadataPolicies> for FfiPermissionPolicy {
    fn from(policies: &MetadataPolicies) -> Self {
        if let MetadataPolicies::Standard(base_policy) = policies {
            match base_policy {
                MetadataBasePolicies::Allow => FfiPermissionPolicy::Allow,
                MetadataBasePolicies::Deny => FfiPermissionPolicy::Deny,
                MetadataBasePolicies::AllowIfActorAdminOrSuperAdmin => FfiPermissionPolicy::Admin,
                MetadataBasePolicies::AllowIfActorSuperAdmin => FfiPermissionPolicy::SuperAdmin,
            }
        } else {
            FfiPermissionPolicy::Other
        }
    }
}

impl From<&PermissionsPolicies> for FfiPermissionPolicy {
    fn from(policies: &PermissionsPolicies) -> Self {
        if let PermissionsPolicies::Standard(base_policy) = policies {
            match base_policy {
                PermissionsBasePolicies::Deny => FfiPermissionPolicy::Deny,
                PermissionsBasePolicies::AllowIfActorAdminOrSuperAdmin => {
                    FfiPermissionPolicy::Admin
                }
                PermissionsBasePolicies::AllowIfActorSuperAdmin => FfiPermissionPolicy::SuperAdmin,
            }
        } else {
            FfiPermissionPolicy::Other
        }
    }
}

#[derive(uniffi::Record, Clone, Debug, PartialEq, Eq)]
pub struct FfiPermissionPolicySet {
    pub add_member_policy: FfiPermissionPolicy,
    pub remove_member_policy: FfiPermissionPolicy,
    pub add_admin_policy: FfiPermissionPolicy,
    pub remove_admin_policy: FfiPermissionPolicy,
    pub update_group_name_policy: FfiPermissionPolicy,
    pub update_group_description_policy: FfiPermissionPolicy,
    pub update_group_image_url_square_policy: FfiPermissionPolicy,
    pub update_message_disappearing_policy: FfiPermissionPolicy,
}

impl From<PreconfiguredPolicies> for FfiGroupPermissionsOptions {
    fn from(policy: PreconfiguredPolicies) -> Self {
        match policy {
            PreconfiguredPolicies::Default => FfiGroupPermissionsOptions::Default,
            PreconfiguredPolicies::AdminsOnly => FfiGroupPermissionsOptions::AdminOnly,
        }
    }
}

impl TryFrom<FfiPermissionPolicySet> for PolicySet {
    type Error = GroupMutablePermissionsError;
    fn try_from(policy_set: FfiPermissionPolicySet) -> Result<Self, GroupMutablePermissionsError> {
        let mut metadata_permissions_map: HashMap<String, MetadataPolicies> = HashMap::new();
        metadata_permissions_map.insert(
            MetadataField::GroupName.to_string(),
            policy_set.update_group_name_policy.try_into()?,
        );
        metadata_permissions_map.insert(
            MetadataField::Description.to_string(),
            policy_set.update_group_description_policy.try_into()?,
        );
        metadata_permissions_map.insert(
            MetadataField::GroupImageUrlSquare.to_string(),
            policy_set.update_group_image_url_square_policy.try_into()?,
        );

        // MessageDisappearFromNS follows the same policy as MessageDisappearInNS
        metadata_permissions_map.insert(
            MetadataField::MessageDisappearFromNS.to_string(),
            policy_set
                .update_message_disappearing_policy
                .clone()
                .try_into()?,
        );
        metadata_permissions_map.insert(
            MetadataField::MessageDisappearInNS.to_string(),
            policy_set.update_message_disappearing_policy.try_into()?,
        );

        Ok(PolicySet {
            add_member_policy: policy_set.add_member_policy.try_into()?,
            remove_member_policy: policy_set.remove_member_policy.try_into()?,
            add_admin_policy: policy_set.add_admin_policy.try_into()?,
            remove_admin_policy: policy_set.remove_admin_policy.try_into()?,
            update_metadata_policy: metadata_permissions_map,
            update_permissions_policy: PermissionsPolicies::allow_if_actor_super_admin(),
        })
    }
}

#[derive(uniffi::Enum, Debug)]
pub enum FfiMetadataField {
    GroupName,
    Description,
    ImageUrlSquare,
}

impl From<&FfiMetadataField> for MetadataField {
    fn from(field: &FfiMetadataField) -> Self {
        match field {
            FfiMetadataField::GroupName => MetadataField::GroupName,
            FfiMetadataField::Description => MetadataField::Description,
            FfiMetadataField::ImageUrlSquare => MetadataField::GroupImageUrlSquare,
        }
    }
}

#[uniffi::export(async_runtime = "tokio")]
impl FfiConversations {
    pub async fn create_group(
        &self,
        account_identities: Vec<FfiIdentifier>,
        opts: FfiCreateGroupOptions,
    ) -> Result<Arc<FfiConversation>, GenericError> {
        let account_identities: Result<Vec<Identifier>, _> = account_identities
            .into_iter()
            .map(|ident| ident.try_into())
            .collect();
        let account_identities = account_identities?;

        log::info!(
            "creating group with account addresses: {}",
            account_identities
                .iter()
                .map(|ident| format!("{ident}"))
                .collect::<Vec<_>>()
                .join(", ")
        );

        if let Some(FfiGroupPermissionsOptions::CustomPolicy) = opts.permissions {
            if opts.custom_permission_policy_set.is_none() {
                return Err(GenericError::Generic {
                    err: "CustomPolicy must include policy set".to_string(),
                });
            }
        } else if opts.custom_permission_policy_set.is_some() {
            return Err(GenericError::Generic {
                err: "Only CustomPolicy may specify a policy set".to_string(),
            });
        }

        let metadata_options = opts.clone().into_group_metadata_options();

        let group_permissions = match opts.permissions {
            Some(FfiGroupPermissionsOptions::Default) => {
                Some(xmtp_mls::groups::PreconfiguredPolicies::Default.to_policy_set())
            }
            Some(FfiGroupPermissionsOptions::AdminOnly) => {
                Some(xmtp_mls::groups::PreconfiguredPolicies::AdminsOnly.to_policy_set())
            }
            Some(FfiGroupPermissionsOptions::CustomPolicy) => {
                if let Some(policy_set) = opts.custom_permission_policy_set {
                    Some(policy_set.try_into()?)
                } else {
                    None
                }
            }
            _ => None,
        };

        let convo = if account_identities.is_empty() {
            let group = self
                .inner_client
                .create_group(group_permissions, metadata_options)?;
            group.sync().await?;
            group
        } else {
            self.inner_client
                .create_group_with_members(&account_identities, group_permissions, metadata_options)
                .await?
        };

        Ok(Arc::new(convo.into()))
    }

    pub async fn create_group_with_inbox_ids(
        &self,
        inbox_ids: Vec<String>,
        opts: FfiCreateGroupOptions,
    ) -> Result<Arc<FfiConversation>, GenericError> {
        log::info!(
            "creating group with account inbox ids: {}",
            inbox_ids.join(", ")
        );

        if let Some(FfiGroupPermissionsOptions::CustomPolicy) = opts.permissions {
            if opts.custom_permission_policy_set.is_none() {
                return Err(GenericError::Generic {
                    err: "CustomPolicy must include policy set".to_string(),
                });
            }
        } else if opts.custom_permission_policy_set.is_some() {
            return Err(GenericError::Generic {
                err: "Only CustomPolicy may specify a policy set".to_string(),
            });
        }

        let metadata_options = opts.clone().into_group_metadata_options();

        let group_permissions = match opts.permissions {
            Some(FfiGroupPermissionsOptions::Default) => {
                Some(xmtp_mls::groups::PreconfiguredPolicies::Default.to_policy_set())
            }
            Some(FfiGroupPermissionsOptions::AdminOnly) => {
                Some(xmtp_mls::groups::PreconfiguredPolicies::AdminsOnly.to_policy_set())
            }
            Some(FfiGroupPermissionsOptions::CustomPolicy) => {
                if let Some(policy_set) = opts.custom_permission_policy_set {
                    Some(policy_set.try_into()?)
                } else {
                    None
                }
            }
            _ => None,
        };

        let convo = if inbox_ids.is_empty() {
            let group = self
                .inner_client
                .create_group(group_permissions, metadata_options)?;
            group.sync().await?;
            group
        } else {
            self.inner_client
                .create_group_with_inbox_ids(&inbox_ids, group_permissions, metadata_options)
                .await?
        };

        Ok(Arc::new(convo.into()))
    }

    pub async fn find_or_create_dm(
        &self,
        target_identity: FfiIdentifier,
        opts: FfiCreateDMOptions,
    ) -> Result<Arc<FfiConversation>, GenericError> {
        let target_identity = target_identity.try_into()?;
        log::info!("creating dm with target address: {target_identity:?}",);
        self.inner_client
            .find_or_create_dm(target_identity, opts.into_dm_metadata_options())
            .await
            .map(|g| Arc::new(g.into()))
            .map_err(Into::into)
    }

    pub async fn find_or_create_dm_by_inbox_id(
        &self,
        inbox_id: String,
        opts: FfiCreateDMOptions,
    ) -> Result<Arc<FfiConversation>, GenericError> {
        log::info!("creating dm with target inbox_id: {}", inbox_id);
        self.inner_client
            .find_or_create_dm_by_inbox_id(inbox_id, opts.into_dm_metadata_options())
            .await
            .map(|g| Arc::new(g.into()))
            .map_err(Into::into)
    }

    pub async fn process_streamed_welcome_message(
        &self,
        envelope_bytes: Vec<u8>,
    ) -> Result<Arc<FfiConversation>, GenericError> {
        self.inner_client
            .process_streamed_welcome_message(envelope_bytes)
            .await
            .map(|g| Arc::new(g.into()))
            .map_err(Into::into)
    }

    pub async fn sync(&self) -> Result<(), GenericError> {
        let inner = self.inner_client.as_ref();
        let provider = inner.mls_provider()?;
        inner.sync_welcomes(&provider).await?;
        Ok(())
    }

    pub async fn sync_all_conversations(
        &self,
        consent_states: Option<Vec<FfiConsentState>>,
    ) -> Result<u32, GenericError> {
        let inner = self.inner_client.as_ref();
        let provider = inner.mls_provider()?;
        let consents: Option<Vec<ConsentState>> =
            consent_states.map(|states| states.into_iter().map(|state| state.into()).collect());
        let num_groups_synced: usize = inner
            .sync_all_welcomes_and_groups(&provider, consents)
            .await?;
        // Convert usize to u32 for compatibility with Uniffi
        let num_groups_synced: u32 = num_groups_synced
            .try_into()
            .map_err(|_| GenericError::FailedToConvertToU32)?;

        Ok(num_groups_synced)
    }

    pub fn list(
        &self,
        opts: FfiListConversationsOptions,
    ) -> Result<Vec<Arc<FfiConversationListItem>>, GenericError> {
        let inner = self.inner_client.as_ref();
        let convo_list: Vec<Arc<FfiConversationListItem>> = inner
            .list_conversations(opts.into())?
            .into_iter()
            .map(|conversation_item| {
                Arc::new(FfiConversationListItem {
                    conversation: conversation_item.group.into(),
                    last_message: conversation_item
                        .last_message
                        .map(|stored_message| stored_message.into()),
                })
            })
            .collect();

        Ok(convo_list)
    }

    pub fn list_groups(
        &self,
        opts: FfiListConversationsOptions,
    ) -> Result<Vec<Arc<FfiConversationListItem>>, GenericError> {
        let inner = self.inner_client.as_ref();
        let convo_list: Vec<Arc<FfiConversationListItem>> = inner
            .list_conversations(
                GroupQueryArgs::from(opts).conversation_type(ConversationType::Group),
            )?
            .into_iter()
            .map(|conversation_item| {
                Arc::new(FfiConversationListItem {
                    conversation: conversation_item.group.into(),
                    last_message: conversation_item
                        .last_message
                        .map(|stored_message| stored_message.into()),
                })
            })
            .collect();

        Ok(convo_list)
    }

    pub fn list_dms(
        &self,
        opts: FfiListConversationsOptions,
    ) -> Result<Vec<Arc<FfiConversationListItem>>, GenericError> {
        let inner = self.inner_client.as_ref();
        let convo_list: Vec<Arc<FfiConversationListItem>> = inner
            .list_conversations(GroupQueryArgs::from(opts).conversation_type(ConversationType::Dm))?
            .into_iter()
            .map(|conversation_item| {
                Arc::new(FfiConversationListItem {
                    conversation: conversation_item.group.into(),
                    last_message: conversation_item
                        .last_message
                        .map(|stored_message| stored_message.into()),
                })
            })
            .collect();

        Ok(convo_list)
    }

    pub async fn stream_groups(
        &self,
        callback: Arc<dyn FfiConversationCallback>,
    ) -> FfiStreamCloser {
        let client = self.inner_client.clone();
        let handle = RustXmtpClient::stream_conversations_with_callback(
            client.clone(),
            Some(ConversationType::Group),
            move |convo| match convo {
                Ok(c) => callback.on_conversation(Arc::new(c.into())),
                Err(e) => callback.on_error(e.into()),
            },
        );

        FfiStreamCloser::new(handle)
    }

    pub async fn stream_dms(&self, callback: Arc<dyn FfiConversationCallback>) -> FfiStreamCloser {
        let client = self.inner_client.clone();
        let handle = RustXmtpClient::stream_conversations_with_callback(
            client.clone(),
            Some(ConversationType::Dm),
            move |convo| match convo {
                Ok(c) => callback.on_conversation(Arc::new(c.into())),
                Err(e) => callback.on_error(e.into()),
            },
        );

        FfiStreamCloser::new(handle)
    }

    pub async fn stream(&self, callback: Arc<dyn FfiConversationCallback>) -> FfiStreamCloser {
        let client = self.inner_client.clone();
        let handle = RustXmtpClient::stream_conversations_with_callback(
            client.clone(),
            None,
            move |convo| match convo {
                Ok(c) => callback.on_conversation(Arc::new(c.into())),
                Err(e) => callback.on_error(e.into()),
            },
        );

        FfiStreamCloser::new(handle)
    }

    pub async fn stream_all_group_messages(
        &self,
        message_callback: Arc<dyn FfiMessageCallback>,
    ) -> FfiStreamCloser {
        self.stream_messages(message_callback, Some(FfiConversationType::Group))
            .await
    }

    pub async fn stream_all_dm_messages(
        &self,
        message_callback: Arc<dyn FfiMessageCallback>,
    ) -> FfiStreamCloser {
        self.stream_messages(message_callback, Some(FfiConversationType::Dm))
            .await
    }

    pub async fn stream_all_messages(
        &self,
        message_callback: Arc<dyn FfiMessageCallback>,
    ) -> FfiStreamCloser {
        self.stream_messages(message_callback, None).await
    }

    async fn stream_messages(
        &self,
        message_callback: Arc<dyn FfiMessageCallback>,
        conversation_type: Option<FfiConversationType>,
    ) -> FfiStreamCloser {
        let handle = RustXmtpClient::stream_all_messages_with_callback(
            self.inner_client.clone(),
            conversation_type.map(Into::into),
            move |msg| match msg {
                Ok(m) => message_callback.on_message(m.into()),
                Err(e) => message_callback.on_error(e.into()),
            },
        );

        FfiStreamCloser::new(handle)
    }

    /// Get notified when there is a new consent update either locally or is synced from another device
    /// allowing the user to re-render the new state appropriately
    pub async fn stream_consent(&self, callback: Arc<dyn FfiConsentCallback>) -> FfiStreamCloser {
        let handle =
            RustXmtpClient::stream_consent_with_callback(self.inner_client.clone(), move |msg| {
                match msg {
                    Ok(m) => callback.on_consent_update(m.into_iter().map(Into::into).collect()),
                    Err(e) => callback.on_error(e.into()),
                }
            });

        FfiStreamCloser::new(handle)
    }

    /// Get notified when a preference changes either locally or is synced from another device
    /// allowing the user to re-render the new state appropriately.
    pub async fn stream_preferences(
        &self,
        callback: Arc<dyn FfiPreferenceCallback>,
    ) -> FfiStreamCloser {
        let handle = RustXmtpClient::stream_preferences_with_callback(
            self.inner_client.clone(),
            move |msg| match msg {
                Ok(m) => callback.on_preference_update(
                    m.into_iter().filter_map(|v| v.try_into().ok()).collect(),
                ),
                Err(e) => callback.on_error(e.into()),
            },
        );

        FfiStreamCloser::new(handle)
    }

    pub fn get_hmac_keys(&self) -> Result<HashMap<Vec<u8>, Vec<FfiHmacKey>>, GenericError> {
        let inner = self.inner_client.as_ref();
        let conversations = inner.find_groups(GroupQueryArgs {
            include_duplicate_dms: true,
            ..GroupQueryArgs::default()
        })?;

        let mut hmac_map = HashMap::new();
        for conversation in conversations {
            let id = conversation.group_id.clone();
            let keys = conversation
                .hmac_keys(-1..=1)?
                .into_iter()
                .map(Into::into)
                .collect::<Vec<_>>();

            hmac_map.insert(id, keys);
        }

        Ok(hmac_map)
    }
}

#[cfg(test)]
impl FfiConversations {
    pub fn get_sync_group(&self) -> Result<FfiConversation, GenericError> {
        let inner = self.inner_client.as_ref();
        let conn = inner.store().conn()?;
        let sync_group = inner.get_sync_group(&conn)?;
        Ok(sync_group.into())
    }
}

impl From<FfiConversationType> for ConversationType {
    fn from(value: FfiConversationType) -> Self {
        match value {
            FfiConversationType::Dm => ConversationType::Dm,
            FfiConversationType::Group => ConversationType::Group,
            FfiConversationType::Sync => ConversationType::Sync,
        }
    }
}

impl TryFrom<UserPreferenceUpdate> for FfiPreferenceUpdate {
    type Error = GenericError;
    fn try_from(value: UserPreferenceUpdate) -> Result<Self, Self::Error> {
        match value {
            UserPreferenceUpdate::HmacKeyUpdate { key } => Ok(FfiPreferenceUpdate::HMAC { key }),
            // These are filtered out in the stream and should not be here
            // We're keeping preference update and consent streams separate right now.
            UserPreferenceUpdate::ConsentUpdate(_) => Err(GenericError::Generic {
                err: "Consent updates should be filtered out.".to_string(),
            }),
        }
    }
}

#[derive(uniffi::Object, Clone)]
pub struct FfiConversation {
    inner: MlsGroup<RustXmtpClient>,
}

#[derive(uniffi::Object)]
pub struct FfiConversationListItem {
    conversation: FfiConversation,
    last_message: Option<FfiMessage>,
}

#[uniffi::export]
impl FfiConversationListItem {
    pub fn conversation(&self) -> Arc<FfiConversation> {
        Arc::new(self.conversation.clone())
    }
    pub fn last_message(&self) -> Option<FfiMessage> {
        self.last_message.clone()
    }
}

#[derive(uniffi::Record)]
pub struct FfiUpdateGroupMembershipResult {
    added_members: HashMap<String, u64>,
    removed_members: Vec<String>,
    failed_installations: Vec<Vec<u8>>,
}

impl FfiUpdateGroupMembershipResult {
    fn new(
        added_members: HashMap<String, u64>,
        removed_members: Vec<String>,
        failed_installations: Vec<Vec<u8>>,
    ) -> Self {
        FfiUpdateGroupMembershipResult {
            added_members,
            removed_members,
            failed_installations,
        }
    }
}

impl From<UpdateGroupMembershipResult> for FfiUpdateGroupMembershipResult {
    fn from(value: UpdateGroupMembershipResult) -> Self {
        FfiUpdateGroupMembershipResult::new(
            value.added_members,
            value.removed_members,
            value.failed_installations,
        )
    }
}

/// Settings for disappearing messages in a conversation.
///
/// # Fields
///
/// * `from_ns` - The timestamp (in nanoseconds) from when messages should be tracked for deletion.
/// * `in_ns` - The duration (in nanoseconds) after which tracked messages will be deleted.
#[derive(uniffi::Record, Clone, Debug)]
pub struct FfiMessageDisappearingSettings {
    pub from_ns: i64,
    pub in_ns: i64,
}

impl FfiMessageDisappearingSettings {
    fn new(from_ns: i64, in_ns: i64) -> Self {
        Self { from_ns, in_ns }
    }
}

impl From<MessageDisappearingSettings> for FfiMessageDisappearingSettings {
    fn from(value: MessageDisappearingSettings) -> Self {
        FfiMessageDisappearingSettings::new(value.from_ns, value.in_ns)
    }
}

impl From<MlsGroup<RustXmtpClient>> for FfiConversation {
    fn from(mls_group: MlsGroup<RustXmtpClient>) -> FfiConversation {
        FfiConversation { inner: mls_group }
    }
}

impl From<StoredConsentRecord> for FfiConsent {
    fn from(consent: StoredConsentRecord) -> Self {
        FfiConsent {
            entity: consent.entity,
            entity_type: match consent.entity_type {
                ConsentType::ConversationId => FfiConsentEntityType::ConversationId,
                ConsentType::InboxId => FfiConsentEntityType::InboxId,
            },
            state: consent.state.into(),
        }
    }
}

#[derive(uniffi::Record)]
pub struct FfiConversationMember {
    pub inbox_id: String,
    pub account_identifiers: Vec<FfiIdentifier>,
    pub installation_ids: Vec<Vec<u8>>,
    pub permission_level: FfiPermissionLevel,
    pub consent_state: FfiConsentState,
}

#[derive(uniffi::Enum)]
pub enum FfiPermissionLevel {
    Member,
    Admin,
    SuperAdmin,
}

#[derive(uniffi::Enum, PartialEq, Debug)]
pub enum FfiConsentState {
    Unknown,
    Allowed,
    Denied,
}

impl From<ConsentState> for FfiConsentState {
    fn from(state: ConsentState) -> Self {
        match state {
            ConsentState::Unknown => FfiConsentState::Unknown,
            ConsentState::Allowed => FfiConsentState::Allowed,
            ConsentState::Denied => FfiConsentState::Denied,
        }
    }
}

impl From<FfiConsentState> for ConsentState {
    fn from(state: FfiConsentState) -> Self {
        match state {
            FfiConsentState::Unknown => ConsentState::Unknown,
            FfiConsentState::Allowed => ConsentState::Allowed,
            FfiConsentState::Denied => ConsentState::Denied,
        }
    }
}

#[derive(uniffi::Enum)]
pub enum FfiDeviceSyncKind {
    Messages,
    Consent,
}

impl From<FfiDeviceSyncKind> for DeviceSyncKind {
    fn from(value: FfiDeviceSyncKind) -> Self {
        match value {
            FfiDeviceSyncKind::Consent => DeviceSyncKind::Consent,
            FfiDeviceSyncKind::Messages => DeviceSyncKind::MessageHistory,
        }
    }
}

#[derive(uniffi::Enum)]
pub enum FfiConsentEntityType {
    ConversationId,
    InboxId,
}

impl From<FfiConsentEntityType> for ConsentType {
    fn from(entity_type: FfiConsentEntityType) -> Self {
        match entity_type {
            FfiConsentEntityType::ConversationId => ConsentType::ConversationId,
            FfiConsentEntityType::InboxId => ConsentType::InboxId,
        }
    }
}

#[derive(uniffi::Enum, Clone)]
pub enum FfiDirection {
    Ascending,
    Descending,
}

impl From<FfiDirection> for SortDirection {
    fn from(direction: FfiDirection) -> Self {
        match direction {
            FfiDirection::Ascending => SortDirection::Ascending,
            FfiDirection::Descending => SortDirection::Descending,
        }
    }
}

impl From<FfiMessageDisappearingSettings> for MessageDisappearingSettings {
    fn from(settings: FfiMessageDisappearingSettings) -> Self {
        MessageDisappearingSettings::new(settings.from_ns, settings.in_ns)
    }
}

#[derive(uniffi::Record, Clone, Default)]
pub struct FfiListMessagesOptions {
    pub sent_before_ns: Option<i64>,
    pub sent_after_ns: Option<i64>,
    pub limit: Option<i64>,
    pub delivery_status: Option<FfiDeliveryStatus>,
    pub direction: Option<FfiDirection>,
    pub content_types: Option<Vec<FfiContentType>>,
}

#[derive(uniffi::Enum, Clone)]
pub enum FfiContentType {
    Unknown,
    Text,
    GroupMembershipChange,
    GroupUpdated,
    Reaction,
    ReadReceipt,
    Reply,
    Attachment,
    RemoteAttachment,
    TransactionReference,
}

impl From<FfiContentType> for ContentType {
    fn from(value: FfiContentType) -> Self {
        match value {
            FfiContentType::Unknown => ContentType::Unknown,
            FfiContentType::Text => ContentType::Text,
            FfiContentType::GroupMembershipChange => ContentType::GroupMembershipChange,
            FfiContentType::GroupUpdated => ContentType::GroupUpdated,
            FfiContentType::Reaction => ContentType::Reaction,
            FfiContentType::ReadReceipt => ContentType::ReadReceipt,
            FfiContentType::Reply => ContentType::Reply,
            FfiContentType::Attachment => ContentType::Attachment,
            FfiContentType::RemoteAttachment => ContentType::RemoteAttachment,
            FfiContentType::TransactionReference => ContentType::TransactionReference,
        }
    }
}

#[derive(uniffi::Record, Clone, Default)]
pub struct FfiCreateGroupOptions {
    pub permissions: Option<FfiGroupPermissionsOptions>,
    pub group_name: Option<String>,
    pub group_image_url_square: Option<String>,
    pub group_description: Option<String>,
    pub custom_permission_policy_set: Option<FfiPermissionPolicySet>,
    pub message_disappearing_settings: Option<FfiMessageDisappearingSettings>,
}

impl FfiCreateGroupOptions {
    pub fn into_group_metadata_options(self) -> GroupMetadataOptions {
        GroupMetadataOptions {
            name: self.group_name,
            image_url_square: self.group_image_url_square,
            description: self.group_description,
            message_disappearing_settings: self
                .message_disappearing_settings
                .map(|settings| settings.into()),
        }
    }
}

#[derive(uniffi::Record, Clone, Default)]
pub struct FfiCreateDMOptions {
    pub message_disappearing_settings: Option<FfiMessageDisappearingSettings>,
}

impl FfiCreateDMOptions {
    pub fn new(disappearing_settings: FfiMessageDisappearingSettings) -> Self {
        FfiCreateDMOptions {
            message_disappearing_settings: Some(disappearing_settings),
        }
    }
    pub fn into_dm_metadata_options(self) -> DMMetadataOptions {
        DMMetadataOptions {
            message_disappearing_settings: self
                .message_disappearing_settings
                .map(|settings| settings.into()),
        }
    }
}

#[uniffi::export(async_runtime = "tokio")]
impl FfiConversation {
    pub async fn send(&self, content_bytes: Vec<u8>) -> Result<Vec<u8>, GenericError> {
        let message_id = self.inner.send_message(content_bytes.as_slice()).await?;
        Ok(message_id)
    }

    /// send a message without immediately publishing to the delivery service.
    pub fn send_optimistic(&self, content_bytes: Vec<u8>) -> Result<Vec<u8>, GenericError> {
        let id = self
            .inner
            .send_message_optimistic(content_bytes.as_slice())?;

        Ok(id)
    }

    /// Publish all unpublished messages
    pub async fn publish_messages(&self) -> Result<(), GenericError> {
        self.inner.publish_messages().await?;
        Ok(())
    }

    pub async fn sync(&self) -> Result<(), GenericError> {
        self.inner.sync().await?;

        Ok(())
    }

    pub async fn find_messages(
        &self,
        opts: FfiListMessagesOptions,
    ) -> Result<Vec<FfiMessage>, GenericError> {
        let delivery_status = opts.delivery_status.map(|status| status.into());
        let direction = opts.direction.map(|dir| dir.into());
        let kind = match self.conversation_type().await? {
            FfiConversationType::Group => None,
            FfiConversationType::Dm => None,
            FfiConversationType::Sync => None,
        };

        let messages: Vec<FfiMessage> = self
            .inner
            .find_messages(&MsgQueryArgs {
                sent_before_ns: opts.sent_before_ns,
                sent_after_ns: opts.sent_after_ns,
                limit: opts.limit,
                kind,
                delivery_status,
                direction,
                content_types: opts
                    .content_types
                    .map(|types| types.into_iter().map(Into::into).collect()),
            })?
            .into_iter()
            .map(|msg| msg.into())
            .collect();

        Ok(messages)
    }

    pub async fn find_messages_with_reactions(
        &self,
        opts: FfiListMessagesOptions,
    ) -> Result<Vec<FfiMessageWithReactions>, GenericError> {
        let delivery_status = opts.delivery_status.map(|status| status.into());
        let direction = opts.direction.map(|dir| dir.into());
        let kind = match self.conversation_type().await? {
            FfiConversationType::Group => None,
            FfiConversationType::Dm => None,
            FfiConversationType::Sync => None,
        };

        let messages: Vec<FfiMessageWithReactions> = self
            .inner
            .find_messages_with_reactions(&MsgQueryArgs {
                sent_before_ns: opts.sent_before_ns,
                sent_after_ns: opts.sent_after_ns,
                kind,
                delivery_status,
                limit: opts.limit,
                direction,
                content_types: opts
                    .content_types
                    .map(|types| types.into_iter().map(Into::into).collect()),
            })?
            .into_iter()
            .map(|msg| msg.into())
            .collect();
        Ok(messages)
    }

    pub async fn process_streamed_conversation_message(
        &self,
        envelope_bytes: Vec<u8>,
    ) -> Result<FfiMessage, FfiSubscribeError> {
        let message = self
            .inner
            .process_streamed_group_message(envelope_bytes)
            .await?;
        let ffi_message = message.into();

        Ok(ffi_message)
    }

    pub async fn list_members(&self) -> Result<Vec<FfiConversationMember>, GenericError> {
        let members: Vec<FfiConversationMember> = self
            .inner
            .members()
            .await?
            .into_iter()
            .map(|member| FfiConversationMember {
                inbox_id: member.inbox_id,
                account_identifiers: member.account_identifiers.to_ffi(),
                installation_ids: member.installation_ids,
                permission_level: match member.permission_level {
                    PermissionLevel::Member => FfiPermissionLevel::Member,
                    PermissionLevel::Admin => FfiPermissionLevel::Admin,
                    PermissionLevel::SuperAdmin => FfiPermissionLevel::SuperAdmin,
                },
                consent_state: member.consent_state.into(),
            })
            .collect();

        Ok(members)
    }

    pub async fn add_members(
        &self,
        account_identifiers: Vec<FfiIdentifier>,
    ) -> Result<FfiUpdateGroupMembershipResult, GenericError> {
        let account_identifiers = account_identifiers.to_internal()?;
        log::info!(
            "adding members: {}",
            account_identifiers
                .iter()
                .map(|ident| format!("{ident}"))
                .collect::<Vec<_>>()
                .join(",")
        );

        self.inner
            .add_members(&account_identifiers)
            .await
            .map(FfiUpdateGroupMembershipResult::from)
            .map_err(Into::into)
    }

    pub async fn add_members_by_inbox_id(
        &self,
        inbox_ids: Vec<String>,
    ) -> Result<FfiUpdateGroupMembershipResult, GenericError> {
        log::info!("Adding members by inbox ID: {}", inbox_ids.join(", "));

        self.inner
            .add_members_by_inbox_id(&inbox_ids)
            .await
            .map(FfiUpdateGroupMembershipResult::from)
            .map_err(Into::into)
    }

    pub async fn remove_members(
        &self,
        account_identifiers: Vec<FfiIdentifier>,
    ) -> Result<(), GenericError> {
        self.inner
            .remove_members(&account_identifiers.to_internal()?)
            .await
            .map_err(Into::into)
    }

    pub async fn remove_members_by_inbox_id(
        &self,
        inbox_ids: Vec<String>,
    ) -> Result<(), GenericError> {
        let ids = inbox_ids.iter().map(AsRef::as_ref).collect::<Vec<&str>>();
        self.inner
            .remove_members_by_inbox_id(ids.as_slice())
            .await?;
        Ok(())
    }

    pub async fn update_group_name(&self, group_name: String) -> Result<(), GenericError> {
        self.inner.update_group_name(group_name).await?;
        Ok(())
    }

    pub fn group_name(&self) -> Result<String, GenericError> {
        let provider = self.inner.mls_provider()?;
        let group_name = self.inner.group_name(&provider)?;
        Ok(group_name)
    }

    pub async fn update_group_image_url_square(
        &self,
        group_image_url_square: String,
    ) -> Result<(), GenericError> {
        self.inner
            .update_group_image_url_square(group_image_url_square)
            .await?;

        Ok(())
    }

    pub fn group_image_url_square(&self) -> Result<String, GenericError> {
        let provider = self.inner.mls_provider()?;
        Ok(self.inner.group_image_url_square(&provider)?)
    }

    pub async fn update_group_description(
        &self,
        group_description: String,
    ) -> Result<(), GenericError> {
        self.inner
            .update_group_description(group_description)
            .await?;

        Ok(())
    }

    pub fn group_description(&self) -> Result<String, GenericError> {
        let provider = self.inner.mls_provider()?;
        Ok(self.inner.group_description(&provider)?)
    }

    pub async fn update_conversation_message_disappearing_settings(
        &self,
        settings: FfiMessageDisappearingSettings,
    ) -> Result<(), GenericError> {
        self.inner
            .update_conversation_message_disappearing_settings(MessageDisappearingSettings::from(
                settings,
            ))
            .await?;

        Ok(())
    }

    pub async fn remove_conversation_message_disappearing_settings(
        &self,
    ) -> Result<(), GenericError> {
        self.inner
            .remove_conversation_message_disappearing_settings()
            .await?;

        Ok(())
    }

    pub fn conversation_message_disappearing_settings(
        &self,
    ) -> Result<Option<FfiMessageDisappearingSettings>, GenericError> {
        let settings = self.inner.client.group_disappearing_settings(self.id())?;

        match settings {
            Some(s) => Ok(Some(FfiMessageDisappearingSettings::from(s))),
            None => Ok(None),
        }
    }

    pub fn is_conversation_message_disappearing_enabled(&self) -> Result<bool, GenericError> {
        self.conversation_message_disappearing_settings()
            .map(|settings| {
                settings
                    .as_ref()
                    .is_some_and(|s| s.from_ns > 0 && s.in_ns > 0)
            })
    }

    pub fn admin_list(&self) -> Result<Vec<String>, GenericError> {
        let provider = self.inner.mls_provider()?;
        self.inner.admin_list(&provider).map_err(Into::into)
    }

    pub fn super_admin_list(&self) -> Result<Vec<String>, GenericError> {
        let provider = self.inner.mls_provider()?;
        self.inner.super_admin_list(&provider).map_err(Into::into)
    }

    pub fn is_admin(&self, inbox_id: &String) -> Result<bool, GenericError> {
        let admin_list = self.admin_list()?;
        Ok(admin_list.contains(inbox_id))
    }

    pub fn is_super_admin(&self, inbox_id: &String) -> Result<bool, GenericError> {
        let super_admin_list = self.super_admin_list()?;
        Ok(super_admin_list.contains(inbox_id))
    }

    pub async fn add_admin(&self, inbox_id: String) -> Result<(), GenericError> {
        self.inner
            .update_admin_list(UpdateAdminListType::Add, inbox_id)
            .await
            .map_err(Into::into)
    }

    pub async fn remove_admin(&self, inbox_id: String) -> Result<(), GenericError> {
        self.inner
            .update_admin_list(UpdateAdminListType::Remove, inbox_id)
            .await
            .map_err(Into::into)
    }

    pub async fn add_super_admin(&self, inbox_id: String) -> Result<(), GenericError> {
        self.inner
            .update_admin_list(UpdateAdminListType::AddSuper, inbox_id)
            .await
            .map_err(Into::into)
    }

    pub async fn remove_super_admin(&self, inbox_id: String) -> Result<(), GenericError> {
        self.inner
            .update_admin_list(UpdateAdminListType::RemoveSuper, inbox_id)
            .await
            .map_err(Into::into)
    }

    pub fn group_permissions(&self) -> Result<Arc<FfiGroupPermissions>, GenericError> {
        let permissions = self.inner.permissions()?;
        Ok(Arc::new(FfiGroupPermissions {
            inner: Arc::new(permissions),
        }))
    }

    pub async fn update_permission_policy(
        &self,
        permission_update_type: FfiPermissionUpdateType,
        permission_policy_option: FfiPermissionPolicy,
        metadata_field: Option<FfiMetadataField>,
    ) -> Result<(), GenericError> {
        self.inner
            .update_permission_policy(
                PermissionUpdateType::from(&permission_update_type),
                permission_policy_option.try_into()?,
                metadata_field.map(|field| MetadataField::from(&field)),
            )
            .await
            .map_err(Into::into)
    }

    pub async fn stream(&self, message_callback: Arc<dyn FfiMessageCallback>) -> FfiStreamCloser {
        let handle =
            MlsGroup::stream_with_callback(self.inner.client.clone(), self.id(), move |message| {
                match message {
                    Ok(m) => message_callback.on_message(m.into()),
                    Err(e) => message_callback.on_error(e.into()),
                }
            });

        FfiStreamCloser::new(handle)
    }

    pub fn created_at_ns(&self) -> i64 {
        self.inner.created_at_ns
    }

    pub fn is_active(&self) -> Result<bool, GenericError> {
        let provider = self.inner.mls_provider()?;
        self.inner.is_active(&provider).map_err(Into::into)
    }

    pub fn consent_state(&self) -> Result<FfiConsentState, GenericError> {
        self.inner
            .consent_state()
            .map(Into::into)
            .map_err(Into::into)
    }

    pub fn update_consent_state(&self, state: FfiConsentState) -> Result<(), GenericError> {
        self.inner
            .update_consent_state(state.into())
            .map_err(Into::into)
    }

    pub fn added_by_inbox_id(&self) -> Result<String, GenericError> {
        self.inner.added_by_inbox_id().map_err(Into::into)
    }

    pub async fn group_metadata(&self) -> Result<Arc<FfiConversationMetadata>, GenericError> {
        let provider = self.inner.mls_provider()?;
        let metadata = self.inner.metadata(&provider).await?;
        Ok(Arc::new(FfiConversationMetadata {
            inner: Arc::new(metadata),
        }))
    }

    pub fn dm_peer_inbox_id(&self) -> Result<String, GenericError> {
        self.inner.dm_inbox_id().map_err(Into::into)
    }

    pub fn get_hmac_keys(&self) -> Result<Vec<FfiHmacKey>, GenericError> {
        let keys = self
            .inner
            .hmac_keys(-1..=1)?
            .into_iter()
            .map(Into::into)
            .collect::<Vec<_>>();
        Ok(keys)
    }

    pub async fn conversation_type(&self) -> Result<FfiConversationType, GenericError> {
        let provider = self.inner.mls_provider()?;
        let conversation_type = self.inner.conversation_type(&provider).await?;
        Ok(conversation_type.into())
    }
}

#[uniffi::export]
impl FfiConversation {
    pub fn id(&self) -> Vec<u8> {
        self.inner.group_id.clone()
    }
}

#[derive(uniffi::Enum, PartialEq, Debug, Clone)]
pub enum FfiConversationMessageKind {
    Application,
    MembershipChange,
}

impl From<GroupMessageKind> for FfiConversationMessageKind {
    fn from(kind: GroupMessageKind) -> Self {
        match kind {
            GroupMessageKind::Application => FfiConversationMessageKind::Application,
            GroupMessageKind::MembershipChange => FfiConversationMessageKind::MembershipChange,
        }
    }
}

#[derive(uniffi::Enum, PartialEq, Debug)]
pub enum FfiConversationType {
    Group,
    Dm,
    Sync,
}

impl From<ConversationType> for FfiConversationType {
    fn from(kind: ConversationType) -> Self {
        match kind {
            ConversationType::Group => FfiConversationType::Group,
            ConversationType::Dm => FfiConversationType::Dm,
            ConversationType::Sync => FfiConversationType::Sync,
        }
    }
}

#[derive(uniffi::Enum, Clone)]
pub enum FfiDeliveryStatus {
    Unpublished,
    Published,
    Failed,
}

impl From<DeliveryStatus> for FfiDeliveryStatus {
    fn from(status: DeliveryStatus) -> Self {
        match status {
            DeliveryStatus::Unpublished => FfiDeliveryStatus::Unpublished,
            DeliveryStatus::Published => FfiDeliveryStatus::Published,
            DeliveryStatus::Failed => FfiDeliveryStatus::Failed,
        }
    }
}

impl From<FfiDeliveryStatus> for DeliveryStatus {
    fn from(status: FfiDeliveryStatus) -> Self {
        match status {
            FfiDeliveryStatus::Unpublished => DeliveryStatus::Unpublished,
            FfiDeliveryStatus::Published => DeliveryStatus::Published,
            FfiDeliveryStatus::Failed => DeliveryStatus::Failed,
        }
    }
}

#[derive(uniffi::Record)]
pub struct FfiMessageWithReactions {
    pub message: FfiMessage,
    pub reactions: Vec<FfiMessage>,
}

impl From<StoredGroupMessageWithReactions> for FfiMessageWithReactions {
    fn from(msg_with_reactions: StoredGroupMessageWithReactions) -> Self {
        Self {
            message: msg_with_reactions.message.into(),
            reactions: msg_with_reactions
                .reactions
                .into_iter()
                .map(|reaction| reaction.into())
                .collect(),
        }
    }
}

#[derive(uniffi::Record, Clone, Default)]
pub struct FfiReaction {
    pub reference: String,
    pub reference_inbox_id: String,
    pub action: FfiReactionAction,
    pub content: String,
    pub schema: FfiReactionSchema,
}

impl From<FfiReaction> for ReactionV2 {
    fn from(reaction: FfiReaction) -> Self {
        ReactionV2 {
            reference: reaction.reference,
            reference_inbox_id: reaction.reference_inbox_id,
            action: reaction.action.into(),
            content: reaction.content,
            schema: reaction.schema.into(),
        }
    }
}

impl From<ReactionV2> for FfiReaction {
    fn from(reaction: ReactionV2) -> Self {
        FfiReaction {
            reference: reaction.reference,
            reference_inbox_id: reaction.reference_inbox_id,
            action: match reaction.action {
                1 => FfiReactionAction::Added,
                2 => FfiReactionAction::Removed,
                _ => FfiReactionAction::Unknown,
            },
            content: reaction.content,
            schema: match reaction.schema {
                1 => FfiReactionSchema::Unicode,
                2 => FfiReactionSchema::Shortcode,
                3 => FfiReactionSchema::Custom,
                _ => FfiReactionSchema::Unknown,
            },
        }
    }
}

#[uniffi::export]
pub fn encode_reaction(reaction: FfiReaction) -> Result<Vec<u8>, GenericError> {
    // Convert FfiReaction to Reaction
    let reaction: ReactionV2 = reaction.into();

    // Use ReactionCodec to encode the reaction
    let encoded = ReactionCodec::encode(reaction)
        .map_err(|e| GenericError::Generic { err: e.to_string() })?;

    // Encode the EncodedContent to bytes
    let mut buf = Vec::new();
    encoded
        .encode(&mut buf)
        .map_err(|e| GenericError::Generic { err: e.to_string() })?;

    Ok(buf)
}

#[uniffi::export]
pub fn decode_reaction(bytes: Vec<u8>) -> Result<FfiReaction, GenericError> {
    // Decode bytes into EncodedContent
    let encoded_content = EncodedContent::decode(bytes.as_slice())
        .map_err(|e| GenericError::Generic { err: e.to_string() })?;

    // Use ReactionCodec to decode into Reaction and convert to FfiReaction
    ReactionCodec::decode(encoded_content)
        .map(Into::into)
        .map_err(|e| GenericError::Generic { err: e.to_string() })
}

#[derive(uniffi::Enum, Clone, Default, PartialEq, Debug)]
pub enum FfiReactionAction {
    Unknown,
    #[default]
    Added,
    Removed,
}

impl From<FfiReactionAction> for i32 {
    fn from(action: FfiReactionAction) -> Self {
        match action {
            FfiReactionAction::Unknown => 0,
            FfiReactionAction::Added => 1,
            FfiReactionAction::Removed => 2,
        }
    }
}

#[derive(uniffi::Enum, Clone, Default, PartialEq, Debug)]
pub enum FfiReactionSchema {
    Unknown,
    #[default]
    Unicode,
    Shortcode,
    Custom,
}

impl From<FfiReactionSchema> for i32 {
    fn from(schema: FfiReactionSchema) -> Self {
        match schema {
            FfiReactionSchema::Unknown => 0,
            FfiReactionSchema::Unicode => 1,
            FfiReactionSchema::Shortcode => 2,
            FfiReactionSchema::Custom => 3,
        }
    }
}

#[derive(uniffi::Record, Clone, Default)]
pub struct FfiRemoteAttachmentInfo {
    pub secret: Vec<u8>,
    pub content_digest: String,
    pub nonce: Vec<u8>,
    pub scheme: String,
    pub url: String,
    pub salt: Vec<u8>,
    pub content_length: Option<u32>,
    pub filename: Option<String>,
}

impl From<FfiRemoteAttachmentInfo> for RemoteAttachmentInfo {
    fn from(ffi_remote_attachment_info: FfiRemoteAttachmentInfo) -> Self {
        RemoteAttachmentInfo {
            content_digest: ffi_remote_attachment_info.content_digest,
            secret: ffi_remote_attachment_info.secret,
            nonce: ffi_remote_attachment_info.nonce,
            salt: ffi_remote_attachment_info.salt,
            scheme: ffi_remote_attachment_info.scheme,
            url: ffi_remote_attachment_info.url,
            content_length: ffi_remote_attachment_info.content_length,
            filename: ffi_remote_attachment_info.filename,
        }
    }
}

impl From<RemoteAttachmentInfo> for FfiRemoteAttachmentInfo {
    fn from(remote_attachment_info: RemoteAttachmentInfo) -> Self {
        FfiRemoteAttachmentInfo {
            secret: remote_attachment_info.secret,
            content_digest: remote_attachment_info.content_digest,
            nonce: remote_attachment_info.nonce,
            scheme: remote_attachment_info.scheme,
            url: remote_attachment_info.url,
            salt: remote_attachment_info.salt,
            content_length: remote_attachment_info.content_length,
            filename: remote_attachment_info.filename,
        }
    }
}

#[derive(uniffi::Record, Clone, Default)]
pub struct FfiMultiRemoteAttachment {
    pub attachments: Vec<FfiRemoteAttachmentInfo>,
}

impl From<FfiMultiRemoteAttachment> for MultiRemoteAttachment {
    fn from(ffi_multi_remote_attachment: FfiMultiRemoteAttachment) -> Self {
        MultiRemoteAttachment {
            attachments: ffi_multi_remote_attachment
                .attachments
                .into_iter()
                .map(Into::into)
                .collect(),
        }
    }
}

impl From<MultiRemoteAttachment> for FfiMultiRemoteAttachment {
    fn from(multi_remote_attachment: MultiRemoteAttachment) -> Self {
        FfiMultiRemoteAttachment {
            attachments: multi_remote_attachment
                .attachments
                .into_iter()
                .map(Into::into)
                .collect(),
        }
    }
}

#[uniffi::export]
pub fn encode_multi_remote_attachment(
    ffi_multi_remote_attachment: FfiMultiRemoteAttachment,
) -> Result<Vec<u8>, GenericError> {
    // Convert FfiMultiRemoteAttachment to MultiRemoteAttachment
    let multi_remote_attachment: MultiRemoteAttachment = ffi_multi_remote_attachment.into();

    // Use MultiRemoteAttachmentCodec to encode the reaction
    let encoded = MultiRemoteAttachmentCodec::encode(multi_remote_attachment)
        .map_err(|e| GenericError::Generic { err: e.to_string() })?;

    // Encode the EncodedContent to bytes
    let mut buf = Vec::new();
    encoded
        .encode(&mut buf)
        .map_err(|e| GenericError::Generic { err: e.to_string() })?;

    Ok(buf)
}

#[uniffi::export]
pub fn decode_multi_remote_attachment(
    bytes: Vec<u8>,
) -> Result<FfiMultiRemoteAttachment, GenericError> {
    // Decode bytes into EncodedContent
    let encoded_content = EncodedContent::decode(bytes.as_slice())
        .map_err(|e| GenericError::Generic { err: e.to_string() })?;

    // Use MultiRemoteAttachmentCodec to decode into MultiRemoteAttachment and convert to FfiMultiRemoteAttachment
    MultiRemoteAttachmentCodec::decode(encoded_content)
        .map(Into::into)
        .map_err(|e| GenericError::Generic { err: e.to_string() })
}

#[derive(uniffi::Record, Clone)]
pub struct FfiMessage {
    pub id: Vec<u8>,
    pub sent_at_ns: i64,
    pub conversation_id: Vec<u8>,
    pub sender_inbox_id: String,
    pub content: Vec<u8>,
    pub kind: FfiConversationMessageKind,
    pub delivery_status: FfiDeliveryStatus,
}

impl From<StoredGroupMessage> for FfiMessage {
    fn from(msg: StoredGroupMessage) -> Self {
        Self {
            id: msg.id,
            sent_at_ns: msg.sent_at_ns,
            conversation_id: msg.group_id,
            sender_inbox_id: msg.sender_inbox_id,
            content: msg.decrypted_message_bytes,
            kind: msg.kind.into(),
            delivery_status: msg.delivery_status.into(),
        }
    }
}

#[derive(uniffi::Record)]
pub struct FfiConsent {
    pub entity_type: FfiConsentEntityType,
    pub state: FfiConsentState,
    pub entity: String,
}

impl From<FfiConsent> for StoredConsentRecord {
    fn from(consent: FfiConsent) -> Self {
        Self {
            entity_type: consent.entity_type.into(),
            state: consent.state.into(),
            entity: consent.entity,
        }
    }
}

type FfiHandle = Box<GenericStreamHandle<Result<(), SubscribeError>>>;

#[derive(uniffi::Object, Clone)]
pub struct FfiStreamCloser {
    stream_handle: Arc<Mutex<Option<FfiHandle>>>,
    // for convenience, does not require locking mutex.
    abort_handle: Arc<Box<dyn AbortHandle>>,
}

impl FfiStreamCloser {
    pub fn new(
        stream_handle: impl StreamHandle<StreamOutput = Result<(), SubscribeError>>
            + Send
            + Sync
            + 'static,
    ) -> Self {
        Self {
            abort_handle: Arc::new(stream_handle.abort_handle()),
            stream_handle: Arc::new(Mutex::new(Some(Box::new(stream_handle)))),
        }
    }
}

#[uniffi::export(async_runtime = "tokio")]
impl FfiStreamCloser {
    /// Signal the stream to end
    /// Does not wait for the stream to end.
    pub fn end(&self) {
        self.abort_handle.end();
    }

    /// End the stream and asynchronously wait for it to shutdown
    pub async fn end_and_wait(&self) -> Result<(), GenericError> {
        use xmtp_common::StreamHandleError::*;
        use GenericError::Generic;

        if self.abort_handle.is_finished() {
            return Ok(());
        }

        let mut stream_handle = self.stream_handle.lock().await;
        let stream_handle = stream_handle.take();
        if let Some(mut h) = stream_handle {
            match h.end_and_wait().await {
                Err(Cancelled) => Ok(()),
                Err(Panicked(msg)) => Err(Generic { err: msg }),
                Err(e) => Err(Generic {
                    err: format!("error joining task {}", e),
                }),
                Ok(t) => t.map_err(|e| Generic { err: e.to_string() }),
            }
        } else {
            log::warn!("subscription already closed");
            Ok(())
        }
    }

    pub fn is_closed(&self) -> bool {
        self.abort_handle.is_finished()
    }

    pub async fn wait_for_ready(&self) {
        let mut stream_handle = self.stream_handle.lock().await;
        if let Some(ref mut h) = *stream_handle {
            h.wait_for_ready().await;
        }
    }
}

#[uniffi::export(with_foreign)]
pub trait FfiMessageCallback: Send + Sync {
    fn on_message(&self, message: FfiMessage);
    fn on_error(&self, error: FfiSubscribeError);
}

#[uniffi::export(with_foreign)]
pub trait FfiConversationCallback: Send + Sync {
    fn on_conversation(&self, conversation: Arc<FfiConversation>);
    fn on_error(&self, error: FfiSubscribeError);
}

#[uniffi::export(with_foreign)]
pub trait FfiConsentCallback: Send + Sync {
    fn on_consent_update(&self, consent: Vec<FfiConsent>);
    fn on_error(&self, error: FfiSubscribeError);
}

#[uniffi::export(with_foreign)]
pub trait FfiPreferenceCallback: Send + Sync {
    fn on_preference_update(&self, preference: Vec<FfiPreferenceUpdate>);
    fn on_error(&self, error: FfiSubscribeError);
}

#[derive(uniffi::Enum)]
pub enum FfiPreferenceUpdate {
    HMAC { key: Vec<u8> },
}

#[derive(uniffi::Object)]
pub struct FfiConversationMetadata {
    inner: Arc<GroupMetadata>,
}

#[uniffi::export]
impl FfiConversationMetadata {
    pub fn creator_inbox_id(&self) -> String {
        self.inner.creator_inbox_id.clone()
    }

    pub fn conversation_type(&self) -> FfiConversationType {
        match self.inner.conversation_type {
            ConversationType::Group => FfiConversationType::Group,
            ConversationType::Dm => FfiConversationType::Dm,
            ConversationType::Sync => FfiConversationType::Sync,
        }
    }
}

#[derive(uniffi::Object)]
pub struct FfiGroupPermissions {
    inner: Arc<GroupMutablePermissions>,
}

#[uniffi::export]
impl FfiGroupPermissions {
    pub fn policy_type(&self) -> Result<FfiGroupPermissionsOptions, GenericError> {
        if let Ok(preconfigured_policy) = self.inner.preconfigured_policy() {
            Ok(preconfigured_policy.into())
        } else {
            Ok(FfiGroupPermissionsOptions::CustomPolicy)
        }
    }

    pub fn policy_set(&self) -> Result<FfiPermissionPolicySet, GenericError> {
        let policy_set = &self.inner.policies;
        let metadata_policy_map = &policy_set.update_metadata_policy;
        let get_policy = |field: &str| {
            metadata_policy_map
                .get(field)
                .map(FfiPermissionPolicy::from)
                .unwrap_or(FfiPermissionPolicy::DoesNotExist)
        };
        Ok(FfiPermissionPolicySet {
            add_member_policy: FfiPermissionPolicy::from(&policy_set.add_member_policy),
            remove_member_policy: FfiPermissionPolicy::from(&policy_set.remove_member_policy),
            add_admin_policy: FfiPermissionPolicy::from(&policy_set.add_admin_policy),
            remove_admin_policy: FfiPermissionPolicy::from(&policy_set.remove_admin_policy),
            update_group_name_policy: get_policy(MetadataField::GroupName.as_str()),
            update_group_description_policy: get_policy(MetadataField::Description.as_str()),
            update_group_image_url_square_policy: get_policy(
                MetadataField::GroupImageUrlSquare.as_str(),
            ),
            update_message_disappearing_policy: get_policy(
                MetadataField::MessageDisappearInNS.as_str(),
            ),
        })
    }
}

#[cfg(test)]
mod tests {
    use super::{
        create_client, FfiConsentCallback, FfiMessage, FfiMessageCallback, FfiPreferenceCallback,
        FfiPreferenceUpdate, FfiXmtpClient,
    };
    use crate::{
        connect_to_backend, decode_multi_remote_attachment, decode_reaction,
        encode_multi_remote_attachment, encode_reaction, get_inbox_id_for_identifier,
        identity::{FfiIdentifier, FfiIdentifierKind},
        inbox_owner::{FfiInboxOwner, IdentityValidationError, SigningError},
        FfiConsent, FfiConsentEntityType, FfiConsentState, FfiContentType, FfiConversation,
        FfiConversationCallback, FfiConversationMessageKind, FfiCreateDMOptions,
        FfiCreateGroupOptions, FfiDirection, FfiGroupPermissionsOptions,
        FfiListConversationsOptions, FfiListMessagesOptions, FfiMessageDisappearingSettings,
        FfiMessageWithReactions, FfiMetadataField, FfiMultiRemoteAttachment, FfiPermissionPolicy,
        FfiPermissionPolicySet, FfiPermissionUpdateType, FfiReaction, FfiReactionAction,
        FfiReactionSchema, FfiRemoteAttachmentInfo, FfiSubscribeError,
    };
    use ethers::utils::hex;
    use prost::Message;
    use std::{
        collections::HashMap,
        sync::{
            atomic::{AtomicU32, Ordering},
            Arc, Mutex,
        },
    };
    use tokio::{sync::Notify, time::error::Elapsed};
    use xmtp_common::time::now_ns;
    use xmtp_common::tmp_path;
    use xmtp_common::{wait_for_eq, wait_for_ok};
    use xmtp_content_types::{
        attachment::AttachmentCodec, bytes_to_encoded_content, encoded_content_to_bytes,
        group_updated::GroupUpdatedCodec, membership_change::GroupMembershipChangeCodec,
        reaction::ReactionCodec, read_receipt::ReadReceiptCodec,
        remote_attachment::RemoteAttachmentCodec, reply::ReplyCodec, text::TextCodec,
        transaction_reference::TransactionReferenceCodec, ContentCodec,
    };
    use xmtp_cryptography::{signature::RecoverableSignature, utils::rng};
    use xmtp_id::associations::{
        test_utils::WalletTestExt,
        unverified::{UnverifiedRecoverableEcdsaSignature, UnverifiedSignature},
    };
    use xmtp_mls::{
        groups::{scoped_client::LocalScopedGroupClient, GroupError},
        storage::EncryptionKey,
        InboxOwner,
    };
    use xmtp_proto::xmtp::mls::message_contents::{
        content_types::{ReactionAction, ReactionSchema, ReactionV2},
        ContentTypeId, EncodedContent,
    };

    const HISTORY_SYNC_URL: &str = "http://localhost:5558";

    #[derive(Clone)]
    pub struct LocalWalletInboxOwner {
        wallet: xmtp_cryptography::utils::LocalWallet,
    }

    impl LocalWalletInboxOwner {
        pub fn with_wallet(wallet: xmtp_cryptography::utils::LocalWallet) -> Self {
            Self { wallet }
        }

        pub fn identifier(&self) -> FfiIdentifier {
            self.wallet.identifier().into()
        }

        pub fn new() -> Self {
            Self {
                wallet: xmtp_cryptography::utils::LocalWallet::new(&mut rng()),
            }
        }
    }

    impl FfiInboxOwner for LocalWalletInboxOwner {
        fn get_identifier(&self) -> Result<FfiIdentifier, IdentityValidationError> {
            let ident = self
                .wallet
                .get_identifier()
                .map_err(|err| IdentityValidationError::Generic(err.to_string()))?;
            Ok(ident.into())
        }

        fn sign(&self, text: String) -> Result<Vec<u8>, SigningError> {
            let recoverable_signature =
                self.wallet.sign(&text).map_err(|_| SigningError::Generic)?;
            match recoverable_signature {
                RecoverableSignature::Eip191Signature(signature_bytes) => Ok(signature_bytes),
            }
        }
    }

    #[derive(Default)]
    struct RustStreamCallback {
        num_messages: AtomicU32,
        messages: Mutex<Vec<FfiMessage>>,
        conversations: Mutex<Vec<Arc<FfiConversation>>>,
        consent_updates: Mutex<Vec<FfiConsent>>,
        preference_updates: Mutex<Vec<FfiPreferenceUpdate>>,
        notify: Notify,
        inbox_id: Option<String>,
        installation_id: Option<String>,
    }

    impl RustStreamCallback {
        pub fn message_count(&self) -> u32 {
            self.num_messages.load(Ordering::SeqCst)
        }

        pub fn consent_updates_count(&self) -> usize {
            self.consent_updates.lock().unwrap().len()
        }

        pub async fn wait_for_delivery(&self, timeout_secs: Option<u64>) -> Result<(), Elapsed> {
            tokio::time::timeout(
                std::time::Duration::from_secs(timeout_secs.unwrap_or(60)),
                async { self.notify.notified().await },
            )
            .await?;
            Ok(())
        }

        pub fn from_client(client: &FfiXmtpClient) -> Self {
            RustStreamCallback {
                inbox_id: Some(client.inner_client.inbox_id().to_string()),
                installation_id: Some(hex::encode(client.inner_client.installation_public_key())),
                ..Default::default()
            }
        }
    }

    impl FfiMessageCallback for RustStreamCallback {
        fn on_message(&self, message: FfiMessage) {
            let mut messages = self.messages.lock().unwrap();
            log::info!(
                inbox_id = self.inbox_id,
                installation_id = self.installation_id,
                "ON MESSAGE Received\n-------- \n{}\n----------",
                String::from_utf8_lossy(&message.content)
            );
            messages.push(message);
            let _ = self.num_messages.fetch_add(1, Ordering::SeqCst);
            self.notify.notify_one();
        }

        fn on_error(&self, error: FfiSubscribeError) {
            log::error!("{}", error)
        }
    }

    impl FfiConversationCallback for RustStreamCallback {
        fn on_conversation(&self, group: Arc<super::FfiConversation>) {
            log::debug!(
                inbox_id = self.inbox_id,
                installation_id = self.installation_id,
                "received conversation"
            );
            let _ = self.num_messages.fetch_add(1, Ordering::SeqCst);
            let mut convos = self.conversations.lock().unwrap();
            convos.push(group);
            self.notify.notify_one();
        }

        fn on_error(&self, error: FfiSubscribeError) {
            log::error!("{}", error)
        }
    }

    impl FfiConsentCallback for RustStreamCallback {
        fn on_consent_update(&self, mut consent: Vec<FfiConsent>) {
            log::debug!(
                inbox_id = self.inbox_id,
                installation_id = self.installation_id,
                "received consent update"
            );
            let mut consent_updates = self.consent_updates.lock().unwrap();
            consent_updates.append(&mut consent);
            self.notify.notify_one();
        }

        fn on_error(&self, error: FfiSubscribeError) {
            log::error!("{}", error)
        }
    }

    impl FfiPreferenceCallback for RustStreamCallback {
        fn on_preference_update(&self, mut preference: Vec<super::FfiPreferenceUpdate>) {
            log::debug!(
                inbox_id = self.inbox_id,
                installation_id = self.installation_id,
                "received consent update"
            );
            let mut preference_updates = self.preference_updates.lock().unwrap();
            preference_updates.append(&mut preference);
            self.notify.notify_one();
        }

        fn on_error(&self, error: FfiSubscribeError) {
            log::error!("{}", error)
        }
    }

    fn static_enc_key() -> EncryptionKey {
        [2u8; 32]
    }

    async fn register_client(inbox_owner: &LocalWalletInboxOwner, client: &FfiXmtpClient) {
        let signature_request = client.signature_request().unwrap();
        signature_request
            .add_ecdsa_signature(
                inbox_owner
                    .sign(signature_request.signature_text().await.unwrap())
                    .unwrap(),
            )
            .await
            .unwrap();
        client.register_identity(signature_request).await.unwrap();
    }

    /// Create a new test client with a given wallet.
    async fn new_test_client_with_wallet(
        wallet: xmtp_cryptography::utils::LocalWallet,
    ) -> Arc<FfiXmtpClient> {
        new_test_client_with_wallet_and_history_sync_url(wallet, None).await
    }

    async fn new_test_client_with_wallet_and_history(
        wallet: xmtp_cryptography::utils::LocalWallet,
    ) -> Arc<FfiXmtpClient> {
        new_test_client_with_wallet_and_history_sync_url(wallet, Some(HISTORY_SYNC_URL.to_string()))
            .await
    }

    async fn new_test_client_with_wallet_and_history_sync_url(
        wallet: xmtp_cryptography::utils::LocalWallet,
        history_sync_url: Option<String>,
    ) -> Arc<FfiXmtpClient> {
        let ffi_inbox_owner = LocalWalletInboxOwner::with_wallet(wallet);
        let ident = ffi_inbox_owner.identifier();
        let nonce = 1;
        let inbox_id = ident.inbox_id(nonce).unwrap();

        let client = create_client(
            connect_to_backend(xmtp_api_grpc::LOCALHOST_ADDRESS.to_string(), false)
                .await
                .unwrap(),
            Some(tmp_path()),
            Some(xmtp_mls::storage::EncryptedMessageStore::generate_enc_key().into()),
            &inbox_id,
            ident,
            nonce,
            None,
            history_sync_url,
        )
        .await
        .unwrap();

        let conn = client.inner_client.context().store().conn().unwrap();
        conn.register_triggers();

        register_client(&ffi_inbox_owner, &client).await;
        client
    }

    async fn new_test_client() -> Arc<FfiXmtpClient> {
        let wallet = xmtp_cryptography::utils::LocalWallet::new(&mut rng());
        new_test_client_with_wallet(wallet).await
    }

    async fn new_test_client_with_history() -> Arc<FfiXmtpClient> {
        let wallet = xmtp_cryptography::utils::LocalWallet::new(&mut rng());
        new_test_client_with_wallet_and_history_sync_url(wallet, Some(HISTORY_SYNC_URL.to_string()))
            .await
    }

    impl FfiConversation {
        #[cfg(test)]
        async fn update_installations(&self) -> Result<(), GroupError> {
            self.inner.update_installations().await?;
            Ok(())
        }
    }

    #[tokio::test]
    async fn get_inbox_id() {
        let client = new_test_client().await;
        let ident = &client.account_identifier;
        let real_inbox_id = client.inbox_id();

        let api = connect_to_backend(xmtp_api_grpc::LOCALHOST_ADDRESS.to_string(), false)
            .await
            .unwrap();

        let from_network = get_inbox_id_for_identifier(api, ident.clone())
            .await
            .unwrap()
            .unwrap();

        assert_eq!(real_inbox_id, from_network);
    }

    #[tokio::test]
    #[ignore]
    async fn test_legacy_identity() {
        let ident = FfiIdentifier {
            identifier: "0x0bD00B21aF9a2D538103c3AAf95Cb507f8AF1B28".to_lowercase(),
            identifier_kind: FfiIdentifierKind::Ethereum,
            relying_partner: None,
        };
        let legacy_keys = hex::decode("0880bdb7a8b3f6ede81712220a20ad528ea38ce005268c4fb13832cfed13c2b2219a378e9099e48a38a30d66ef991a96010a4c08aaa8e6f5f9311a430a41047fd90688ca39237c2899281cdf2756f9648f93767f91c0e0f74aed7e3d3a8425e9eaa9fa161341c64aa1c782d004ff37ffedc887549ead4a40f18d1179df9dff124612440a403c2cb2338fb98bfe5f6850af11f6a7e97a04350fc9d37877060f8d18e8f66de31c77b3504c93cf6a47017ea700a48625c4159e3f7e75b52ff4ea23bc13db77371001").unwrap();
        let nonce = 0;

        let inbox_id = ident.inbox_id(nonce).unwrap();

        let client = create_client(
            connect_to_backend(xmtp_api_grpc::LOCALHOST_ADDRESS.to_string(), false)
                .await
                .unwrap(),
            Some(tmp_path()),
            None,
            &inbox_id,
            ident,
            nonce,
            Some(legacy_keys),
            None,
        )
        .await
        .unwrap();

        assert!(client.signature_request().is_none());
    }

    #[tokio::test(flavor = "multi_thread", worker_threads = 1)]
    async fn test_create_client_with_storage() {
        let ffi_inbox_owner = LocalWalletInboxOwner::new();
        let ident = ffi_inbox_owner.identifier();
        let nonce = 1;
        let inbox_id = ident.inbox_id(nonce).unwrap();

        let path = tmp_path();

        let client_a = create_client(
            connect_to_backend(xmtp_api_grpc::LOCALHOST_ADDRESS.to_string(), false)
                .await
                .unwrap(),
            Some(path.clone()),
            None,
            &inbox_id,
            ffi_inbox_owner.identifier(),
            nonce,
            None,
            None,
        )
        .await
        .unwrap();
        register_client(&ffi_inbox_owner, &client_a).await;

        let installation_pub_key = client_a.inner_client.installation_public_key().to_vec();
        drop(client_a);

        let client_b = create_client(
            connect_to_backend(xmtp_api_grpc::LOCALHOST_ADDRESS.to_string(), false)
                .await
                .unwrap(),
            Some(path),
            None,
            &inbox_id,
            ffi_inbox_owner.identifier(),
            nonce,
            None,
            None,
        )
        .await
        .unwrap();

        let other_installation_pub_key = client_b.inner_client.installation_public_key().to_vec();
        drop(client_b);

        assert!(
            installation_pub_key == other_installation_pub_key,
            "did not use same installation ID"
        )
    }

    #[tokio::test(flavor = "multi_thread", worker_threads = 1)]
    async fn test_create_client_with_key() {
        let ffi_inbox_owner = LocalWalletInboxOwner::new();
        let nonce = 1;
        let ident = ffi_inbox_owner.identifier();
        let inbox_id = ident.inbox_id(nonce).unwrap();

        let path = tmp_path();

        let key = static_enc_key().to_vec();

        let client_a = create_client(
            connect_to_backend(xmtp_api_grpc::LOCALHOST_ADDRESS.to_string(), false)
                .await
                .unwrap(),
            Some(path.clone()),
            Some(key),
            &inbox_id,
            ffi_inbox_owner.identifier(),
            nonce,
            None,
            None,
        )
        .await
        .unwrap();

        drop(client_a);

        let mut other_key = static_enc_key();
        other_key[31] = 1;

        let result_errored = create_client(
            connect_to_backend(xmtp_api_grpc::LOCALHOST_ADDRESS.to_string(), false)
                .await
                .unwrap(),
            Some(path),
            Some(other_key.to_vec()),
            &inbox_id,
            ffi_inbox_owner.identifier(),
            nonce,
            None,
            None,
        )
        .await
        .is_err();

        assert!(result_errored, "did not error on wrong encryption key")
    }

    trait SignWithWallet {
        async fn add_wallet_signature(&self, wallet: &xmtp_cryptography::utils::LocalWallet);
    }

    use super::FfiSignatureRequest;
    impl SignWithWallet for FfiSignatureRequest {
        async fn add_wallet_signature(&self, wallet: &xmtp_cryptography::utils::LocalWallet) {
            let signature_text = self.inner.lock().await.signature_text();
            let wallet_signature: Vec<u8> = wallet.sign(&signature_text.clone()).unwrap().into();

            self.inner
                .lock()
                .await
                .add_signature(
                    UnverifiedSignature::RecoverableEcdsa(
                        UnverifiedRecoverableEcdsaSignature::new(wallet_signature),
                    ),
                    &self.scw_verifier,
                )
                .await
                .unwrap();
        }
    }

    use xmtp_cryptography::utils::generate_local_wallet;

    #[tokio::test(flavor = "multi_thread", worker_threads = 1)]
    async fn test_can_add_wallet_to_inbox() {
        // Setup the initial first client
        let ffi_inbox_owner = LocalWalletInboxOwner::new();
        let ident = ffi_inbox_owner.identifier();
        let nonce = 1;
        let inbox_id = ident.inbox_id(nonce).unwrap();

        let path = tmp_path();
        let key = static_enc_key().to_vec();
        let client = create_client(
            connect_to_backend(xmtp_api_grpc::LOCALHOST_ADDRESS.to_string(), false)
                .await
                .unwrap(),
            Some(path.clone()),
            Some(key),
            &inbox_id,
            ffi_inbox_owner.identifier(),
            nonce,
            None,
            None,
        )
        .await
        .unwrap();

        let signature_request = client.signature_request().unwrap().clone();
        register_client(&ffi_inbox_owner, &client).await;

        signature_request
            .add_wallet_signature(&ffi_inbox_owner.wallet)
            .await;

        let conn = client.inner_client.store().conn().unwrap();
        let state = client
            .inner_client
            .get_latest_association_state(&conn, &inbox_id)
            .await
            .expect("could not get state");

        assert_eq!(state.members().len(), 2);

        // Now, add the second wallet to the client
        let wallet_to_add = generate_local_wallet();
        let new_account_address = wallet_to_add.identifier();
        println!("second address: {}", new_account_address);

        let signature_request = client
            .add_identity(new_account_address.into())
            .await
            .expect("could not add wallet");

        signature_request.add_wallet_signature(&wallet_to_add).await;

        client
            .apply_signature_request(signature_request)
            .await
            .unwrap();

        let updated_state = client
            .inner_client
            .get_latest_association_state(&conn, &inbox_id)
            .await
            .expect("could not get state");

        assert_eq!(updated_state.members().len(), 3);
    }

    #[tokio::test(flavor = "multi_thread", worker_threads = 1)]
    async fn test_physical_passkey() {
        let owner = LocalWalletInboxOwner::new();
        let nonce = 1;
        let ident = owner.identifier();
        let inbox_id = ident.inbox_id(nonce).unwrap();
        let path = tmp_path();
        let key = static_enc_key().to_vec();

        let client = create_client(
            connect_to_backend(xmtp_api_grpc::LOCALHOST_ADDRESS.to_string(), false)
                .await
                .unwrap(),
            Some(path.clone()),
            Some(key),
            &inbox_id,
            ident,
            nonce,
            None,
            None,
        )
        .await
        .unwrap();

        register_client(&owner, &client).await;

        let signature_request = client.signature_request().unwrap().clone();
        signature_request.add_wallet_signature(&owner.wallet).await;
    }

    #[tokio::test(flavor = "multi_thread", worker_threads = 1)]
    async fn test_can_revoke_wallet() {
        // Setup the initial first client
        let ffi_inbox_owner = LocalWalletInboxOwner::new();
        let nonce = 1;
        let ident = ffi_inbox_owner.identifier();
        let inbox_id = ident.inbox_id(nonce).unwrap();
<<<<<<< HEAD
=======

>>>>>>> c2b99064
        let path = tmp_path();
        let key = static_enc_key().to_vec();

        let client = create_client(
            connect_to_backend(xmtp_api_grpc::LOCALHOST_ADDRESS.to_string(), false)
                .await
                .unwrap(),
            Some(path.clone()),
            Some(key),
            &inbox_id,
            ffi_inbox_owner.identifier(),
            nonce,
            None,
            None,
        )
        .await
        .unwrap();

        let signature_request = client.signature_request().unwrap().clone();
        register_client(&ffi_inbox_owner, &client).await;

        signature_request
            .add_wallet_signature(&ffi_inbox_owner.wallet)
            .await;

        let conn = client.inner_client.store().conn().unwrap();
        let state = client
            .inner_client
            .get_latest_association_state(&conn, &inbox_id)
            .await
            .expect("could not get state");

        assert_eq!(state.members().len(), 2);

        // Now, add the second wallet to the client

        let wallet_to_add = generate_local_wallet();
        let new_account_address = wallet_to_add.identifier();
        println!("second address: {}", new_account_address);

        let signature_request = client
            .add_identity(new_account_address.into())
            .await
            .expect("could not add wallet");

        signature_request.add_wallet_signature(&wallet_to_add).await;

        client
            .apply_signature_request(signature_request.clone())
            .await
            .unwrap();

        let updated_state = client
            .inner_client
            .get_latest_association_state(&conn, &inbox_id)
            .await
            .expect("could not get state");

        assert_eq!(updated_state.members().len(), 3);

        // Now, revoke the second wallet
        let signature_request = client
            .revoke_identity(wallet_to_add.identifier().into())
            .await
            .expect("could not revoke wallet");

        signature_request
            .add_wallet_signature(&ffi_inbox_owner.wallet)
            .await;

        client
            .apply_signature_request(signature_request)
            .await
            .unwrap();

        let revoked_state = client
            .inner_client
            .get_latest_association_state(&conn, &inbox_id)
            .await
            .expect("could not get state");

        assert_eq!(revoked_state.members().len(), 2);
    }

    #[tokio::test(flavor = "multi_thread", worker_threads = 1)]
    async fn test_invalid_external_signature() {
        let inbox_owner = LocalWalletInboxOwner::new();
        let ident = inbox_owner.identifier();
        let nonce = 1;
        let inbox_id = ident.inbox_id(nonce).unwrap();
        let path = tmp_path();

        let client = create_client(
            connect_to_backend(xmtp_api_grpc::LOCALHOST_ADDRESS.to_string(), false)
                .await
                .unwrap(),
            Some(path.clone()),
            None, // encryption_key
            &inbox_id,
            inbox_owner.identifier(),
            nonce,
            None, // v2_signed_private_key_proto
            None,
        )
        .await
        .unwrap();

        let signature_request = client.signature_request().unwrap();
        assert!(client.register_identity(signature_request).await.is_err());
    }

    #[tokio::test(flavor = "multi_thread", worker_threads = 1)]
    async fn test_can_message() {
        let amal = LocalWalletInboxOwner::new();
        let amal_ident = amal.identifier();
        let nonce = 1;
        let amal_inbox_id = amal_ident.inbox_id(nonce).unwrap();

        let bola = LocalWalletInboxOwner::new();
        let bola_ident = bola.identifier();
        let bola_inbox_id = bola_ident.inbox_id(nonce).unwrap();
        let path = tmp_path();

        let client_amal = create_client(
            connect_to_backend(xmtp_api_grpc::LOCALHOST_ADDRESS.to_string(), false)
                .await
                .unwrap(),
            Some(path.clone()),
            None,
            &amal_inbox_id,
            amal.identifier(),
            nonce,
            None,
            None,
        )
        .await
        .unwrap();
        let can_message_result = client_amal
            .can_message(vec![bola.identifier()])
            .await
            .unwrap();

        assert!(
            can_message_result
                .get(&bola.identifier())
                .map(|&value| !value)
                .unwrap_or(false),
            "Expected the can_message result to be false for the address"
        );

        let client_bola = create_client(
            connect_to_backend(xmtp_api_grpc::LOCALHOST_ADDRESS.to_string(), false)
                .await
                .unwrap(),
            Some(path.clone()),
            None,
            &bola_inbox_id,
            bola.identifier(),
            nonce,
            None,
            None,
        )
        .await
        .unwrap();
        register_client(&bola, &client_bola).await;

        let can_message_result2 = client_amal
            .can_message(vec![bola.identifier()])
            .await
            .unwrap();

        assert!(
            can_message_result2
                .get(&bola.identifier())
                .copied()
                .unwrap_or(false),
            "Expected the can_message result to be true for the address"
        );
    }

    #[tokio::test(flavor = "multi_thread", worker_threads = 1)]
    async fn test_create_group_with_members() {
        let amal = new_test_client().await;
        let bola = new_test_client().await;

        let group = amal
            .conversations()
            .create_group(
                vec![bola.account_identifier.clone()],
                FfiCreateGroupOptions::default(),
            )
            .await
            .unwrap();

        let members = group.list_members().await.unwrap();
        assert_eq!(members.len(), 2);
    }

    #[tokio::test(flavor = "multi_thread", worker_threads = 1)]
    async fn test_create_group_with_metadata() {
        let amal = new_test_client().await;
        let bola = new_test_client().await;

        let conversation_message_disappearing_settings =
            FfiMessageDisappearingSettings::new(10, 100);

        let group = amal
            .conversations()
            .create_group(
                vec![bola.account_identifier.clone()],
                FfiCreateGroupOptions {
                    permissions: Some(FfiGroupPermissionsOptions::AdminOnly),
                    group_name: Some("Group Name".to_string()),
                    group_image_url_square: Some("url".to_string()),
                    group_description: Some("group description".to_string()),
                    custom_permission_policy_set: None,
                    message_disappearing_settings: Some(
                        conversation_message_disappearing_settings.clone(),
                    ),
                },
            )
            .await
            .unwrap();

        let members = group.list_members().await.unwrap();
        assert_eq!(members.len(), 2);
        assert_eq!(group.group_name().unwrap(), "Group Name");
        assert_eq!(group.group_image_url_square().unwrap(), "url");
        assert_eq!(group.group_description().unwrap(), "group description");
        assert_eq!(
            group
                .conversation_message_disappearing_settings()
                .unwrap()
                .unwrap()
                .from_ns,
            conversation_message_disappearing_settings.clone().from_ns
        );
        assert_eq!(
            group
                .conversation_message_disappearing_settings()
                .unwrap()
                .unwrap()
                .in_ns,
            conversation_message_disappearing_settings.in_ns
        );
    }

    #[tokio::test(flavor = "multi_thread", worker_threads = 5)]
    async fn test_revoke_installation_for_two_users_and_group_modification() {
        // Step 1: Create two installations
        let alix_wallet = xmtp_cryptography::utils::LocalWallet::new(&mut rng());
        let bola_wallet = xmtp_cryptography::utils::LocalWallet::new(&mut rng());
        let alix_client_1 = new_test_client_with_wallet(alix_wallet.clone()).await;
        let alix_client_2 = new_test_client_with_wallet(alix_wallet.clone()).await;
        let bola_client_1 = new_test_client_with_wallet(bola_wallet.clone()).await;

        // Ensure both clients are properly initialized
        let alix_client_1_state = alix_client_1.inbox_state(true).await.unwrap();
        let alix_client_2_state = alix_client_2.inbox_state(true).await.unwrap();
        let bola_client_1_state = bola_client_1.inbox_state(true).await.unwrap();
        assert_eq!(alix_client_1_state.installations.len(), 2);
        assert_eq!(alix_client_2_state.installations.len(), 2);
        assert_eq!(bola_client_1_state.installations.len(), 1);

        // Step 2: Create a group
        let group = alix_client_1
            .conversations()
            .create_group(
                vec![bola_client_1.account_identifier.clone()],
                FfiCreateGroupOptions::default(),
            )
            .await
            .unwrap();

        // No ordering guarantee on members list
        let group_members = group.list_members().await.unwrap();
        assert_eq!(group_members.len(), 2);

        // identify which member is alix
        let alix_member = group_members
            .iter()
            .find(|m| m.inbox_id == alix_client_1.inbox_id())
            .unwrap();
        assert_eq!(alix_member.installation_ids.len(), 2);

        // Step 3: Revoke one installation
        let revoke_request = alix_client_1
            .revoke_installations(vec![alix_client_2.installation_id()])
            .await
            .unwrap();
        revoke_request.add_wallet_signature(&alix_wallet).await;
        alix_client_1
            .apply_signature_request(revoke_request)
            .await
            .unwrap();

        // Validate revocation
        let client_1_state_after_revoke = alix_client_1.inbox_state(true).await.unwrap();
        let _client_2_state_after_revoke = alix_client_2.inbox_state(true).await.unwrap();

        let alix_conversation_1 = alix_client_1.conversations();
        alix_conversation_1
            .sync_all_conversations(None)
            .await
            .unwrap();
        let alix_conversation_2 = alix_client_2.conversations();
        alix_conversation_2
            .sync_all_conversations(None)
            .await
            .unwrap();
        let bola_conversation_1 = bola_client_1.conversations();
        bola_conversation_1
            .sync_all_conversations(None)
            .await
            .unwrap();
        tokio::time::sleep(std::time::Duration::from_secs(1)).await;
        assert_eq!(client_1_state_after_revoke.installations.len(), 1);

        // Re-fetch group members
        let group_members = group.list_members().await.unwrap();
        let alix_member = group_members
            .iter()
            .find(|m| m.inbox_id == alix_client_1.inbox_id())
            .unwrap();
        assert_eq!(alix_member.installation_ids.len(), 1);

        let alix_2_groups = alix_conversation_2
            .list(FfiListConversationsOptions::default())
            .unwrap();

        assert!(alix_2_groups
            .first()
            .unwrap()
            .conversation
            .update_group_name("test 2".to_string())
            .await
            .is_err());
    }

    #[tokio::test(flavor = "multi_thread", worker_threads = 5)]
    async fn test_revoke_installation_for_one_user_and_group_modification() {
        // Step 1: Create two installations
        let alix_wallet = xmtp_cryptography::utils::LocalWallet::new(&mut rng());
        let alix_client_1 = new_test_client_with_wallet(alix_wallet.clone()).await;
        let alix_client_2 = new_test_client_with_wallet(alix_wallet.clone()).await;

        // Ensure both clients are properly initialized
        let alix_client_1_state = alix_client_1.inbox_state(true).await.unwrap();
        let alix_client_2_state = alix_client_2.inbox_state(true).await.unwrap();
        assert_eq!(alix_client_1_state.installations.len(), 2);
        assert_eq!(alix_client_2_state.installations.len(), 2);

        // Step 2: Create a group
        let group = alix_client_1
            .conversations()
            .create_group(vec![], FfiCreateGroupOptions::default())
            .await
            .unwrap();

        // No ordering guarantee on members list
        let group_members = group.list_members().await.unwrap();
        assert_eq!(group_members.len(), 1);

        // identify which member is alix
        let alix_member = group_members
            .iter()
            .find(|m| m.inbox_id == alix_client_1.inbox_id())
            .unwrap();
        assert_eq!(alix_member.installation_ids.len(), 2);

        // Step 3: Revoke one installation
        let revoke_request = alix_client_1
            .revoke_installations(vec![alix_client_2.installation_id()])
            .await
            .unwrap();
        revoke_request.add_wallet_signature(&alix_wallet).await;
        alix_client_1
            .apply_signature_request(revoke_request)
            .await
            .unwrap();

        tokio::time::sleep(std::time::Duration::from_secs(1)).await;

        // Validate revocation
        let client_1_state_after_revoke = alix_client_1.inbox_state(true).await.unwrap();
        let _client_2_state_after_revoke = alix_client_2.inbox_state(true).await.unwrap();

        let alix_conversation_1 = alix_client_1.conversations();
        alix_conversation_1
            .sync_all_conversations(None)
            .await
            .unwrap();

        let alix_conversation_2 = alix_client_2.conversations();
        alix_conversation_2
            .sync_all_conversations(None)
            .await
            .unwrap();
        assert_eq!(client_1_state_after_revoke.installations.len(), 1);

        // Re-fetch group members
        let group_members = group.list_members().await.unwrap();
        let alix_member = group_members
            .iter()
            .find(|m| m.inbox_id == alix_client_1.inbox_id())
            .unwrap();
        assert_eq!(alix_member.installation_ids.len(), 1);

        let alix_2_groups = alix_conversation_2
            .list(FfiListConversationsOptions::default())
            .unwrap();

        assert!(alix_2_groups
            .first()
            .unwrap()
            .conversation
            .update_group_name("test 2".to_string())
            .await
            .is_err());
    }

    // Looks like this test might be a separate issue
    #[tokio::test(flavor = "multi_thread", worker_threads = 5)]
    async fn test_can_stream_group_messages_for_updates() {
        let alix = new_test_client().await;
        let bo = new_test_client().await;
        let alix_provider = alix.inner_client.mls_provider().unwrap();
        let bo_provider = bo.inner_client.mls_provider().unwrap();

        // Stream all group messages
        let message_callbacks = Arc::new(RustStreamCallback::default());
        let stream_messages = bo
            .conversations()
            .stream_all_messages(message_callbacks.clone())
            .await;
        stream_messages.wait_for_ready().await;

        // Create group and send first message
        let alix_group = alix
            .conversations()
            .create_group(
                vec![bo.account_identifier.clone()],
                FfiCreateGroupOptions::default(),
            )
            .await
            .unwrap();

        alix_group
            .update_group_name("Old Name".to_string())
            .await
            .unwrap();
        message_callbacks.wait_for_delivery(None).await.unwrap();

        let bo_groups = bo
            .conversations()
            .list(FfiListConversationsOptions::default())
            .unwrap();
        let bo_group = &bo_groups[0];
        bo_group.conversation.sync().await.unwrap();

        // alix published + processed group creation and name update
        assert_eq!(alix_provider.conn_ref().intents_published(), 2);
        assert_eq!(alix_provider.conn_ref().intents_deleted(), 2);

        bo_group
            .conversation
            .update_group_name("Old Name2".to_string())
            .await
            .unwrap();
        message_callbacks.wait_for_delivery(None).await.unwrap();
        assert_eq!(bo_provider.conn_ref().intents_published(), 1);

        alix_group.send(b"Hello there".to_vec()).await.unwrap();
        message_callbacks.wait_for_delivery(None).await.unwrap();
        assert_eq!(alix_provider.conn_ref().intents_published(), 3);

        let dm = bo
            .conversations()
            .find_or_create_dm(
                alix.account_identifier.clone(),
                FfiCreateDMOptions::default(),
            )
            .await
            .unwrap();
        dm.send(b"Hello again".to_vec()).await.unwrap();
        assert_eq!(bo_provider.conn_ref().intents_published(), 3);
        message_callbacks.wait_for_delivery(None).await.unwrap();

        // Uncomment the following lines to add more group name updates
        bo_group
            .conversation
            .update_group_name("Old Name3".to_string())
            .await
            .unwrap();
        message_callbacks.wait_for_delivery(None).await.unwrap();
        assert_eq!(bo_provider.conn_ref().intents_published(), 4);

        assert_eq!(message_callbacks.message_count(), 5);

        stream_messages.end_and_wait().await.unwrap();

        assert!(stream_messages.is_closed());
    }

    #[tokio::test(flavor = "multi_thread", worker_threads = 5)]
    async fn test_list_conversations_last_message() {
        // Step 1: Setup test client Alix and bo
        let alix = new_test_client().await;
        let bo = new_test_client().await;

        // Step 2: Create a group and add messages
        let alix_conversations = alix.conversations();

        // Create a group
        let group = alix_conversations
            .create_group(
                vec![bo.account_identifier.clone()],
                FfiCreateGroupOptions::default(),
            )
            .await
            .unwrap();

        // Add messages to the group
        let text_message_1 = TextCodec::encode("Text message for Group 1".to_string()).unwrap();
        group
            .send(encoded_content_to_bytes(text_message_1))
            .await
            .unwrap();
        let text_message_2 = TextCodec::encode("Text message for Group 2".to_string()).unwrap();
        group
            .send(encoded_content_to_bytes(text_message_2))
            .await
            .unwrap();

        // Step 3: Synchronize conversations
        alix_conversations
            .sync_all_conversations(None)
            .await
            .unwrap();

        // Step 4: List conversations and verify
        let conversations = alix_conversations
            .list(FfiListConversationsOptions::default())
            .unwrap();

        // Ensure the group is included
        assert_eq!(conversations.len(), 1, "Alix should have exactly 1 group");

        let last_message = conversations[0].last_message.as_ref().unwrap();
        assert_eq!(
            TextCodec::decode(bytes_to_encoded_content(last_message.content.clone())).unwrap(),
            "Text message for Group 2".to_string(),
            "Last message content should be the most recent"
        );
    }

    #[tokio::test(flavor = "multi_thread", worker_threads = 5)]
    async fn test_list_conversations_no_messages() {
        // Step 1: Setup test clients Alix and Bo
        let alix = new_test_client().await;
        let bo = new_test_client().await;

        let alix_conversations = alix.conversations();

        // Step 2: Create a group with Bo but do not send messages
        alix_conversations
            .create_group(
                vec![bo.account_identifier.clone()],
                FfiCreateGroupOptions::default(),
            )
            .await
            .unwrap();

        // Step 3: Synchronize conversations
        alix_conversations
            .sync_all_conversations(None)
            .await
            .unwrap();

        // Step 4: List conversations and verify
        let conversations = alix_conversations
            .list(FfiListConversationsOptions::default())
            .unwrap();

        // Ensure the group is included
        assert_eq!(conversations.len(), 1, "Alix should have exactly 1 group");

        // Verify that the last_message is None
        assert!(
            conversations[0].last_message.is_none(),
            "Last message should be None since no messages were sent"
        );
    }

    #[tokio::test(flavor = "multi_thread", worker_threads = 5)]
    async fn test_conversation_list_filters_readable_messages() {
        // Step 1: Setup test client
        let client = new_test_client().await;
        let conversations_api = client.conversations();

        // Step 2: Create 9 groups
        let mut groups = Vec::with_capacity(9);
        for _ in 0..9 {
            let group = conversations_api
                .create_group(vec![], FfiCreateGroupOptions::default())
                .await
                .unwrap();
            groups.push(group);
        }

        // Step 3: Each group gets a message sent in it by type following the pattern:
        //   group[0] -> TextCodec                    (readable)
        //   group[1] -> ReactionCodec                (readable)
        //   group[2] -> AttachmentCodec              (readable)
        //   group[3] -> RemoteAttachmentCodec        (readable)
        //   group[4] -> ReplyCodec                   (readable)
        //   group[5] -> TransactionReferenceCodec    (readable)
        //   group[6] -> GroupUpdatedCodec            (not readable)
        //   group[7] -> GroupMembershipUpdatedCodec  (not readable)
        //   group[8] -> ReadReceiptCodec             (not readable)

        // group[0] sends TextCodec message
        let text_message = TextCodec::encode("Text message for Group 1".to_string()).unwrap();
        groups[0]
            .send(encoded_content_to_bytes(text_message))
            .await
            .unwrap();

        // group[1] sends ReactionCodec message
        let reaction_content_type_id = ContentTypeId {
            authority_id: "".to_string(),
            type_id: ReactionCodec::TYPE_ID.to_string(),
            version_major: 0,
            version_minor: 0,
        };
        let reaction_encoded_content = EncodedContent {
            r#type: Some(reaction_content_type_id),
            content: "reaction content".as_bytes().to_vec(),
            parameters: HashMap::new(),
            fallback: None,
            compression: None,
        };
        groups[1]
            .send(encoded_content_to_bytes(reaction_encoded_content))
            .await
            .unwrap();

        // group[2] sends AttachmentCodec message
        let attachment_content_type_id = ContentTypeId {
            authority_id: "".to_string(),
            type_id: AttachmentCodec::TYPE_ID.to_string(),
            version_major: 0,
            version_minor: 0,
        };
        let attachment_encoded_content = EncodedContent {
            r#type: Some(attachment_content_type_id),
            content: "attachment content".as_bytes().to_vec(),
            parameters: HashMap::new(),
            fallback: None,
            compression: None,
        };
        groups[2]
            .send(encoded_content_to_bytes(attachment_encoded_content))
            .await
            .unwrap();

        // group[3] sends RemoteAttachmentCodec message
        let remote_attachment_content_type_id = ContentTypeId {
            authority_id: "".to_string(),
            type_id: RemoteAttachmentCodec::TYPE_ID.to_string(),
            version_major: 0,
            version_minor: 0,
        };
        let remote_attachment_encoded_content = EncodedContent {
            r#type: Some(remote_attachment_content_type_id),
            content: "remote attachment content".as_bytes().to_vec(),
            parameters: HashMap::new(),
            fallback: None,
            compression: None,
        };
        groups[3]
            .send(encoded_content_to_bytes(remote_attachment_encoded_content))
            .await
            .unwrap();

        // group[4] sends ReplyCodec message
        let reply_content_type_id = ContentTypeId {
            authority_id: "".to_string(),
            type_id: ReplyCodec::TYPE_ID.to_string(),
            version_major: 0,
            version_minor: 0,
        };
        let reply_encoded_content = EncodedContent {
            r#type: Some(reply_content_type_id),
            content: "reply content".as_bytes().to_vec(),
            parameters: HashMap::new(),
            fallback: None,
            compression: None,
        };
        groups[4]
            .send(encoded_content_to_bytes(reply_encoded_content))
            .await
            .unwrap();

        // group[5] sends TransactionReferenceCodec message
        let transaction_reference_content_type_id = ContentTypeId {
            authority_id: "".to_string(),
            type_id: TransactionReferenceCodec::TYPE_ID.to_string(),
            version_major: 0,
            version_minor: 0,
        };
        let transaction_reference_encoded_content = EncodedContent {
            r#type: Some(transaction_reference_content_type_id),
            content: "transaction reference".as_bytes().to_vec(),
            parameters: HashMap::new(),
            fallback: None,
            compression: None,
        };
        groups[5]
            .send(encoded_content_to_bytes(
                transaction_reference_encoded_content,
            ))
            .await
            .unwrap();

        // group[6] sends GroupUpdatedCodec message
        let group_updated_content_type_id = ContentTypeId {
            authority_id: "".to_string(),
            type_id: GroupUpdatedCodec::TYPE_ID.to_string(),
            version_major: 0,
            version_minor: 0,
        };
        let group_updated_encoded_content = EncodedContent {
            r#type: Some(group_updated_content_type_id),
            content: "group updated content".as_bytes().to_vec(),
            parameters: HashMap::new(),
            fallback: None,
            compression: None,
        };
        groups[6]
            .send(encoded_content_to_bytes(group_updated_encoded_content))
            .await
            .unwrap();

        // group[7] sends GroupMembershipUpdatedCodec message
        let group_membership_updated_content_type_id = ContentTypeId {
            authority_id: "".to_string(),
            type_id: GroupMembershipChangeCodec::TYPE_ID.to_string(),
            version_major: 0,
            version_minor: 0,
        };
        let group_membership_updated_encoded_content = EncodedContent {
            r#type: Some(group_membership_updated_content_type_id),
            content: "group membership updated".as_bytes().to_vec(),
            parameters: HashMap::new(),
            fallback: None,
            compression: None,
        };
        groups[7]
            .send(encoded_content_to_bytes(
                group_membership_updated_encoded_content,
            ))
            .await
            .unwrap();

        // group[8] sends ReadReceiptCodec message
        let read_receipt_content_type_id = ContentTypeId {
            authority_id: "".to_string(),
            type_id: ReadReceiptCodec::TYPE_ID.to_string(),
            version_major: 0,
            version_minor: 0,
        };
        let read_receipt_encoded_content = EncodedContent {
            r#type: Some(read_receipt_content_type_id),
            content: "read receipt content".as_bytes().to_vec(),
            parameters: HashMap::new(),
            fallback: None,
            compression: None,
        };
        groups[8]
            .send(encoded_content_to_bytes(read_receipt_encoded_content))
            .await
            .unwrap();

        // Step 4: Synchronize all conversations
        conversations_api
            .sync_all_conversations(None)
            .await
            .unwrap();

        // Step 5: Fetch the list of conversations
        let conversations = conversations_api
            .list(FfiListConversationsOptions::default())
            .unwrap();

        // Step 6: Verify the order of conversations by last readable message sent (or recently created if no readable message)
        // The order should be: 5, 4, 3, 2, 1, 0, 8, 7, 6
        assert_eq!(
            conversations.len(),
            9,
            "There should be exactly 9 conversations"
        );

        assert_eq!(
            conversations[0].conversation.inner.group_id, groups[5].inner.group_id,
            "Group 6 should be the first conversation"
        );
        assert_eq!(
            conversations[1].conversation.inner.group_id, groups[4].inner.group_id,
            "Group 5 should be the second conversation"
        );
        assert_eq!(
            conversations[2].conversation.inner.group_id, groups[3].inner.group_id,
            "Group 4 should be the third conversation"
        );
        assert_eq!(
            conversations[3].conversation.inner.group_id, groups[2].inner.group_id,
            "Group 3 should be the fourth conversation"
        );
        assert_eq!(
            conversations[4].conversation.inner.group_id, groups[1].inner.group_id,
            "Group 2 should be the fifth conversation"
        );
        assert_eq!(
            conversations[5].conversation.inner.group_id, groups[0].inner.group_id,
            "Group 1 should be the sixth conversation"
        );
        assert_eq!(
            conversations[6].conversation.inner.group_id, groups[8].inner.group_id,
            "Group 9 should be the seventh conversation"
        );
        assert_eq!(
            conversations[7].conversation.inner.group_id, groups[7].inner.group_id,
            "Group 8 should be the eighth conversation"
        );
        assert_eq!(
            conversations[8].conversation.inner.group_id, groups[6].inner.group_id,
            "Group 7 should be the ninth conversation"
        );

        // Step 7: Verify that for conversations 0 through 5, last_message is Some
        // Index of group[0] in conversations -> 5
        for i in 0..=5 {
            assert!(
                conversations[5 - i].last_message.is_some(),
                "Group {} should have a last message",
                i + 1
            );
        }

        // Step 8: Verify that for conversations 6, 7, 8, last_message is None
        #[allow(clippy::needless_range_loop)]
        for i in 6..=8 {
            assert!(
                conversations[i].last_message.is_none(),
                "Group {} should have no last message",
                i + 1
            );
        }
    }

    #[tokio::test(flavor = "multi_thread", worker_threads = 5)]
    async fn test_can_sync_all_groups() {
        let alix = new_test_client().await;
        let bo = new_test_client().await;

        for _i in 0..30 {
            alix.conversations()
                .create_group(
                    vec![bo.account_identifier.clone()],
                    FfiCreateGroupOptions::default(),
                )
                .await
                .unwrap();
        }

        bo.conversations()
            .sync_all_conversations(None)
            .await
            .unwrap();
        let alix_groups = alix
            .conversations()
            .list(FfiListConversationsOptions::default())
            .unwrap();

        let alix_group1 = alix_groups[0].clone();
        let alix_group5 = alix_groups[5].clone();
        let bo_group1 = bo.conversation(alix_group1.conversation.id()).unwrap();
        let bo_group5 = bo.conversation(alix_group5.conversation.id()).unwrap();

        alix_group1
            .conversation
            .send("alix1".as_bytes().to_vec())
            .await
            .unwrap();
        alix_group5
            .conversation
            .send("alix1".as_bytes().to_vec())
            .await
            .unwrap();

        let bo_messages1 = bo_group1
            .find_messages(FfiListMessagesOptions::default())
            .await
            .unwrap();
        let bo_messages5 = bo_group5
            .find_messages(FfiListMessagesOptions::default())
            .await
            .unwrap();
        assert_eq!(bo_messages1.len(), 0);
        assert_eq!(bo_messages5.len(), 0);

        bo.conversations()
            .sync_all_conversations(None)
            .await
            .unwrap();

        let bo_messages1 = bo_group1
            .find_messages(FfiListMessagesOptions::default())
            .await
            .unwrap();
        let bo_messages5 = bo_group5
            .find_messages(FfiListMessagesOptions::default())
            .await
            .unwrap();
        assert_eq!(bo_messages1.len(), 1);
        assert_eq!(bo_messages5.len(), 1);
    }

    #[tokio::test(flavor = "multi_thread", worker_threads = 5)]
    async fn test_can_sync_all_groups_active_only() {
        let alix = new_test_client().await;
        let bo = new_test_client().await;

        // Create 30 groups with alix and bo and sync them
        for _i in 0..30 {
            alix.conversations()
                .create_group(
                    vec![bo.account_identifier.clone()],
                    FfiCreateGroupOptions::default(),
                )
                .await
                .unwrap();
        }
        bo.conversations().sync().await.unwrap();
        let num_groups_synced_1: u32 = bo
            .conversations()
            .sync_all_conversations(None)
            .await
            .unwrap();
        assert_eq!(num_groups_synced_1, 30);

        // Remove bo from all groups and sync
        for group in alix
            .conversations()
            .list(FfiListConversationsOptions::default())
            .unwrap()
        {
            group
                .conversation
                .remove_members(vec![bo.account_identifier.clone()])
                .await
                .unwrap();
        }

        // First sync after removal needs to process all groups and set them to inactive
        let num_groups_synced_2: u32 = bo
            .conversations()
            .sync_all_conversations(None)
            .await
            .unwrap();
        assert_eq!(num_groups_synced_2, 30);

        // Second sync after removal will not process inactive groups
        let num_groups_synced_3: u32 = bo
            .conversations()
            .sync_all_conversations(None)
            .await
            .unwrap();
        assert_eq!(num_groups_synced_3, 0);
    }

    #[tokio::test(flavor = "multi_thread", worker_threads = 5)]
    async fn test_can_send_message_when_out_of_sync() {
        let alix = new_test_client().await;
        let bo = new_test_client().await;
        let caro = new_test_client().await;
        let davon = new_test_client().await;
        let eri = new_test_client().await;
        let frankie = new_test_client().await;

        let alix_group = alix
            .conversations()
            .create_group(
                vec![bo.account_identifier.clone()],
                FfiCreateGroupOptions::default(),
            )
            .await
            .unwrap();

        bo.conversations().sync().await.unwrap();
        let bo_group = bo.conversation(alix_group.id()).unwrap();

        bo_group.send("bo1".as_bytes().to_vec()).await.unwrap();
        // Temporary workaround for OpenMLS issue - make sure Alix's epoch is up-to-date
        // https://github.com/xmtp/libxmtp/issues/1116
        alix_group.sync().await.unwrap();
        alix_group.send("alix1".as_bytes().to_vec()).await.unwrap();

        // Move the group forward by 3 epochs (as Alix's max_past_epochs is
        // configured to 3) without Bo syncing
        alix_group
            .add_members(vec![
                caro.account_identifier.clone(),
                davon.account_identifier.clone(),
            ])
            .await
            .unwrap();
        alix_group
            .remove_members(vec![
                caro.account_identifier.clone(),
                davon.account_identifier.clone(),
            ])
            .await
            .unwrap();
        alix_group
            .add_members(vec![
                eri.account_identifier.clone(),
                frankie.account_identifier.clone(),
            ])
            .await
            .unwrap();

        // Bo sends messages to Alix while 3 epochs behind
        bo_group.send("bo3".as_bytes().to_vec()).await.unwrap();
        alix_group.send("alix3".as_bytes().to_vec()).await.unwrap();
        bo_group.send("bo4".as_bytes().to_vec()).await.unwrap();
        bo_group.send("bo5".as_bytes().to_vec()).await.unwrap();

        alix_group.sync().await.unwrap();
        let alix_messages = alix_group
            .find_messages(FfiListMessagesOptions::default())
            .await
            .unwrap();

        bo_group.sync().await.unwrap();
        let bo_messages = bo_group
            .find_messages(FfiListMessagesOptions::default())
            .await
            .unwrap();
        assert_eq!(bo_messages.len(), 9);
        assert_eq!(alix_messages.len(), 10);

        assert_eq!(
            bo_messages[bo_messages.len() - 1].id,
            alix_messages[alix_messages.len() - 1].id
        );
    }

    #[tokio::test(flavor = "multi_thread", worker_threads = 5)]
    async fn test_create_new_installation_without_breaking_group() {
        let wallet1_key = &mut rng();
        let wallet1 = xmtp_cryptography::utils::LocalWallet::new(wallet1_key);
        let wallet2_key = &mut rng();
        let wallet2 = xmtp_cryptography::utils::LocalWallet::new(wallet2_key);

        // Create clients
        let client1 = new_test_client_with_wallet(wallet1).await;
        let client2 = new_test_client_with_wallet(wallet2.clone()).await;
        // Create a new group with client1 including wallet2

        let group = client1
            .conversations()
            .create_group(
                vec![client2.account_identifier.clone()],
                FfiCreateGroupOptions::default(),
            )
            .await
            .unwrap();

        // Sync groups
        client1.conversations().sync().await.unwrap();
        client2.conversations().sync().await.unwrap();

        // Find groups for both clients
        let client1_group = client1.conversation(group.id()).unwrap();
        let client2_group = client2.conversation(group.id()).unwrap();

        // Sync both groups
        client1_group.sync().await.unwrap();
        client2_group.sync().await.unwrap();

        // Assert both clients see 2 members
        let client1_members = client1_group.list_members().await.unwrap();
        assert_eq!(client1_members.len(), 2);

        let client2_members = client2_group.list_members().await.unwrap();
        assert_eq!(client2_members.len(), 2);

        // Drop and delete local database for client2
        client2.release_db_connection().unwrap();

        // Recreate client2 (new installation)
        let client2 = new_test_client_with_wallet(wallet2).await;

        client1_group.update_installations().await.unwrap();

        // Send a message that will break the group
        client1_group
            .send("This message will break the group".as_bytes().to_vec())
            .await
            .unwrap();

        // Assert client1 still sees 2 members
        let client1_members = client1_group.list_members().await.unwrap();
        assert_eq!(client1_members.len(), 2);

        client2.conversations().sync().await.unwrap();
        let client2_group = client2.conversation(group.id()).unwrap();
        let client2_members = client2_group.list_members().await.unwrap();
        assert_eq!(client2_members.len(), 2);
    }

    // ... existing code ...

    #[tokio::test(flavor = "multi_thread", worker_threads = 5)]
    async fn test_create_new_installation_can_see_dm() {
        // Create two wallets
        let wallet1_key = &mut rng();
        let wallet1 = xmtp_cryptography::utils::LocalWallet::new(wallet1_key);
        let wallet2_key = &mut rng();
        let wallet2 = xmtp_cryptography::utils::LocalWallet::new(wallet2_key);

        // Create initial clients
        let client1 = new_test_client_with_wallet(wallet1.clone()).await;
        let client2 = new_test_client_with_wallet(wallet2).await;

        // Create DM from client1 to client2
        let dm_group = client1
            .conversations()
            .find_or_create_dm(
                client2.account_identifier.clone(),
                FfiCreateDMOptions::default(),
            )
            .await
            .unwrap();

        // Sync both clients
        client1.conversations().sync().await.unwrap();
        client2.conversations().sync().await.unwrap();

        // Verify both clients can see the DM
        let client1_groups = client1
            .conversations()
            .list_dms(FfiListConversationsOptions::default())
            .unwrap();
        let client2_groups = client2
            .conversations()
            .list_dms(FfiListConversationsOptions::default())
            .unwrap();
        assert_eq!(client1_groups.len(), 1, "Client1 should see 1 conversation");
        assert_eq!(client2_groups.len(), 1, "Client2 should see 1 conversation");

        // Create a second client1 with same wallet
        let client1_second = new_test_client_with_wallet(wallet1).await;

        // Verify client1_second starts with no conversations
        let initial_conversations = client1_second
            .conversations()
            .list(FfiListConversationsOptions::default())
            .unwrap();
        assert_eq!(
            initial_conversations.len(),
            0,
            "New client should start with no conversations"
        );

        // Send message from client1 to client2
        dm_group
            .send("Hello from client1".as_bytes().to_vec())
            .await
            .unwrap();

        // Sync all clients
        client1.conversations().sync().await.unwrap();
        // client2.conversations().sync().await.unwrap();

        tracing::info!(
            "ABOUT TO SYNC CLIENT 1 SECOND: {}",
            client1_second.inbox_id().to_string()
        );
        client1_second.conversations().sync().await.unwrap();

        // Verify second client1 can see the DM
        let client1_second_groups = client1_second
            .conversations()
            .list_dms(FfiListConversationsOptions::default())
            .unwrap();
        assert_eq!(
            client1_second_groups.len(),
            1,
            "Second client1 should see 1 conversation"
        );
        assert_eq!(
            client1_second_groups[0].conversation.id(),
            dm_group.id(),
            "Second client1's conversation should match original DM"
        );
    }

    #[tokio::test(flavor = "multi_thread", worker_threads = 5)]
    async fn test_create_new_installations_does_not_fork_group() {
        let bo_wallet_key = &mut rng();
        let bo_wallet = xmtp_cryptography::utils::LocalWallet::new(bo_wallet_key);

        // Create clients
        let alix = new_test_client().await;
        let bo = new_test_client_with_wallet(bo_wallet.clone()).await;
        let caro = new_test_client().await;

        // Alix begins a stream for all messages
        let message_callbacks = Arc::new(RustStreamCallback::from_client(&alix));
        let stream_messages = alix
            .conversations()
            .stream_all_messages(message_callbacks.clone())
            .await;
        stream_messages.wait_for_ready().await;

        // Alix creates a group with Bo and Caro
        let group = alix
            .conversations()
            .create_group(
                vec![
                    bo.account_identifier.clone(),
                    caro.account_identifier.clone(),
                ],
                FfiCreateGroupOptions::default(),
            )
            .await
            .unwrap();

        // Alix and Caro Sync groups
        alix.conversations().sync().await.unwrap();
        bo.conversations().sync().await.unwrap();
        caro.conversations().sync().await.unwrap();

        // Alix and Caro find the group
        let alix_group = alix.conversation(group.id()).unwrap();
        let bo_group = bo.conversation(group.id()).unwrap();
        let caro_group = caro.conversation(group.id()).unwrap();

        alix_group.update_installations().await.unwrap();
        log::info!("Alix sending first message");
        // Alix sends a message in the group
        alix_group
            .send("First message".as_bytes().to_vec())
            .await
            .unwrap();

        log::info!("Caro sending second message");
        caro_group.update_installations().await.unwrap();
        // Caro sends a message in the group
        caro_group
            .send("Second message".as_bytes().to_vec())
            .await
            .unwrap();

        // Bo logs back in with a new installation
        let bo2 = new_test_client_with_wallet(bo_wallet).await;

        // Bo begins a stream for all messages
        let bo2_message_callbacks = Arc::new(RustStreamCallback::from_client(&bo2));
        let bo2_stream_messages = bo2
            .conversations()
            .stream_all_messages(bo2_message_callbacks.clone())
            .await;
        bo2_stream_messages.wait_for_ready().await;

        alix_group.update_installations().await.unwrap();

        log::info!("Alix sending third message after Bo's second installation added");
        // Alix sends a message to the group
        alix_group
            .send("Third message".as_bytes().to_vec())
            .await
            .unwrap();

        // New installation of bo finds the group
        bo2.conversations().sync().await.unwrap();
        let bo2_group = bo2.conversation(group.id()).unwrap();

        log::info!("Bo sending fourth message");
        // Bo sends a message to the group
        bo2_group.update_installations().await.unwrap();
        bo2_group
            .send("Fourth message".as_bytes().to_vec())
            .await
            .unwrap();

        log::info!("Caro sending fifth message");
        // Caro sends a message in the group
        caro_group.update_installations().await.unwrap();
        // Temporary workaround for OpenMLS issue - make sure Caro's epoch is up-to-date
        // https://github.com/xmtp/libxmtp/issues/1116
        caro_group.sync().await.unwrap();
        caro_group
            .send("Fifth message".as_bytes().to_vec())
            .await
            .unwrap();

        log::info!("Syncing alix");
        alix_group.sync().await.unwrap();
        log::info!("Syncing bo 1");
        bo_group.sync().await.unwrap();
        log::info!("Syncing bo 2");
        bo2_group.sync().await.unwrap();
        log::info!("Syncing caro");
        caro_group.sync().await.unwrap();

        // Get the message count for all the clients
        let caro_messages = caro_group
            .find_messages(FfiListMessagesOptions::default())
            .await
            .unwrap();
        let alix_messages = alix_group
            .find_messages(FfiListMessagesOptions::default())
            .await
            .unwrap();
        let bo_messages = bo_group
            .find_messages(FfiListMessagesOptions::default())
            .await
            .unwrap();
        let bo2_messages = bo2_group
            .find_messages(FfiListMessagesOptions::default())
            .await
            .unwrap();

        assert_eq!(caro_messages.len(), 5);
        assert_eq!(alix_messages.len(), 6);
        assert_eq!(bo_messages.len(), 5);
        // Bo 2 only sees three messages since it joined after the first 2 were sent
        assert_eq!(bo2_messages.len(), 3);
    }

    #[tokio::test(flavor = "multi_thread", worker_threads = 5)]
    async fn test_can_send_messages_when_epochs_behind() {
        let alix = new_test_client().await;
        let bo = new_test_client().await;

        let alix_group = alix
            .conversations()
            .create_group(
                vec![bo.account_identifier.clone()],
                FfiCreateGroupOptions::default(),
            )
            .await
            .unwrap();

        bo.conversations().sync().await.unwrap();

        let bo_group = bo.conversation(alix_group.id()).unwrap();

        // Move forward 4 epochs
        alix_group
            .update_group_description("change 1".to_string())
            .await
            .unwrap();
        alix_group
            .update_group_description("change 2".to_string())
            .await
            .unwrap();
        alix_group
            .update_group_description("change 3".to_string())
            .await
            .unwrap();
        alix_group
            .update_group_description("change 4".to_string())
            .await
            .unwrap();

        bo_group
            .send("bo message 1".as_bytes().to_vec())
            .await
            .unwrap();

        alix_group.sync().await.unwrap();
        bo_group.sync().await.unwrap();

        let alix_messages = alix_group
            .find_messages(FfiListMessagesOptions::default())
            .await
            .unwrap();
        let bo_messages = bo_group
            .find_messages(FfiListMessagesOptions::default())
            .await
            .unwrap();

        let alix_can_see_bo_message = alix_messages
            .iter()
            .any(|message| message.content == "bo message 1".as_bytes());
        assert!(
            alix_can_see_bo_message,
            "\"bo message 1\" not found in alix's messages"
        );

        let bo_can_see_bo_message = bo_messages
            .iter()
            .any(|message| message.content == "bo message 1".as_bytes());
        assert!(
            bo_can_see_bo_message,
            "\"bo message 1\" not found in bo's messages"
        );
    }

    #[tokio::test(flavor = "multi_thread", worker_threads = 5)]
    async fn test_can_add_members_when_out_of_sync() {
        let alix = new_test_client().await;
        let bo = new_test_client().await;
        let caro = new_test_client().await;
        let davon = new_test_client().await;
        let eri = new_test_client().await;
        let frankie = new_test_client().await;

        let alix_group = alix
            .conversations()
            .create_group(
                vec![bo.account_identifier.clone()],
                FfiCreateGroupOptions::default(),
            )
            .await
            .unwrap();

        bo.conversations().sync().await.unwrap();
        let bo_group = bo.conversation(alix_group.id()).unwrap();

        bo_group.send("bo1".as_bytes().to_vec()).await.unwrap();
        alix_group.send("alix1".as_bytes().to_vec()).await.unwrap();

        // Move the group forward by 3 epochs (as Alix's max_past_epochs is
        // configured to 3) without Bo syncing
        alix_group
            .add_members(vec![
                caro.account_identifier.clone(),
                davon.account_identifier.clone(),
            ])
            .await
            .unwrap();
        alix_group
            .remove_members(vec![
                caro.account_identifier.clone(),
                davon.account_identifier.clone(),
            ])
            .await
            .unwrap();
        alix_group
            .add_members(vec![eri.account_identifier.clone()])
            .await
            .unwrap();

        // Bo adds a member while 3 epochs behind
        bo_group
            .add_members(vec![frankie.account_identifier.clone()])
            .await
            .unwrap();

        bo_group.sync().await.unwrap();
        let bo_members = bo_group.list_members().await.unwrap();
        assert_eq!(bo_members.len(), 4);

        alix_group.sync().await.unwrap();
        let alix_members = alix_group.list_members().await.unwrap();
        assert_eq!(alix_members.len(), 4);
    }

    #[tokio::test(flavor = "multi_thread", worker_threads = 5)]
    async fn test_removed_members_no_longer_update() {
        let alix = new_test_client().await;
        let bo = new_test_client().await;

        let alix_group = alix
            .conversations()
            .create_group(
                vec![bo.account_identifier.clone()],
                FfiCreateGroupOptions::default(),
            )
            .await
            .unwrap();

        bo.conversations().sync().await.unwrap();
        let bo_group = bo.conversation(alix_group.id()).unwrap();

        alix_group.sync().await.unwrap();
        let alix_members = alix_group.list_members().await.unwrap();
        assert_eq!(alix_members.len(), 2);

        bo_group.sync().await.unwrap();
        let bo_members = bo_group.list_members().await.unwrap();
        assert_eq!(bo_members.len(), 2);

        let bo_messages = bo_group
            .find_messages(FfiListMessagesOptions::default())
            .await
            .unwrap();
        assert_eq!(bo_messages.len(), 0);

        alix_group
            .remove_members(vec![bo.account_identifier.clone()])
            .await
            .unwrap();

        alix_group.send("hello".as_bytes().to_vec()).await.unwrap();

        bo_group.sync().await.unwrap();
        assert!(!bo_group.is_active().unwrap());

        let bo_messages = bo_group
            .find_messages(FfiListMessagesOptions::default())
            .await
            .unwrap();
        assert_eq!(
            bo_messages.first().unwrap().kind,
            FfiConversationMessageKind::MembershipChange
        );
        assert_eq!(bo_messages.len(), 1);

        let bo_members = bo_group.list_members().await.unwrap();
        assert_eq!(bo_members.len(), 1);

        alix_group.sync().await.unwrap();
        let alix_members = alix_group.list_members().await.unwrap();
        assert_eq!(alix_members.len(), 1);
    }

    #[tokio::test(flavor = "multi_thread", worker_threads = 5)]
    async fn test_can_stream_and_update_name_without_forking_group() {
        let alix = new_test_client().await;
        let bo = new_test_client().await;

        // Stream all group messages
        let message_callbacks = Arc::new(RustStreamCallback::default());
        let stream_messages = bo
            .conversations()
            .stream_all_messages(message_callbacks.clone())
            .await;
        stream_messages.wait_for_ready().await;

        let first_msg_check = 2;
        let second_msg_check = 5;

        // Create group and send first message
        let alix_group = alix
            .conversations()
            .create_group(
                vec![bo.account_identifier.clone()],
                FfiCreateGroupOptions::default(),
            )
            .await
            .unwrap();

        alix_group
            .update_group_name("hello".to_string())
            .await
            .unwrap();
        message_callbacks.wait_for_delivery(None).await.unwrap();
        alix_group.send("hello1".as_bytes().to_vec()).await.unwrap();
        message_callbacks.wait_for_delivery(None).await.unwrap();

        let bo_groups = bo
            .conversations()
            .list(FfiListConversationsOptions::default())
            .unwrap();
        assert_eq!(bo_groups.len(), 1);
        let bo_group = bo_groups[0].clone();
        bo_group.conversation.sync().await.unwrap();

        let bo_messages1 = bo_group
            .conversation
            .find_messages(FfiListMessagesOptions::default())
            .await
            .unwrap();
        assert_eq!(bo_messages1.len(), first_msg_check);

        bo_group
            .conversation
            .send("hello2".as_bytes().to_vec())
            .await
            .unwrap();
        message_callbacks.wait_for_delivery(None).await.unwrap();
        bo_group
            .conversation
            .send("hello3".as_bytes().to_vec())
            .await
            .unwrap();
        message_callbacks.wait_for_delivery(None).await.unwrap();

        alix_group.sync().await.unwrap();

        let alix_messages = alix_group
            .find_messages(FfiListMessagesOptions::default())
            .await
            .unwrap();
        assert_eq!(alix_messages.len(), second_msg_check);

        alix_group.send("hello4".as_bytes().to_vec()).await.unwrap();
        message_callbacks.wait_for_delivery(None).await.unwrap();
        bo_group.conversation.sync().await.unwrap();

        let bo_messages2 = bo_group
            .conversation
            .find_messages(FfiListMessagesOptions::default())
            .await
            .unwrap();
        assert_eq!(bo_messages2.len(), second_msg_check);
        assert_eq!(message_callbacks.message_count(), second_msg_check as u32);

        stream_messages.end_and_wait().await.unwrap();
        assert!(stream_messages.is_closed());
    }

    #[tokio::test(flavor = "multi_thread", worker_threads = 5)]
    async fn test_conversation_streaming() {
        let amal = new_test_client().await;
        let bola = new_test_client().await;

        let stream_callback = Arc::new(RustStreamCallback::default());

        let stream = bola.conversations().stream(stream_callback.clone()).await;

        amal.conversations()
            .create_group(
                vec![bola.account_identifier.clone()],
                FfiCreateGroupOptions::default(),
            )
            .await
            .unwrap();

        stream_callback.wait_for_delivery(None).await.unwrap();

        assert_eq!(stream_callback.message_count(), 1);
        // Create another group and add bola
        amal.conversations()
            .create_group(
                vec![bola.account_identifier.clone()],
                FfiCreateGroupOptions::default(),
            )
            .await
            .unwrap();
        stream_callback.wait_for_delivery(None).await.unwrap();

        assert_eq!(stream_callback.message_count(), 2);

        stream.end_and_wait().await.unwrap();
        assert!(stream.is_closed());
    }

    #[tokio::test(flavor = "multi_thread", worker_threads = 5)]
    async fn test_stream_all_messages() {
        let alix = new_test_client().await;
        let bo = new_test_client().await;
        let caro = new_test_client().await;

        let caro_provider = caro.inner_client.mls_provider().unwrap();

        let alix_group = alix
            .conversations()
            .create_group(
                vec![caro.account_identifier.clone()],
                FfiCreateGroupOptions::default(),
            )
            .await
            .unwrap();

        let stream_callback = Arc::new(RustStreamCallback::default());

        let stream = caro
            .conversations()
            .stream_all_messages(stream_callback.clone())
            .await;
        stream.wait_for_ready().await;

        alix_group.send("first".as_bytes().to_vec()).await.unwrap();
        stream_callback.wait_for_delivery(None).await.unwrap();

        let bo_group = bo
            .conversations()
            .create_group(
                vec![caro.account_identifier.clone()],
                FfiCreateGroupOptions::default(),
            )
            .await
            .unwrap();
        let _ = caro
            .inner_client
            .sync_welcomes(&caro_provider)
            .await
            .unwrap();

        bo_group.send("second".as_bytes().to_vec()).await.unwrap();
        stream_callback.wait_for_delivery(None).await.unwrap();
        alix_group.send("third".as_bytes().to_vec()).await.unwrap();
        stream_callback.wait_for_delivery(None).await.unwrap();
        bo_group.send("fourth".as_bytes().to_vec()).await.unwrap();
        stream_callback.wait_for_delivery(None).await.unwrap();

        assert_eq!(stream_callback.message_count(), 4);
        stream.end_and_wait().await.unwrap();
        assert!(stream.is_closed());
    }

    #[tokio::test(flavor = "multi_thread")]
    async fn test_message_streaming() {
        let amal = new_test_client().await;
        let bola = new_test_client().await;

        let bola_provider = bola.inner_client.mls_provider().unwrap();

        let amal_group: Arc<FfiConversation> = amal
            .conversations()
            .create_group(
                vec![bola.account_identifier.clone()],
                FfiCreateGroupOptions::default(),
            )
            .await
            .unwrap();

        bola.inner_client
            .sync_welcomes(&bola_provider)
            .await
            .unwrap();
        let bola_group = bola.conversation(amal_group.id()).unwrap();

        let stream_callback = Arc::new(RustStreamCallback::default());
        let stream_closer = bola_group.stream(stream_callback.clone()).await;

        stream_closer.wait_for_ready().await;

        amal_group.send("hello".as_bytes().to_vec()).await.unwrap();
        stream_callback.wait_for_delivery(None).await.unwrap();

        amal_group
            .send("goodbye".as_bytes().to_vec())
            .await
            .unwrap();
        stream_callback.wait_for_delivery(None).await.unwrap();

        assert_eq!(stream_callback.message_count(), 2);
        stream_closer.end_and_wait().await.unwrap();
    }

    #[tokio::test(flavor = "multi_thread", worker_threads = 5)]
    async fn test_message_streaming_when_removed_then_added() {
        let amal = new_test_client().await;
        let bola = new_test_client().await;
        log::info!(
            "Created Inbox IDs {} and {}",
            amal.inbox_id(),
            bola.inbox_id()
        );

        let amal_group = amal
            .conversations()
            .create_group(
                vec![bola.account_identifier.clone()],
                FfiCreateGroupOptions::default(),
            )
            .await
            .unwrap();

        let stream_callback = Arc::new(RustStreamCallback::default());
        let stream_closer = bola
            .conversations()
            .stream_all_messages(stream_callback.clone())
            .await;
        stream_closer.wait_for_ready().await;

        amal_group.send(b"hello1".to_vec()).await.unwrap();
        stream_callback.wait_for_delivery(None).await.unwrap();
        amal_group.send(b"hello2".to_vec()).await.unwrap();
        stream_callback.wait_for_delivery(None).await.unwrap();

        assert_eq!(stream_callback.message_count(), 2);
        assert!(!stream_closer.is_closed());

        amal_group
            .remove_members_by_inbox_id(vec![bola.inbox_id().clone()])
            .await
            .unwrap();
        stream_callback.wait_for_delivery(None).await.unwrap();
        assert_eq!(stream_callback.message_count(), 3); // Member removal transcript message
                                                        //
        amal_group.send(b"hello3".to_vec()).await.unwrap();
        //TODO: could verify with a log message
        tokio::time::sleep(std::time::Duration::from_millis(200)).await;
        assert_eq!(stream_callback.message_count(), 3); // Don't receive messages while removed
        assert!(!stream_closer.is_closed());

        amal_group
            .add_members(vec![bola.account_identifier.clone()])
            .await
            .unwrap();

        // TODO: could check for LOG message with a Eviction error on receive
        tokio::time::sleep(tokio::time::Duration::from_millis(100)).await;
        assert_eq!(stream_callback.message_count(), 3); // Don't receive transcript messages while removed

        amal_group.send("hello4".as_bytes().to_vec()).await.unwrap();
        stream_callback.wait_for_delivery(None).await.unwrap();
        assert_eq!(stream_callback.message_count(), 4); // Receiving messages again
        assert!(!stream_closer.is_closed());

        stream_closer.end_and_wait().await.unwrap();
        assert!(stream_closer.is_closed());
    }

    #[tokio::test(flavor = "multi_thread", worker_threads = 1)]
    async fn test_group_who_added_me() {
        // Create Clients
        let amal = new_test_client().await;
        let bola = new_test_client().await;

        // Amal creates a group and adds Bola to the group
        amal.conversations()
            .create_group(
                vec![bola.account_identifier.clone()],
                FfiCreateGroupOptions::default(),
            )
            .await
            .unwrap();

        // Bola syncs groups - this will decrypt the Welcome, identify who added Bola
        // and then store that value on the group and insert into the database
        let bola_conversations = bola.conversations();
        let _ = bola_conversations.sync().await;

        // Bola gets the group id. This will be needed to fetch the group from
        // the database.
        let bola_groups = bola_conversations
            .list(FfiListConversationsOptions::default())
            .unwrap();

        let bola_group = bola_groups.first().unwrap();

        // Check Bola's group for the added_by_inbox_id of the inviter
        let added_by_inbox_id = bola_group.conversation.added_by_inbox_id().unwrap();

        // // Verify the welcome host_credential is equal to Amal's
        assert_eq!(
            amal.inbox_id(),
            added_by_inbox_id,
            "The Inviter and added_by_address do not match!"
        );
    }

    // TODO: Test current fails 50% of the time with db locking messages
    #[tokio::test(flavor = "multi_thread", worker_threads = 5)]
    async fn test_stream_groups_gets_callback_when_streaming_messages() {
        let alix = new_test_client().await;
        let bo = new_test_client().await;

        // Stream all group messages
        let message_callback = Arc::new(RustStreamCallback::default());
        let group_callback = Arc::new(RustStreamCallback::default());
        let stream_groups = bo.conversations().stream(group_callback.clone()).await;

        let stream_messages = bo
            .conversations()
            .stream_all_messages(message_callback.clone())
            .await;
        stream_messages.wait_for_ready().await;

        // Create group and send first message
        let alix_group = alix
            .conversations()
            .create_group(
                vec![bo.account_identifier.clone()],
                FfiCreateGroupOptions::default(),
            )
            .await
            .unwrap();
        group_callback.wait_for_delivery(None).await.unwrap();

        alix_group.send("hello1".as_bytes().to_vec()).await.unwrap();
        message_callback.wait_for_delivery(None).await.unwrap();

        assert_eq!(group_callback.message_count(), 1);
        assert_eq!(message_callback.message_count(), 1);

        stream_messages.end_and_wait().await.unwrap();
        assert!(stream_messages.is_closed());

        stream_groups.end_and_wait().await.unwrap();
        assert!(stream_groups.is_closed());
    }

    #[tokio::test(flavor = "multi_thread", worker_threads = 5)]
    async fn test_group_permissions_show_expected_values() {
        let alix = new_test_client().await;
        let bo = new_test_client().await;
        // Create admin_only group
        let admin_only_options = FfiCreateGroupOptions {
            permissions: Some(FfiGroupPermissionsOptions::AdminOnly),
            ..Default::default()
        };
        let alix_group_admin_only = alix
            .conversations()
            .create_group(vec![bo.account_identifier.clone()], admin_only_options)
            .await
            .unwrap();

        // Verify we can read the expected permissions
        let alix_permission_policy_set = alix_group_admin_only
            .group_permissions()
            .unwrap()
            .policy_set()
            .unwrap();
        let expected_permission_policy_set = FfiPermissionPolicySet {
            add_member_policy: FfiPermissionPolicy::Admin,
            remove_member_policy: FfiPermissionPolicy::Admin,
            add_admin_policy: FfiPermissionPolicy::SuperAdmin,
            remove_admin_policy: FfiPermissionPolicy::SuperAdmin,
            update_group_name_policy: FfiPermissionPolicy::Admin,
            update_group_description_policy: FfiPermissionPolicy::Admin,
            update_group_image_url_square_policy: FfiPermissionPolicy::Admin,
            update_message_disappearing_policy: FfiPermissionPolicy::Admin,
        };
        assert_eq!(alix_permission_policy_set, expected_permission_policy_set);

        // Create all_members group
        let all_members_options = FfiCreateGroupOptions {
            permissions: Some(FfiGroupPermissionsOptions::Default),
            ..Default::default()
        };
        let alix_group_all_members = alix
            .conversations()
            .create_group(vec![bo.account_identifier.clone()], all_members_options)
            .await
            .unwrap();

        // Verify we can read the expected permissions
        let alix_permission_policy_set = alix_group_all_members
            .group_permissions()
            .unwrap()
            .policy_set()
            .unwrap();
        let expected_permission_policy_set = FfiPermissionPolicySet {
            add_member_policy: FfiPermissionPolicy::Allow,
            remove_member_policy: FfiPermissionPolicy::Admin,
            add_admin_policy: FfiPermissionPolicy::SuperAdmin,
            remove_admin_policy: FfiPermissionPolicy::SuperAdmin,
            update_group_name_policy: FfiPermissionPolicy::Allow,
            update_group_description_policy: FfiPermissionPolicy::Allow,
            update_group_image_url_square_policy: FfiPermissionPolicy::Allow,
            update_message_disappearing_policy: FfiPermissionPolicy::Admin,
        };
        assert_eq!(alix_permission_policy_set, expected_permission_policy_set);
    }

    #[tokio::test(flavor = "multi_thread", worker_threads = 5)]
    async fn test_dm_permissions_show_expected_values() {
        let alix = new_test_client().await;
        let bo = new_test_client().await;

        let alix_group_admin_only = alix
            .conversations()
            .find_or_create_dm(bo.account_identifier.clone(), FfiCreateDMOptions::default())
            .await
            .unwrap();

        // Verify we can read the expected permissions
        let alix_permission_policy_set = alix_group_admin_only
            .group_permissions()
            .unwrap()
            .policy_set()
            .unwrap();
        let expected_permission_policy_set = FfiPermissionPolicySet {
            add_member_policy: FfiPermissionPolicy::Deny,
            remove_member_policy: FfiPermissionPolicy::Deny,
            add_admin_policy: FfiPermissionPolicy::Deny,
            remove_admin_policy: FfiPermissionPolicy::Deny,
            update_group_name_policy: FfiPermissionPolicy::Allow,
            update_group_description_policy: FfiPermissionPolicy::Allow,
            update_group_image_url_square_policy: FfiPermissionPolicy::Allow,
            update_message_disappearing_policy: FfiPermissionPolicy::Allow,
        };
        assert_eq!(alix_permission_policy_set, expected_permission_policy_set);

        // Create all_members group
        let all_members_options = FfiCreateGroupOptions {
            permissions: Some(FfiGroupPermissionsOptions::Default),
            ..Default::default()
        };
        let alix_group_all_members = alix
            .conversations()
            .create_group(vec![bo.account_identifier.clone()], all_members_options)
            .await
            .unwrap();

        // Verify we can read the expected permissions
        let alix_permission_policy_set = alix_group_all_members
            .group_permissions()
            .unwrap()
            .policy_set()
            .unwrap();
        let expected_permission_policy_set = FfiPermissionPolicySet {
            add_member_policy: FfiPermissionPolicy::Allow,
            remove_member_policy: FfiPermissionPolicy::Admin,
            add_admin_policy: FfiPermissionPolicy::SuperAdmin,
            remove_admin_policy: FfiPermissionPolicy::SuperAdmin,
            update_group_name_policy: FfiPermissionPolicy::Allow,
            update_group_description_policy: FfiPermissionPolicy::Allow,
            update_group_image_url_square_policy: FfiPermissionPolicy::Allow,
            update_message_disappearing_policy: FfiPermissionPolicy::Admin,
        };
        assert_eq!(alix_permission_policy_set, expected_permission_policy_set);
    }

    #[tokio::test(flavor = "multi_thread", worker_threads = 5)]
    async fn test_permissions_updates() {
        let alix = new_test_client().await;
        let bola = new_test_client().await;

        let admin_only_options = FfiCreateGroupOptions {
            permissions: Some(FfiGroupPermissionsOptions::AdminOnly),
            ..Default::default()
        };
        let alix_group = alix
            .conversations()
            .create_group(vec![bola.account_identifier.clone()], admin_only_options)
            .await
            .unwrap();

        let alix_group_permissions = alix_group
            .group_permissions()
            .unwrap()
            .policy_set()
            .unwrap();
        let expected_permission_policy_set = FfiPermissionPolicySet {
            add_member_policy: FfiPermissionPolicy::Admin,
            remove_member_policy: FfiPermissionPolicy::Admin,
            add_admin_policy: FfiPermissionPolicy::SuperAdmin,
            remove_admin_policy: FfiPermissionPolicy::SuperAdmin,
            update_group_name_policy: FfiPermissionPolicy::Admin,
            update_group_description_policy: FfiPermissionPolicy::Admin,
            update_group_image_url_square_policy: FfiPermissionPolicy::Admin,
            update_message_disappearing_policy: FfiPermissionPolicy::Admin,
        };
        assert_eq!(alix_group_permissions, expected_permission_policy_set);

        // Let's update the group so that the image url can be updated by anyone
        alix_group
            .update_permission_policy(
                FfiPermissionUpdateType::UpdateMetadata,
                FfiPermissionPolicy::Allow,
                Some(FfiMetadataField::ImageUrlSquare),
            )
            .await
            .unwrap();
        alix_group.sync().await.unwrap();
        let alix_group_permissions = alix_group
            .group_permissions()
            .unwrap()
            .policy_set()
            .unwrap();
        let new_expected_permission_policy_set = FfiPermissionPolicySet {
            add_member_policy: FfiPermissionPolicy::Admin,
            remove_member_policy: FfiPermissionPolicy::Admin,
            add_admin_policy: FfiPermissionPolicy::SuperAdmin,
            remove_admin_policy: FfiPermissionPolicy::SuperAdmin,
            update_group_name_policy: FfiPermissionPolicy::Admin,
            update_group_description_policy: FfiPermissionPolicy::Admin,
            update_group_image_url_square_policy: FfiPermissionPolicy::Allow,
            update_message_disappearing_policy: FfiPermissionPolicy::Admin,
        };
        assert_eq!(alix_group_permissions, new_expected_permission_policy_set);

        // Verify that bo can not update the group name
        let bola_conversations = bola.conversations();
        let _ = bola_conversations.sync().await;
        let bola_groups = bola_conversations
            .list(FfiListConversationsOptions::default())
            .unwrap();

        let bola_group = bola_groups.first().unwrap();
        bola_group
            .conversation
            .update_group_name("new_name".to_string())
            .await
            .unwrap_err();

        // Verify that bo CAN update the image url
        bola_group
            .conversation
            .update_group_image_url_square("https://example.com/image.png".to_string())
            .await
            .unwrap();

        // Verify we can read the correct values from the group
        bola_group.conversation.sync().await.unwrap();
        alix_group.sync().await.unwrap();
        assert_eq!(
            bola_group.conversation.group_image_url_square().unwrap(),
            "https://example.com/image.png"
        );
        assert_eq!(bola_group.conversation.group_name().unwrap(), "");
        assert_eq!(
            alix_group.group_image_url_square().unwrap(),
            "https://example.com/image.png"
        );
        assert_eq!(alix_group.group_name().unwrap(), "");
    }

    #[tokio::test(flavor = "multi_thread", worker_threads = 5)]
    async fn test_disappearing_messages_deletion() {
        let alix = new_test_client().await;
        let alix_provider = alix.inner_client.mls_provider().unwrap();
        let bola = new_test_client().await;
        let bola_provider = bola.inner_client.mls_provider().unwrap();

        // Step 1: Create a group
        let alix_group = alix
            .conversations()
            .create_group(
                vec![bola.account_identifier.clone()],
                FfiCreateGroupOptions::default(),
            )
            .await
            .unwrap();

        // Step 2: Send a message and sync
        alix_group
            .send("Msg 1 from group".as_bytes().to_vec())
            .await
            .unwrap();
        alix_group.sync().await.unwrap();

        // Step 3: Verify initial messages
        let mut alix_messages = alix_group
            .find_messages(FfiListMessagesOptions::default())
            .await
            .unwrap();
        assert_eq!(alix_messages.len(), 2);

        // Step 4: Set disappearing settings to 5ns after the latest message
        let latest_message_sent_at_ns = alix_messages.last().unwrap().sent_at_ns;
        let disappearing_settings =
            FfiMessageDisappearingSettings::new(latest_message_sent_at_ns, 5);
        alix_group
            .update_conversation_message_disappearing_settings(disappearing_settings.clone())
            .await
            .unwrap();
        alix_group.sync().await.unwrap();

        // Verify the settings were applied
        let group_from_db = alix_provider
            .conn_ref()
            .find_group(&alix_group.id())
            .unwrap();
        assert_eq!(
            group_from_db
                .clone()
                .unwrap()
                .message_disappear_from_ns
                .unwrap(),
            disappearing_settings.from_ns
        );
        assert_eq!(
            group_from_db.unwrap().message_disappear_in_ns.unwrap(),
            disappearing_settings.in_ns
        );
        assert!(alix_group
            .is_conversation_message_disappearing_enabled()
            .unwrap());

        bola.conversations()
            .sync_all_conversations(None)
            .await
            .unwrap();

        let bola_group_from_db = bola_provider
            .conn_ref()
            .find_group(&alix_group.id())
            .unwrap();
        assert_eq!(
            bola_group_from_db
                .clone()
                .unwrap()
                .message_disappear_from_ns
                .unwrap(),
            disappearing_settings.from_ns
        );
        assert_eq!(
            bola_group_from_db.unwrap().message_disappear_in_ns.unwrap(),
            disappearing_settings.in_ns
        );
        assert!(alix_group
            .is_conversation_message_disappearing_enabled()
            .unwrap());

        // Step 5: Send additional messages
        for msg in &["Msg 2 from group", "Msg 3 from group", "Msg 4 from group"] {
            alix_group.send(msg.as_bytes().to_vec()).await.unwrap();
        }
        alix_group.sync().await.unwrap();

        // Step 6: Verify total message count before cleanup
        alix_messages = alix_group
            .find_messages(FfiListMessagesOptions::default())
            .await
            .unwrap();
        let msg_counts_before_cleanup = alix_messages.len();

        // Wait for cleanup to complete
        tokio::time::sleep(std::time::Duration::from_secs(2)).await;

        // Step 8: Disable disappearing messages
        alix_group
            .remove_conversation_message_disappearing_settings()
            .await
            .unwrap();
        alix_group.sync().await.unwrap();

        // Verify disappearing settings are disabled
        let group_from_db = alix_provider
            .conn_ref()
            .find_group(&alix_group.id())
            .unwrap();
        assert_eq!(
            group_from_db
                .clone()
                .unwrap()
                .message_disappear_from_ns
                .unwrap(),
            0
        );
        assert!(!alix_group
            .is_conversation_message_disappearing_enabled()
            .unwrap());

        assert_eq!(group_from_db.unwrap().message_disappear_in_ns.unwrap(), 0);

        // Step 9: Send another message
        alix_group
            .send("Msg 5 from group".as_bytes().to_vec())
            .await
            .unwrap();

        // Step 10: Verify messages after cleanup
        alix_messages = alix_group
            .find_messages(FfiListMessagesOptions::default())
            .await
            .unwrap();
        assert_eq!(msg_counts_before_cleanup, alix_messages.len());
        // 3 messages got deleted, then two messages got added for metadataUpdate and one normal messaged added later
    }

    #[tokio::test(flavor = "multi_thread", worker_threads = 5)]
    async fn test_set_disappearing_messages_when_creating_group() {
        let alix = new_test_client().await;
        let alix_provider = alix.inner_client.mls_provider().unwrap();
        let bola = new_test_client().await;
        let disappearing_settings = FfiMessageDisappearingSettings::new(now_ns(), 2_000_000_000);
        // Step 1: Create a group
        let alix_group = alix
            .conversations()
            .create_group(
                vec![bola.account_identifier.clone()],
                FfiCreateGroupOptions {
                    permissions: Some(FfiGroupPermissionsOptions::AdminOnly),
                    group_name: Some("Group Name".to_string()),
                    group_image_url_square: Some("url".to_string()),
                    group_description: Some("group description".to_string()),
                    custom_permission_policy_set: None,
                    message_disappearing_settings: Some(disappearing_settings.clone()),
                },
            )
            .await
            .unwrap();

        // Step 2: Send a message and sync
        alix_group
            .send("Msg 1 from group".as_bytes().to_vec())
            .await
            .unwrap();
        alix_group.sync().await.unwrap();

        // Step 3: Verify initial messages
        let alix_messages = alix_group
            .find_messages(FfiListMessagesOptions::default())
            .await
            .unwrap();
        assert_eq!(alix_messages.len(), 2);
        let group_from_db = alix_provider
            .conn_ref()
            .find_group(&alix_group.id())
            .unwrap();
        assert_eq!(
            group_from_db
                .clone()
                .unwrap()
                .message_disappear_from_ns
                .unwrap(),
            disappearing_settings.from_ns
        );
        assert!(alix_group
            .is_conversation_message_disappearing_enabled()
            .unwrap());
        tokio::time::sleep(std::time::Duration::from_secs(3)).await;
        let alix_messages = alix_group
            .find_messages(FfiListMessagesOptions::default())
            .await
            .unwrap();
        assert_eq!(alix_messages.len(), 1);
    }
    #[tokio::test(flavor = "multi_thread", worker_threads = 5)]
    async fn test_set_disappearing_messages_when_creating_dm() {
        let alix = new_test_client().await;
        let alix_provider = alix.inner_client.mls_provider().unwrap();
        let bola = new_test_client().await;
        let disappearing_settings = FfiMessageDisappearingSettings::new(now_ns(), 2_000_000_000);
        // Step 1: Create a group
        let alix_group = alix
            .conversations()
            .find_or_create_dm(
                bola.account_identifier.clone(),
                FfiCreateDMOptions::new(disappearing_settings.clone()),
            )
            .await
            .unwrap();

        // Step 2: Send a message and sync
        alix_group
            .send("Msg 1 from group".as_bytes().to_vec())
            .await
            .unwrap();
        alix_group.sync().await.unwrap();

        // Step 3: Verify initial messages
        let alix_messages = alix_group
            .find_messages(FfiListMessagesOptions::default())
            .await
            .unwrap();

        assert_eq!(alix_messages.len(), 2);
        let group_from_db = alix_provider
            .conn_ref()
            .find_group(&alix_group.id())
            .unwrap();
        assert_eq!(
            group_from_db
                .clone()
                .unwrap()
                .message_disappear_from_ns
                .unwrap(),
            disappearing_settings.from_ns
        );
        assert!(alix_group
            .is_conversation_message_disappearing_enabled()
            .unwrap());
        tokio::time::sleep(std::time::Duration::from_secs(3)).await;
        let alix_messages = alix_group
            .find_messages(FfiListMessagesOptions::default())
            .await
            .unwrap();
        assert_eq!(alix_messages.len(), 1);
    }

    #[tokio::test(flavor = "multi_thread", worker_threads = 5)]
    async fn test_group_creation_custom_permissions() {
        let alix = new_test_client().await;
        let bola = new_test_client().await;

        let custom_permissions = FfiPermissionPolicySet {
            add_admin_policy: FfiPermissionPolicy::Admin,
            remove_admin_policy: FfiPermissionPolicy::Admin,
            update_group_name_policy: FfiPermissionPolicy::Admin,
            update_group_description_policy: FfiPermissionPolicy::Allow,
            update_group_image_url_square_policy: FfiPermissionPolicy::Admin,
            add_member_policy: FfiPermissionPolicy::Allow,
            remove_member_policy: FfiPermissionPolicy::Deny,
            update_message_disappearing_policy: FfiPermissionPolicy::Admin,
        };

        let create_group_options = FfiCreateGroupOptions {
            permissions: Some(FfiGroupPermissionsOptions::CustomPolicy),
            group_name: Some("Test Group".to_string()),
            group_image_url_square: Some("https://example.com/image.png".to_string()),
            group_description: Some("A test group".to_string()),
            custom_permission_policy_set: Some(custom_permissions),
            message_disappearing_settings: None,
        };

        let alix_group = alix
            .conversations()
            .create_group(vec![bola.account_identifier.clone()], create_group_options)
            .await
            .unwrap();

        // Verify the group was created with the correct permissions
        let group_permissions_policy_set = alix_group
            .group_permissions()
            .unwrap()
            .policy_set()
            .unwrap();
        assert_eq!(
            group_permissions_policy_set.add_admin_policy,
            FfiPermissionPolicy::Admin
        );
        assert_eq!(
            group_permissions_policy_set.remove_admin_policy,
            FfiPermissionPolicy::Admin
        );
        assert_eq!(
            group_permissions_policy_set.update_group_name_policy,
            FfiPermissionPolicy::Admin
        );
        assert_eq!(
            group_permissions_policy_set.update_group_description_policy,
            FfiPermissionPolicy::Allow
        );
        assert_eq!(
            group_permissions_policy_set.update_group_image_url_square_policy,
            FfiPermissionPolicy::Admin
        );

        assert_eq!(
            group_permissions_policy_set.update_message_disappearing_policy,
            FfiPermissionPolicy::Admin
        );
        assert_eq!(
            group_permissions_policy_set.add_member_policy,
            FfiPermissionPolicy::Allow
        );
        assert_eq!(
            group_permissions_policy_set.remove_member_policy,
            FfiPermissionPolicy::Deny
        );

        // Verify that Bola can not update the group name
        let bola_conversations = bola.conversations();
        let _ = bola_conversations.sync().await;
        let bola_groups = bola_conversations
            .list(FfiListConversationsOptions::default())
            .unwrap();

        let bola_group = bola_groups.first().unwrap();
        bola_group
            .conversation
            .update_group_name("new_name".to_string())
            .await
            .unwrap_err();
        let result = bola_group
            .conversation
            .update_group_name("New Group Name".to_string())
            .await;
        assert!(result.is_err());

        // Verify that Alix can update the group name
        let result = alix_group
            .update_group_name("New Group Name".to_string())
            .await;
        assert!(result.is_ok());

        // Verify that Bola can update the group description
        let result = bola_group
            .conversation
            .update_group_description("New Description".to_string())
            .await;
        assert!(result.is_ok());

        // Verify that Alix can not remove bola even though they are a super admin
        let result = alix_group
            .remove_members(vec![bola.account_identifier.clone()])
            .await;
        assert!(result.is_err());
    }

    #[tokio::test(flavor = "multi_thread", worker_threads = 5)]
    async fn test_group_creation_custom_permissions_fails_when_invalid() {
        let alix = new_test_client().await;
        let bola = new_test_client().await;

        // Add / Remove Admin must be Admin or Super Admin or Deny
        let custom_permissions_invalid_1 = FfiPermissionPolicySet {
            add_admin_policy: FfiPermissionPolicy::Allow,
            remove_admin_policy: FfiPermissionPolicy::Admin,
            update_group_name_policy: FfiPermissionPolicy::Admin,
            update_group_description_policy: FfiPermissionPolicy::Allow,
            update_group_image_url_square_policy: FfiPermissionPolicy::Admin,
            add_member_policy: FfiPermissionPolicy::Allow,
            remove_member_policy: FfiPermissionPolicy::Deny,
            update_message_disappearing_policy: FfiPermissionPolicy::Admin,
        };

        let custom_permissions_valid = FfiPermissionPolicySet {
            add_admin_policy: FfiPermissionPolicy::Admin,
            remove_admin_policy: FfiPermissionPolicy::Admin,
            update_group_name_policy: FfiPermissionPolicy::Admin,
            update_group_description_policy: FfiPermissionPolicy::Allow,
            update_group_image_url_square_policy: FfiPermissionPolicy::Admin,
            add_member_policy: FfiPermissionPolicy::Allow,
            remove_member_policy: FfiPermissionPolicy::Deny,
            update_message_disappearing_policy: FfiPermissionPolicy::Admin,
        };

        let create_group_options_invalid_1 = FfiCreateGroupOptions {
            permissions: Some(FfiGroupPermissionsOptions::CustomPolicy),
            group_name: Some("Test Group".to_string()),
            group_image_url_square: Some("https://example.com/image.png".to_string()),
            group_description: Some("A test group".to_string()),
            custom_permission_policy_set: Some(custom_permissions_invalid_1),
            message_disappearing_settings: None,
        };

        let results_1 = alix
            .conversations()
            .create_group(
                vec![bola.account_identifier.clone()],
                create_group_options_invalid_1,
            )
            .await;

        assert!(results_1.is_err());

        let create_group_options_invalid_2 = FfiCreateGroupOptions {
            permissions: Some(FfiGroupPermissionsOptions::Default),
            group_name: Some("Test Group".to_string()),
            group_image_url_square: Some("https://example.com/image.png".to_string()),
            group_description: Some("A test group".to_string()),
            custom_permission_policy_set: Some(custom_permissions_valid.clone()),
            message_disappearing_settings: None,
        };

        let results_2 = alix
            .conversations()
            .create_group(
                vec![bola.account_identifier.clone()],
                create_group_options_invalid_2,
            )
            .await;

        assert!(results_2.is_err());

        let create_group_options_invalid_3 = FfiCreateGroupOptions {
            permissions: None,
            group_name: Some("Test Group".to_string()),
            group_image_url_square: Some("https://example.com/image.png".to_string()),
            group_description: Some("A test group".to_string()),
            custom_permission_policy_set: Some(custom_permissions_valid.clone()),
            message_disappearing_settings: None,
        };

        let results_3 = alix
            .conversations()
            .create_group(
                vec![bola.account_identifier.clone()],
                create_group_options_invalid_3,
            )
            .await;

        assert!(results_3.is_err());

        let create_group_options_valid = FfiCreateGroupOptions {
            permissions: Some(FfiGroupPermissionsOptions::CustomPolicy),
            group_name: Some("Test Group".to_string()),
            group_image_url_square: Some("https://example.com/image.png".to_string()),
            group_description: Some("A test group".to_string()),
            custom_permission_policy_set: Some(custom_permissions_valid),
            message_disappearing_settings: None,
        };

        let results_4 = alix
            .conversations()
            .create_group(
                vec![bola.account_identifier.clone()],
                create_group_options_valid,
            )
            .await;

        assert!(results_4.is_ok());
    }

    #[tokio::test(flavor = "multi_thread", worker_threads = 5)]
    async fn test_sign_and_verify() {
        let signature_text = "Hello there.";

        let client = new_test_client().await;
        let signature_bytes = client.sign_with_installation_key(signature_text).unwrap();

        // check if verification works
        let result =
            client.verify_signed_with_installation_key(signature_text, signature_bytes.clone());
        assert!(result.is_ok());

        // different text should result in an error.
        let result = client.verify_signed_with_installation_key("Hello here.", signature_bytes);
        assert!(result.is_err());

        // different bytes should result in an error
        let signature_bytes = vec![0; 64];
        let result = client.verify_signed_with_installation_key(signature_text, signature_bytes);
        assert!(result.is_err());
    }

    #[tokio::test(flavor = "multi_thread", worker_threads = 5)]
    async fn test_revoke_all_installations() {
        let wallet = xmtp_cryptography::utils::LocalWallet::new(&mut rng());
        let client_1 = new_test_client_with_wallet(wallet.clone()).await;
        let client_2 = new_test_client_with_wallet(wallet.clone()).await;

        let client_1_state = client_1.inbox_state(true).await.unwrap();
        let client_2_state = client_2.inbox_state(true).await.unwrap();
        assert_eq!(client_1_state.installations.len(), 2);
        assert_eq!(client_2_state.installations.len(), 2);

        let signature_request = client_1.revoke_all_other_installations().await.unwrap();
        signature_request.add_wallet_signature(&wallet).await;
        client_1
            .apply_signature_request(signature_request)
            .await
            .unwrap();

        let client_1_state_after_revoke = client_1.inbox_state(true).await.unwrap();
        let client_2_state_after_revoke = client_2.inbox_state(true).await.unwrap();
        assert_eq!(client_1_state_after_revoke.installations.len(), 1);
        assert_eq!(client_2_state_after_revoke.installations.len(), 1);
        assert_eq!(
            client_1_state_after_revoke
                .installations
                .first()
                .unwrap()
                .id,
            client_1.installation_id()
        );
        assert_eq!(
            client_2_state_after_revoke
                .installations
                .first()
                .unwrap()
                .id,
            client_1.installation_id()
        );
    }

    #[tokio::test(flavor = "multi_thread", worker_threads = 5)]
    async fn test_revoke_installations() {
        let wallet = xmtp_cryptography::utils::LocalWallet::new(&mut rng());
        let client_1 = new_test_client_with_wallet(wallet.clone()).await;
        let client_2 = new_test_client_with_wallet(wallet.clone()).await;

        let client_1_state = client_1.inbox_state(true).await.unwrap();
        let client_2_state = client_2.inbox_state(true).await.unwrap();
        assert_eq!(client_1_state.installations.len(), 2);
        assert_eq!(client_2_state.installations.len(), 2);

        let signature_request = client_1
            .revoke_installations(vec![client_2.installation_id()])
            .await
            .unwrap();
        signature_request.add_wallet_signature(&wallet).await;
        client_1
            .apply_signature_request(signature_request)
            .await
            .unwrap();

        let client_1_state_after_revoke = client_1.inbox_state(true).await.unwrap();
        let client_2_state_after_revoke = client_2.inbox_state(true).await.unwrap();
        assert_eq!(client_1_state_after_revoke.installations.len(), 1);
        assert_eq!(client_2_state_after_revoke.installations.len(), 1);
        assert_eq!(
            client_1_state_after_revoke
                .installations
                .first()
                .unwrap()
                .id,
            client_1.installation_id()
        );
        assert_eq!(
            client_2_state_after_revoke
                .installations
                .first()
                .unwrap()
                .id,
            client_1.installation_id()
        );
    }

    #[tokio::test(flavor = "multi_thread", worker_threads = 5)]
    async fn test_dms_sync_but_do_not_list() {
        let alix = new_test_client().await;
        let bola = new_test_client().await;

        let alix_conversations = alix.conversations();
        let bola_conversations = bola.conversations();

        let _alix_dm = alix_conversations
            .find_or_create_dm(
                bola.account_identifier.clone(),
                FfiCreateDMOptions::default(),
            )
            .await
            .unwrap();
        let alix_num_sync = alix_conversations
            .sync_all_conversations(None)
            .await
            .unwrap();
        bola_conversations.sync().await.unwrap();
        let bola_num_sync = bola_conversations
            .sync_all_conversations(None)
            .await
            .unwrap();
        assert_eq!(alix_num_sync, 1);
        assert_eq!(bola_num_sync, 1);

        let alix_groups = alix_conversations
            .list_groups(FfiListConversationsOptions::default())
            .unwrap();
        assert_eq!(alix_groups.len(), 0);

        let bola_groups = bola_conversations
            .list_groups(FfiListConversationsOptions::default())
            .unwrap();
        assert_eq!(bola_groups.len(), 0);

        let alix_dms = alix_conversations
            .list_dms(FfiListConversationsOptions::default())
            .unwrap();
        assert_eq!(alix_dms.len(), 1);

        let bola_dms = bola_conversations
            .list_dms(FfiListConversationsOptions::default())
            .unwrap();
        assert_eq!(bola_dms.len(), 1);

        let alix_conversations = alix_conversations
            .list(FfiListConversationsOptions::default())
            .unwrap();
        assert_eq!(alix_conversations.len(), 1);

        let bola_conversations = bola_conversations
            .list(FfiListConversationsOptions::default())
            .unwrap();
        assert_eq!(bola_conversations.len(), 1);
    }

    #[tokio::test(flavor = "multi_thread", worker_threads = 5)]
    async fn test_dm_streaming() {
        let alix = new_test_client().await;
        let bo = new_test_client().await;
        let caro = new_test_client().await;

        // Stream all conversations
        let stream_callback = Arc::new(RustStreamCallback::default());
        let stream = bo.conversations().stream(stream_callback.clone()).await;

        alix.conversations()
            .create_group(
                vec![bo.account_identifier.clone()],
                FfiCreateGroupOptions::default(),
            )
            .await
            .unwrap();

        stream_callback.wait_for_delivery(None).await.unwrap();

        assert_eq!(stream_callback.message_count(), 1);
        alix.conversations()
            .find_or_create_dm(bo.account_identifier.clone(), FfiCreateDMOptions::default())
            .await
            .unwrap();
        stream_callback.wait_for_delivery(None).await.unwrap();

        assert_eq!(stream_callback.message_count(), 2);

        stream.end_and_wait().await.unwrap();
        assert!(stream.is_closed());

        // Stream just groups
        let stream_callback = Arc::new(RustStreamCallback::default());
        let stream = bo
            .conversations()
            .stream_groups(stream_callback.clone())
            .await;

        alix.conversations()
            .create_group(
                vec![bo.account_identifier.clone()],
                FfiCreateGroupOptions::default(),
            )
            .await
            .unwrap();

        stream_callback.wait_for_delivery(None).await.unwrap();

        assert_eq!(stream_callback.message_count(), 1);
        alix.conversations()
            .find_or_create_dm(bo.account_identifier.clone(), FfiCreateDMOptions::default())
            .await
            .unwrap();
        let result = stream_callback.wait_for_delivery(Some(2)).await;
        assert!(result.is_err(), "Stream unexpectedly received a DM");
        assert_eq!(stream_callback.message_count(), 1);

        stream.end_and_wait().await.unwrap();
        assert!(stream.is_closed());

        // Stream just dms
        let stream_callback = Arc::new(RustStreamCallback::default());
        let stream = bo.conversations().stream_dms(stream_callback.clone()).await;

        caro.conversations()
            .find_or_create_dm(bo.account_identifier.clone(), FfiCreateDMOptions::default())
            .await
            .unwrap();
        stream_callback.wait_for_delivery(None).await.unwrap();
        assert_eq!(stream_callback.message_count(), 1);

        alix.conversations()
            .create_group(
                vec![bo.account_identifier.clone()],
                FfiCreateGroupOptions::default(),
            )
            .await
            .unwrap();

        let result = stream_callback.wait_for_delivery(Some(2)).await;
        assert!(result.is_err(), "Stream unexpectedly received a Group");
        assert_eq!(stream_callback.message_count(), 1);

        stream.end_and_wait().await.unwrap();
        assert!(stream.is_closed());
    }

    #[tokio::test(flavor = "multi_thread", worker_threads = 5)]
    async fn test_stream_all_dm_messages() {
        let alix = new_test_client().await;
        let bo = new_test_client().await;
        let alix_dm = alix
            .conversations()
            .find_or_create_dm(bo.account_identifier.clone(), FfiCreateDMOptions::default())
            .await
            .unwrap();

        let alix_group = alix
            .conversations()
            .create_group(
                vec![bo.account_identifier.clone()],
                FfiCreateGroupOptions::default(),
            )
            .await
            .unwrap();

        // Stream all conversations
        let stream_callback = Arc::new(RustStreamCallback::default());
        let stream = bo
            .conversations()
            .stream_all_messages(stream_callback.clone())
            .await;
        stream.wait_for_ready().await;

        alix_group.send("first".as_bytes().to_vec()).await.unwrap();
        stream_callback.wait_for_delivery(None).await.unwrap();
        assert_eq!(stream_callback.message_count(), 1);

        alix_dm.send("second".as_bytes().to_vec()).await.unwrap();
        stream_callback.wait_for_delivery(None).await.unwrap();
        assert_eq!(stream_callback.message_count(), 2);

        stream.end_and_wait().await.unwrap();
        assert!(stream.is_closed());

        // Stream just groups
        let stream_callback = Arc::new(RustStreamCallback::default());
        let stream = bo
            .conversations()
            .stream_all_group_messages(stream_callback.clone())
            .await;
        stream.wait_for_ready().await;

        alix_group.send("first".as_bytes().to_vec()).await.unwrap();
        stream_callback.wait_for_delivery(None).await.unwrap();
        assert_eq!(stream_callback.message_count(), 1);

        alix_dm.send("second".as_bytes().to_vec()).await.unwrap();
        let result = stream_callback.wait_for_delivery(Some(2)).await;
        assert!(result.is_err(), "Stream unexpectedly received a DM message");
        assert_eq!(stream_callback.message_count(), 1);

        stream.end_and_wait().await.unwrap();
        assert!(stream.is_closed());

        // Stream just dms
        let stream_callback = Arc::new(RustStreamCallback::default());
        let stream = bo
            .conversations()
            .stream_all_dm_messages(stream_callback.clone())
            .await;
        stream.wait_for_ready().await;

        alix_dm.send("first".as_bytes().to_vec()).await.unwrap();
        stream_callback.wait_for_delivery(None).await.unwrap();
        assert_eq!(stream_callback.message_count(), 1);

        alix_group.send("second".as_bytes().to_vec()).await.unwrap();
        let result = stream_callback.wait_for_delivery(Some(2)).await;
        assert!(
            result.is_err(),
            "Stream unexpectedly received a Group message"
        );
        assert_eq!(stream_callback.message_count(), 1);

        stream.end_and_wait().await.unwrap();
        assert!(stream.is_closed());
    }

    #[tokio::test(flavor = "multi_thread", worker_threads = 5)]
    async fn test_stream_consent() {
        let wallet = generate_local_wallet();
        let alix_a = new_test_client_with_wallet_and_history(wallet.clone()).await;
        let alix_a_conn = alix_a.inner_client.store().conn().unwrap();
        // wait for alix_a's sync worker to create a sync group
        let _ = wait_for_ok(|| async { alix_a.inner_client.get_sync_group(&alix_a_conn) }).await;

        let alix_b = new_test_client_with_wallet_and_history(wallet).await;
        wait_for_eq(|| async { alix_b.inner_client.identity().is_ready() }, true)
            .await
            .unwrap();

        let bo = new_test_client_with_history().await;

        // wait for the first installation to get invited to the new sync group
        wait_for_eq(
            || async {
                assert!(alix_a.conversations().sync().await.is_ok());
                alix_a
                    .inner_client
                    .store()
                    .conn()
                    .unwrap()
                    .all_sync_groups()
                    .unwrap()
                    .len()
            },
            2,
        )
        .await
        .unwrap();

        // check that they have the same sync group
        let sync_group_a = wait_for_ok(|| async { alix_a.conversations().get_sync_group() })
            .await
            .unwrap();
        let sync_group_b = wait_for_ok(|| async { alix_b.conversations().get_sync_group() })
            .await
            .unwrap();

        assert_eq!(sync_group_a.id(), sync_group_b.id());

        // create a stream from both installations
        let stream_a_callback = Arc::new(RustStreamCallback::default());
        let stream_b_callback = Arc::new(RustStreamCallback::default());
        let a_stream = alix_a
            .conversations()
            .stream_consent(stream_a_callback.clone())
            .await;
        let b_stream = alix_b
            .conversations()
            .stream_consent(stream_b_callback.clone())
            .await;
        a_stream.wait_for_ready().await;
        b_stream.wait_for_ready().await;

        // consent with bo
        alix_a
            .set_consent_states(vec![FfiConsent {
                entity: bo.inbox_id(),
                entity_type: FfiConsentEntityType::InboxId,
                state: FfiConsentState::Allowed,
            }])
            .await
            .unwrap();

        let result = stream_a_callback.wait_for_delivery(Some(3)).await;
        assert!(result.is_ok());

        wait_for_ok(|| async {
            alix_b
                .conversations()
                .sync_all_conversations(None)
                .await
                .unwrap();

            stream_b_callback.wait_for_delivery(Some(1)).await
        })
        .await
        .unwrap();

        // two outgoing consent updates
        assert_eq!(stream_a_callback.consent_updates_count(), 1);
        // and two incoming consent updates
        assert_eq!(stream_b_callback.consent_updates_count(), 1);

        a_stream.end_and_wait().await.unwrap();
        b_stream.end_and_wait().await.unwrap();
    }

    #[tokio::test(flavor = "multi_thread", worker_threads = 5)]
    async fn test_stream_preferences() {
        let wallet = generate_local_wallet();
        let alix_a = new_test_client_with_wallet_and_history(wallet.clone()).await;
        let stream_a_callback = Arc::new(RustStreamCallback::default());

        let a_stream = alix_a
            .conversations()
            .stream_preferences(stream_a_callback.clone())
            .await;

        let _alix_b = new_test_client_with_wallet_and_history(wallet).await;

        let result = stream_a_callback.wait_for_delivery(Some(3)).await;
        assert!(result.is_ok());

        let update = {
            let mut a_updates = stream_a_callback.preference_updates.lock().unwrap();
            assert_eq!(a_updates.len(), 1);

            a_updates.pop().unwrap()
        };

        // We got the HMAC update
        assert!(matches!(update, FfiPreferenceUpdate::HMAC { .. }));

        a_stream.end_and_wait().await.unwrap();
    }

    #[tokio::test(flavor = "multi_thread", worker_threads = 5)]
    async fn test_get_hmac_keys() {
        let alix = new_test_client().await;
        let bo = new_test_client().await;

        let alix_group = alix
            .conversations()
            .create_group(
                vec![bo.account_identifier.clone()],
                FfiCreateGroupOptions::default(),
            )
            .await
            .unwrap();

        let hmac_keys = alix_group.get_hmac_keys().unwrap();

        assert!(!hmac_keys.is_empty());
        assert_eq!(hmac_keys.len(), 3);

        for value in &hmac_keys {
            assert!(!value.key.is_empty());
            assert_eq!(value.key.len(), 42);
            assert!(value.epoch >= 1);
        }
    }

    #[tokio::test(flavor = "multi_thread", worker_threads = 5)]
    async fn test_set_and_get_group_consent() {
        let alix = new_test_client().await;
        let bo = new_test_client().await;

        let alix_group = alix
            .conversations()
            .create_group(
                vec![bo.account_identifier.clone()],
                FfiCreateGroupOptions::default(),
            )
            .await
            .unwrap();

        let alix_initial_consent = alix_group.consent_state().unwrap();
        assert_eq!(alix_initial_consent, FfiConsentState::Allowed);

        bo.conversations().sync().await.unwrap();
        let bo_group = bo.conversation(alix_group.id()).unwrap();

        let bo_initial_consent = bo_group.consent_state().unwrap();
        assert_eq!(bo_initial_consent, FfiConsentState::Unknown);

        alix_group
            .update_consent_state(FfiConsentState::Denied)
            .unwrap();
        let alix_updated_consent = alix_group.consent_state().unwrap();
        assert_eq!(alix_updated_consent, FfiConsentState::Denied);
        bo.set_consent_states(vec![FfiConsent {
            state: FfiConsentState::Allowed,
            entity_type: FfiConsentEntityType::ConversationId,
            entity: hex::encode(bo_group.id()),
        }])
        .await
        .unwrap();
        let bo_updated_consent = bo_group.consent_state().unwrap();
        assert_eq!(bo_updated_consent, FfiConsentState::Allowed);
    }

    #[tokio::test(flavor = "multi_thread", worker_threads = 5)]
    async fn test_set_and_get_dm_consent() {
        let alix = new_test_client().await;
        let bo = new_test_client().await;

        let alix_dm = alix
            .conversations()
            .find_or_create_dm(bo.account_identifier.clone(), FfiCreateDMOptions::default())
            .await
            .unwrap();

        let alix_initial_consent = alix_dm.consent_state().unwrap();
        assert_eq!(alix_initial_consent, FfiConsentState::Allowed);

        bo.conversations().sync().await.unwrap();
        let bo_dm = bo.conversation(alix_dm.id()).unwrap();

        let bo_initial_consent = bo_dm.consent_state().unwrap();
        assert_eq!(bo_initial_consent, FfiConsentState::Unknown);

        alix_dm
            .update_consent_state(FfiConsentState::Denied)
            .unwrap();
        let alix_updated_consent = alix_dm.consent_state().unwrap();
        assert_eq!(alix_updated_consent, FfiConsentState::Denied);
        bo.set_consent_states(vec![FfiConsent {
            state: FfiConsentState::Allowed,
            entity_type: FfiConsentEntityType::ConversationId,
            entity: hex::encode(bo_dm.id()),
        }])
        .await
        .unwrap();
        let bo_updated_consent = bo_dm.consent_state().unwrap();
        assert_eq!(bo_updated_consent, FfiConsentState::Allowed);
    }

    #[tokio::test(flavor = "multi_thread", worker_threads = 5)]
    async fn test_get_dm_peer_inbox_id() {
        let alix = new_test_client().await;
        let bo = new_test_client().await;

        let alix_dm = alix
            .conversations()
            .find_or_create_dm(bo.account_identifier.clone(), FfiCreateDMOptions::default())
            .await
            .unwrap();

        let alix_dm_peer_inbox = alix_dm.dm_peer_inbox_id().unwrap();
        assert_eq!(alix_dm_peer_inbox, bo.inbox_id());

        bo.conversations().sync().await.unwrap();
        let bo_dm = bo.conversation(alix_dm.id()).unwrap();

        let bo_dm_peer_inbox = bo_dm.dm_peer_inbox_id().unwrap();
        assert_eq!(bo_dm_peer_inbox, alix.inbox_id());
    }

    #[tokio::test(flavor = "multi_thread", worker_threads = 5)]
    async fn test_set_and_get_member_consent() {
        let alix = new_test_client().await;
        let bo = new_test_client().await;

        let alix_group = alix
            .conversations()
            .create_group(
                vec![bo.account_identifier.clone()],
                FfiCreateGroupOptions::default(),
            )
            .await
            .unwrap();
        alix.set_consent_states(vec![FfiConsent {
            state: FfiConsentState::Allowed,
            entity_type: FfiConsentEntityType::InboxId,
            entity: bo.inbox_id(),
        }])
        .await
        .unwrap();
        let bo_consent = alix
            .get_consent_state(FfiConsentEntityType::InboxId, bo.inbox_id())
            .await
            .unwrap();
        assert_eq!(bo_consent, FfiConsentState::Allowed);

        if let Some(member) = alix_group
            .list_members()
            .await
            .unwrap()
            .iter()
            .find(|&m| m.inbox_id == bo.inbox_id())
        {
            assert_eq!(member.consent_state, FfiConsentState::Allowed);
        } else {
            panic!("Error: No member found with the given inbox_id.");
        }
    }

    // Groups contain membership updates, but dms do not
    #[tokio::test(flavor = "multi_thread", worker_threads = 5)]
    async fn test_dm_first_messages() {
        let alix = new_test_client().await;
        let bo = new_test_client().await;

        // Alix creates DM with Bo
        let alix_dm = alix
            .conversations()
            .find_or_create_dm(bo.account_identifier.clone(), FfiCreateDMOptions::default())
            .await
            .unwrap();

        // Alix creates group with Bo
        let alix_group = alix
            .conversations()
            .create_group(
                vec![bo.account_identifier.clone()],
                FfiCreateGroupOptions::default(),
            )
            .await
            .unwrap();

        // Bo syncs to get both conversations
        bo.conversations().sync().await.unwrap();
        let bo_dm = bo.conversation(alix_dm.id()).unwrap();
        let bo_group = bo.conversation(alix_group.id()).unwrap();

        // Alix sends messages in both conversations
        alix_dm
            .send("Hello in DM".as_bytes().to_vec())
            .await
            .unwrap();
        alix_group
            .send("Hello in group".as_bytes().to_vec())
            .await
            .unwrap();

        // Bo syncs the dm and the group
        bo_dm.sync().await.unwrap();
        bo_group.sync().await.unwrap();

        // Get messages for both participants in both conversations
        let alix_dm_messages = alix_dm
            .find_messages(FfiListMessagesOptions::default())
            .await
            .unwrap();
        let bo_dm_messages = bo_dm
            .find_messages(FfiListMessagesOptions::default())
            .await
            .unwrap();
        let alix_group_messages = alix_group
            .find_messages(FfiListMessagesOptions::default())
            .await
            .unwrap();
        let bo_group_messages = bo_group
            .find_messages(FfiListMessagesOptions::default())
            .await
            .unwrap();

        // Verify DM messages
        assert_eq!(alix_dm_messages.len(), 2);
        assert_eq!(bo_dm_messages.len(), 1);
        assert_eq!(
            String::from_utf8_lossy(&alix_dm_messages[1].content),
            "Hello in DM"
        );
        assert_eq!(
            String::from_utf8_lossy(&bo_dm_messages[0].content),
            "Hello in DM"
        );

        // Verify group messages
        assert_eq!(alix_group_messages.len(), 2);
        assert_eq!(bo_group_messages.len(), 1);
        assert_eq!(
            String::from_utf8_lossy(&alix_group_messages[1].content),
            "Hello in group"
        );
        assert_eq!(
            String::from_utf8_lossy(&bo_group_messages[0].content),
            "Hello in group"
        );
    }

    #[tokio::test(flavor = "multi_thread", worker_threads = 5)]
    async fn test_can_not_create_new_inbox_id_with_already_associated_wallet() {
        // Step 1: Generate wallet A
        let wallet_a = generate_local_wallet();
        let ident_a = wallet_a.identifier();

        // Step 2: Use wallet A to create a new client with a new inbox id derived from wallet A
        let wallet_a_inbox_id = ident_a.inbox_id(1).unwrap();
        let ffi_ident: FfiIdentifier = wallet_a.identifier().into();
        let client_a = create_client(
            connect_to_backend(xmtp_api_grpc::LOCALHOST_ADDRESS.to_string(), false)
                .await
                .unwrap(),
            Some(tmp_path()),
            Some(xmtp_mls::storage::EncryptedMessageStore::generate_enc_key().into()),
            &wallet_a_inbox_id,
            ffi_ident,
            1,
            None,
            Some(HISTORY_SYNC_URL.to_string()),
        )
        .await
        .unwrap();
        let ffi_inbox_owner = LocalWalletInboxOwner::with_wallet(wallet_a.clone());
        register_client(&ffi_inbox_owner, &client_a).await;

        // Step 3: Generate wallet B
        let wallet_b = generate_local_wallet();
        let wallet_b_ident = wallet_b.identifier();

        // Step 4: Associate wallet B to inbox A
        let add_wallet_signature_request = client_a
            .add_identity(wallet_b.identifier().into())
            .await
            .expect("could not add wallet");
        add_wallet_signature_request
            .add_wallet_signature(&wallet_b)
            .await;
        client_a
            .apply_signature_request(add_wallet_signature_request)
            .await
            .unwrap();

        // Verify that we can now use wallet B to create a new client that has inbox_id == client_a.inbox_id
        let nonce = 1;
        let inbox_id = client_a.inbox_id();

        let ffi_ident: FfiIdentifier = wallet_b.identifier().into();
        let client_b = create_client(
            connect_to_backend(xmtp_api_grpc::LOCALHOST_ADDRESS.to_string(), false)
                .await
                .unwrap(),
            Some(tmp_path()),
            Some(xmtp_mls::storage::EncryptedMessageStore::generate_enc_key().into()),
            &inbox_id,
            ffi_ident,
            nonce,
            None,
            Some(HISTORY_SYNC_URL.to_string()),
        )
        .await
        .unwrap();
        let ffi_inbox_owner = LocalWalletInboxOwner::with_wallet(wallet_b.clone());
        register_client(&ffi_inbox_owner, &client_b).await;

        assert!(client_b.inbox_id() == client_a.inbox_id());

        // Verify both clients can receive messages for inbox_id == client_a.inbox_id
        let bo = new_test_client().await;

        // Alix creates DM with Bo
        let bo_dm = bo
            .conversations()
            .find_or_create_dm(wallet_a.identifier().into(), FfiCreateDMOptions::default())
            .await
            .unwrap();

        bo_dm.send("Hello in DM".as_bytes().to_vec()).await.unwrap();

        // Verify that client_a and client_b received the dm message to wallet a address
        client_a
            .conversations()
            .sync_all_conversations(None)
            .await
            .unwrap();
        client_b
            .conversations()
            .sync_all_conversations(None)
            .await
            .unwrap();

        let alix_dm_messages = client_a
            .conversations()
            .list(FfiListConversationsOptions::default())
            .unwrap()[0]
            .conversation
            .find_messages(FfiListMessagesOptions::default())
            .await
            .unwrap();
        let bo_dm_messages = client_b
            .conversations()
            .list(FfiListConversationsOptions::default())
            .unwrap()[0]
            .conversation
            .find_messages(FfiListMessagesOptions::default())
            .await
            .unwrap();
        assert_eq!(alix_dm_messages[0].content, "Hello in DM".as_bytes());
        assert_eq!(bo_dm_messages[0].content, "Hello in DM".as_bytes());

        let client_b_inbox_id = wallet_b_ident.inbox_id(nonce).unwrap();
        let ffi_ident: FfiIdentifier = wallet_b.identifier().into();
        let client_b_new_result = create_client(
            connect_to_backend(xmtp_api_grpc::LOCALHOST_ADDRESS.to_string(), false)
                .await
                .unwrap(),
            Some(tmp_path()),
            Some(xmtp_mls::storage::EncryptedMessageStore::generate_enc_key().into()),
            &client_b_inbox_id,
            ffi_ident,
            nonce,
            None,
            Some(HISTORY_SYNC_URL.to_string()),
        )
        .await;

        // Client creation for b now fails since wallet b is already associated with inbox a
        match client_b_new_result {
            Err(err) => {
                println!("Error returned: {:?}", err);
                assert_eq!(
                    err.to_string(),
                    "Client builder error: error creating new identity: Inbox ID mismatch"
                        .to_string()
                );
            }
            Ok(_) => panic!("Expected an error, but got Ok"),
        }
    }

    #[tokio::test(flavor = "multi_thread", worker_threads = 5)]
    async fn test_wallet_b_cannot_create_new_client_for_inbox_b_after_association() {
        // Step 1: Wallet A creates a new client with inbox_id A
        let wallet_a = generate_local_wallet();
        let ident_a = wallet_a.identifier();
        let wallet_a_inbox_id = ident_a.inbox_id(1).unwrap();
        let ffi_ident: FfiIdentifier = wallet_a.identifier().into();
        let client_a = create_client(
            connect_to_backend(xmtp_api_grpc::LOCALHOST_ADDRESS.to_string(), false)
                .await
                .unwrap(),
            Some(tmp_path()),
            Some(xmtp_mls::storage::EncryptedMessageStore::generate_enc_key().into()),
            &wallet_a_inbox_id,
            ffi_ident,
            1,
            None,
            Some(HISTORY_SYNC_URL.to_string()),
        )
        .await
        .unwrap();
        let ffi_inbox_owner_a = LocalWalletInboxOwner::with_wallet(wallet_a.clone());
        register_client(&ffi_inbox_owner_a, &client_a).await;

        // Step 2: Wallet B creates a new client with inbox_id B
        let wallet_b = generate_local_wallet();
        let ident_b = wallet_b.identifier();
        let wallet_b_inbox_id = ident_b.inbox_id(1).unwrap();
        let ffi_ident: FfiIdentifier = wallet_b.identifier().into();
        let client_b1 = create_client(
            connect_to_backend(xmtp_api_grpc::LOCALHOST_ADDRESS.to_string(), false)
                .await
                .unwrap(),
            Some(tmp_path()),
            Some(xmtp_mls::storage::EncryptedMessageStore::generate_enc_key().into()),
            &wallet_b_inbox_id,
            ffi_ident,
            1,
            None,
            Some(HISTORY_SYNC_URL.to_string()),
        )
        .await
        .unwrap();
        let ffi_inbox_owner_b1 = LocalWalletInboxOwner::with_wallet(wallet_b.clone());
        register_client(&ffi_inbox_owner_b1, &client_b1).await;

        // Step 3: Wallet B creates a second client for inbox_id B
        let ffi_ident: FfiIdentifier = wallet_b.identifier().into();
        let _client_b2 = create_client(
            connect_to_backend(xmtp_api_grpc::LOCALHOST_ADDRESS.to_string(), false)
                .await
                .unwrap(),
            Some(tmp_path()),
            Some(xmtp_mls::storage::EncryptedMessageStore::generate_enc_key().into()),
            &wallet_b_inbox_id,
            ffi_ident,
            1,
            None,
            Some(HISTORY_SYNC_URL.to_string()),
        )
        .await
        .unwrap();

        // Step 4: Client A adds association to wallet B
        let add_wallet_signature_request = client_a
            .add_identity(wallet_b.identifier().into())
            .await
            .expect("could not add wallet");
        add_wallet_signature_request
            .add_wallet_signature(&wallet_b)
            .await;
        client_a
            .apply_signature_request(add_wallet_signature_request)
            .await
            .unwrap();

        // Step 5: Wallet B tries to create another new client for inbox_id B, but it fails
        let ffi_ident: FfiIdentifier = wallet_b.identifier().into();
        let client_b3 = create_client(
            connect_to_backend(xmtp_api_grpc::LOCALHOST_ADDRESS.to_string(), false)
                .await
                .unwrap(),
            Some(tmp_path()),
            Some(xmtp_mls::storage::EncryptedMessageStore::generate_enc_key().into()),
            &wallet_b_inbox_id,
            ffi_ident,
            1,
            None,
            Some(HISTORY_SYNC_URL.to_string()),
        )
        .await;

        // Client creation for b now fails since wallet b is already associated with inbox a
        match client_b3 {
            Err(err) => {
                println!("Error returned: {:?}", err);
                assert_eq!(
                    err.to_string(),
                    "Client builder error: error creating new identity: Inbox ID mismatch"
                        .to_string()
                );
            }
            Ok(_) => panic!("Expected an error, but got Ok"),
        }
    }

    #[tokio::test(flavor = "multi_thread", worker_threads = 5)]
    async fn test_can_list_messages_with_content_types() {
        // Create test clients
        let alix = new_test_client().await;
        let bo = new_test_client().await;

        // Alix creates group with Bo
        let alix_group = alix
            .conversations()
            .create_group(
                vec![bo.account_identifier.clone()],
                FfiCreateGroupOptions::default(),
            )
            .await
            .unwrap();

        // Bo syncs to get the group
        bo.conversations().sync().await.unwrap();
        let bo_group = bo.conversation(alix_group.id()).unwrap();

        // Alix sends first message
        alix_group.send("hey".as_bytes().to_vec()).await.unwrap();

        // Bo syncs and responds
        bo_group.sync().await.unwrap();
        let bo_message_response = TextCodec::encode("hey alix".to_string()).unwrap();
        let mut buf = Vec::new();
        bo_message_response.encode(&mut buf).unwrap();
        bo_group.send(buf).await.unwrap();

        // Bo sends read receipt
        let read_receipt_content_id = ContentTypeId {
            authority_id: "xmtp.org".to_string(),
            type_id: ReadReceiptCodec::TYPE_ID.to_string(),
            version_major: 1,
            version_minor: 0,
        };
        let read_receipt_encoded_content = EncodedContent {
            r#type: Some(read_receipt_content_id),
            parameters: HashMap::new(),
            fallback: None,
            compression: None,
            content: vec![],
        };

        let mut buf = Vec::new();
        read_receipt_encoded_content.encode(&mut buf).unwrap();
        bo_group.send(buf).await.unwrap();

        // Alix syncs and gets all messages
        alix_group.sync().await.unwrap();
        let latest_message = alix_group
            // ... existing code ...
            .find_messages(FfiListMessagesOptions {
                direction: Some(FfiDirection::Descending),
                limit: Some(1),
                ..Default::default()
            })
            .await
            .unwrap();

        // Verify last message is the read receipt
        assert_eq!(latest_message.len(), 1);
        let latest_message_encoded_content =
            EncodedContent::decode(latest_message.last().unwrap().content.clone().as_slice())
                .unwrap();
        assert_eq!(
            latest_message_encoded_content.r#type.unwrap().type_id,
            "readReceipt"
        );

        // Get only text messages
        let text_messages = alix_group
            .find_messages(FfiListMessagesOptions {
                content_types: Some(vec![FfiContentType::Text]),
                direction: Some(FfiDirection::Descending),
                limit: Some(1),
                ..Default::default()
            })
            .await
            .unwrap();

        // Verify last message is "hey alix" when filtered
        assert_eq!(text_messages.len(), 1);
        let latest_message_encoded_content =
            EncodedContent::decode(text_messages.last().unwrap().content.clone().as_slice())
                .unwrap();
        let text_message = TextCodec::decode(latest_message_encoded_content).unwrap();
        assert_eq!(text_message, "hey alix");
    }

    #[tokio::test(flavor = "multi_thread", worker_threads = 5)]
    async fn test_can_send_and_receive_reaction() {
        // Create two test clients
        let alix = new_test_client().await;
        let bo = new_test_client().await;

        // Create a conversation between them
        let alix_conversation = alix
            .conversations()
            .create_group(
                vec![bo.account_identifier.clone()],
                FfiCreateGroupOptions::default(),
            )
            .await
            .unwrap();
        // Send initial message to react to
        let mut buf = Vec::new();
        TextCodec::encode("Hello world".to_string())
            .unwrap()
            .encode(&mut buf)
            .unwrap();
        alix_conversation.send(buf).await.unwrap();

        // Have Bo sync to get the conversation and message
        bo.conversations().sync().await.unwrap();
        let bo_conversation = bo.conversation(alix_conversation.id()).unwrap();
        bo_conversation.sync().await.unwrap();

        // Get the message to react to
        let messages = bo_conversation
            .find_messages(FfiListMessagesOptions::default())
            .await
            .unwrap();
        let message_to_react_to = &messages[0];

        // Create and send reaction
        let ffi_reaction = FfiReaction {
            reference: hex::encode(message_to_react_to.id.clone()),
            reference_inbox_id: alix.inbox_id(),
            action: FfiReactionAction::Added,
            content: "👍".to_string(),
            schema: FfiReactionSchema::Unicode,
        };
        let bytes_to_send = encode_reaction(ffi_reaction).unwrap();
        bo_conversation.send(bytes_to_send).await.unwrap();

        // Have Alix sync to get the reaction
        alix_conversation.sync().await.unwrap();

        // Get reactions for the original message
        let messages = alix_conversation
            .find_messages(FfiListMessagesOptions::default())
            .await
            .unwrap();

        // Verify reaction details
        assert_eq!(messages.len(), 3);
        let received_reaction = &messages[2];
        let message_content = received_reaction.content.clone();
        let reaction = decode_reaction(message_content).unwrap();
        assert_eq!(reaction.content, "👍");
        assert_eq!(reaction.action, FfiReactionAction::Added);
        assert_eq!(reaction.reference_inbox_id, alix.inbox_id());
        assert_eq!(
            reaction.reference,
            hex::encode(message_to_react_to.id.clone())
        );
        assert_eq!(reaction.schema, FfiReactionSchema::Unicode);

        // Test find_messages_with_reactions query
        let messages_with_reactions: Vec<FfiMessageWithReactions> = alix_conversation
            .find_messages_with_reactions(FfiListMessagesOptions::default())
            .await
            .unwrap();
        assert_eq!(messages_with_reactions.len(), 2);
        let message_with_reactions = &messages_with_reactions[1];
        assert_eq!(message_with_reactions.reactions.len(), 1);
        let message_content = message_with_reactions.reactions[0].content.clone();
        let slice: &[u8] = message_content.as_slice();
        let encoded_content = EncodedContent::decode(slice).unwrap();
        let reaction = ReactionV2::decode(encoded_content.content.as_slice()).unwrap();
        assert_eq!(reaction.content, "👍");
        assert_eq!(reaction.action, ReactionAction::Added as i32);
        assert_eq!(reaction.reference_inbox_id, alix.inbox_id());
        assert_eq!(
            reaction.reference,
            hex::encode(message_to_react_to.id.clone())
        );
        assert_eq!(reaction.schema, ReactionSchema::Unicode as i32);
    }

    #[tokio::test]
    async fn test_reaction_encode_decode() {
        // Create a test reaction
        let original_reaction = FfiReaction {
            reference: "123abc".to_string(),
            reference_inbox_id: "test_inbox_id".to_string(),
            action: FfiReactionAction::Added,
            content: "👍".to_string(),
            schema: FfiReactionSchema::Unicode,
        };

        // Encode the reaction
        let encoded_bytes = encode_reaction(original_reaction.clone())
            .expect("Should encode reaction successfully");

        // Decode the reaction
        let decoded_reaction =
            decode_reaction(encoded_bytes).expect("Should decode reaction successfully");

        // Verify the decoded reaction matches the original
        assert_eq!(decoded_reaction.reference, original_reaction.reference);
        assert_eq!(
            decoded_reaction.reference_inbox_id,
            original_reaction.reference_inbox_id
        );
        assert!(matches!(decoded_reaction.action, FfiReactionAction::Added));
        assert_eq!(decoded_reaction.content, original_reaction.content);
        assert!(matches!(
            decoded_reaction.schema,
            FfiReactionSchema::Unicode
        ));
    }

    #[tokio::test(flavor = "multi_thread", worker_threads = 5)]
    async fn test_update_policies_empty_group() {
        let amal = new_test_client().await;
        let bola = new_test_client().await;

        // Create a group with amal and bola with admin-only permissions
        let admin_only_options = FfiCreateGroupOptions {
            permissions: Some(FfiGroupPermissionsOptions::AdminOnly),
            ..Default::default()
        };
        let amal_group = amal
            .conversations()
            .create_group(
                vec![bola.account_identifier.clone()],
                admin_only_options.clone(),
            )
            .await
            .unwrap();

        // Verify we can update the group name without syncing first
        amal_group
            .update_group_name("New Group Name 1".to_string())
            .await
            .unwrap();

        // Verify the name is updated
        amal_group.sync().await.unwrap();
        assert_eq!(amal_group.group_name().unwrap(), "New Group Name 1");

        // Create a group with just amal
        let amal_solo_group = amal
            .conversations()
            .create_group(vec![], admin_only_options)
            .await
            .unwrap();

        // Verify we can update the group name
        amal_solo_group
            .update_group_name("New Group Name 2".to_string())
            .await
            .unwrap();

        // Verify the name is updated
        amal_solo_group.sync().await.unwrap();
        assert_eq!(amal_solo_group.group_name().unwrap(), "New Group Name 2");
    }

    #[tokio::test]
    async fn test_find_or_create_dm() {
        // Create two test users
        let wallet1 = generate_local_wallet();
        let wallet2 = generate_local_wallet();

        let client1 = new_test_client_with_wallet(wallet1).await;
        let client2 = new_test_client_with_wallet(wallet2).await;

        // Test find_or_create_dm_by_inbox_id
        let inbox_id2 = client2.inbox_id();
        let dm_by_inbox = client1
            .conversations()
            .find_or_create_dm_by_inbox_id(inbox_id2, FfiCreateDMOptions::default())
            .await
            .expect("Should create DM with inbox ID");

        // Verify conversation appears in DM list
        let dms = client1
            .conversations()
            .list_dms(FfiListConversationsOptions::default())
            .unwrap();
        assert_eq!(dms.len(), 1, "Should have one DM conversation");
        assert_eq!(
            dms[0].conversation.id(),
            dm_by_inbox.id(),
            "Listed DM should match created DM"
        );

        // Sync both clients
        client1.conversations().sync().await.unwrap();
        client2.conversations().sync().await.unwrap();

        // First client tries to create another DM with the same inbox id
        let dm_by_inbox2 = client1
            .conversations()
            .find_or_create_dm_by_inbox_id(client2.inbox_id(), FfiCreateDMOptions::default())
            .await
            .unwrap();

        // Sync both clients
        client1.conversations().sync().await.unwrap();
        client2.conversations().sync().await.unwrap();

        // Id should be the same as the existing DM and the num of dms should still be 1
        assert_eq!(
            dm_by_inbox2.id(),
            dm_by_inbox.id(),
            "New DM should match existing DM"
        );
        let dms = client1
            .conversations()
            .list_dms(FfiListConversationsOptions::default())
            .unwrap();
        assert_eq!(dms.len(), 1, "Should still have one DM conversation");

        // Second client tries to create a DM with the client 1 inbox id
        let dm_by_inbox3 = client2
            .conversations()
            .find_or_create_dm_by_inbox_id(client1.inbox_id(), FfiCreateDMOptions::default())
            .await
            .unwrap();

        // Sync both clients
        client1.conversations().sync().await.unwrap();
        client2.conversations().sync().await.unwrap();

        // Id should be the same as the existing DM and the num of dms should still be 1
        assert_eq!(
            dm_by_inbox3.id(),
            dm_by_inbox.id(),
            "New DM should match existing DM"
        );
        let dms = client2
            .conversations()
            .list_dms(FfiListConversationsOptions::default())
            .unwrap();
        assert_eq!(dms.len(), 1, "Should still have one DM conversation");
    }

    #[tokio::test(flavor = "multi_thread", worker_threads = 5)]
    async fn test_can_stream_and_receive_metadata_update() {
        // Create test clients
        let alix = new_test_client().await;
        let bo = new_test_client().await;

        // If we comment out this stream, the test passes
        let stream_callback = Arc::new(RustStreamCallback::default());
        let stream = bo
            .conversations()
            .stream_all_messages(stream_callback.clone())
            .await;
        stream.wait_for_ready().await;

        // Create group and perform actions
        let alix_group = alix
            .conversations()
            .create_group(
                vec![bo.account_identifier.clone()],
                FfiCreateGroupOptions::default(),
            )
            .await
            .unwrap();

        // Send first message
        let mut buf = Vec::new();
        TextCodec::encode("hello1".to_string())
            .unwrap()
            .encode(&mut buf)
            .unwrap();
        alix_group.send(buf).await.unwrap();

        // Update group name
        alix_group
            .update_group_name("hello".to_string())
            .await
            .unwrap();

        // Send second message
        let mut buf = Vec::new();
        TextCodec::encode("hello2".to_string())
            .unwrap()
            .encode(&mut buf)
            .unwrap();
        alix_group.send(buf).await.unwrap();

        // Sync Bo's client
        bo.conversations().sync().await.unwrap();

        // Get Bo's groups and verify count
        let bo_groups = bo
            .conversations()
            .list_groups(FfiListConversationsOptions::default())
            .unwrap();
        assert_eq!(bo_groups.len(), 1);
        let bo_group = bo_groups[0].conversation.clone();

        // Sync both groups
        bo_group.sync().await.unwrap();
        alix_group.sync().await.unwrap();

        // Get Bo's messages and verify content types
        let bo_messages = bo_group
            .find_messages(FfiListMessagesOptions::default())
            .await
            .unwrap();
        assert_eq!(bo_messages.len(), 3);

        // Verify message content types
        let message_types: Vec<String> = bo_messages
            .iter()
            .map(|msg| {
                let encoded_content = EncodedContent::decode(msg.content.as_slice()).unwrap();
                encoded_content.r#type.unwrap().type_id
            })
            .collect();

        assert_eq!(message_types[0], "text");
        assert_eq!(message_types[1], "group_updated");
        assert_eq!(message_types[2], "text");

        assert_eq!(alix_group.group_name().unwrap(), "hello");
        // this assertion will also fail
        assert_eq!(bo_group.group_name().unwrap(), "hello");

        // Clean up stream
        stream.end_and_wait().await.unwrap();
    }

    #[tokio::test]
    async fn test_multi_remote_attachment_encode_decode() {
        // Create a test attachment
        let original_attachment = FfiMultiRemoteAttachment {
            attachments: vec![
                FfiRemoteAttachmentInfo {
                    filename: Some("test1.jpg".to_string()),
                    content_length: Some(1000),
                    secret: vec![1, 2, 3],
                    content_digest: "123".to_string(),
                    nonce: vec![7, 8, 9],
                    salt: vec![1, 2, 3],
                    scheme: "https".to_string(),
                    url: "https://example.com/test1.jpg".to_string(),
                },
                FfiRemoteAttachmentInfo {
                    filename: Some("test2.pdf".to_string()),
                    content_length: Some(2000),
                    secret: vec![4, 5, 6],
                    content_digest: "456".to_string(),
                    nonce: vec![10, 11, 12],
                    salt: vec![1, 2, 3],
                    scheme: "https".to_string(),
                    url: "https://example.com/test2.pdf".to_string(),
                },
            ],
        };

        // Encode the attachment
        let encoded_bytes = encode_multi_remote_attachment(original_attachment.clone())
            .expect("Should encode multi remote attachment successfully");

        // Decode the attachment
        let decoded_attachment = decode_multi_remote_attachment(encoded_bytes)
            .expect("Should decode multi remote attachment successfully");

        assert_eq!(
            decoded_attachment.attachments.len(),
            original_attachment.attachments.len()
        );

        for (decoded, original) in decoded_attachment
            .attachments
            .iter()
            .zip(original_attachment.attachments.iter())
        {
            assert_eq!(decoded.filename, original.filename);
            assert_eq!(decoded.content_digest, original.content_digest);
            assert_eq!(decoded.nonce, original.nonce);
            assert_eq!(decoded.scheme, original.scheme);
            assert_eq!(decoded.url, original.url);
        }
    }
}<|MERGE_RESOLUTION|>--- conflicted
+++ resolved
@@ -3181,6 +3181,7 @@
         let nonce = 1;
         let ident = owner.identifier();
         let inbox_id = ident.inbox_id(nonce).unwrap();
+
         let path = tmp_path();
         let key = static_enc_key().to_vec();
 
@@ -3212,10 +3213,6 @@
         let nonce = 1;
         let ident = ffi_inbox_owner.identifier();
         let inbox_id = ident.inbox_id(nonce).unwrap();
-<<<<<<< HEAD
-=======
-
->>>>>>> c2b99064
         let path = tmp_path();
         let key = static_enc_key().to_vec();
 
