use crate::identity::{FfiCollectionExt, FfiCollectionTryExt, FfiIdentifier};
pub use crate::inbox_owner::SigningError;
use crate::logger::init_logger;
use crate::{FfiSubscribeError, GenericError};
use prost::Message;
use std::{collections::HashMap, convert::TryInto, sync::Arc};
use tokio::sync::Mutex;
use xmtp_api::{strategies, ApiClientWrapper, ApiIdentifier};
use xmtp_api_grpc::grpc_api_helper::Client as TonicApiClient;
use xmtp_common::{AbortHandle, GenericStreamHandle, StreamHandle};
use xmtp_content_types::multi_remote_attachment::MultiRemoteAttachmentCodec;
use xmtp_content_types::reaction::ReactionCodec;
use xmtp_content_types::text::TextCodec;
use xmtp_content_types::{encoded_content_to_bytes, ContentCodec};
use xmtp_db::group::ConversationType;
use xmtp_db::group_message::{ContentType, MsgQueryArgs};
use xmtp_db::group_message::{SortDirection, StoredGroupMessageWithReactions};
use xmtp_db::user_preferences::HmacKey;
use xmtp_db::{
    consent_record::{ConsentState, ConsentType, StoredConsentRecord},
    group::GroupQueryArgs,
    group_message::{DeliveryStatus, GroupMessageKind, StoredGroupMessage},
    EncryptedMessageStore, EncryptionKey, StorageOption,
};
use xmtp_id::associations::{
    ident, verify_signed_with_public_context, DeserializationError, Identifier,
};
use xmtp_id::scw_verifier::RemoteSignatureVerifier;
use xmtp_id::{
    associations::{
        builder::SignatureRequest,
        unverified::{NewUnverifiedSmartContractWalletSignature, UnverifiedSignature},
        AccountId, AssociationState, MemberIdentifier,
    },
    InboxId,
};
use xmtp_mls::groups::device_sync::backup::exporter::BackupExporter;
use xmtp_mls::groups::scoped_client::LocalScopedGroupClient;
<<<<<<< HEAD

=======
use xmtp_mls::groups::{DMMetadataOptions, HmacKey};
use xmtp_mls::verified_key_package_v2::{VerifiedKeyPackageV2, VerifiedLifetime};
>>>>>>> bed98df9
use xmtp_mls::{
    client::Client as MlsClient,
    groups::{
        device_sync::{
            backup::{BackupImporter, BackupMetadata},
            preference_sync::UserPreferenceUpdate,
            ENC_KEY_SIZE,
        },
        group_metadata::GroupMetadata,
        group_mutable_metadata::MessageDisappearingSettings,
        group_mutable_metadata::MetadataField,
        group_permissions::{
            BasePolicies, GroupMutablePermissions, GroupMutablePermissionsError,
            MembershipPolicies, MetadataBasePolicies, MetadataPolicies, PermissionsBasePolicies,
            PermissionsPolicies, PolicySet,
        },
        intents::{PermissionPolicyOption, PermissionUpdateType, UpdateGroupMembershipResult},
        members::PermissionLevel,
        DMMetadataOptions, GroupMetadataOptions, MlsGroup, PreconfiguredPolicies,
        UpdateAdminListType,
    },
    identity::IdentityStrategy,
    subscriptions::SubscribeError,
};
use xmtp_proto::api_client::ApiBuilder;
use xmtp_proto::xmtp::device_sync::{BackupElementSelection, BackupOptions};
use xmtp_proto::xmtp::mls::message_contents::content_types::{
    MultiRemoteAttachment, ReactionV2, RemoteAttachmentInfo,
};
use xmtp_proto::xmtp::mls::message_contents::{DeviceSyncKind, EncodedContent};
pub type RustXmtpClient = MlsClient<TonicApiClient>;

#[derive(uniffi::Object, Clone)]
pub struct XmtpApiClient(TonicApiClient);

#[uniffi::export(async_runtime = "tokio")]
pub async fn connect_to_backend(
    host: String,
    is_secure: bool,
) -> Result<Arc<XmtpApiClient>, GenericError> {
    init_logger();
    log::info!(
        host,
        is_secure,
        "Creating API client for host: {}, isSecure: {}",
        host,
        is_secure
    );
    let mut api_client = TonicApiClient::builder();
    api_client.set_host(host);
    api_client.set_tls(true);
    api_client.set_libxmtp_version(env!("CARGO_PKG_VERSION").into())?;
    let api_client = api_client.build().await?;
    Ok(Arc::new(XmtpApiClient(api_client)))
}

/// It returns a new client of the specified `inbox_id`.
/// Note that the `inbox_id` must be either brand new or already associated with the `account_identifier`.
/// i.e. `inbox_id` cannot be associated with another account address.
///
/// Prior to calling this function, it's suggested to form `inbox_id`, `account_identifier`, and `nonce` like below.
///
/// ```text
/// inbox_id = get_inbox_id_for_address(account_identifier)
/// nonce = 0
///
/// // if inbox_id is not associated, we will create new one.
/// if !inbox_id {
///     if !legacy_key { nonce = random_u64() }
///     inbox_id = generate_inbox_id(account_identifier, nonce)
/// } // Otherwise, we will just use the inbox and ignore the nonce.
/// db_path = $inbox_id-$env
///
/// xmtp.create_client(account_identifier, nonce, inbox_id, Option<legacy_signed_private_key_proto>)
/// ```
#[allow(clippy::too_many_arguments)]
#[uniffi::export(async_runtime = "tokio")]
pub async fn create_client(
    api: Arc<XmtpApiClient>,
    db: Option<String>,
    encryption_key: Option<Vec<u8>>,
    inbox_id: &InboxId,
    account_identifier: FfiIdentifier,
    nonce: u64,
    legacy_signed_private_key_proto: Option<Vec<u8>>,
    device_sync_server_url: Option<String>,
) -> Result<Arc<FfiXmtpClient>, GenericError> {
    let ident = account_identifier.clone();
    init_logger();

    log::info!(
        "Creating message store with path: {:?} and encryption key: {} of length {:?}",
        db,
        encryption_key.is_some(),
        encryption_key.as_ref().map(|k| k.len())
    );

    let storage_option = match db {
        Some(path) => StorageOption::Persistent(path),
        None => StorageOption::Ephemeral,
    };

    let store = match encryption_key {
        Some(key) => {
            let key: EncryptionKey = key
                .try_into()
                .map_err(|_| "Malformed 32 byte encryption key".to_string())?;
            EncryptedMessageStore::new(storage_option, key)?
        }
        None => EncryptedMessageStore::new_unencrypted(storage_option)?,
    };
    log::info!("Creating XMTP client");
    let identity_strategy = IdentityStrategy::new(
        inbox_id.clone(),
        ident.clone().try_into()?,
        nonce,
        legacy_signed_private_key_proto,
    );

    let mut builder = xmtp_mls::Client::builder(identity_strategy)
        .api_client(Arc::unwrap_or_clone(api).0)
        .with_remote_verifier()?
        .store(store);

    if let Some(url) = &device_sync_server_url {
        builder = builder.device_sync_server_url(url);
    }

    let xmtp_client = builder.build().await?;

    log::info!(
        "Created XMTP client for inbox_id: {}",
        xmtp_client.inbox_id()
    );
    Ok(Arc::new(FfiXmtpClient {
        inner_client: Arc::new(xmtp_client),
        account_identifier,
    }))
}

#[allow(unused)]
#[uniffi::export(async_runtime = "tokio")]
pub async fn get_inbox_id_for_identifier(
    api: Arc<XmtpApiClient>,
    account_identifier: FfiIdentifier,
) -> Result<Option<String>, GenericError> {
    let mut api =
        ApiClientWrapper::new(Arc::new(api.0.clone()), strategies::exponential_cooldown());
    let account_identifier: Identifier = account_identifier.try_into()?;
    let api_identifier: ApiIdentifier = account_identifier.into();

    let results = api
        .get_inbox_ids(vec![api_identifier.clone()])
        .await
        .map_err(GenericError::from_error)?;

    Ok(results.get(&api_identifier).cloned())
}

#[derive(uniffi::Object)]
pub struct FfiSignatureRequest {
    inner: Arc<Mutex<SignatureRequest>>,
    scw_verifier: RemoteSignatureVerifier<TonicApiClient>,
}

#[derive(uniffi::Record, Clone)]
pub struct FfiPasskeySignature {
    public_key: Vec<u8>,
    signature: Vec<u8>,
    authenticator_data: Vec<u8>,
    client_data_json: Vec<u8>,
}

#[uniffi::export(async_runtime = "tokio")]
impl FfiSignatureRequest {
    // Signature that's signed by EOA wallet
    pub async fn add_ecdsa_signature(&self, signature_bytes: Vec<u8>) -> Result<(), GenericError> {
        let mut inner = self.inner.lock().await;
        inner
            .add_signature(
                UnverifiedSignature::new_recoverable_ecdsa(signature_bytes),
                &self.scw_verifier,
            )
            .await?;

        Ok(())
    }

    pub async fn add_passkey_signature(
        &self,
        signature: FfiPasskeySignature,
    ) -> Result<(), GenericError> {
        let mut inner = self.inner.lock().await;

        let new_signature = UnverifiedSignature::new_passkey(
            signature.public_key,
            signature.signature,
            signature.authenticator_data,
            signature.client_data_json,
        );

        inner
            .add_signature(new_signature, &self.scw_verifier)
            .await?;

        Ok(())
    }

    // Signature that's signed by smart contract wallet
    pub async fn add_scw_signature(
        &self,
        signature_bytes: Vec<u8>,
        address: String,
        chain_id: u64,
        block_number: Option<u64>,
    ) -> Result<(), GenericError> {
        let mut inner = self.inner.lock().await;
        let account_id = AccountId::new_evm(chain_id, address);

        let new_signature = NewUnverifiedSmartContractWalletSignature::new(
            signature_bytes,
            account_id,
            block_number,
        );

        inner
            .add_new_unverified_smart_contract_signature(new_signature, &self.scw_verifier)
            .await?;

        Ok(())
    }

    pub async fn is_ready(&self) -> bool {
        self.inner.lock().await.is_ready()
    }

    pub async fn signature_text(&self) -> Result<String, GenericError> {
        Ok(self.inner.lock().await.signature_text())
    }

    /// missing signatures that are from [MemberKind::Address]
    pub async fn missing_address_signatures(&self) -> Result<Vec<String>, GenericError> {
        let inner = self.inner.lock().await;
        Ok(inner
            .missing_address_signatures()
            .iter()
            .map(|member| member.to_string())
            .collect())
    }
}

#[derive(uniffi::Object)]
pub struct FfiXmtpClient {
    inner_client: Arc<RustXmtpClient>,
    #[allow(dead_code)]
    account_identifier: FfiIdentifier,
}

#[uniffi::export(async_runtime = "tokio")]
impl FfiXmtpClient {
    pub fn inbox_id(&self) -> InboxId {
        self.inner_client.inbox_id().to_string()
    }

    pub fn conversations(&self) -> Arc<FfiConversations> {
        Arc::new(FfiConversations {
            inner_client: self.inner_client.clone(),
        })
    }

    pub fn conversation(&self, conversation_id: Vec<u8>) -> Result<FfiConversation, GenericError> {
        self.inner_client
            .stitched_group(&conversation_id)
            .map(Into::into)
            .map_err(Into::into)
    }

    pub fn dm_conversation(
        &self,
        target_inbox_id: String,
    ) -> Result<FfiConversation, GenericError> {
        let convo = self
            .inner_client
            .dm_group_from_target_inbox(target_inbox_id)?;
        Ok(convo.into())
    }

    pub fn message(&self, message_id: Vec<u8>) -> Result<FfiMessage, GenericError> {
        let message = self.inner_client.message(message_id)?;
        Ok(message.into())
    }

    pub async fn can_message(
        &self,
        account_identifiers: Vec<FfiIdentifier>,
    ) -> Result<HashMap<FfiIdentifier, bool>, GenericError> {
        let inner = self.inner_client.as_ref();

        let account_identifiers: Result<Vec<Identifier>, _> = account_identifiers
            .into_iter()
            .map(|ident| ident.try_into())
            .collect();
        let account_identifiers = account_identifiers?;

        let results = inner
            .can_message(&account_identifiers)
            .await?
            .into_iter()
            .map(|(ident, can_msg)| (ident.into(), can_msg))
            .collect();

        Ok(results)
    }

    pub fn installation_id(&self) -> Vec<u8> {
        self.inner_client.installation_public_key().to_vec()
    }

    pub fn release_db_connection(&self) -> Result<(), GenericError> {
        Ok(self.inner_client.release_db_connection()?)
    }

    pub async fn db_reconnect(&self) -> Result<(), GenericError> {
        Ok(self.inner_client.reconnect_db()?)
    }

    pub async fn find_inbox_id(
        &self,
        identifier: FfiIdentifier,
    ) -> Result<Option<String>, GenericError> {
        let inner = self.inner_client.as_ref();
        let conn = self.inner_client.store().conn()?;
        let result = inner
            .find_inbox_id_from_identifier(&conn, identifier.try_into()?)
            .await?;
        Ok(result)
    }

    /**
     * Get the client's inbox state.
     *
     * If `refresh_from_network` is true, the client will go to the network first to refresh the state.
     * Otherwise, the state will be read from the local database.
     */
    pub async fn inbox_state(
        &self,
        refresh_from_network: bool,
    ) -> Result<FfiInboxState, GenericError> {
        let state = self.inner_client.inbox_state(refresh_from_network).await?;
        Ok(state.into())
    }

    // Returns a HashMap of installation_id to FfiKeyPackageStatus
    pub async fn get_key_package_statuses_for_installation_ids(
        &self,
        installation_ids: Vec<Vec<u8>>,
    ) -> Result<HashMap<Vec<u8>, FfiKeyPackageStatus>, GenericError> {
        let key_packages = self
            .inner_client
            .get_key_packages_for_installation_ids(installation_ids)
            .await?;

        let key_packages: HashMap<Vec<u8>, FfiKeyPackageStatus> = key_packages
            .into_iter()
            .map(
                |(installation_id, key_package_result)| match key_package_result {
                    Ok(key_package) => (installation_id, key_package.into()),
                    Err(e) => (
                        installation_id,
                        FfiKeyPackageStatus {
                            lifetime: None,
                            validation_error: Some(e.to_string()),
                        },
                    ),
                },
            )
            .collect();

        Ok(key_packages)
    }

    /**
     * Get the inbox state for each `inbox_id`.
     *
     * If `refresh_from_network` is true, the client will go to the network first to refresh the state.
     * Otherwise, the state will be read from the local database.
     */
    pub async fn addresses_from_inbox_id(
        &self,
        refresh_from_network: bool,
        inbox_ids: Vec<String>,
    ) -> Result<Vec<FfiInboxState>, GenericError> {
        let state = self
            .inner_client
            .inbox_addresses(
                refresh_from_network,
                inbox_ids.iter().map(String::as_str).collect(),
            )
            .await?;
        Ok(state.into_iter().map(Into::into).collect())
    }

    pub async fn get_latest_inbox_state(
        &self,
        inbox_id: String,
    ) -> Result<FfiInboxState, GenericError> {
        let state = self
            .inner_client
            .get_latest_association_state(&self.inner_client.store().conn()?, &inbox_id)
            .await?;
        Ok(state.into())
    }

    pub async fn set_consent_states(&self, records: Vec<FfiConsent>) -> Result<(), GenericError> {
        let inner = self.inner_client.as_ref();
        let stored_records: Vec<StoredConsentRecord> =
            records.into_iter().map(StoredConsentRecord::from).collect();

        inner.set_consent_states(&stored_records).await?;
        Ok(())
    }

    pub async fn get_consent_state(
        &self,
        entity_type: FfiConsentEntityType,
        entity: String,
    ) -> Result<FfiConsentState, GenericError> {
        let inner = self.inner_client.as_ref();
        let result = inner.get_consent_state(entity_type.into(), entity).await?;

        Ok(result.into())
    }

    /// A utility function to sign a piece of text with this installation's private key.
    pub fn sign_with_installation_key(&self, text: &str) -> Result<Vec<u8>, GenericError> {
        let inner = self.inner_client.as_ref();
        Ok(inner.context().sign_with_public_context(text)?)
    }

    /// A utility function to easily verify that a piece of text was signed by this installation.
    pub fn verify_signed_with_installation_key(
        &self,
        signature_text: &str,
        signature_bytes: Vec<u8>,
    ) -> Result<(), GenericError> {
        let inner = self.inner_client.as_ref();
        let public_key = inner.installation_public_key().to_vec();

        self.verify_signed_with_public_key(signature_text, signature_bytes, public_key)
    }

    /// A utility function to easily verify that a string has been signed by another libXmtp installation.
    /// Only works for verifying libXmtp public context signatures.
    pub fn verify_signed_with_public_key(
        &self,
        signature_text: &str,
        signature_bytes: Vec<u8>,
        public_key: Vec<u8>,
    ) -> Result<(), GenericError> {
        let signature_bytes: [u8; 64] =
            signature_bytes
                .try_into()
                .map_err(|v: Vec<u8>| GenericError::Generic {
                    err: format!(
                        "signature_bytes is not 64 bytes long. (Actual size: {})",
                        v.len()
                    ),
                })?;

        let public_key: [u8; 32] =
            public_key
                .try_into()
                .map_err(|v: Vec<u8>| GenericError::Generic {
                    err: format!(
                        "public_key is not 32 bytes long. (Actual size: {})",
                        v.len()
                    ),
                })?;

        Ok(verify_signed_with_public_context(
            signature_text,
            &signature_bytes,
            &public_key,
        )?)
    }
}

#[uniffi::export(async_runtime = "tokio")]
impl FfiXmtpClient {
    pub fn signature_request(&self) -> Option<Arc<FfiSignatureRequest>> {
        let scw_verifier = self.inner_client.scw_verifier().clone();
        self.inner_client
            .identity()
            .signature_request()
            .map(move |request| {
                Arc::new(FfiSignatureRequest {
                    inner: Arc::new(Mutex::new(request)),
                    scw_verifier: Arc::unwrap_or_clone(scw_verifier),
                })
            })
    }

    pub async fn register_identity(
        &self,
        signature_request: Arc<FfiSignatureRequest>,
    ) -> Result<(), GenericError> {
        let signature_request = signature_request.inner.lock().await;
        self.inner_client
            .register_identity(signature_request.clone())
            .await?;

        Ok(())
    }

    /// Manually trigger a device sync request to sync records from another active device on this account.
    pub async fn send_sync_request(&self) -> Result<(), GenericError> {
        let provider = self.inner_client.mls_provider()?;
        self.inner_client.send_sync_request(&provider).await?;

        Ok(())
    }

    /// Adds a wallet address to the existing client
    pub async fn add_identity(
        &self,
        new_identity: FfiIdentifier,
    ) -> Result<Arc<FfiSignatureRequest>, GenericError> {
        let signature_request = self
            .inner_client
            .associate_identity(new_identity.try_into()?)
            .await?;
        let scw_verifier = self.inner_client.scw_verifier();
        let request = Arc::new(FfiSignatureRequest {
            inner: Arc::new(tokio::sync::Mutex::new(signature_request)),
            scw_verifier: Arc::unwrap_or_clone(scw_verifier.clone()),
        });

        Ok(request)
    }

    pub async fn apply_signature_request(
        &self,
        signature_request: Arc<FfiSignatureRequest>,
    ) -> Result<(), GenericError> {
        let signature_request = signature_request.inner.lock().await;
        self.inner_client
            .apply_signature_request(signature_request.clone())
            .await?;

        Ok(())
    }

    /// Revokes or removes an identity from the existing client
    pub async fn revoke_identity(
        &self,
        identifier: FfiIdentifier,
    ) -> Result<Arc<FfiSignatureRequest>, GenericError> {
        let Self {
            ref inner_client, ..
        } = self;

        let signature_request = inner_client
            .revoke_identities(vec![identifier.try_into()?])
            .await?;
        let scw_verifier = inner_client.scw_verifier();
        let request = Arc::new(FfiSignatureRequest {
            inner: Arc::new(tokio::sync::Mutex::new(signature_request)),
            scw_verifier: Arc::unwrap_or_clone(scw_verifier.clone()),
        });

        Ok(request)
    }

    /**
     * Revokes all installations except the one the client is currently using
     */
    pub async fn revoke_all_other_installations(
        &self,
    ) -> Result<Arc<FfiSignatureRequest>, GenericError> {
        let installation_id = self.inner_client.installation_public_key();
        let inbox_state = self.inner_client.inbox_state(true).await?;
        let other_installation_ids = inbox_state
            .installation_ids()
            .into_iter()
            .filter(|id| id != installation_id)
            .collect();

        let signature_request = self
            .inner_client
            .revoke_installations(other_installation_ids)
            .await?;

        Ok(Arc::new(FfiSignatureRequest {
            inner: Arc::new(tokio::sync::Mutex::new(signature_request)),
            scw_verifier: Arc::unwrap_or_clone(self.inner_client.scw_verifier().clone()),
        }))
    }

    /**
     * Revoke a list of installations
     */
    pub async fn revoke_installations(
        &self,
        installation_ids: Vec<Vec<u8>>,
    ) -> Result<Arc<FfiSignatureRequest>, GenericError> {
        let signature_request = self
            .inner_client
            .revoke_installations(installation_ids)
            .await?;

        Ok(Arc::new(FfiSignatureRequest {
            inner: Arc::new(tokio::sync::Mutex::new(signature_request)),
            scw_verifier: Arc::unwrap_or_clone(self.inner_client.scw_verifier().clone()),
        }))
    }

    /**
     * Change the recovery identifier for your inboxId
     */
    pub async fn change_recovery_identifier(
        &self,
        new_recovery_identifier: FfiIdentifier,
    ) -> Result<Arc<FfiSignatureRequest>, GenericError> {
        let signature_request = self
            .inner_client
            .change_recovery_identifier(new_recovery_identifier.try_into()?)
            .await?;

        Ok(Arc::new(FfiSignatureRequest {
            inner: Arc::new(tokio::sync::Mutex::new(signature_request)),
            scw_verifier: Arc::unwrap_or_clone(self.inner_client.scw_verifier().clone()),
        }))
    }

    /// Backup your application to file for later restoration.
    pub async fn backup_to_file(
        &self,
        path: String,
        opts: FfiBackupOptions,
        key: Vec<u8>,
    ) -> Result<(), GenericError> {
        let provider = self.inner_client.mls_provider()?;
        let options: BackupOptions = opts.into();
        BackupExporter::export_to_file(options, provider, path, &check_key(key)?).await?;

        Ok(())
    }

    /// Import a previous backup
    pub async fn import_from_file(&self, path: String, key: Vec<u8>) -> Result<(), GenericError> {
        let provider = self.inner_client.mls_provider()?;
        let mut importer = BackupImporter::from_file(path, &check_key(key)?).await?;
        importer.run(&provider).await?;
        Ok(())
    }

    /// Load the metadata for a backup to see what it contains.
    /// Reads only the metadata without loading the entire file, so this function is quick.
    pub async fn backup_metadata(
        &self,
        path: String,
        key: Vec<u8>,
    ) -> Result<FfiBackupMetadata, GenericError> {
        let importer = BackupImporter::from_file(path, &check_key(key)?).await?;
        Ok(importer.metadata.into())
    }
}

fn check_key(mut key: Vec<u8>) -> Result<Vec<u8>, GenericError> {
    if key.len() < 32 {
        return Err(GenericError::Generic {
            err: format!(
                "The encryption key must be at least {} bytes long.",
                ENC_KEY_SIZE
            ),
        });
    }
    key.truncate(ENC_KEY_SIZE);
    Ok(key)
}

#[derive(uniffi::Record)]
pub struct FfiBackupMetadata {
    backup_version: u16,
    elements: Vec<FfiBackupElementSelection>,
    exported_at_ns: i64,
    start_ns: Option<i64>,
    end_ns: Option<i64>,
}
impl From<BackupMetadata> for FfiBackupMetadata {
    fn from(value: BackupMetadata) -> Self {
        Self {
            backup_version: value.backup_version,
            elements: value
                .elements
                .into_iter()
                .filter_map(|selection| selection.try_into().ok())
                .collect(),
            start_ns: value.start_ns,
            end_ns: value.end_ns,
            exported_at_ns: value.exported_at_ns,
        }
    }
}

#[derive(uniffi::Record)]
pub struct FfiBackupOptions {
    start_ns: Option<i64>,
    end_ns: Option<i64>,
    elements: Vec<FfiBackupElementSelection>,
}
impl From<FfiBackupOptions> for BackupOptions {
    fn from(value: FfiBackupOptions) -> Self {
        Self {
            start_ns: value.start_ns,
            end_ns: value.start_ns,
            elements: value
                .elements
                .into_iter()
                .map(|el| {
                    let element: BackupElementSelection = el.into();
                    element.into()
                })
                .collect(),
        }
    }
}

#[derive(uniffi::Enum)]
pub enum FfiBackupElementSelection {
    Messages,
    Consent,
}
impl From<FfiBackupElementSelection> for BackupElementSelection {
    fn from(value: FfiBackupElementSelection) -> Self {
        match value {
            FfiBackupElementSelection::Consent => Self::Consent,
            FfiBackupElementSelection::Messages => Self::Messages,
        }
    }
}

impl TryFrom<BackupElementSelection> for FfiBackupElementSelection {
    type Error = DeserializationError;
    fn try_from(value: BackupElementSelection) -> Result<Self, Self::Error> {
        let v = match value {
            BackupElementSelection::Unspecified => {
                return Err(DeserializationError::Unspecified(
                    "Backup Element Selection",
                ))
            }
            BackupElementSelection::Consent => Self::Consent,
            BackupElementSelection::Messages => Self::Messages,
        };
        Ok(v)
    }
}

impl From<HmacKey> for FfiHmacKey {
    fn from(value: HmacKey) -> Self {
        Self {
            epoch: value.epoch,
            key: value.key.to_vec(),
        }
    }
}

#[derive(uniffi::Record)]
pub struct FfiInboxState {
    pub inbox_id: String,
    pub recovery_identity: FfiIdentifier,
    pub installations: Vec<FfiInstallation>,
    pub account_identities: Vec<FfiIdentifier>,
}

#[derive(uniffi::Record)]
pub struct FfiHmacKey {
    key: Vec<u8>,
    epoch: i64,
}

#[derive(uniffi::Record)]
pub struct FfiInstallation {
    pub id: Vec<u8>,
    pub client_timestamp_ns: Option<u64>,
}

#[derive(uniffi::Record)]
pub struct FfiKeyPackageStatus {
    pub lifetime: Option<FfiLifetime>,
    pub validation_error: Option<String>,
}

#[derive(uniffi::Record)]
pub struct FfiLifetime {
    pub not_before: u64,
    pub not_after: u64,
}

impl From<VerifiedLifetime> for FfiLifetime {
    fn from(value: VerifiedLifetime) -> Self {
        Self {
            not_before: value.not_before,
            not_after: value.not_after,
        }
    }
}

impl From<VerifiedKeyPackageV2> for FfiKeyPackageStatus {
    fn from(value: VerifiedKeyPackageV2) -> Self {
        Self {
            lifetime: value.life_time().map(Into::into),
            validation_error: None,
        }
    }
}

impl From<AssociationState> for FfiInboxState {
    fn from(state: AssociationState) -> Self {
        Self {
            inbox_id: state.inbox_id().to_string(),
            recovery_identity: state.recovery_identifier().clone().into(),
            installations: state
                .members()
                .into_iter()
                .filter_map(|m| match m.identifier {
                    MemberIdentifier::Ethereum(_) => None,
                    MemberIdentifier::Passkey(_) => None,
                    MemberIdentifier::Installation(ident::Installation(id)) => {
                        Some(FfiInstallation {
                            id,
                            client_timestamp_ns: m.client_timestamp_ns,
                        })
                    }
                })
                .collect(),
            account_identities: state.identifiers().into_iter().map(Into::into).collect(),
        }
    }
}

#[derive(uniffi::Record, Default)]
pub struct FfiListConversationsOptions {
    pub created_after_ns: Option<i64>,
    pub created_before_ns: Option<i64>,
    pub limit: Option<i64>,
    pub consent_states: Option<Vec<FfiConsentState>>,
    pub include_duplicate_dms: bool,
}

impl From<FfiListConversationsOptions> for GroupQueryArgs {
    fn from(opts: FfiListConversationsOptions) -> GroupQueryArgs {
        GroupQueryArgs {
            created_before_ns: opts.created_before_ns,
            created_after_ns: opts.created_after_ns,
            limit: opts.limit,
            consent_states: opts
                .consent_states
                .map(|vec| vec.into_iter().map(Into::into).collect()),
            include_duplicate_dms: opts.include_duplicate_dms,
            ..Default::default()
        }
    }
}

#[derive(uniffi::Object)]
pub struct FfiConversations {
    inner_client: Arc<RustXmtpClient>,
}

#[derive(uniffi::Enum, Clone, Debug)]
pub enum FfiGroupPermissionsOptions {
    Default,
    AdminOnly,
    CustomPolicy,
}

#[derive(uniffi::Enum, Debug)]
pub enum FfiPermissionUpdateType {
    AddMember,
    RemoveMember,
    AddAdmin,
    RemoveAdmin,
    UpdateMetadata,
}

impl From<&FfiPermissionUpdateType> for PermissionUpdateType {
    fn from(update_type: &FfiPermissionUpdateType) -> Self {
        match update_type {
            FfiPermissionUpdateType::AddMember => PermissionUpdateType::AddMember,
            FfiPermissionUpdateType::RemoveMember => PermissionUpdateType::RemoveMember,
            FfiPermissionUpdateType::AddAdmin => PermissionUpdateType::AddAdmin,
            FfiPermissionUpdateType::RemoveAdmin => PermissionUpdateType::RemoveAdmin,
            FfiPermissionUpdateType::UpdateMetadata => PermissionUpdateType::UpdateMetadata,
        }
    }
}

#[derive(uniffi::Enum, Clone, Debug, PartialEq, Eq)]
pub enum FfiPermissionPolicy {
    Allow,
    Deny,
    Admin,
    SuperAdmin,
    DoesNotExist,
    Other,
}

impl TryInto<PermissionPolicyOption> for FfiPermissionPolicy {
    type Error = GroupMutablePermissionsError;

    fn try_into(self) -> Result<PermissionPolicyOption, Self::Error> {
        match self {
            FfiPermissionPolicy::Allow => Ok(PermissionPolicyOption::Allow),
            FfiPermissionPolicy::Deny => Ok(PermissionPolicyOption::Deny),
            FfiPermissionPolicy::Admin => Ok(PermissionPolicyOption::AdminOnly),
            FfiPermissionPolicy::SuperAdmin => Ok(PermissionPolicyOption::SuperAdminOnly),
            _ => Err(GroupMutablePermissionsError::InvalidPermissionPolicyOption),
        }
    }
}

impl TryInto<MembershipPolicies> for FfiPermissionPolicy {
    type Error = GroupMutablePermissionsError;

    fn try_into(self) -> Result<MembershipPolicies, Self::Error> {
        match self {
            FfiPermissionPolicy::Allow => Ok(MembershipPolicies::allow()),
            FfiPermissionPolicy::Deny => Ok(MembershipPolicies::deny()),
            FfiPermissionPolicy::Admin => Ok(MembershipPolicies::allow_if_actor_admin()),
            FfiPermissionPolicy::SuperAdmin => Ok(MembershipPolicies::allow_if_actor_super_admin()),
            _ => Err(GroupMutablePermissionsError::InvalidPermissionPolicyOption),
        }
    }
}

impl TryInto<MetadataPolicies> for FfiPermissionPolicy {
    type Error = GroupMutablePermissionsError;

    fn try_into(self) -> Result<MetadataPolicies, Self::Error> {
        match self {
            FfiPermissionPolicy::Allow => Ok(MetadataPolicies::allow()),
            FfiPermissionPolicy::Deny => Ok(MetadataPolicies::deny()),
            FfiPermissionPolicy::Admin => Ok(MetadataPolicies::allow_if_actor_admin()),
            FfiPermissionPolicy::SuperAdmin => Ok(MetadataPolicies::allow_if_actor_super_admin()),
            _ => Err(GroupMutablePermissionsError::InvalidPermissionPolicyOption),
        }
    }
}

impl TryInto<PermissionsPolicies> for FfiPermissionPolicy {
    type Error = GroupMutablePermissionsError;

    fn try_into(self) -> Result<PermissionsPolicies, Self::Error> {
        match self {
            FfiPermissionPolicy::Deny => Ok(PermissionsPolicies::deny()),
            FfiPermissionPolicy::Admin => Ok(PermissionsPolicies::allow_if_actor_admin()),
            FfiPermissionPolicy::SuperAdmin => {
                Ok(PermissionsPolicies::allow_if_actor_super_admin())
            }
            _ => Err(GroupMutablePermissionsError::InvalidPermissionPolicyOption),
        }
    }
}

impl From<&MembershipPolicies> for FfiPermissionPolicy {
    fn from(policies: &MembershipPolicies) -> Self {
        if let MembershipPolicies::Standard(base_policy) = policies {
            match base_policy {
                BasePolicies::Allow => FfiPermissionPolicy::Allow,
                BasePolicies::Deny => FfiPermissionPolicy::Deny,
                BasePolicies::AllowSameMember => FfiPermissionPolicy::Other,
                BasePolicies::AllowIfAdminOrSuperAdmin => FfiPermissionPolicy::Admin,
                BasePolicies::AllowIfSuperAdmin => FfiPermissionPolicy::SuperAdmin,
            }
        } else {
            FfiPermissionPolicy::Other
        }
    }
}

impl From<&MetadataPolicies> for FfiPermissionPolicy {
    fn from(policies: &MetadataPolicies) -> Self {
        if let MetadataPolicies::Standard(base_policy) = policies {
            match base_policy {
                MetadataBasePolicies::Allow => FfiPermissionPolicy::Allow,
                MetadataBasePolicies::Deny => FfiPermissionPolicy::Deny,
                MetadataBasePolicies::AllowIfActorAdminOrSuperAdmin => FfiPermissionPolicy::Admin,
                MetadataBasePolicies::AllowIfActorSuperAdmin => FfiPermissionPolicy::SuperAdmin,
            }
        } else {
            FfiPermissionPolicy::Other
        }
    }
}

impl From<&PermissionsPolicies> for FfiPermissionPolicy {
    fn from(policies: &PermissionsPolicies) -> Self {
        if let PermissionsPolicies::Standard(base_policy) = policies {
            match base_policy {
                PermissionsBasePolicies::Deny => FfiPermissionPolicy::Deny,
                PermissionsBasePolicies::AllowIfActorAdminOrSuperAdmin => {
                    FfiPermissionPolicy::Admin
                }
                PermissionsBasePolicies::AllowIfActorSuperAdmin => FfiPermissionPolicy::SuperAdmin,
            }
        } else {
            FfiPermissionPolicy::Other
        }
    }
}

#[derive(uniffi::Record, Clone, Debug, PartialEq, Eq)]
pub struct FfiPermissionPolicySet {
    pub add_member_policy: FfiPermissionPolicy,
    pub remove_member_policy: FfiPermissionPolicy,
    pub add_admin_policy: FfiPermissionPolicy,
    pub remove_admin_policy: FfiPermissionPolicy,
    pub update_group_name_policy: FfiPermissionPolicy,
    pub update_group_description_policy: FfiPermissionPolicy,
    pub update_group_image_url_square_policy: FfiPermissionPolicy,
    pub update_message_disappearing_policy: FfiPermissionPolicy,
}

impl From<PreconfiguredPolicies> for FfiGroupPermissionsOptions {
    fn from(policy: PreconfiguredPolicies) -> Self {
        match policy {
            PreconfiguredPolicies::Default => FfiGroupPermissionsOptions::Default,
            PreconfiguredPolicies::AdminsOnly => FfiGroupPermissionsOptions::AdminOnly,
        }
    }
}

impl TryFrom<FfiPermissionPolicySet> for PolicySet {
    type Error = GroupMutablePermissionsError;
    fn try_from(policy_set: FfiPermissionPolicySet) -> Result<Self, GroupMutablePermissionsError> {
        let mut metadata_permissions_map: HashMap<String, MetadataPolicies> = HashMap::new();
        metadata_permissions_map.insert(
            MetadataField::GroupName.to_string(),
            policy_set.update_group_name_policy.try_into()?,
        );
        metadata_permissions_map.insert(
            MetadataField::Description.to_string(),
            policy_set.update_group_description_policy.try_into()?,
        );
        metadata_permissions_map.insert(
            MetadataField::GroupImageUrlSquare.to_string(),
            policy_set.update_group_image_url_square_policy.try_into()?,
        );

        // MessageDisappearFromNS follows the same policy as MessageDisappearInNS
        metadata_permissions_map.insert(
            MetadataField::MessageDisappearFromNS.to_string(),
            policy_set
                .update_message_disappearing_policy
                .clone()
                .try_into()?,
        );
        metadata_permissions_map.insert(
            MetadataField::MessageDisappearInNS.to_string(),
            policy_set.update_message_disappearing_policy.try_into()?,
        );

        Ok(PolicySet {
            add_member_policy: policy_set.add_member_policy.try_into()?,
            remove_member_policy: policy_set.remove_member_policy.try_into()?,
            add_admin_policy: policy_set.add_admin_policy.try_into()?,
            remove_admin_policy: policy_set.remove_admin_policy.try_into()?,
            update_metadata_policy: metadata_permissions_map,
            update_permissions_policy: PermissionsPolicies::allow_if_actor_super_admin(),
        })
    }
}

#[derive(uniffi::Enum, Debug)]
pub enum FfiMetadataField {
    GroupName,
    Description,
    ImageUrlSquare,
}

impl From<&FfiMetadataField> for MetadataField {
    fn from(field: &FfiMetadataField) -> Self {
        match field {
            FfiMetadataField::GroupName => MetadataField::GroupName,
            FfiMetadataField::Description => MetadataField::Description,
            FfiMetadataField::ImageUrlSquare => MetadataField::GroupImageUrlSquare,
        }
    }
}

#[uniffi::export(async_runtime = "tokio")]
impl FfiConversations {
    pub async fn create_group(
        &self,
        account_identities: Vec<FfiIdentifier>,
        opts: FfiCreateGroupOptions,
    ) -> Result<Arc<FfiConversation>, GenericError> {
        let account_identities: Result<Vec<Identifier>, _> = account_identities
            .into_iter()
            .map(|ident| ident.try_into())
            .collect();
        let account_identities = account_identities?;

        log::info!(
            "creating group with account addresses: {}",
            account_identities
                .iter()
                .map(|ident| format!("{ident}"))
                .collect::<Vec<_>>()
                .join(", ")
        );

        if let Some(FfiGroupPermissionsOptions::CustomPolicy) = opts.permissions {
            if opts.custom_permission_policy_set.is_none() {
                return Err(GenericError::Generic {
                    err: "CustomPolicy must include policy set".to_string(),
                });
            }
        } else if opts.custom_permission_policy_set.is_some() {
            return Err(GenericError::Generic {
                err: "Only CustomPolicy may specify a policy set".to_string(),
            });
        }

        let metadata_options = opts.clone().into_group_metadata_options();

        let group_permissions = match opts.permissions {
            Some(FfiGroupPermissionsOptions::Default) => {
                Some(xmtp_mls::groups::PreconfiguredPolicies::Default.to_policy_set())
            }
            Some(FfiGroupPermissionsOptions::AdminOnly) => {
                Some(xmtp_mls::groups::PreconfiguredPolicies::AdminsOnly.to_policy_set())
            }
            Some(FfiGroupPermissionsOptions::CustomPolicy) => {
                if let Some(policy_set) = opts.custom_permission_policy_set {
                    Some(policy_set.try_into()?)
                } else {
                    None
                }
            }
            _ => None,
        };

        let convo = if account_identities.is_empty() {
            let group = self
                .inner_client
                .create_group(group_permissions, metadata_options)?;
            group.sync().await?;
            group
        } else {
            self.inner_client
                .create_group_with_members(&account_identities, group_permissions, metadata_options)
                .await?
        };

        Ok(Arc::new(convo.into()))
    }

    pub async fn create_group_with_inbox_ids(
        &self,
        inbox_ids: Vec<String>,
        opts: FfiCreateGroupOptions,
    ) -> Result<Arc<FfiConversation>, GenericError> {
        log::info!(
            "creating group with account inbox ids: {}",
            inbox_ids.join(", ")
        );

        if let Some(FfiGroupPermissionsOptions::CustomPolicy) = opts.permissions {
            if opts.custom_permission_policy_set.is_none() {
                return Err(GenericError::Generic {
                    err: "CustomPolicy must include policy set".to_string(),
                });
            }
        } else if opts.custom_permission_policy_set.is_some() {
            return Err(GenericError::Generic {
                err: "Only CustomPolicy may specify a policy set".to_string(),
            });
        }

        let metadata_options = opts.clone().into_group_metadata_options();

        let group_permissions = match opts.permissions {
            Some(FfiGroupPermissionsOptions::Default) => {
                Some(xmtp_mls::groups::PreconfiguredPolicies::Default.to_policy_set())
            }
            Some(FfiGroupPermissionsOptions::AdminOnly) => {
                Some(xmtp_mls::groups::PreconfiguredPolicies::AdminsOnly.to_policy_set())
            }
            Some(FfiGroupPermissionsOptions::CustomPolicy) => {
                if let Some(policy_set) = opts.custom_permission_policy_set {
                    Some(policy_set.try_into()?)
                } else {
                    None
                }
            }
            _ => None,
        };

        let convo = if inbox_ids.is_empty() {
            let group = self
                .inner_client
                .create_group(group_permissions, metadata_options)?;
            group.sync().await?;
            group
        } else {
            self.inner_client
                .create_group_with_inbox_ids(&inbox_ids, group_permissions, metadata_options)
                .await?
        };

        Ok(Arc::new(convo.into()))
    }

    pub async fn find_or_create_dm(
        &self,
        target_identity: FfiIdentifier,
        opts: FfiCreateDMOptions,
    ) -> Result<Arc<FfiConversation>, GenericError> {
        let target_identity = target_identity.try_into()?;
        log::info!("creating dm with target address: {target_identity:?}",);
        self.inner_client
            .find_or_create_dm(target_identity, opts.into_dm_metadata_options())
            .await
            .map(|g| Arc::new(g.into()))
            .map_err(Into::into)
    }

    pub async fn find_or_create_dm_by_inbox_id(
        &self,
        inbox_id: String,
        opts: FfiCreateDMOptions,
    ) -> Result<Arc<FfiConversation>, GenericError> {
        log::info!("creating dm with target inbox_id: {}", inbox_id);
        self.inner_client
            .find_or_create_dm_by_inbox_id(inbox_id, opts.into_dm_metadata_options())
            .await
            .map(|g| Arc::new(g.into()))
            .map_err(Into::into)
    }

    pub async fn process_streamed_welcome_message(
        &self,
        envelope_bytes: Vec<u8>,
    ) -> Result<Arc<FfiConversation>, GenericError> {
        self.inner_client
            .process_streamed_welcome_message(envelope_bytes)
            .await
            .map(|g| Arc::new(g.into()))
            .map_err(Into::into)
    }

    pub async fn sync(&self) -> Result<(), GenericError> {
        let inner = self.inner_client.as_ref();
        let provider = inner.mls_provider()?;
        inner.sync_welcomes(&provider).await?;
        Ok(())
    }

    pub async fn sync_all_conversations(
        &self,
        consent_states: Option<Vec<FfiConsentState>>,
    ) -> Result<u32, GenericError> {
        let inner = self.inner_client.as_ref();
        let provider = inner.mls_provider()?;
        let consents: Option<Vec<ConsentState>> =
            consent_states.map(|states| states.into_iter().map(|state| state.into()).collect());
        let num_groups_synced: usize = inner
            .sync_all_welcomes_and_groups(&provider, consents)
            .await?;
        // Convert usize to u32 for compatibility with Uniffi
        let num_groups_synced: u32 = num_groups_synced
            .try_into()
            .map_err(|_| GenericError::FailedToConvertToU32)?;

        Ok(num_groups_synced)
    }

    pub fn list(
        &self,
        opts: FfiListConversationsOptions,
    ) -> Result<Vec<Arc<FfiConversationListItem>>, GenericError> {
        let inner = self.inner_client.as_ref();
        let convo_list: Vec<Arc<FfiConversationListItem>> = inner
            .list_conversations(opts.into())?
            .into_iter()
            .map(|conversation_item| {
                Arc::new(FfiConversationListItem {
                    conversation: conversation_item.group.into(),
                    last_message: conversation_item
                        .last_message
                        .map(|stored_message| stored_message.into()),
                })
            })
            .collect();

        Ok(convo_list)
    }

    pub fn list_groups(
        &self,
        opts: FfiListConversationsOptions,
    ) -> Result<Vec<Arc<FfiConversationListItem>>, GenericError> {
        let inner = self.inner_client.as_ref();
        let convo_list: Vec<Arc<FfiConversationListItem>> = inner
            .list_conversations(GroupQueryArgs {
                conversation_type: Some(ConversationType::Group),
                ..GroupQueryArgs::from(opts)
            })?
            .into_iter()
            .map(|conversation_item| {
                Arc::new(FfiConversationListItem {
                    conversation: conversation_item.group.into(),
                    last_message: conversation_item
                        .last_message
                        .map(|stored_message| stored_message.into()),
                })
            })
            .collect();

        Ok(convo_list)
    }

    pub fn list_dms(
        &self,
        opts: FfiListConversationsOptions,
    ) -> Result<Vec<Arc<FfiConversationListItem>>, GenericError> {
        let inner = self.inner_client.as_ref();
        let convo_list: Vec<Arc<FfiConversationListItem>> = inner
            .list_conversations(GroupQueryArgs {
                conversation_type: Some(ConversationType::Dm),
                ..GroupQueryArgs::from(opts)
            })?
            .into_iter()
            .map(|conversation_item| {
                Arc::new(FfiConversationListItem {
                    conversation: conversation_item.group.into(),
                    last_message: conversation_item
                        .last_message
                        .map(|stored_message| stored_message.into()),
                })
            })
            .collect();

        Ok(convo_list)
    }

    pub async fn stream_groups(
        &self,
        callback: Arc<dyn FfiConversationCallback>,
    ) -> FfiStreamCloser {
        let client = self.inner_client.clone();
        let handle = RustXmtpClient::stream_conversations_with_callback(
            client.clone(),
            Some(ConversationType::Group),
            move |convo| match convo {
                Ok(c) => callback.on_conversation(Arc::new(c.into())),
                Err(e) => callback.on_error(e.into()),
            },
        );

        FfiStreamCloser::new(handle)
    }

    pub async fn stream_dms(&self, callback: Arc<dyn FfiConversationCallback>) -> FfiStreamCloser {
        let client = self.inner_client.clone();
        let handle = RustXmtpClient::stream_conversations_with_callback(
            client.clone(),
            Some(ConversationType::Dm),
            move |convo| match convo {
                Ok(c) => callback.on_conversation(Arc::new(c.into())),
                Err(e) => callback.on_error(e.into()),
            },
        );

        FfiStreamCloser::new(handle)
    }

    pub async fn stream(&self, callback: Arc<dyn FfiConversationCallback>) -> FfiStreamCloser {
        let client = self.inner_client.clone();
        let handle = RustXmtpClient::stream_conversations_with_callback(
            client.clone(),
            None,
            move |convo| match convo {
                Ok(c) => callback.on_conversation(Arc::new(c.into())),
                Err(e) => callback.on_error(e.into()),
            },
        );

        FfiStreamCloser::new(handle)
    }

    pub async fn stream_all_group_messages(
        &self,
        message_callback: Arc<dyn FfiMessageCallback>,
    ) -> FfiStreamCloser {
        self.stream_messages(message_callback, Some(FfiConversationType::Group))
            .await
    }

    pub async fn stream_all_dm_messages(
        &self,
        message_callback: Arc<dyn FfiMessageCallback>,
    ) -> FfiStreamCloser {
        self.stream_messages(message_callback, Some(FfiConversationType::Dm))
            .await
    }

    pub async fn stream_all_messages(
        &self,
        message_callback: Arc<dyn FfiMessageCallback>,
    ) -> FfiStreamCloser {
        self.stream_messages(message_callback, None).await
    }

    async fn stream_messages(
        &self,
        message_callback: Arc<dyn FfiMessageCallback>,
        conversation_type: Option<FfiConversationType>,
    ) -> FfiStreamCloser {
        let handle = RustXmtpClient::stream_all_messages_with_callback(
            self.inner_client.clone(),
            conversation_type.map(Into::into),
            move |msg| match msg {
                Ok(m) => message_callback.on_message(m.into()),
                Err(e) => message_callback.on_error(e.into()),
            },
        );

        FfiStreamCloser::new(handle)
    }

    /// Get notified when there is a new consent update either locally or is synced from another device
    /// allowing the user to re-render the new state appropriately
    pub async fn stream_consent(&self, callback: Arc<dyn FfiConsentCallback>) -> FfiStreamCloser {
        let handle =
            RustXmtpClient::stream_consent_with_callback(self.inner_client.clone(), move |msg| {
                match msg {
                    Ok(m) => callback.on_consent_update(m.into_iter().map(Into::into).collect()),
                    Err(e) => callback.on_error(e.into()),
                }
            });

        FfiStreamCloser::new(handle)
    }

    /// Get notified when a preference changes either locally or is synced from another device
    /// allowing the user to re-render the new state appropriately.
    pub async fn stream_preferences(
        &self,
        callback: Arc<dyn FfiPreferenceCallback>,
    ) -> FfiStreamCloser {
        let handle = RustXmtpClient::stream_preferences_with_callback(
            self.inner_client.clone(),
            move |msg| match msg {
                Ok(m) => callback.on_preference_update(
                    m.into_iter().filter_map(|v| v.try_into().ok()).collect(),
                ),
                Err(e) => callback.on_error(e.into()),
            },
        );

        FfiStreamCloser::new(handle)
    }

    pub fn get_hmac_keys(&self) -> Result<HashMap<Vec<u8>, Vec<FfiHmacKey>>, GenericError> {
        let inner = self.inner_client.as_ref();
        let conversations = inner.find_groups(GroupQueryArgs {
            include_duplicate_dms: true,
            ..GroupQueryArgs::default()
        })?;

        let mut hmac_map = HashMap::new();
        for conversation in conversations {
            let id = conversation.group_id.clone();
            let keys = conversation
                .hmac_keys(-1..=1)?
                .into_iter()
                .map(Into::into)
                .collect::<Vec<_>>();

            hmac_map.insert(id, keys);
        }

        Ok(hmac_map)
    }
}

#[cfg(test)]
impl FfiConversations {
    pub fn get_sync_group(&self) -> Result<FfiConversation, GenericError> {
        let inner = self.inner_client.as_ref();
        let provider = inner.mls_provider()?;
        let sync_group = inner.get_sync_group(&provider)?;
        Ok(sync_group.into())
    }
}

impl From<FfiConversationType> for ConversationType {
    fn from(value: FfiConversationType) -> Self {
        match value {
            FfiConversationType::Dm => ConversationType::Dm,
            FfiConversationType::Group => ConversationType::Group,
            FfiConversationType::Sync => ConversationType::Sync,
        }
    }
}

impl TryFrom<UserPreferenceUpdate> for FfiPreferenceUpdate {
    type Error = GenericError;
    fn try_from(value: UserPreferenceUpdate) -> Result<Self, Self::Error> {
        match value {
            UserPreferenceUpdate::HmacKeyUpdate { key } => Ok(FfiPreferenceUpdate::HMAC { key }),
            // These are filtered out in the stream and should not be here
            // We're keeping preference update and consent streams separate right now.
            UserPreferenceUpdate::ConsentUpdate(_) => Err(GenericError::Generic {
                err: "Consent updates should be filtered out.".to_string(),
            }),
        }
    }
}

#[derive(uniffi::Object, Clone)]
pub struct FfiConversation {
    inner: MlsGroup<RustXmtpClient>,
}

#[derive(uniffi::Object)]
pub struct FfiConversationListItem {
    conversation: FfiConversation,
    last_message: Option<FfiMessage>,
}

#[uniffi::export]
impl FfiConversationListItem {
    pub fn conversation(&self) -> Arc<FfiConversation> {
        Arc::new(self.conversation.clone())
    }
    pub fn last_message(&self) -> Option<FfiMessage> {
        self.last_message.clone()
    }
}

#[derive(uniffi::Record, Debug)]
pub struct FfiUpdateGroupMembershipResult {
    added_members: HashMap<String, u64>,
    removed_members: Vec<String>,
    failed_installations: Vec<Vec<u8>>,
}

impl FfiUpdateGroupMembershipResult {
    fn new(
        added_members: HashMap<String, u64>,
        removed_members: Vec<String>,
        failed_installations: Vec<Vec<u8>>,
    ) -> Self {
        FfiUpdateGroupMembershipResult {
            added_members,
            removed_members,
            failed_installations,
        }
    }
}

impl From<UpdateGroupMembershipResult> for FfiUpdateGroupMembershipResult {
    fn from(value: UpdateGroupMembershipResult) -> Self {
        FfiUpdateGroupMembershipResult::new(
            value.added_members,
            value.removed_members,
            value.failed_installations,
        )
    }
}

/// Settings for disappearing messages in a conversation.
///
/// # Fields
///
/// * `from_ns` - The timestamp (in nanoseconds) from when messages should be tracked for deletion.
/// * `in_ns` - The duration (in nanoseconds) after which tracked messages will be deleted.
#[derive(uniffi::Record, Clone, Debug)]
pub struct FfiMessageDisappearingSettings {
    pub from_ns: i64,
    pub in_ns: i64,
}

impl FfiMessageDisappearingSettings {
    fn new(from_ns: i64, in_ns: i64) -> Self {
        Self { from_ns, in_ns }
    }
}

impl From<MessageDisappearingSettings> for FfiMessageDisappearingSettings {
    fn from(value: MessageDisappearingSettings) -> Self {
        FfiMessageDisappearingSettings::new(value.from_ns, value.in_ns)
    }
}

impl From<MlsGroup<RustXmtpClient>> for FfiConversation {
    fn from(mls_group: MlsGroup<RustXmtpClient>) -> FfiConversation {
        FfiConversation { inner: mls_group }
    }
}

impl From<StoredConsentRecord> for FfiConsent {
    fn from(consent: StoredConsentRecord) -> Self {
        FfiConsent {
            entity: consent.entity,
            entity_type: match consent.entity_type {
                ConsentType::ConversationId => FfiConsentEntityType::ConversationId,
                ConsentType::InboxId => FfiConsentEntityType::InboxId,
            },
            state: consent.state.into(),
        }
    }
}

#[derive(uniffi::Record)]
pub struct FfiConversationMember {
    pub inbox_id: String,
    pub account_identifiers: Vec<FfiIdentifier>,
    pub installation_ids: Vec<Vec<u8>>,
    pub permission_level: FfiPermissionLevel,
    pub consent_state: FfiConsentState,
}

#[derive(uniffi::Enum)]
pub enum FfiPermissionLevel {
    Member,
    Admin,
    SuperAdmin,
}

#[derive(uniffi::Enum, PartialEq, Debug)]
pub enum FfiConsentState {
    Unknown,
    Allowed,
    Denied,
}

impl From<ConsentState> for FfiConsentState {
    fn from(state: ConsentState) -> Self {
        match state {
            ConsentState::Unknown => FfiConsentState::Unknown,
            ConsentState::Allowed => FfiConsentState::Allowed,
            ConsentState::Denied => FfiConsentState::Denied,
        }
    }
}

impl From<FfiConsentState> for ConsentState {
    fn from(state: FfiConsentState) -> Self {
        match state {
            FfiConsentState::Unknown => ConsentState::Unknown,
            FfiConsentState::Allowed => ConsentState::Allowed,
            FfiConsentState::Denied => ConsentState::Denied,
        }
    }
}

#[derive(uniffi::Enum)]
pub enum FfiDeviceSyncKind {
    Messages,
    Consent,
}

impl From<FfiDeviceSyncKind> for DeviceSyncKind {
    fn from(value: FfiDeviceSyncKind) -> Self {
        match value {
            FfiDeviceSyncKind::Consent => DeviceSyncKind::Consent,
            FfiDeviceSyncKind::Messages => DeviceSyncKind::MessageHistory,
        }
    }
}

#[derive(uniffi::Enum)]
pub enum FfiConsentEntityType {
    ConversationId,
    InboxId,
}

impl From<FfiConsentEntityType> for ConsentType {
    fn from(entity_type: FfiConsentEntityType) -> Self {
        match entity_type {
            FfiConsentEntityType::ConversationId => ConsentType::ConversationId,
            FfiConsentEntityType::InboxId => ConsentType::InboxId,
        }
    }
}

#[derive(uniffi::Enum, Clone)]
pub enum FfiDirection {
    Ascending,
    Descending,
}

impl From<FfiDirection> for SortDirection {
    fn from(direction: FfiDirection) -> Self {
        match direction {
            FfiDirection::Ascending => SortDirection::Ascending,
            FfiDirection::Descending => SortDirection::Descending,
        }
    }
}

impl From<FfiMessageDisappearingSettings> for MessageDisappearingSettings {
    fn from(settings: FfiMessageDisappearingSettings) -> Self {
        MessageDisappearingSettings::new(settings.from_ns, settings.in_ns)
    }
}

#[derive(uniffi::Record, Clone, Default)]
pub struct FfiListMessagesOptions {
    pub sent_before_ns: Option<i64>,
    pub sent_after_ns: Option<i64>,
    pub limit: Option<i64>,
    pub delivery_status: Option<FfiDeliveryStatus>,
    pub direction: Option<FfiDirection>,
    pub content_types: Option<Vec<FfiContentType>>,
}

#[derive(uniffi::Enum, Clone)]
pub enum FfiContentType {
    Unknown,
    Text,
    GroupMembershipChange,
    GroupUpdated,
    Reaction,
    ReadReceipt,
    Reply,
    Attachment,
    RemoteAttachment,
    TransactionReference,
}

impl From<FfiContentType> for ContentType {
    fn from(value: FfiContentType) -> Self {
        match value {
            FfiContentType::Unknown => ContentType::Unknown,
            FfiContentType::Text => ContentType::Text,
            FfiContentType::GroupMembershipChange => ContentType::GroupMembershipChange,
            FfiContentType::GroupUpdated => ContentType::GroupUpdated,
            FfiContentType::Reaction => ContentType::Reaction,
            FfiContentType::ReadReceipt => ContentType::ReadReceipt,
            FfiContentType::Reply => ContentType::Reply,
            FfiContentType::Attachment => ContentType::Attachment,
            FfiContentType::RemoteAttachment => ContentType::RemoteAttachment,
            FfiContentType::TransactionReference => ContentType::TransactionReference,
        }
    }
}

#[derive(uniffi::Record, Clone, Default)]
pub struct FfiCreateGroupOptions {
    pub permissions: Option<FfiGroupPermissionsOptions>,
    pub group_name: Option<String>,
    pub group_image_url_square: Option<String>,
    pub group_description: Option<String>,
    pub custom_permission_policy_set: Option<FfiPermissionPolicySet>,
    pub message_disappearing_settings: Option<FfiMessageDisappearingSettings>,
}

impl FfiCreateGroupOptions {
    pub fn into_group_metadata_options(self) -> GroupMetadataOptions {
        GroupMetadataOptions {
            name: self.group_name,
            image_url_square: self.group_image_url_square,
            description: self.group_description,
            message_disappearing_settings: self
                .message_disappearing_settings
                .map(|settings| settings.into()),
        }
    }
}

#[derive(uniffi::Record, Clone, Default)]
pub struct FfiCreateDMOptions {
    pub message_disappearing_settings: Option<FfiMessageDisappearingSettings>,
}

impl FfiCreateDMOptions {
    pub fn new(disappearing_settings: FfiMessageDisappearingSettings) -> Self {
        FfiCreateDMOptions {
            message_disappearing_settings: Some(disappearing_settings),
        }
    }
    pub fn into_dm_metadata_options(self) -> DMMetadataOptions {
        DMMetadataOptions {
            message_disappearing_settings: self
                .message_disappearing_settings
                .map(|settings| settings.into()),
        }
    }
}

#[uniffi::export(async_runtime = "tokio")]
impl FfiConversation {
    pub async fn send(&self, content_bytes: Vec<u8>) -> Result<Vec<u8>, GenericError> {
        let message_id = self.inner.send_message(content_bytes.as_slice()).await?;
        Ok(message_id)
    }

    pub(crate) async fn send_text(&self, text: &str) -> Result<Vec<u8>, GenericError> {
        let content = TextCodec::encode(text.to_string())
            .map_err(|e| GenericError::Generic { err: e.to_string() })?;
        self.send(encoded_content_to_bytes(content)).await
    }

    /// send a message without immediately publishing to the delivery service.
    pub fn send_optimistic(&self, content_bytes: Vec<u8>) -> Result<Vec<u8>, GenericError> {
        let id = self
            .inner
            .send_message_optimistic(content_bytes.as_slice())?;

        Ok(id)
    }

    /// Publish all unpublished messages
    pub async fn publish_messages(&self) -> Result<(), GenericError> {
        self.inner.publish_messages().await?;
        Ok(())
    }

    pub async fn sync(&self) -> Result<(), GenericError> {
        self.inner.sync().await?;

        Ok(())
    }

    pub async fn find_messages(
        &self,
        opts: FfiListMessagesOptions,
    ) -> Result<Vec<FfiMessage>, GenericError> {
        let delivery_status = opts.delivery_status.map(|status| status.into());
        let direction = opts.direction.map(|dir| dir.into());
        let kind = match self.conversation_type().await? {
            FfiConversationType::Group => None,
            FfiConversationType::Dm => None,
            FfiConversationType::Sync => None,
        };

        let messages: Vec<FfiMessage> = self
            .inner
            .find_messages(&MsgQueryArgs {
                sent_before_ns: opts.sent_before_ns,
                sent_after_ns: opts.sent_after_ns,
                limit: opts.limit,
                kind,
                delivery_status,
                direction,
                content_types: opts
                    .content_types
                    .map(|types| types.into_iter().map(Into::into).collect()),
            })?
            .into_iter()
            .map(|msg| msg.into())
            .collect();

        Ok(messages)
    }

    pub async fn find_messages_with_reactions(
        &self,
        opts: FfiListMessagesOptions,
    ) -> Result<Vec<FfiMessageWithReactions>, GenericError> {
        let delivery_status = opts.delivery_status.map(|status| status.into());
        let direction = opts.direction.map(|dir| dir.into());
        let kind = match self.conversation_type().await? {
            FfiConversationType::Group => None,
            FfiConversationType::Dm => None,
            FfiConversationType::Sync => None,
        };

        let messages: Vec<FfiMessageWithReactions> = self
            .inner
            .find_messages_with_reactions(&MsgQueryArgs {
                sent_before_ns: opts.sent_before_ns,
                sent_after_ns: opts.sent_after_ns,
                kind,
                delivery_status,
                limit: opts.limit,
                direction,
                content_types: opts
                    .content_types
                    .map(|types| types.into_iter().map(Into::into).collect()),
            })?
            .into_iter()
            .map(|msg| msg.into())
            .collect();
        Ok(messages)
    }

    pub async fn process_streamed_conversation_message(
        &self,
        envelope_bytes: Vec<u8>,
    ) -> Result<FfiMessage, FfiSubscribeError> {
        let message = self
            .inner
            .process_streamed_group_message(envelope_bytes)
            .await?;
        let ffi_message = message.into();

        Ok(ffi_message)
    }

    pub async fn list_members(&self) -> Result<Vec<FfiConversationMember>, GenericError> {
        let members: Vec<FfiConversationMember> = self
            .inner
            .members()
            .await?
            .into_iter()
            .map(|member| FfiConversationMember {
                inbox_id: member.inbox_id,
                account_identifiers: member.account_identifiers.to_ffi(),
                installation_ids: member.installation_ids,
                permission_level: match member.permission_level {
                    PermissionLevel::Member => FfiPermissionLevel::Member,
                    PermissionLevel::Admin => FfiPermissionLevel::Admin,
                    PermissionLevel::SuperAdmin => FfiPermissionLevel::SuperAdmin,
                },
                consent_state: member.consent_state.into(),
            })
            .collect();

        Ok(members)
    }

    pub async fn add_members(
        &self,
        account_identifiers: Vec<FfiIdentifier>,
    ) -> Result<FfiUpdateGroupMembershipResult, GenericError> {
        let account_identifiers = account_identifiers.to_internal()?;
        log::info!(
            "adding members: {}",
            account_identifiers
                .iter()
                .map(|ident| format!("{ident}"))
                .collect::<Vec<_>>()
                .join(",")
        );

        self.inner
            .add_members(&account_identifiers)
            .await
            .map(FfiUpdateGroupMembershipResult::from)
            .map_err(Into::into)
    }

    pub async fn add_members_by_inbox_id(
        &self,
        inbox_ids: Vec<String>,
    ) -> Result<FfiUpdateGroupMembershipResult, GenericError> {
        log::info!("Adding members by inbox ID: {}", inbox_ids.join(", "));

        self.inner
            .add_members_by_inbox_id(&inbox_ids)
            .await
            .map(FfiUpdateGroupMembershipResult::from)
            .map_err(Into::into)
    }

    pub async fn remove_members(
        &self,
        account_identifiers: Vec<FfiIdentifier>,
    ) -> Result<(), GenericError> {
        self.inner
            .remove_members(&account_identifiers.to_internal()?)
            .await
            .map_err(Into::into)
    }

    pub async fn remove_members_by_inbox_id(
        &self,
        inbox_ids: Vec<String>,
    ) -> Result<(), GenericError> {
        let ids = inbox_ids.iter().map(AsRef::as_ref).collect::<Vec<&str>>();
        self.inner
            .remove_members_by_inbox_id(ids.as_slice())
            .await?;
        Ok(())
    }

    pub async fn update_group_name(&self, group_name: String) -> Result<(), GenericError> {
        self.inner.update_group_name(group_name).await?;
        Ok(())
    }

    pub fn group_name(&self) -> Result<String, GenericError> {
        let provider = self.inner.mls_provider()?;
        let group_name = self.inner.group_name(&provider)?;
        Ok(group_name)
    }

    pub async fn update_group_image_url_square(
        &self,
        group_image_url_square: String,
    ) -> Result<(), GenericError> {
        self.inner
            .update_group_image_url_square(group_image_url_square)
            .await?;

        Ok(())
    }

    pub fn group_image_url_square(&self) -> Result<String, GenericError> {
        let provider = self.inner.mls_provider()?;
        Ok(self.inner.group_image_url_square(&provider)?)
    }

    pub async fn update_group_description(
        &self,
        group_description: String,
    ) -> Result<(), GenericError> {
        self.inner
            .update_group_description(group_description)
            .await?;

        Ok(())
    }

    pub fn group_description(&self) -> Result<String, GenericError> {
        let provider = self.inner.mls_provider()?;
        Ok(self.inner.group_description(&provider)?)
    }

    pub async fn update_conversation_message_disappearing_settings(
        &self,
        settings: FfiMessageDisappearingSettings,
    ) -> Result<(), GenericError> {
        self.inner
            .update_conversation_message_disappearing_settings(MessageDisappearingSettings::from(
                settings,
            ))
            .await?;

        Ok(())
    }

    pub async fn remove_conversation_message_disappearing_settings(
        &self,
    ) -> Result<(), GenericError> {
        self.inner
            .remove_conversation_message_disappearing_settings()
            .await?;

        Ok(())
    }

    pub fn conversation_message_disappearing_settings(
        &self,
    ) -> Result<Option<FfiMessageDisappearingSettings>, GenericError> {
        let settings = self.inner.client.group_disappearing_settings(self.id())?;

        match settings {
            Some(s) => Ok(Some(FfiMessageDisappearingSettings::from(s))),
            None => Ok(None),
        }
    }

    pub fn is_conversation_message_disappearing_enabled(&self) -> Result<bool, GenericError> {
        self.conversation_message_disappearing_settings()
            .map(|settings| {
                settings
                    .as_ref()
                    .is_some_and(|s| s.from_ns > 0 && s.in_ns > 0)
            })
    }

    pub fn admin_list(&self) -> Result<Vec<String>, GenericError> {
        let provider = self.inner.mls_provider()?;
        self.inner.admin_list(&provider).map_err(Into::into)
    }

    pub fn super_admin_list(&self) -> Result<Vec<String>, GenericError> {
        let provider = self.inner.mls_provider()?;
        self.inner.super_admin_list(&provider).map_err(Into::into)
    }

    pub fn is_admin(&self, inbox_id: &String) -> Result<bool, GenericError> {
        let admin_list = self.admin_list()?;
        Ok(admin_list.contains(inbox_id))
    }

    pub fn is_super_admin(&self, inbox_id: &String) -> Result<bool, GenericError> {
        let super_admin_list = self.super_admin_list()?;
        Ok(super_admin_list.contains(inbox_id))
    }

    pub async fn add_admin(&self, inbox_id: String) -> Result<(), GenericError> {
        self.inner
            .update_admin_list(UpdateAdminListType::Add, inbox_id)
            .await
            .map_err(Into::into)
    }

    pub async fn remove_admin(&self, inbox_id: String) -> Result<(), GenericError> {
        self.inner
            .update_admin_list(UpdateAdminListType::Remove, inbox_id)
            .await
            .map_err(Into::into)
    }

    pub async fn add_super_admin(&self, inbox_id: String) -> Result<(), GenericError> {
        self.inner
            .update_admin_list(UpdateAdminListType::AddSuper, inbox_id)
            .await
            .map_err(Into::into)
    }

    pub async fn remove_super_admin(&self, inbox_id: String) -> Result<(), GenericError> {
        self.inner
            .update_admin_list(UpdateAdminListType::RemoveSuper, inbox_id)
            .await
            .map_err(Into::into)
    }

    pub fn group_permissions(&self) -> Result<Arc<FfiGroupPermissions>, GenericError> {
        let permissions = self.inner.permissions()?;
        Ok(Arc::new(FfiGroupPermissions {
            inner: Arc::new(permissions),
        }))
    }

    pub async fn update_permission_policy(
        &self,
        permission_update_type: FfiPermissionUpdateType,
        permission_policy_option: FfiPermissionPolicy,
        metadata_field: Option<FfiMetadataField>,
    ) -> Result<(), GenericError> {
        self.inner
            .update_permission_policy(
                PermissionUpdateType::from(&permission_update_type),
                permission_policy_option.try_into()?,
                metadata_field.map(|field| MetadataField::from(&field)),
            )
            .await
            .map_err(Into::into)
    }

    pub async fn stream(&self, message_callback: Arc<dyn FfiMessageCallback>) -> FfiStreamCloser {
        let handle =
            MlsGroup::stream_with_callback(self.inner.client.clone(), self.id(), move |message| {
                match message {
                    Ok(m) => message_callback.on_message(m.into()),
                    Err(e) => message_callback.on_error(e.into()),
                }
            });

        FfiStreamCloser::new(handle)
    }

    pub fn created_at_ns(&self) -> i64 {
        self.inner.created_at_ns
    }

    pub fn is_active(&self) -> Result<bool, GenericError> {
        let provider = self.inner.mls_provider()?;
        self.inner.is_active(&provider).map_err(Into::into)
    }

    pub fn paused_for_version(&self) -> Result<Option<String>, GenericError> {
        let provider = self.inner.mls_provider()?;
        self.inner.paused_for_version(&provider).map_err(Into::into)
    }

    pub fn consent_state(&self) -> Result<FfiConsentState, GenericError> {
        self.inner
            .consent_state()
            .map(Into::into)
            .map_err(Into::into)
    }

    pub fn update_consent_state(&self, state: FfiConsentState) -> Result<(), GenericError> {
        self.inner
            .update_consent_state(state.into())
            .map_err(Into::into)
    }

    pub fn added_by_inbox_id(&self) -> Result<String, GenericError> {
        self.inner.added_by_inbox_id().map_err(Into::into)
    }

    pub async fn group_metadata(&self) -> Result<Arc<FfiConversationMetadata>, GenericError> {
        let provider = self.inner.mls_provider()?;
        let metadata = self.inner.metadata(&provider).await?;
        Ok(Arc::new(FfiConversationMetadata {
            inner: Arc::new(metadata),
        }))
    }

    pub fn dm_peer_inbox_id(&self) -> Result<String, GenericError> {
        self.inner.dm_inbox_id().map_err(Into::into)
    }

    pub fn get_hmac_keys(&self) -> Result<Vec<FfiHmacKey>, GenericError> {
        let keys = self
            .inner
            .hmac_keys(-1..=1)?
            .into_iter()
            .map(Into::into)
            .collect::<Vec<_>>();
        Ok(keys)
    }

    pub async fn conversation_type(&self) -> Result<FfiConversationType, GenericError> {
        let provider = self.inner.mls_provider()?;
        let conversation_type = self.inner.conversation_type(&provider).await?;
        Ok(conversation_type.into())
    }
}

#[uniffi::export]
impl FfiConversation {
    pub fn id(&self) -> Vec<u8> {
        match self.inner.client.stitched_group(&self.inner.group_id) {
            Ok(group) => group.group_id.clone(),
            Err(_) => self.inner.group_id.clone(),
        }
    }
}

#[derive(uniffi::Enum, PartialEq, Debug, Clone)]
pub enum FfiConversationMessageKind {
    Application,
    MembershipChange,
}

impl From<GroupMessageKind> for FfiConversationMessageKind {
    fn from(kind: GroupMessageKind) -> Self {
        match kind {
            GroupMessageKind::Application => FfiConversationMessageKind::Application,
            GroupMessageKind::MembershipChange => FfiConversationMessageKind::MembershipChange,
        }
    }
}

#[derive(uniffi::Enum, PartialEq, Debug)]
pub enum FfiConversationType {
    Group,
    Dm,
    Sync,
}

impl From<ConversationType> for FfiConversationType {
    fn from(kind: ConversationType) -> Self {
        match kind {
            ConversationType::Group => FfiConversationType::Group,
            ConversationType::Dm => FfiConversationType::Dm,
            ConversationType::Sync => FfiConversationType::Sync,
        }
    }
}

#[derive(uniffi::Enum, Clone)]
pub enum FfiDeliveryStatus {
    Unpublished,
    Published,
    Failed,
}

impl From<DeliveryStatus> for FfiDeliveryStatus {
    fn from(status: DeliveryStatus) -> Self {
        match status {
            DeliveryStatus::Unpublished => FfiDeliveryStatus::Unpublished,
            DeliveryStatus::Published => FfiDeliveryStatus::Published,
            DeliveryStatus::Failed => FfiDeliveryStatus::Failed,
        }
    }
}

impl From<FfiDeliveryStatus> for DeliveryStatus {
    fn from(status: FfiDeliveryStatus) -> Self {
        match status {
            FfiDeliveryStatus::Unpublished => DeliveryStatus::Unpublished,
            FfiDeliveryStatus::Published => DeliveryStatus::Published,
            FfiDeliveryStatus::Failed => DeliveryStatus::Failed,
        }
    }
}

#[derive(uniffi::Record)]
pub struct FfiMessageWithReactions {
    pub message: FfiMessage,
    pub reactions: Vec<FfiMessage>,
}

impl From<StoredGroupMessageWithReactions> for FfiMessageWithReactions {
    fn from(msg_with_reactions: StoredGroupMessageWithReactions) -> Self {
        Self {
            message: msg_with_reactions.message.into(),
            reactions: msg_with_reactions
                .reactions
                .into_iter()
                .map(|reaction| reaction.into())
                .collect(),
        }
    }
}

#[derive(uniffi::Record, Clone, Default)]
pub struct FfiReaction {
    pub reference: String,
    pub reference_inbox_id: String,
    pub action: FfiReactionAction,
    pub content: String,
    pub schema: FfiReactionSchema,
}

impl From<FfiReaction> for ReactionV2 {
    fn from(reaction: FfiReaction) -> Self {
        ReactionV2 {
            reference: reaction.reference,
            reference_inbox_id: reaction.reference_inbox_id,
            action: reaction.action.into(),
            content: reaction.content,
            schema: reaction.schema.into(),
        }
    }
}

impl From<ReactionV2> for FfiReaction {
    fn from(reaction: ReactionV2) -> Self {
        FfiReaction {
            reference: reaction.reference,
            reference_inbox_id: reaction.reference_inbox_id,
            action: match reaction.action {
                1 => FfiReactionAction::Added,
                2 => FfiReactionAction::Removed,
                _ => FfiReactionAction::Unknown,
            },
            content: reaction.content,
            schema: match reaction.schema {
                1 => FfiReactionSchema::Unicode,
                2 => FfiReactionSchema::Shortcode,
                3 => FfiReactionSchema::Custom,
                _ => FfiReactionSchema::Unknown,
            },
        }
    }
}

#[uniffi::export]
pub fn encode_reaction(reaction: FfiReaction) -> Result<Vec<u8>, GenericError> {
    // Convert FfiReaction to Reaction
    let reaction: ReactionV2 = reaction.into();

    // Use ReactionCodec to encode the reaction
    let encoded = ReactionCodec::encode(reaction)
        .map_err(|e| GenericError::Generic { err: e.to_string() })?;

    // Encode the EncodedContent to bytes
    let mut buf = Vec::new();
    encoded
        .encode(&mut buf)
        .map_err(|e| GenericError::Generic { err: e.to_string() })?;

    Ok(buf)
}

#[uniffi::export]
pub fn decode_reaction(bytes: Vec<u8>) -> Result<FfiReaction, GenericError> {
    // Decode bytes into EncodedContent
    let encoded_content = EncodedContent::decode(bytes.as_slice())
        .map_err(|e| GenericError::Generic { err: e.to_string() })?;

    // Use ReactionCodec to decode into Reaction and convert to FfiReaction
    ReactionCodec::decode(encoded_content)
        .map(Into::into)
        .map_err(|e| GenericError::Generic { err: e.to_string() })
}

#[derive(uniffi::Enum, Clone, Default, PartialEq, Debug)]
pub enum FfiReactionAction {
    Unknown,
    #[default]
    Added,
    Removed,
}

impl From<FfiReactionAction> for i32 {
    fn from(action: FfiReactionAction) -> Self {
        match action {
            FfiReactionAction::Unknown => 0,
            FfiReactionAction::Added => 1,
            FfiReactionAction::Removed => 2,
        }
    }
}

#[derive(uniffi::Enum, Clone, Default, PartialEq, Debug)]
pub enum FfiReactionSchema {
    Unknown,
    #[default]
    Unicode,
    Shortcode,
    Custom,
}

impl From<FfiReactionSchema> for i32 {
    fn from(schema: FfiReactionSchema) -> Self {
        match schema {
            FfiReactionSchema::Unknown => 0,
            FfiReactionSchema::Unicode => 1,
            FfiReactionSchema::Shortcode => 2,
            FfiReactionSchema::Custom => 3,
        }
    }
}

#[derive(uniffi::Record, Clone, Default)]
pub struct FfiRemoteAttachmentInfo {
    pub secret: Vec<u8>,
    pub content_digest: String,
    pub nonce: Vec<u8>,
    pub scheme: String,
    pub url: String,
    pub salt: Vec<u8>,
    pub content_length: Option<u32>,
    pub filename: Option<String>,
}

impl From<FfiRemoteAttachmentInfo> for RemoteAttachmentInfo {
    fn from(ffi_remote_attachment_info: FfiRemoteAttachmentInfo) -> Self {
        RemoteAttachmentInfo {
            content_digest: ffi_remote_attachment_info.content_digest,
            secret: ffi_remote_attachment_info.secret,
            nonce: ffi_remote_attachment_info.nonce,
            salt: ffi_remote_attachment_info.salt,
            scheme: ffi_remote_attachment_info.scheme,
            url: ffi_remote_attachment_info.url,
            content_length: ffi_remote_attachment_info.content_length,
            filename: ffi_remote_attachment_info.filename,
        }
    }
}

impl From<RemoteAttachmentInfo> for FfiRemoteAttachmentInfo {
    fn from(remote_attachment_info: RemoteAttachmentInfo) -> Self {
        FfiRemoteAttachmentInfo {
            secret: remote_attachment_info.secret,
            content_digest: remote_attachment_info.content_digest,
            nonce: remote_attachment_info.nonce,
            scheme: remote_attachment_info.scheme,
            url: remote_attachment_info.url,
            salt: remote_attachment_info.salt,
            content_length: remote_attachment_info.content_length,
            filename: remote_attachment_info.filename,
        }
    }
}

#[derive(uniffi::Record, Clone, Default)]
pub struct FfiMultiRemoteAttachment {
    pub attachments: Vec<FfiRemoteAttachmentInfo>,
}

impl From<FfiMultiRemoteAttachment> for MultiRemoteAttachment {
    fn from(ffi_multi_remote_attachment: FfiMultiRemoteAttachment) -> Self {
        MultiRemoteAttachment {
            attachments: ffi_multi_remote_attachment
                .attachments
                .into_iter()
                .map(Into::into)
                .collect(),
        }
    }
}

impl From<MultiRemoteAttachment> for FfiMultiRemoteAttachment {
    fn from(multi_remote_attachment: MultiRemoteAttachment) -> Self {
        FfiMultiRemoteAttachment {
            attachments: multi_remote_attachment
                .attachments
                .into_iter()
                .map(Into::into)
                .collect(),
        }
    }
}

#[uniffi::export]
pub fn encode_multi_remote_attachment(
    ffi_multi_remote_attachment: FfiMultiRemoteAttachment,
) -> Result<Vec<u8>, GenericError> {
    // Convert FfiMultiRemoteAttachment to MultiRemoteAttachment
    let multi_remote_attachment: MultiRemoteAttachment = ffi_multi_remote_attachment.into();

    // Use MultiRemoteAttachmentCodec to encode the reaction
    let encoded = MultiRemoteAttachmentCodec::encode(multi_remote_attachment)
        .map_err(|e| GenericError::Generic { err: e.to_string() })?;

    // Encode the EncodedContent to bytes
    let mut buf = Vec::new();
    encoded
        .encode(&mut buf)
        .map_err(|e| GenericError::Generic { err: e.to_string() })?;

    Ok(buf)
}

#[uniffi::export]
pub fn decode_multi_remote_attachment(
    bytes: Vec<u8>,
) -> Result<FfiMultiRemoteAttachment, GenericError> {
    // Decode bytes into EncodedContent
    let encoded_content = EncodedContent::decode(bytes.as_slice())
        .map_err(|e| GenericError::Generic { err: e.to_string() })?;

    // Use MultiRemoteAttachmentCodec to decode into MultiRemoteAttachment and convert to FfiMultiRemoteAttachment
    MultiRemoteAttachmentCodec::decode(encoded_content)
        .map(Into::into)
        .map_err(|e| GenericError::Generic { err: e.to_string() })
}

#[derive(uniffi::Record, Clone)]
pub struct FfiMessage {
    pub id: Vec<u8>,
    pub sent_at_ns: i64,
    pub conversation_id: Vec<u8>,
    pub sender_inbox_id: String,
    pub content: Vec<u8>,
    pub kind: FfiConversationMessageKind,
    pub delivery_status: FfiDeliveryStatus,
}

impl From<StoredGroupMessage> for FfiMessage {
    fn from(msg: StoredGroupMessage) -> Self {
        Self {
            id: msg.id,
            sent_at_ns: msg.sent_at_ns,
            conversation_id: msg.group_id,
            sender_inbox_id: msg.sender_inbox_id,
            content: msg.decrypted_message_bytes,
            kind: msg.kind.into(),
            delivery_status: msg.delivery_status.into(),
        }
    }
}

#[derive(uniffi::Record)]
pub struct FfiConsent {
    pub entity_type: FfiConsentEntityType,
    pub state: FfiConsentState,
    pub entity: String,
}

impl From<FfiConsent> for StoredConsentRecord {
    fn from(consent: FfiConsent) -> Self {
        Self {
            entity_type: consent.entity_type.into(),
            state: consent.state.into(),
            entity: consent.entity,
        }
    }
}

type FfiHandle = Box<GenericStreamHandle<Result<(), SubscribeError>>>;

#[derive(uniffi::Object, Clone)]
pub struct FfiStreamCloser {
    stream_handle: Arc<Mutex<Option<FfiHandle>>>,
    // for convenience, does not require locking mutex.
    abort_handle: Arc<Box<dyn AbortHandle>>,
}

impl FfiStreamCloser {
    pub fn new(
        stream_handle: impl StreamHandle<StreamOutput = Result<(), SubscribeError>>
            + Send
            + Sync
            + 'static,
    ) -> Self {
        Self {
            abort_handle: Arc::new(stream_handle.abort_handle()),
            stream_handle: Arc::new(Mutex::new(Some(Box::new(stream_handle)))),
        }
    }
}

#[uniffi::export(async_runtime = "tokio")]
impl FfiStreamCloser {
    /// Signal the stream to end
    /// Does not wait for the stream to end.
    pub fn end(&self) {
        self.abort_handle.end();
    }

    /// End the stream and asynchronously wait for it to shutdown
    pub async fn end_and_wait(&self) -> Result<(), GenericError> {
        use xmtp_common::StreamHandleError::*;
        use GenericError::Generic;

        if self.abort_handle.is_finished() {
            return Ok(());
        }

        let mut stream_handle = self.stream_handle.lock().await;
        let stream_handle = stream_handle.take();
        if let Some(mut h) = stream_handle {
            match h.end_and_wait().await {
                Err(Cancelled) => Ok(()),
                Err(Panicked(msg)) => Err(Generic { err: msg }),
                Err(e) => Err(Generic {
                    err: format!("error joining task {}", e),
                }),
                Ok(t) => t.map_err(|e| Generic { err: e.to_string() }),
            }
        } else {
            log::warn!("subscription already closed");
            Ok(())
        }
    }

    pub fn is_closed(&self) -> bool {
        self.abort_handle.is_finished()
    }

    pub async fn wait_for_ready(&self) {
        let mut stream_handle = self.stream_handle.lock().await;
        if let Some(ref mut h) = *stream_handle {
            h.wait_for_ready().await;
        }
    }
}

#[uniffi::export(with_foreign)]
pub trait FfiMessageCallback: Send + Sync {
    fn on_message(&self, message: FfiMessage);
    fn on_error(&self, error: FfiSubscribeError);
}

#[uniffi::export(with_foreign)]
pub trait FfiConversationCallback: Send + Sync {
    fn on_conversation(&self, conversation: Arc<FfiConversation>);
    fn on_error(&self, error: FfiSubscribeError);
}

#[uniffi::export(with_foreign)]
pub trait FfiConsentCallback: Send + Sync {
    fn on_consent_update(&self, consent: Vec<FfiConsent>);
    fn on_error(&self, error: FfiSubscribeError);
}

#[uniffi::export(with_foreign)]
pub trait FfiPreferenceCallback: Send + Sync {
    fn on_preference_update(&self, preference: Vec<FfiPreferenceUpdate>);
    fn on_error(&self, error: FfiSubscribeError);
}

#[derive(uniffi::Enum)]
pub enum FfiPreferenceUpdate {
    HMAC { key: Vec<u8> },
}

#[derive(uniffi::Object)]
pub struct FfiConversationMetadata {
    inner: Arc<GroupMetadata>,
}

#[uniffi::export]
impl FfiConversationMetadata {
    pub fn creator_inbox_id(&self) -> String {
        self.inner.creator_inbox_id.clone()
    }

    pub fn conversation_type(&self) -> FfiConversationType {
        match self.inner.conversation_type {
            ConversationType::Group => FfiConversationType::Group,
            ConversationType::Dm => FfiConversationType::Dm,
            ConversationType::Sync => FfiConversationType::Sync,
        }
    }
}

#[derive(uniffi::Object)]
pub struct FfiGroupPermissions {
    inner: Arc<GroupMutablePermissions>,
}

#[uniffi::export]
impl FfiGroupPermissions {
    pub fn policy_type(&self) -> Result<FfiGroupPermissionsOptions, GenericError> {
        if let Ok(preconfigured_policy) = self.inner.preconfigured_policy() {
            Ok(preconfigured_policy.into())
        } else {
            Ok(FfiGroupPermissionsOptions::CustomPolicy)
        }
    }

    pub fn policy_set(&self) -> Result<FfiPermissionPolicySet, GenericError> {
        let policy_set = &self.inner.policies;
        let metadata_policy_map = &policy_set.update_metadata_policy;
        let get_policy = |field: &str| {
            metadata_policy_map
                .get(field)
                .map(FfiPermissionPolicy::from)
                .unwrap_or(FfiPermissionPolicy::DoesNotExist)
        };
        Ok(FfiPermissionPolicySet {
            add_member_policy: FfiPermissionPolicy::from(&policy_set.add_member_policy),
            remove_member_policy: FfiPermissionPolicy::from(&policy_set.remove_member_policy),
            add_admin_policy: FfiPermissionPolicy::from(&policy_set.add_admin_policy),
            remove_admin_policy: FfiPermissionPolicy::from(&policy_set.remove_admin_policy),
            update_group_name_policy: get_policy(MetadataField::GroupName.as_str()),
            update_group_description_policy: get_policy(MetadataField::Description.as_str()),
            update_group_image_url_square_policy: get_policy(
                MetadataField::GroupImageUrlSquare.as_str(),
            ),
            update_message_disappearing_policy: get_policy(
                MetadataField::MessageDisappearInNS.as_str(),
            ),
        })
    }
}

#[cfg(test)]
mod tests {
    use futures::future::join_all;
    use passkey::{
        authenticator::{Authenticator, UserCheck, UserValidationMethod},
        client::{Client, DefaultClientData},
        types::{ctap2::*, rand::random_vec, webauthn::*, Bytes, Passkey},
    };
    use public_suffix::PublicSuffixList;

    struct PkUserValidationMethod {}
    #[async_trait::async_trait]
    impl UserValidationMethod for PkUserValidationMethod {
        type PasskeyItem = Passkey;
        async fn check_user<'a>(
            &self,
            _credential: Option<&'a Passkey>,
            presence: bool,
            verification: bool,
        ) -> Result<UserCheck, Ctap2Error> {
            Ok(UserCheck {
                presence,
                verification,
            })
        }

        fn is_verification_enabled(&self) -> Option<bool> {
            Some(true)
        }

        fn is_presence_enabled(&self) -> bool {
            true
        }
    }

    use super::{
        create_client, FfiConsentCallback, FfiMessage, FfiMessageCallback, FfiPreferenceCallback,
        FfiPreferenceUpdate, FfiXmtpClient,
    };
    use crate::{
        connect_to_backend, decode_multi_remote_attachment, decode_reaction,
        encode_multi_remote_attachment, encode_reaction, get_inbox_id_for_identifier,
        identity::{FfiIdentifier, FfiIdentifierKind},
        inbox_owner::{FfiInboxOwner, IdentityValidationError, SigningError},
        FfiConsent, FfiConsentEntityType, FfiConsentState, FfiContentType, FfiConversation,
        FfiConversationCallback, FfiConversationMessageKind, FfiCreateDMOptions,
        FfiCreateGroupOptions, FfiDirection, FfiGroupPermissionsOptions,
        FfiListConversationsOptions, FfiListMessagesOptions, FfiMessageDisappearingSettings,
        FfiMessageWithReactions, FfiMetadataField, FfiMultiRemoteAttachment, FfiPasskeySignature,
        FfiPermissionPolicy, FfiPermissionPolicySet, FfiPermissionUpdateType, FfiReaction,
        FfiReactionAction, FfiReactionSchema, FfiRemoteAttachmentInfo, FfiSubscribeError,
        GenericError,
    };
    use ethers::utils::hex;
    use prost::Message;
    use std::{
        collections::HashMap,
        ops::Deref,
        sync::{
            atomic::{AtomicU32, Ordering},
            Arc, Mutex,
        },
        time::Duration,
    };
    use tokio::{sync::Notify, time::error::Elapsed};
    use xmtp_common::time::now_ns;
    use xmtp_common::tmp_path;
    use xmtp_common::{wait_for_eq, wait_for_ok};
    use xmtp_content_types::{
        attachment::AttachmentCodec, bytes_to_encoded_content, encoded_content_to_bytes,
        group_updated::GroupUpdatedCodec, membership_change::GroupMembershipChangeCodec,
        reaction::ReactionCodec, read_receipt::ReadReceiptCodec,
        remote_attachment::RemoteAttachmentCodec, reply::ReplyCodec, text::TextCodec,
        transaction_reference::TransactionReferenceCodec, ContentCodec,
    };
    use xmtp_cryptography::{signature::RecoverableSignature, utils::rng};
    use xmtp_db::EncryptionKey;
    use xmtp_id::associations::{
        test_utils::WalletTestExt,
        unverified::{UnverifiedRecoverableEcdsaSignature, UnverifiedSignature},
    };
    use xmtp_mls::{
        groups::{scoped_client::LocalScopedGroupClient, GroupError},
        InboxOwner,
    };

    use xmtp_proto::xmtp::mls::message_contents::{
        content_types::{ReactionAction, ReactionSchema, ReactionV2},
        ContentTypeId, EncodedContent,
    };

    const HISTORY_SYNC_URL: &str = "http://localhost:5558";

    #[derive(Clone)]
    pub struct LocalWalletInboxOwner {
        wallet: xmtp_cryptography::utils::LocalWallet,
    }

    impl LocalWalletInboxOwner {
        pub fn with_wallet(wallet: xmtp_cryptography::utils::LocalWallet) -> Self {
            Self { wallet }
        }

        pub fn identifier(&self) -> FfiIdentifier {
            self.wallet.identifier().into()
        }

        pub fn new() -> Self {
            Self {
                wallet: xmtp_cryptography::utils::LocalWallet::new(&mut rng()),
            }
        }
    }

    impl FfiInboxOwner for LocalWalletInboxOwner {
        fn get_identifier(&self) -> Result<FfiIdentifier, IdentityValidationError> {
            let ident = self
                .wallet
                .get_identifier()
                .map_err(|err| IdentityValidationError::Generic(err.to_string()))?;
            Ok(ident.into())
        }

        fn sign(&self, text: String) -> Result<Vec<u8>, SigningError> {
            let recoverable_signature =
                self.wallet.sign(&text).map_err(|_| SigningError::Generic)?;
            match recoverable_signature {
                RecoverableSignature::Eip191Signature(signature_bytes) => Ok(signature_bytes),
            }
        }
    }

    #[derive(Default)]
    struct RustStreamCallback {
        num_messages: AtomicU32,
        messages: Mutex<Vec<FfiMessage>>,
        conversations: Mutex<Vec<Arc<FfiConversation>>>,
        consent_updates: Mutex<Vec<FfiConsent>>,
        preference_updates: Mutex<Vec<FfiPreferenceUpdate>>,
        notify: Notify,
        inbox_id: Option<String>,
        installation_id: Option<String>,
    }

    impl RustStreamCallback {
        pub fn message_count(&self) -> u32 {
            self.num_messages.load(Ordering::SeqCst)
        }

        pub fn consent_updates_count(&self) -> usize {
            self.consent_updates.lock().unwrap().len()
        }

        pub async fn wait_for_delivery(&self, timeout_secs: Option<u64>) -> Result<(), Elapsed> {
            tokio::time::timeout(
                std::time::Duration::from_secs(timeout_secs.unwrap_or(60)),
                async { self.notify.notified().await },
            )
            .await?;
            Ok(())
        }

        pub fn from_client(client: &FfiXmtpClient) -> Self {
            RustStreamCallback {
                inbox_id: Some(client.inner_client.inbox_id().to_string()),
                installation_id: Some(hex::encode(client.inner_client.installation_public_key())),
                ..Default::default()
            }
        }
    }

    impl FfiMessageCallback for RustStreamCallback {
        fn on_message(&self, message: FfiMessage) {
            let mut messages = self.messages.lock().unwrap();
            log::info!(
                inbox_id = self.inbox_id,
                installation_id = self.installation_id,
                "ON MESSAGE Received\n-------- \n{}\n----------",
                String::from_utf8_lossy(&message.content)
            );
            messages.push(message);
            let _ = self.num_messages.fetch_add(1, Ordering::SeqCst);
            self.notify.notify_one();
        }

        fn on_error(&self, error: FfiSubscribeError) {
            log::error!("{}", error)
        }
    }

    impl FfiConversationCallback for RustStreamCallback {
        fn on_conversation(&self, group: Arc<super::FfiConversation>) {
            log::debug!(
                inbox_id = self.inbox_id,
                installation_id = self.installation_id,
                "received conversation"
            );
            let _ = self.num_messages.fetch_add(1, Ordering::SeqCst);
            let mut convos = self.conversations.lock().unwrap();
            convos.push(group);
            self.notify.notify_one();
        }

        fn on_error(&self, error: FfiSubscribeError) {
            log::error!("{}", error)
        }
    }

    impl FfiConsentCallback for RustStreamCallback {
        fn on_consent_update(&self, mut consent: Vec<FfiConsent>) {
            log::debug!(
                inbox_id = self.inbox_id,
                installation_id = self.installation_id,
                "received consent update"
            );
            let mut consent_updates = self.consent_updates.lock().unwrap();
            consent_updates.append(&mut consent);
            self.notify.notify_one();
        }

        fn on_error(&self, error: FfiSubscribeError) {
            log::error!("{}", error)
        }
    }

    impl FfiPreferenceCallback for RustStreamCallback {
        fn on_preference_update(&self, mut preference: Vec<super::FfiPreferenceUpdate>) {
            log::debug!(
                inbox_id = self.inbox_id,
                installation_id = self.installation_id,
                "received consent update"
            );
            let mut preference_updates = self.preference_updates.lock().unwrap();
            preference_updates.append(&mut preference);
            self.notify.notify_one();
        }

        fn on_error(&self, error: FfiSubscribeError) {
            log::error!("{}", error)
        }
    }

    fn static_enc_key() -> EncryptionKey {
        [2u8; 32]
    }

    async fn register_client(inbox_owner: &LocalWalletInboxOwner, client: &FfiXmtpClient) {
        register_client_no_panic(inbox_owner, client).await.unwrap()
    }

    async fn register_client_no_panic(
        inbox_owner: &LocalWalletInboxOwner,
        client: &FfiXmtpClient,
    ) -> Result<(), GenericError> {
        let signature_request = client.signature_request().unwrap();
        signature_request
            .add_ecdsa_signature(
                inbox_owner
                    .sign(signature_request.signature_text().await.unwrap())
                    .unwrap(),
            )
            .await?;
        client.register_identity(signature_request).await?;

        Ok(())
    }

    /// Create a new test client with a given wallet.
    async fn new_test_client_with_wallet(
        wallet: xmtp_cryptography::utils::LocalWallet,
    ) -> Arc<FfiXmtpClient> {
        new_test_client_with_wallet_and_device_sync_server_url(wallet, None).await
    }

    async fn new_test_client_with_wallet_and_history(
        wallet: xmtp_cryptography::utils::LocalWallet,
    ) -> Arc<FfiXmtpClient> {
        new_test_client_with_wallet_and_device_sync_server_url(
            wallet,
            Some(HISTORY_SYNC_URL.to_string()),
        )
        .await
    }

    async fn new_test_client_with_wallet_and_device_sync_server_url(
        wallet: xmtp_cryptography::utils::LocalWallet,
        device_sync_server_url: Option<String>,
    ) -> Arc<FfiXmtpClient> {
        let ffi_inbox_owner = LocalWalletInboxOwner::with_wallet(wallet);
        let ident = ffi_inbox_owner.identifier();
        let nonce = 1;
        let inbox_id = ident.inbox_id(nonce).unwrap();

        let client = create_client(
            connect_to_backend(xmtp_api_grpc::LOCALHOST_ADDRESS.to_string(), false)
                .await
                .unwrap(),
            Some(tmp_path()),
            Some(xmtp_db::EncryptedMessageStore::generate_enc_key().into()),
            &inbox_id,
            ident,
            nonce,
            None,
            device_sync_server_url,
        )
        .await
        .unwrap();

        let conn = client.inner_client.context().store().conn().unwrap();
        conn.register_triggers();

        register_client(&ffi_inbox_owner, &client).await;
        client
    }

    async fn new_test_client_no_panic(
        wallet: xmtp_cryptography::utils::LocalWallet,
        device_sync_server_url: Option<String>,
    ) -> Result<Arc<FfiXmtpClient>, GenericError> {
        let ffi_inbox_owner = LocalWalletInboxOwner::with_wallet(wallet);
        let ident = ffi_inbox_owner.identifier();
        let nonce = 1;
        let inbox_id = ident.inbox_id(nonce).unwrap();

        let client = create_client(
            connect_to_backend(xmtp_api_grpc::LOCALHOST_ADDRESS.to_string(), false)
                .await
                .unwrap(),
            Some(tmp_path()),
            Some(xmtp_db::EncryptedMessageStore::generate_enc_key().into()),
            &inbox_id,
            ident,
            nonce,
            None,
            device_sync_server_url,
        )
        .await?;

        let conn = client.inner_client.context().store().conn().unwrap();
        conn.register_triggers();

        register_client_no_panic(&ffi_inbox_owner, &client).await?;

        Ok(client)
    }

    type PasskeyCredential = PublicKeyCredential<AuthenticatorAttestationResponse>;
    type PasskeyClient = Client<Option<Passkey>, PkUserValidationMethod, PublicSuffixList>;

    #[allow(dead_code)]
    struct PasskeyUser {
        pk_cred: PasskeyCredential,
        pk_client: PasskeyClient,
        client: Arc<FfiXmtpClient>,
    }

    impl Deref for PasskeyUser {
        type Target = Arc<FfiXmtpClient>;
        fn deref(&self) -> &Self::Target {
            &self.client
        }
    }

    async fn new_passkey_client() -> PasskeyUser {
        let origin = url::Url::parse("https://xmtp.chat").expect("Should parse");
        let parameters_from_rp = PublicKeyCredentialParameters {
            ty: PublicKeyCredentialType::PublicKey,
            alg: coset::iana::Algorithm::ES256,
        };
        let pk_user_entity = PublicKeyCredentialUserEntity {
            id: random_vec(32).into(),
            display_name: "Alex Passkey".into(),
            name: "apk@example.org".into(),
        };
        let pk_auth_store: Option<Passkey> = None;
        let pk_aaguid = Aaguid::new_empty();
        let pk_user_validation_method = PkUserValidationMethod {};
        let pk_auth = Authenticator::new(pk_aaguid, pk_auth_store, pk_user_validation_method);
        let mut pk_client = Client::new(pk_auth);

        let request = CredentialCreationOptions {
            public_key: PublicKeyCredentialCreationOptions {
                rp: PublicKeyCredentialRpEntity {
                    id: None, // Leaving the ID as None means use the effective domain
                    name: origin.domain().unwrap().into(),
                },
                user: pk_user_entity,
                // We're not passing a challenge here because we don't care about the credential and the user_entity behind it (for now).
                // It's guaranteed to be unique, and that's good enough for us.
                // All we care about is if that unique credential signs below.
                challenge: Bytes::from(vec![]),
                pub_key_cred_params: vec![parameters_from_rp],
                timeout: None,
                exclude_credentials: None,
                authenticator_selection: None,
                hints: None,
                attestation: AttestationConveyancePreference::None,
                attestation_formats: None,
                extensions: None,
            },
        };

        // Now create the credential.
        let pk_cred = pk_client
            .register(origin.clone(), request, DefaultClientData)
            .await
            .unwrap();

        let public_key = pk_cred.response.public_key.as_ref().unwrap()[26..].to_vec();

        let identity = FfiIdentifier {
            identifier: hex::encode(public_key.clone()),
            identifier_kind: FfiIdentifierKind::Passkey,
        };

        let nonce = 0;
        let inbox_id = identity.inbox_id(nonce).unwrap();

        let db_path = tmp_path();
        let db_enc_key = static_enc_key().to_vec();

        let client = create_client(
            connect_to_backend(xmtp_api_grpc::LOCALHOST_ADDRESS.to_string(), false)
                .await
                .unwrap(),
            Some(db_path),
            Some(db_enc_key),
            &inbox_id,
            identity,
            nonce,
            None,
            None,
        )
        .await
        .unwrap();

        let conn = client.inner_client.context().store().conn().unwrap();
        conn.register_triggers();

        let signature_request = client.signature_request().unwrap();
        let challenge = signature_request
            .signature_text()
            .await
            .unwrap()
            .as_bytes()
            .to_vec();
        let sign_request = CredentialRequestOptions {
            public_key: PublicKeyCredentialRequestOptions {
                challenge: Bytes::from(challenge),
                timeout: None,
                rp_id: Some(String::from(origin.domain().unwrap())),
                allow_credentials: None,
                user_verification: UserVerificationRequirement::default(),
                hints: None,
                attestation: AttestationConveyancePreference::None,
                attestation_formats: None,
                extensions: None,
            },
        };

        let cred = pk_client
            .authenticate(origin.clone(), sign_request, DefaultClientData)
            .await
            .unwrap();
        let resp = cred.response;

        let signature = resp.signature.to_vec();

        signature_request
            .add_passkey_signature(FfiPasskeySignature {
                public_key,
                signature,
                client_data_json: resp.client_data_json.to_vec(),
                authenticator_data: resp.authenticator_data.to_vec(),
            })
            .await
            .unwrap();
        client.register_identity(signature_request).await.unwrap();

        PasskeyUser {
            pk_client,
            pk_cred,
            client,
        }
    }

    async fn new_test_client() -> Arc<FfiXmtpClient> {
        let wallet = xmtp_cryptography::utils::LocalWallet::new(&mut rng());
        new_test_client_with_wallet(wallet).await
    }

    async fn new_test_client_with_history() -> Arc<FfiXmtpClient> {
        let wallet = xmtp_cryptography::utils::LocalWallet::new(&mut rng());
        new_test_client_with_wallet_and_device_sync_server_url(
            wallet,
            Some(HISTORY_SYNC_URL.to_string()),
        )
        .await
    }

    impl FfiConversation {
        #[cfg(test)]
        async fn update_installations(&self) -> Result<(), GroupError> {
            self.inner.update_installations().await?;
            Ok(())
        }
    }

    #[tokio::test]
    async fn get_inbox_id() {
        let client = new_test_client().await;
        let ident = &client.account_identifier;
        let real_inbox_id = client.inbox_id();

        let api = connect_to_backend(xmtp_api_grpc::LOCALHOST_ADDRESS.to_string(), false)
            .await
            .unwrap();

        let from_network = get_inbox_id_for_identifier(api, ident.clone())
            .await
            .unwrap()
            .unwrap();

        assert_eq!(real_inbox_id, from_network);
    }

    #[tokio::test]
    #[ignore]
    async fn test_legacy_identity() {
        let ident = FfiIdentifier {
            identifier: "0x0bD00B21aF9a2D538103c3AAf95Cb507f8AF1B28".to_lowercase(),
            identifier_kind: FfiIdentifierKind::Ethereum,
        };
        let legacy_keys = hex::decode("0880bdb7a8b3f6ede81712220a20ad528ea38ce005268c4fb13832cfed13c2b2219a378e9099e48a38a30d66ef991a96010a4c08aaa8e6f5f9311a430a41047fd90688ca39237c2899281cdf2756f9648f93767f91c0e0f74aed7e3d3a8425e9eaa9fa161341c64aa1c782d004ff37ffedc887549ead4a40f18d1179df9dff124612440a403c2cb2338fb98bfe5f6850af11f6a7e97a04350fc9d37877060f8d18e8f66de31c77b3504c93cf6a47017ea700a48625c4159e3f7e75b52ff4ea23bc13db77371001").unwrap();
        let nonce = 0;

        let inbox_id = ident.inbox_id(nonce).unwrap();

        let client = create_client(
            connect_to_backend(xmtp_api_grpc::LOCALHOST_ADDRESS.to_string(), false)
                .await
                .unwrap(),
            Some(tmp_path()),
            None,
            &inbox_id,
            ident,
            nonce,
            Some(legacy_keys),
            None,
        )
        .await
        .unwrap();

        assert!(client.signature_request().is_none());
    }

    #[tokio::test(flavor = "multi_thread", worker_threads = 1)]
    async fn test_create_client_with_storage() {
        let ffi_inbox_owner = LocalWalletInboxOwner::new();
        let ident = ffi_inbox_owner.identifier();
        let nonce = 1;
        let inbox_id = ident.inbox_id(nonce).unwrap();

        let path = tmp_path();

        let client_a = create_client(
            connect_to_backend(xmtp_api_grpc::LOCALHOST_ADDRESS.to_string(), false)
                .await
                .unwrap(),
            Some(path.clone()),
            None,
            &inbox_id,
            ffi_inbox_owner.identifier(),
            nonce,
            None,
            None,
        )
        .await
        .unwrap();
        register_client(&ffi_inbox_owner, &client_a).await;

        let installation_pub_key = client_a.inner_client.installation_public_key().to_vec();
        drop(client_a);

        let client_b = create_client(
            connect_to_backend(xmtp_api_grpc::LOCALHOST_ADDRESS.to_string(), false)
                .await
                .unwrap(),
            Some(path),
            None,
            &inbox_id,
            ffi_inbox_owner.identifier(),
            nonce,
            None,
            None,
        )
        .await
        .unwrap();

        let other_installation_pub_key = client_b.inner_client.installation_public_key().to_vec();
        drop(client_b);

        assert!(
            installation_pub_key == other_installation_pub_key,
            "did not use same installation ID"
        )
    }

    #[tokio::test(flavor = "multi_thread", worker_threads = 1)]
    async fn test_create_client_with_key() {
        let ffi_inbox_owner = LocalWalletInboxOwner::new();
        let nonce = 1;
        let ident = ffi_inbox_owner.identifier();
        let inbox_id = ident.inbox_id(nonce).unwrap();

        let path = tmp_path();

        let key = static_enc_key().to_vec();

        let client_a = create_client(
            connect_to_backend(xmtp_api_grpc::LOCALHOST_ADDRESS.to_string(), false)
                .await
                .unwrap(),
            Some(path.clone()),
            Some(key),
            &inbox_id,
            ffi_inbox_owner.identifier(),
            nonce,
            None,
            None,
        )
        .await
        .unwrap();

        drop(client_a);

        let mut other_key = static_enc_key();
        other_key[31] = 1;

        let result_errored = create_client(
            connect_to_backend(xmtp_api_grpc::LOCALHOST_ADDRESS.to_string(), false)
                .await
                .unwrap(),
            Some(path),
            Some(other_key.to_vec()),
            &inbox_id,
            ffi_inbox_owner.identifier(),
            nonce,
            None,
            None,
        )
        .await
        .is_err();

        assert!(result_errored, "did not error on wrong encryption key")
    }

    trait SignWithWallet {
        async fn add_wallet_signature(&self, wallet: &xmtp_cryptography::utils::LocalWallet);
    }

    use super::FfiSignatureRequest;
    impl SignWithWallet for FfiSignatureRequest {
        async fn add_wallet_signature(&self, wallet: &xmtp_cryptography::utils::LocalWallet) {
            let signature_text = self.inner.lock().await.signature_text();
            let wallet_signature: Vec<u8> = wallet.sign(&signature_text.clone()).unwrap().into();

            self.inner
                .lock()
                .await
                .add_signature(
                    UnverifiedSignature::RecoverableEcdsa(
                        UnverifiedRecoverableEcdsaSignature::new(wallet_signature),
                    ),
                    &self.scw_verifier,
                )
                .await
                .unwrap();
        }
    }

    use xmtp_cryptography::utils::generate_local_wallet;

    #[tokio::test(flavor = "multi_thread", worker_threads = 1)]
    async fn radio_silence() {
        let alex = new_passkey_client().await;

        let stats = alex.inner_client.api_stats();
        let ident_stats = alex.inner_client.identity_api_stats();

        // One identity update pushed. Zero interaction with groups.
        assert_eq!(ident_stats.publish_identity_update.get_count(), 1);
        assert_eq!(stats.send_welcome_messages.get_count(), 0);
        assert_eq!(stats.send_group_messages.get_count(), 0);

        let bo = new_test_client();
        let conversation = alex
            .conversations()
            .create_group(
                vec![bo.await.account_identifier.clone()],
                FfiCreateGroupOptions::default(),
            )
            .await
            .unwrap();

        conversation.send(b"Hello there".to_vec()).await.unwrap();

        // One identity update pushed. Zero interaction with groups.
        assert_eq!(ident_stats.publish_identity_update.get_count(), 1);
        // Why is this 2?
        assert_eq!(ident_stats.get_inbox_ids.get_count(), 2);
        assert_eq!(stats.send_welcome_messages.get_count(), 1);
        assert_eq!(stats.send_group_messages.get_count(), 2);

        // Sleep for 2 seconds and make sure nothing else has sent
        tokio::time::sleep(Duration::from_secs(2)).await;

        // One identity update pushed. Zero interaction with groups.
        assert_eq!(ident_stats.publish_identity_update.get_count(), 1);
        assert_eq!(ident_stats.get_inbox_ids.get_count(), 2);
        assert_eq!(stats.send_welcome_messages.get_count(), 1);
        assert_eq!(stats.send_group_messages.get_count(), 2);
    }

    #[tokio::test(flavor = "multi_thread", worker_threads = 1)]
    async fn test_can_add_wallet_to_inbox() {
        // Setup the initial first client
        let ffi_inbox_owner = LocalWalletInboxOwner::new();
        let ident = ffi_inbox_owner.identifier();
        let nonce = 1;
        let inbox_id = ident.inbox_id(nonce).unwrap();

        let path = tmp_path();
        let key = static_enc_key().to_vec();
        let client = create_client(
            connect_to_backend(xmtp_api_grpc::LOCALHOST_ADDRESS.to_string(), false)
                .await
                .unwrap(),
            Some(path.clone()),
            Some(key),
            &inbox_id,
            ffi_inbox_owner.identifier(),
            nonce,
            None,
            None,
        )
        .await
        .unwrap();

        let signature_request = client.signature_request().unwrap().clone();
        register_client(&ffi_inbox_owner, &client).await;

        signature_request
            .add_wallet_signature(&ffi_inbox_owner.wallet)
            .await;

        let conn = client.inner_client.store().conn().unwrap();
        let state = client
            .inner_client
            .get_latest_association_state(&conn, &inbox_id)
            .await
            .expect("could not get state");

        assert_eq!(state.members().len(), 2);

        // Now, add the second wallet to the client
        let wallet_to_add = generate_local_wallet();
        let new_account_address = wallet_to_add.identifier();
        println!("second address: {}", new_account_address);

        let signature_request = client
            .add_identity(new_account_address.into())
            .await
            .expect("could not add wallet");

        signature_request.add_wallet_signature(&wallet_to_add).await;

        client
            .apply_signature_request(signature_request)
            .await
            .unwrap();

        let updated_state = client
            .inner_client
            .get_latest_association_state(&conn, &inbox_id)
            .await
            .expect("could not get state");

        assert_eq!(updated_state.members().len(), 3);
    }

    #[tokio::test(flavor = "multi_thread", worker_threads = 10)]
    async fn rapidfire_duplicate_create() {
        let wallet = generate_local_wallet();
        let mut futs = vec![];
        for _ in 0..10 {
            futs.push(new_test_client_no_panic(wallet.clone(), None));
        }

        let results = join_all(futs).await;

        let mut num_okay = 0;
        for result in results {
            if result.is_ok() {
                num_okay += 1;
            }
        }

        // Only one client should get to sign up
        assert_eq!(num_okay, 1);
    }

    #[tokio::test(flavor = "multi_thread", worker_threads = 1)]
    async fn associate_passkey() {
        let alex = new_test_client().await;

        let origin = url::Url::parse("https://xmtp.chat").expect("Should parse");
        let parameters_from_rp = PublicKeyCredentialParameters {
            ty: PublicKeyCredentialType::PublicKey,
            alg: coset::iana::Algorithm::ES256,
        };
        let pk_user_entity = PublicKeyCredentialUserEntity {
            id: random_vec(32).into(),
            display_name: "Alex Passkey".into(),
            name: "apk@example.org".into(),
        };
        let pk_auth_store: Option<Passkey> = None;
        let pk_aaguid = Aaguid::new_empty();
        let pk_user_validation_method = PkUserValidationMethod {};
        let pk_auth = Authenticator::new(pk_aaguid, pk_auth_store, pk_user_validation_method);
        let mut pk_client = Client::new(pk_auth);

        let request = CredentialCreationOptions {
            public_key: PublicKeyCredentialCreationOptions {
                rp: PublicKeyCredentialRpEntity {
                    id: None, // Leaving the ID as None means use the effective domain
                    name: origin.domain().unwrap().into(),
                },
                user: pk_user_entity,
                // We're not passing a challenge here because we don't care about the credential and the user_entity behind it (for now).
                // It's guaranteed to be unique, and that's good enough for us.
                // All we care about is if that unique credential signs below.
                challenge: Bytes::from(vec![]),
                pub_key_cred_params: vec![parameters_from_rp],
                timeout: None,
                exclude_credentials: None,
                authenticator_selection: None,
                hints: None,
                attestation: AttestationConveyancePreference::None,
                attestation_formats: None,
                extensions: None,
            },
        };

        // Now create the credential.
        let my_webauthn_credential = pk_client
            .register(origin.clone(), request, DefaultClientData)
            .await
            .unwrap();

        let public_key = my_webauthn_credential.response.public_key.unwrap().to_vec();
        let public_key = public_key[26..].to_vec();

        let sig_request = alex
            .add_identity(FfiIdentifier {
                identifier: hex::encode(&public_key),
                identifier_kind: FfiIdentifierKind::Passkey,
            })
            .await
            .unwrap();

        let challenge = sig_request.signature_text().await.unwrap();
        let challenge_bytes = challenge.as_bytes().to_vec();

        let request = CredentialRequestOptions {
            public_key: PublicKeyCredentialRequestOptions {
                challenge: Bytes::from(challenge_bytes),
                timeout: None,
                rp_id: Some(String::from(origin.domain().unwrap())),
                allow_credentials: None,
                user_verification: UserVerificationRequirement::default(),
                hints: None,
                attestation: AttestationConveyancePreference::None,
                attestation_formats: None,
                extensions: None,
            },
        };

        let cred = pk_client
            .authenticate(origin.clone(), request, DefaultClientData)
            .await
            .unwrap();
        let resp = cred.response;

        let mut signature = resp.signature.to_vec();

        // Try to add a bad sig first
        // Corrupt the sig
        signature[4] = signature[4].wrapping_add(1);
        let result = sig_request
            .add_passkey_signature(FfiPasskeySignature {
                authenticator_data: resp.authenticator_data.to_vec(),
                signature: signature.clone(),
                client_data_json: resp.client_data_json.to_vec(),
                public_key: public_key.clone(),
            })
            .await;
        // It should not verify
        assert!(result.is_err());

        // un-corrupt the sig
        signature[4] = signature[4].wrapping_sub(1);
        sig_request
            .add_passkey_signature(FfiPasskeySignature {
                authenticator_data: resp.authenticator_data.to_vec(),
                signature: signature.clone(),
                client_data_json: resp.client_data_json.to_vec(),
                public_key: public_key.clone(),
            })
            .await
            // should be good
            .unwrap();

        alex.apply_signature_request(sig_request).await.unwrap();
    }

    #[tokio::test(flavor = "multi_thread", worker_threads = 1)]
    async fn test_can_revoke_wallet() {
        // Setup the initial first client
        let ffi_inbox_owner = LocalWalletInboxOwner::new();
        let nonce = 1;
        let ident = ffi_inbox_owner.identifier();
        let inbox_id = ident.inbox_id(nonce).unwrap();
        let path = tmp_path();
        let key = static_enc_key().to_vec();

        let client = create_client(
            connect_to_backend(xmtp_api_grpc::LOCALHOST_ADDRESS.to_string(), false)
                .await
                .unwrap(),
            Some(path.clone()),
            Some(key),
            &inbox_id,
            ffi_inbox_owner.identifier(),
            nonce,
            None,
            None,
        )
        .await
        .unwrap();

        let signature_request = client.signature_request().unwrap().clone();
        register_client(&ffi_inbox_owner, &client).await;

        signature_request
            .add_wallet_signature(&ffi_inbox_owner.wallet)
            .await;

        let conn = client.inner_client.store().conn().unwrap();
        let state = client
            .inner_client
            .get_latest_association_state(&conn, &inbox_id)
            .await
            .expect("could not get state");

        assert_eq!(state.members().len(), 2);

        // Now, add the second wallet to the client

        let wallet_to_add = generate_local_wallet();
        let new_account_address = wallet_to_add.identifier();
        println!("second address: {}", new_account_address);

        let signature_request = client
            .add_identity(new_account_address.into())
            .await
            .expect("could not add wallet");

        signature_request.add_wallet_signature(&wallet_to_add).await;

        client
            .apply_signature_request(signature_request.clone())
            .await
            .unwrap();

        let updated_state = client
            .inner_client
            .get_latest_association_state(&conn, &inbox_id)
            .await
            .expect("could not get state");

        assert_eq!(updated_state.members().len(), 3);

        // Now, revoke the second wallet
        let signature_request = client
            .revoke_identity(wallet_to_add.identifier().into())
            .await
            .expect("could not revoke wallet");

        signature_request
            .add_wallet_signature(&ffi_inbox_owner.wallet)
            .await;

        client
            .apply_signature_request(signature_request)
            .await
            .unwrap();

        let revoked_state = client
            .inner_client
            .get_latest_association_state(&conn, &inbox_id)
            .await
            .expect("could not get state");

        assert_eq!(revoked_state.members().len(), 2);
    }

    #[tokio::test(flavor = "multi_thread", worker_threads = 1)]
    async fn test_invalid_external_signature() {
        let inbox_owner = LocalWalletInboxOwner::new();
        let ident = inbox_owner.identifier();
        let nonce = 1;
        let inbox_id = ident.inbox_id(nonce).unwrap();
        let path = tmp_path();

        let client = create_client(
            connect_to_backend(xmtp_api_grpc::LOCALHOST_ADDRESS.to_string(), false)
                .await
                .unwrap(),
            Some(path.clone()),
            None, // encryption_key
            &inbox_id,
            inbox_owner.identifier(),
            nonce,
            None, // v2_signed_private_key_proto
            None,
        )
        .await
        .unwrap();

        let signature_request = client.signature_request().unwrap();
        assert!(client.register_identity(signature_request).await.is_err());
    }

    #[tokio::test(flavor = "multi_thread", worker_threads = 1)]
    async fn test_can_message() {
        let amal = LocalWalletInboxOwner::new();
        let amal_ident = amal.identifier();
        let nonce = 1;
        let amal_inbox_id = amal_ident.inbox_id(nonce).unwrap();

        let bola = LocalWalletInboxOwner::new();
        let bola_ident = bola.identifier();
        let bola_inbox_id = bola_ident.inbox_id(nonce).unwrap();
        let path = tmp_path();

        let client_amal = create_client(
            connect_to_backend(xmtp_api_grpc::LOCALHOST_ADDRESS.to_string(), false)
                .await
                .unwrap(),
            Some(path.clone()),
            None,
            &amal_inbox_id,
            amal.identifier(),
            nonce,
            None,
            None,
        )
        .await
        .unwrap();

        // let coda = new_passkey_cred().await;
        // Check if can message a passkey identifier
        // TODO: enable when xmtp-node-go is updated
        // let can_msg = client_amal
        // .can_message(vec![coda.client.account_identifier.clone()])
        // .await
        // .unwrap();
        // let can_msg = *can_msg
        // .get(&coda.client.account_identifier)
        // .unwrap_or(&false);
        // assert!(can_msg);

        let can_message_result = client_amal
            .can_message(vec![bola.identifier()])
            .await
            .unwrap();

        assert!(
            can_message_result
                .get(&bola.identifier())
                .map(|&value| !value)
                .unwrap_or(false),
            "Expected the can_message result to be false for the address"
        );

        let client_bola = create_client(
            connect_to_backend(xmtp_api_grpc::LOCALHOST_ADDRESS.to_string(), false)
                .await
                .unwrap(),
            Some(path.clone()),
            None,
            &bola_inbox_id,
            bola.identifier(),
            nonce,
            None,
            None,
        )
        .await
        .unwrap();
        register_client(&bola, &client_bola).await;

        let can_message_result2 = client_amal
            .can_message(vec![bola.identifier()])
            .await
            .unwrap();

        assert!(
            can_message_result2
                .get(&bola.identifier())
                .copied()
                .unwrap_or(false),
            "Expected the can_message result to be true for the address"
        );
    }

    #[tokio::test(flavor = "multi_thread", worker_threads = 1)]
    async fn test_create_group_with_members() {
        let amal = new_test_client().await;
        let bola = new_test_client().await;

        let group = amal
            .conversations()
            .create_group(
                vec![bola.account_identifier.clone()],
                FfiCreateGroupOptions::default(),
            )
            .await
            .unwrap();

        let members = group.list_members().await.unwrap();
        assert_eq!(members.len(), 2);
    }

    #[tokio::test(flavor = "multi_thread", worker_threads = 1)]
    async fn test_create_group_with_metadata() {
        let amal = new_test_client().await;
        let bola = new_test_client().await;

        let conversation_message_disappearing_settings =
            FfiMessageDisappearingSettings::new(10, 100);

        let group = amal
            .conversations()
            .create_group(
                vec![bola.account_identifier.clone()],
                FfiCreateGroupOptions {
                    permissions: Some(FfiGroupPermissionsOptions::AdminOnly),
                    group_name: Some("Group Name".to_string()),
                    group_image_url_square: Some("url".to_string()),
                    group_description: Some("group description".to_string()),
                    custom_permission_policy_set: None,
                    message_disappearing_settings: Some(
                        conversation_message_disappearing_settings.clone(),
                    ),
                },
            )
            .await
            .unwrap();

        let members = group.list_members().await.unwrap();
        assert_eq!(members.len(), 2);
        assert_eq!(group.group_name().unwrap(), "Group Name");
        assert_eq!(group.group_image_url_square().unwrap(), "url");
        assert_eq!(group.group_description().unwrap(), "group description");
        assert_eq!(
            group
                .conversation_message_disappearing_settings()
                .unwrap()
                .unwrap()
                .from_ns,
            conversation_message_disappearing_settings.clone().from_ns
        );
        assert_eq!(
            group
                .conversation_message_disappearing_settings()
                .unwrap()
                .unwrap()
                .in_ns,
            conversation_message_disappearing_settings.in_ns
        );
    }

    #[tokio::test(flavor = "multi_thread", worker_threads = 5)]
    async fn test_revoke_installation_for_two_users_and_group_modification() {
        // Step 1: Create two installations
        let alix_wallet = xmtp_cryptography::utils::LocalWallet::new(&mut rng());
        let bola_wallet = xmtp_cryptography::utils::LocalWallet::new(&mut rng());
        let alix_client_1 = new_test_client_with_wallet(alix_wallet.clone()).await;
        let alix_client_2 = new_test_client_with_wallet(alix_wallet.clone()).await;
        let bola_client_1 = new_test_client_with_wallet(bola_wallet.clone()).await;

        // Ensure both clients are properly initialized
        let alix_client_1_state = alix_client_1.inbox_state(true).await.unwrap();
        let alix_client_2_state = alix_client_2.inbox_state(true).await.unwrap();
        let bola_client_1_state = bola_client_1.inbox_state(true).await.unwrap();
        assert_eq!(alix_client_1_state.installations.len(), 2);
        assert_eq!(alix_client_2_state.installations.len(), 2);
        assert_eq!(bola_client_1_state.installations.len(), 1);

        // Step 2: Create a group
        let group = alix_client_1
            .conversations()
            .create_group(
                vec![bola_client_1.account_identifier.clone()],
                FfiCreateGroupOptions::default(),
            )
            .await
            .unwrap();

        // No ordering guarantee on members list
        let group_members = group.list_members().await.unwrap();
        assert_eq!(group_members.len(), 2);

        // identify which member is alix
        let alix_member = group_members
            .iter()
            .find(|m| m.inbox_id == alix_client_1.inbox_id())
            .unwrap();
        assert_eq!(alix_member.installation_ids.len(), 2);

        // Step 3: Revoke one installation
        let revoke_request = alix_client_1
            .revoke_installations(vec![alix_client_2.installation_id()])
            .await
            .unwrap();
        revoke_request.add_wallet_signature(&alix_wallet).await;
        alix_client_1
            .apply_signature_request(revoke_request)
            .await
            .unwrap();

        // Validate revocation
        let client_1_state_after_revoke = alix_client_1.inbox_state(true).await.unwrap();
        let _client_2_state_after_revoke = alix_client_2.inbox_state(true).await.unwrap();

        let alix_conversation_1 = alix_client_1.conversations();
        alix_conversation_1
            .sync_all_conversations(None)
            .await
            .unwrap();
        let alix_conversation_2 = alix_client_2.conversations();
        alix_conversation_2
            .sync_all_conversations(None)
            .await
            .unwrap();
        let bola_conversation_1 = bola_client_1.conversations();
        bola_conversation_1
            .sync_all_conversations(None)
            .await
            .unwrap();
        tokio::time::sleep(std::time::Duration::from_secs(1)).await;
        assert_eq!(client_1_state_after_revoke.installations.len(), 1);

        // Re-fetch group members
        let group_members = group.list_members().await.unwrap();
        let alix_member = group_members
            .iter()
            .find(|m| m.inbox_id == alix_client_1.inbox_id())
            .unwrap();
        assert_eq!(alix_member.installation_ids.len(), 1);

        let alix_2_groups = alix_conversation_2
            .list(FfiListConversationsOptions::default())
            .unwrap();

        assert!(alix_2_groups
            .first()
            .unwrap()
            .conversation
            .update_group_name("test 2".to_string())
            .await
            .is_err());
    }

    #[tokio::test(flavor = "multi_thread", worker_threads = 5)]
    async fn test_revoke_installation_for_one_user_and_group_modification() {
        // Step 1: Create two installations
        let alix_wallet = xmtp_cryptography::utils::LocalWallet::new(&mut rng());
        let alix_client_1 = new_test_client_with_wallet(alix_wallet.clone()).await;
        let alix_client_2 = new_test_client_with_wallet(alix_wallet.clone()).await;

        // Ensure both clients are properly initialized
        let alix_client_1_state = alix_client_1.inbox_state(true).await.unwrap();
        let alix_client_2_state = alix_client_2.inbox_state(true).await.unwrap();
        assert_eq!(alix_client_1_state.installations.len(), 2);
        assert_eq!(alix_client_2_state.installations.len(), 2);

        // Step 2: Create a group
        let group = alix_client_1
            .conversations()
            .create_group(vec![], FfiCreateGroupOptions::default())
            .await
            .unwrap();

        // No ordering guarantee on members list
        let group_members = group.list_members().await.unwrap();
        assert_eq!(group_members.len(), 1);

        // identify which member is alix
        let alix_member = group_members
            .iter()
            .find(|m| m.inbox_id == alix_client_1.inbox_id())
            .unwrap();
        assert_eq!(alix_member.installation_ids.len(), 2);

        // Step 3: Revoke one installation
        let revoke_request = alix_client_1
            .revoke_installations(vec![alix_client_2.installation_id()])
            .await
            .unwrap();
        revoke_request.add_wallet_signature(&alix_wallet).await;
        alix_client_1
            .apply_signature_request(revoke_request)
            .await
            .unwrap();

        tokio::time::sleep(std::time::Duration::from_secs(1)).await;

        // Validate revocation
        let client_1_state_after_revoke = alix_client_1.inbox_state(true).await.unwrap();
        let _client_2_state_after_revoke = alix_client_2.inbox_state(true).await.unwrap();

        let alix_conversation_1 = alix_client_1.conversations();
        alix_conversation_1
            .sync_all_conversations(None)
            .await
            .unwrap();

        let alix_conversation_2 = alix_client_2.conversations();
        alix_conversation_2
            .sync_all_conversations(None)
            .await
            .unwrap();
        assert_eq!(client_1_state_after_revoke.installations.len(), 1);

        // Re-fetch group members
        let group_members = group.list_members().await.unwrap();
        let alix_member = group_members
            .iter()
            .find(|m| m.inbox_id == alix_client_1.inbox_id())
            .unwrap();
        assert_eq!(alix_member.installation_ids.len(), 1);

        let alix_2_groups = alix_conversation_2
            .list(FfiListConversationsOptions::default())
            .unwrap();

        assert!(alix_2_groups
            .first()
            .unwrap()
            .conversation
            .update_group_name("test 2".to_string())
            .await
            .is_err());
    }

    // Looks like this test might be a separate issue
    #[tokio::test(flavor = "multi_thread", worker_threads = 5)]
    async fn test_can_stream_group_messages_for_updates() {
        let alix = new_test_client().await;
        let bo = new_test_client().await;
        let alix_provider = alix.inner_client.mls_provider().unwrap();
        let bo_provider = bo.inner_client.mls_provider().unwrap();

        // Stream all group messages
        let message_callbacks = Arc::new(RustStreamCallback::default());
        let stream_messages = bo
            .conversations()
            .stream_all_messages(message_callbacks.clone())
            .await;
        stream_messages.wait_for_ready().await;

        // Create group and send first message
        let alix_group = alix
            .conversations()
            .create_group(
                vec![bo.account_identifier.clone()],
                FfiCreateGroupOptions::default(),
            )
            .await
            .unwrap();

        alix_group
            .update_group_name("Old Name".to_string())
            .await
            .unwrap();
        message_callbacks.wait_for_delivery(None).await.unwrap();

        let bo_groups = bo
            .conversations()
            .list(FfiListConversationsOptions::default())
            .unwrap();
        let bo_group = &bo_groups[0];
        bo_group.conversation.sync().await.unwrap();

        // alix published + processed group creation and name update
        assert_eq!(alix_provider.conn_ref().intents_published(), 2);
        assert_eq!(alix_provider.conn_ref().intents_deleted(), 2);

        bo_group
            .conversation
            .update_group_name("Old Name2".to_string())
            .await
            .unwrap();
        message_callbacks.wait_for_delivery(None).await.unwrap();
        assert_eq!(bo_provider.conn_ref().intents_published(), 1);

        alix_group.send(b"Hello there".to_vec()).await.unwrap();
        message_callbacks.wait_for_delivery(None).await.unwrap();
        assert_eq!(alix_provider.conn_ref().intents_published(), 3);

        let dm = bo
            .conversations()
            .find_or_create_dm(
                alix.account_identifier.clone(),
                FfiCreateDMOptions::default(),
            )
            .await
            .unwrap();
        dm.send(b"Hello again".to_vec()).await.unwrap();
        assert_eq!(bo_provider.conn_ref().intents_published(), 3);
        message_callbacks.wait_for_delivery(None).await.unwrap();

        // Uncomment the following lines to add more group name updates
        bo_group
            .conversation
            .update_group_name("Old Name3".to_string())
            .await
            .unwrap();
        message_callbacks.wait_for_delivery(None).await.unwrap();
        assert_eq!(bo_provider.conn_ref().intents_published(), 4);

        assert_eq!(message_callbacks.message_count(), 5);

        stream_messages.end_and_wait().await.unwrap();

        assert!(stream_messages.is_closed());
    }

    #[tokio::test(flavor = "multi_thread", worker_threads = 5)]
    async fn test_list_conversations_last_message() {
        // Step 1: Setup test client Alix and bo
        let alix = new_test_client().await;
        let bo = new_test_client().await;

        // Step 2: Create a group and add messages
        let alix_conversations = alix.conversations();

        // Create a group
        let group = alix_conversations
            .create_group(
                vec![bo.account_identifier.clone()],
                FfiCreateGroupOptions::default(),
            )
            .await
            .unwrap();

        // Add messages to the group
        let text_message_1 = TextCodec::encode("Text message for Group 1".to_string()).unwrap();
        group
            .send(encoded_content_to_bytes(text_message_1))
            .await
            .unwrap();
        let text_message_2 = TextCodec::encode("Text message for Group 2".to_string()).unwrap();
        group
            .send(encoded_content_to_bytes(text_message_2))
            .await
            .unwrap();

        // Step 3: Synchronize conversations
        alix_conversations
            .sync_all_conversations(None)
            .await
            .unwrap();

        // Step 4: List conversations and verify
        let conversations = alix_conversations
            .list(FfiListConversationsOptions::default())
            .unwrap();

        // Ensure the group is included
        assert_eq!(conversations.len(), 1, "Alix should have exactly 1 group");

        let last_message = conversations[0].last_message.as_ref().unwrap();
        assert_eq!(
            TextCodec::decode(bytes_to_encoded_content(last_message.content.clone())).unwrap(),
            "Text message for Group 2".to_string(),
            "Last message content should be the most recent"
        );
    }

    #[tokio::test(flavor = "multi_thread", worker_threads = 5)]
    async fn test_list_conversations_no_messages() {
        // Step 1: Setup test clients Alix and Bo
        let alix = new_test_client().await;
        let bo = new_test_client().await;

        let alix_conversations = alix.conversations();

        // Step 2: Create a group with Bo but do not send messages
        alix_conversations
            .create_group(
                vec![bo.account_identifier.clone()],
                FfiCreateGroupOptions::default(),
            )
            .await
            .unwrap();

        // Step 3: Synchronize conversations
        alix_conversations
            .sync_all_conversations(None)
            .await
            .unwrap();

        // Step 4: List conversations and verify
        let conversations = alix_conversations
            .list(FfiListConversationsOptions::default())
            .unwrap();

        // Ensure the group is included
        assert_eq!(conversations.len(), 1, "Alix should have exactly 1 group");

        // Verify that the last_message is None
        assert!(
            conversations[0].last_message.is_none(),
            "Last message should be None since no messages were sent"
        );
    }

    #[tokio::test(flavor = "multi_thread", worker_threads = 5)]
    async fn test_conversation_list_filters_readable_messages() {
        // Step 1: Setup test client
        let client = new_test_client().await;
        let conversations_api = client.conversations();

        // Step 2: Create 9 groups
        let mut groups = Vec::with_capacity(9);
        for _ in 0..9 {
            let group = conversations_api
                .create_group(vec![], FfiCreateGroupOptions::default())
                .await
                .unwrap();
            groups.push(group);
        }

        // Step 3: Each group gets a message sent in it by type following the pattern:
        //   group[0] -> TextCodec                    (readable)
        //   group[1] -> ReactionCodec                (readable)
        //   group[2] -> AttachmentCodec              (readable)
        //   group[3] -> RemoteAttachmentCodec        (readable)
        //   group[4] -> ReplyCodec                   (readable)
        //   group[5] -> TransactionReferenceCodec    (readable)
        //   group[6] -> GroupUpdatedCodec            (not readable)
        //   group[7] -> GroupMembershipUpdatedCodec  (not readable)
        //   group[8] -> ReadReceiptCodec             (not readable)

        // group[0] sends TextCodec message
        let text_message = TextCodec::encode("Text message for Group 1".to_string()).unwrap();
        groups[0]
            .send(encoded_content_to_bytes(text_message))
            .await
            .unwrap();

        // group[1] sends ReactionCodec message
        let reaction_content_type_id = ContentTypeId {
            authority_id: "".to_string(),
            type_id: ReactionCodec::TYPE_ID.to_string(),
            version_major: 0,
            version_minor: 0,
        };
        let reaction_encoded_content = EncodedContent {
            r#type: Some(reaction_content_type_id),
            content: "reaction content".as_bytes().to_vec(),
            parameters: HashMap::new(),
            fallback: None,
            compression: None,
        };
        groups[1]
            .send(encoded_content_to_bytes(reaction_encoded_content))
            .await
            .unwrap();

        // group[2] sends AttachmentCodec message
        let attachment_content_type_id = ContentTypeId {
            authority_id: "".to_string(),
            type_id: AttachmentCodec::TYPE_ID.to_string(),
            version_major: 0,
            version_minor: 0,
        };
        let attachment_encoded_content = EncodedContent {
            r#type: Some(attachment_content_type_id),
            content: "attachment content".as_bytes().to_vec(),
            parameters: HashMap::new(),
            fallback: None,
            compression: None,
        };
        groups[2]
            .send(encoded_content_to_bytes(attachment_encoded_content))
            .await
            .unwrap();

        // group[3] sends RemoteAttachmentCodec message
        let remote_attachment_content_type_id = ContentTypeId {
            authority_id: "".to_string(),
            type_id: RemoteAttachmentCodec::TYPE_ID.to_string(),
            version_major: 0,
            version_minor: 0,
        };
        let remote_attachment_encoded_content = EncodedContent {
            r#type: Some(remote_attachment_content_type_id),
            content: "remote attachment content".as_bytes().to_vec(),
            parameters: HashMap::new(),
            fallback: None,
            compression: None,
        };
        groups[3]
            .send(encoded_content_to_bytes(remote_attachment_encoded_content))
            .await
            .unwrap();

        // group[4] sends ReplyCodec message
        let reply_content_type_id = ContentTypeId {
            authority_id: "".to_string(),
            type_id: ReplyCodec::TYPE_ID.to_string(),
            version_major: 0,
            version_minor: 0,
        };
        let reply_encoded_content = EncodedContent {
            r#type: Some(reply_content_type_id),
            content: "reply content".as_bytes().to_vec(),
            parameters: HashMap::new(),
            fallback: None,
            compression: None,
        };
        groups[4]
            .send(encoded_content_to_bytes(reply_encoded_content))
            .await
            .unwrap();

        // group[5] sends TransactionReferenceCodec message
        let transaction_reference_content_type_id = ContentTypeId {
            authority_id: "".to_string(),
            type_id: TransactionReferenceCodec::TYPE_ID.to_string(),
            version_major: 0,
            version_minor: 0,
        };
        let transaction_reference_encoded_content = EncodedContent {
            r#type: Some(transaction_reference_content_type_id),
            content: "transaction reference".as_bytes().to_vec(),
            parameters: HashMap::new(),
            fallback: None,
            compression: None,
        };
        groups[5]
            .send(encoded_content_to_bytes(
                transaction_reference_encoded_content,
            ))
            .await
            .unwrap();

        // group[6] sends GroupUpdatedCodec message
        let group_updated_content_type_id = ContentTypeId {
            authority_id: "".to_string(),
            type_id: GroupUpdatedCodec::TYPE_ID.to_string(),
            version_major: 0,
            version_minor: 0,
        };
        let group_updated_encoded_content = EncodedContent {
            r#type: Some(group_updated_content_type_id),
            content: "group updated content".as_bytes().to_vec(),
            parameters: HashMap::new(),
            fallback: None,
            compression: None,
        };
        groups[6]
            .send(encoded_content_to_bytes(group_updated_encoded_content))
            .await
            .unwrap();

        // group[7] sends GroupMembershipUpdatedCodec message
        let group_membership_updated_content_type_id = ContentTypeId {
            authority_id: "".to_string(),
            type_id: GroupMembershipChangeCodec::TYPE_ID.to_string(),
            version_major: 0,
            version_minor: 0,
        };
        let group_membership_updated_encoded_content = EncodedContent {
            r#type: Some(group_membership_updated_content_type_id),
            content: "group membership updated".as_bytes().to_vec(),
            parameters: HashMap::new(),
            fallback: None,
            compression: None,
        };
        groups[7]
            .send(encoded_content_to_bytes(
                group_membership_updated_encoded_content,
            ))
            .await
            .unwrap();

        // group[8] sends ReadReceiptCodec message
        let read_receipt_content_type_id = ContentTypeId {
            authority_id: "".to_string(),
            type_id: ReadReceiptCodec::TYPE_ID.to_string(),
            version_major: 0,
            version_minor: 0,
        };
        let read_receipt_encoded_content = EncodedContent {
            r#type: Some(read_receipt_content_type_id),
            content: "read receipt content".as_bytes().to_vec(),
            parameters: HashMap::new(),
            fallback: None,
            compression: None,
        };
        groups[8]
            .send(encoded_content_to_bytes(read_receipt_encoded_content))
            .await
            .unwrap();

        // Step 4: Synchronize all conversations
        conversations_api
            .sync_all_conversations(None)
            .await
            .unwrap();

        // Step 5: Fetch the list of conversations
        let conversations = conversations_api
            .list(FfiListConversationsOptions::default())
            .unwrap();

        // Step 6: Verify the order of conversations by last readable message sent (or recently created if no readable message)
        // The order should be: 5, 4, 3, 2, 1, 0, 8, 7, 6
        assert_eq!(
            conversations.len(),
            9,
            "There should be exactly 9 conversations"
        );

        assert_eq!(
            conversations[0].conversation.inner.group_id, groups[5].inner.group_id,
            "Group 6 should be the first conversation"
        );
        assert_eq!(
            conversations[1].conversation.inner.group_id, groups[4].inner.group_id,
            "Group 5 should be the second conversation"
        );
        assert_eq!(
            conversations[2].conversation.inner.group_id, groups[3].inner.group_id,
            "Group 4 should be the third conversation"
        );
        assert_eq!(
            conversations[3].conversation.inner.group_id, groups[2].inner.group_id,
            "Group 3 should be the fourth conversation"
        );
        assert_eq!(
            conversations[4].conversation.inner.group_id, groups[1].inner.group_id,
            "Group 2 should be the fifth conversation"
        );
        assert_eq!(
            conversations[5].conversation.inner.group_id, groups[0].inner.group_id,
            "Group 1 should be the sixth conversation"
        );
        assert_eq!(
            conversations[6].conversation.inner.group_id, groups[8].inner.group_id,
            "Group 9 should be the seventh conversation"
        );
        assert_eq!(
            conversations[7].conversation.inner.group_id, groups[7].inner.group_id,
            "Group 8 should be the eighth conversation"
        );
        assert_eq!(
            conversations[8].conversation.inner.group_id, groups[6].inner.group_id,
            "Group 7 should be the ninth conversation"
        );

        // Step 7: Verify that for conversations 0 through 5, last_message is Some
        // Index of group[0] in conversations -> 5
        for i in 0..=5 {
            assert!(
                conversations[5 - i].last_message.is_some(),
                "Group {} should have a last message",
                i + 1
            );
        }

        // Step 8: Verify that for conversations 6, 7, 8, last_message is None
        #[allow(clippy::needless_range_loop)]
        for i in 6..=8 {
            assert!(
                conversations[i].last_message.is_none(),
                "Group {} should have no last message",
                i + 1
            );
        }
    }

    #[tokio::test(flavor = "multi_thread", worker_threads = 5)]
    async fn test_can_sync_all_groups() {
        let alix = new_test_client().await;
        let bo = new_test_client().await;

        for _i in 0..30 {
            alix.conversations()
                .create_group(
                    vec![bo.account_identifier.clone()],
                    FfiCreateGroupOptions::default(),
                )
                .await
                .unwrap();
        }

        bo.conversations()
            .sync_all_conversations(None)
            .await
            .unwrap();
        let alix_groups = alix
            .conversations()
            .list(FfiListConversationsOptions::default())
            .unwrap();

        let alix_group1 = alix_groups[0].clone();
        let alix_group5 = alix_groups[5].clone();
        let bo_group1 = bo.conversation(alix_group1.conversation.id()).unwrap();
        let bo_group5 = bo.conversation(alix_group5.conversation.id()).unwrap();

        alix_group1
            .conversation
            .send("alix1".as_bytes().to_vec())
            .await
            .unwrap();
        alix_group5
            .conversation
            .send("alix1".as_bytes().to_vec())
            .await
            .unwrap();

        let bo_messages1 = bo_group1
            .find_messages(FfiListMessagesOptions::default())
            .await
            .unwrap();
        let bo_messages5 = bo_group5
            .find_messages(FfiListMessagesOptions::default())
            .await
            .unwrap();
        assert_eq!(bo_messages1.len(), 0);
        assert_eq!(bo_messages5.len(), 0);

        bo.conversations()
            .sync_all_conversations(None)
            .await
            .unwrap();

        let bo_messages1 = bo_group1
            .find_messages(FfiListMessagesOptions::default())
            .await
            .unwrap();
        let bo_messages5 = bo_group5
            .find_messages(FfiListMessagesOptions::default())
            .await
            .unwrap();
        assert_eq!(bo_messages1.len(), 1);
        assert_eq!(bo_messages5.len(), 1);
    }

    #[tokio::test(flavor = "multi_thread", worker_threads = 5)]
    async fn test_can_sync_all_groups_active_only() {
        let alix = new_test_client().await;
        let bo = new_test_client().await;

        // Create 30 groups with alix and bo and sync them
        for _i in 0..30 {
            alix.conversations()
                .create_group(
                    vec![bo.account_identifier.clone()],
                    FfiCreateGroupOptions::default(),
                )
                .await
                .unwrap();
        }
        bo.conversations().sync().await.unwrap();
        let num_groups_synced_1: u32 = bo
            .conversations()
            .sync_all_conversations(None)
            .await
            .unwrap();
        assert_eq!(num_groups_synced_1, 30);

        // Remove bo from all groups and sync
        for group in alix
            .conversations()
            .list(FfiListConversationsOptions::default())
            .unwrap()
        {
            group
                .conversation
                .remove_members(vec![bo.account_identifier.clone()])
                .await
                .unwrap();
        }

        // First sync after removal needs to process all groups and set them to inactive
        let num_groups_synced_2: u32 = bo
            .conversations()
            .sync_all_conversations(None)
            .await
            .unwrap();
        assert_eq!(num_groups_synced_2, 30);

        // Second sync after removal will not process inactive groups
        let num_groups_synced_3: u32 = bo
            .conversations()
            .sync_all_conversations(None)
            .await
            .unwrap();
        assert_eq!(num_groups_synced_3, 0);
    }

    #[tokio::test(flavor = "multi_thread", worker_threads = 5)]
    async fn test_can_send_message_when_out_of_sync() {
        let alix = new_test_client().await;
        let bo = new_test_client().await;
        let caro = new_test_client().await;
        let davon = new_test_client().await;
        let eri = new_test_client().await;
        let frankie = new_test_client().await;

        let alix_group = alix
            .conversations()
            .create_group(
                vec![bo.account_identifier.clone()],
                FfiCreateGroupOptions::default(),
            )
            .await
            .unwrap();

        bo.conversations().sync().await.unwrap();
        let bo_group = bo.conversation(alix_group.id()).unwrap();

        bo_group.send("bo1".as_bytes().to_vec()).await.unwrap();
        // Temporary workaround for OpenMLS issue - make sure Alix's epoch is up-to-date
        // https://github.com/xmtp/libxmtp/issues/1116
        alix_group.sync().await.unwrap();
        alix_group.send("alix1".as_bytes().to_vec()).await.unwrap();

        // Move the group forward by 3 epochs (as Alix's max_past_epochs is
        // configured to 3) without Bo syncing
        alix_group
            .add_members(vec![
                caro.account_identifier.clone(),
                davon.account_identifier.clone(),
            ])
            .await
            .unwrap();
        alix_group
            .remove_members(vec![
                caro.account_identifier.clone(),
                davon.account_identifier.clone(),
            ])
            .await
            .unwrap();
        alix_group
            .add_members(vec![
                eri.account_identifier.clone(),
                frankie.account_identifier.clone(),
            ])
            .await
            .unwrap();

        // Bo sends messages to Alix while 3 epochs behind
        bo_group.send("bo3".as_bytes().to_vec()).await.unwrap();
        alix_group.send("alix3".as_bytes().to_vec()).await.unwrap();
        bo_group.send("bo4".as_bytes().to_vec()).await.unwrap();
        bo_group.send("bo5".as_bytes().to_vec()).await.unwrap();

        alix_group.sync().await.unwrap();
        let alix_messages = alix_group
            .find_messages(FfiListMessagesOptions::default())
            .await
            .unwrap();

        bo_group.sync().await.unwrap();
        let bo_messages = bo_group
            .find_messages(FfiListMessagesOptions::default())
            .await
            .unwrap();
        assert_eq!(bo_messages.len(), 9);
        assert_eq!(alix_messages.len(), 10);

        assert_eq!(
            bo_messages[bo_messages.len() - 1].id,
            alix_messages[alix_messages.len() - 1].id
        );
    }

    #[tokio::test(flavor = "multi_thread", worker_threads = 5)]
    async fn test_create_new_installation_without_breaking_group() {
        let wallet1_key = &mut rng();
        let wallet1 = xmtp_cryptography::utils::LocalWallet::new(wallet1_key);
        let wallet2_key = &mut rng();
        let wallet2 = xmtp_cryptography::utils::LocalWallet::new(wallet2_key);

        // Create clients
        let client1 = new_test_client_with_wallet(wallet1).await;
        let client2 = new_test_client_with_wallet(wallet2.clone()).await;
        // Create a new group with client1 including wallet2

        let group = client1
            .conversations()
            .create_group(
                vec![client2.account_identifier.clone()],
                FfiCreateGroupOptions::default(),
            )
            .await
            .unwrap();

        // Sync groups
        client1.conversations().sync().await.unwrap();
        client2.conversations().sync().await.unwrap();

        // Find groups for both clients
        let client1_group = client1.conversation(group.id()).unwrap();
        let client2_group = client2.conversation(group.id()).unwrap();

        // Sync both groups
        client1_group.sync().await.unwrap();
        client2_group.sync().await.unwrap();

        // Assert both clients see 2 members
        let client1_members = client1_group.list_members().await.unwrap();
        assert_eq!(client1_members.len(), 2);

        let client2_members = client2_group.list_members().await.unwrap();
        assert_eq!(client2_members.len(), 2);

        // Drop and delete local database for client2
        client2.release_db_connection().unwrap();

        // Recreate client2 (new installation)
        let client2 = new_test_client_with_wallet(wallet2).await;

        client1_group.update_installations().await.unwrap();

        // Send a message that will break the group
        client1_group
            .send("This message will break the group".as_bytes().to_vec())
            .await
            .unwrap();

        // Assert client1 still sees 2 members
        let client1_members = client1_group.list_members().await.unwrap();
        assert_eq!(client1_members.len(), 2);

        client2.conversations().sync().await.unwrap();
        let client2_group = client2.conversation(group.id()).unwrap();
        let client2_members = client2_group.list_members().await.unwrap();
        assert_eq!(client2_members.len(), 2);
    }

    // ... existing code ...

    #[tokio::test(flavor = "multi_thread", worker_threads = 5)]
    async fn test_create_new_installation_can_see_dm() {
        // Create two wallets
        let wallet1_key = &mut rng();
        let wallet1 = xmtp_cryptography::utils::LocalWallet::new(wallet1_key);
        let wallet2_key = &mut rng();
        let wallet2 = xmtp_cryptography::utils::LocalWallet::new(wallet2_key);

        // Create initial clients
        let client1 = new_test_client_with_wallet(wallet1.clone()).await;
        let client2 = new_test_client_with_wallet(wallet2).await;

        // Create DM from client1 to client2
        let dm_group = client1
            .conversations()
            .find_or_create_dm(
                client2.account_identifier.clone(),
                FfiCreateDMOptions::default(),
            )
            .await
            .unwrap();

        // Sync both clients
        client1.conversations().sync().await.unwrap();
        client2.conversations().sync().await.unwrap();

        // Verify both clients can see the DM
        let client1_groups = client1
            .conversations()
            .list_dms(FfiListConversationsOptions::default())
            .unwrap();
        let client2_groups = client2
            .conversations()
            .list_dms(FfiListConversationsOptions::default())
            .unwrap();
        assert_eq!(client1_groups.len(), 1, "Client1 should see 1 conversation");
        assert_eq!(client2_groups.len(), 1, "Client2 should see 1 conversation");

        // Create a second client1 with same wallet
        let client1_second = new_test_client_with_wallet(wallet1).await;

        // Verify client1_second starts with no conversations
        let initial_conversations = client1_second
            .conversations()
            .list(FfiListConversationsOptions::default())
            .unwrap();
        assert_eq!(
            initial_conversations.len(),
            0,
            "New client should start with no conversations"
        );

        // Send message from client1 to client2
        dm_group
            .send("Hello from client1".as_bytes().to_vec())
            .await
            .unwrap();

        // Sync all clients
        client1.conversations().sync().await.unwrap();
        // client2.conversations().sync().await.unwrap();

        tracing::info!(
            "ABOUT TO SYNC CLIENT 1 SECOND: {}",
            client1_second.inbox_id().to_string()
        );
        client1_second.conversations().sync().await.unwrap();

        // Verify second client1 can see the DM
        let client1_second_groups = client1_second
            .conversations()
            .list_dms(FfiListConversationsOptions::default())
            .unwrap();
        assert_eq!(
            client1_second_groups.len(),
            1,
            "Second client1 should see 1 conversation"
        );
        assert_eq!(
            client1_second_groups[0].conversation.id(),
            dm_group.id(),
            "Second client1's conversation should match original DM"
        );
    }

    #[tokio::test(flavor = "multi_thread", worker_threads = 5)]
    async fn test_create_new_installations_does_not_fork_group() {
        let bo_wallet_key = &mut rng();
        let bo_wallet = xmtp_cryptography::utils::LocalWallet::new(bo_wallet_key);

        // Create clients
        let alix = new_test_client().await;
        let bo = new_test_client_with_wallet(bo_wallet.clone()).await;
        let caro = new_test_client().await;

        // Alix begins a stream for all messages
        let message_callbacks = Arc::new(RustStreamCallback::from_client(&alix));
        let stream_messages = alix
            .conversations()
            .stream_all_messages(message_callbacks.clone())
            .await;
        stream_messages.wait_for_ready().await;

        // Alix creates a group with Bo and Caro
        let group = alix
            .conversations()
            .create_group(
                vec![
                    bo.account_identifier.clone(),
                    caro.account_identifier.clone(),
                ],
                FfiCreateGroupOptions::default(),
            )
            .await
            .unwrap();

        // Alix and Caro Sync groups
        alix.conversations().sync().await.unwrap();
        bo.conversations().sync().await.unwrap();
        caro.conversations().sync().await.unwrap();

        // Alix and Caro find the group
        let alix_group = alix.conversation(group.id()).unwrap();
        let bo_group = bo.conversation(group.id()).unwrap();
        let caro_group = caro.conversation(group.id()).unwrap();

        alix_group.update_installations().await.unwrap();
        log::info!("Alix sending first message");
        // Alix sends a message in the group
        alix_group
            .send("First message".as_bytes().to_vec())
            .await
            .unwrap();

        log::info!("Caro sending second message");
        caro_group.update_installations().await.unwrap();
        // Caro sends a message in the group
        caro_group
            .send("Second message".as_bytes().to_vec())
            .await
            .unwrap();

        // Bo logs back in with a new installation
        let bo2 = new_test_client_with_wallet(bo_wallet).await;

        // Bo begins a stream for all messages
        let bo2_message_callbacks = Arc::new(RustStreamCallback::from_client(&bo2));
        let bo2_stream_messages = bo2
            .conversations()
            .stream_all_messages(bo2_message_callbacks.clone())
            .await;
        bo2_stream_messages.wait_for_ready().await;

        alix_group.update_installations().await.unwrap();

        log::info!("Alix sending third message after Bo's second installation added");
        // Alix sends a message to the group
        alix_group
            .send("Third message".as_bytes().to_vec())
            .await
            .unwrap();

        // New installation of bo finds the group
        bo2.conversations().sync().await.unwrap();
        let bo2_group = bo2.conversation(group.id()).unwrap();

        log::info!("Bo sending fourth message");
        // Bo sends a message to the group
        bo2_group.update_installations().await.unwrap();
        bo2_group
            .send("Fourth message".as_bytes().to_vec())
            .await
            .unwrap();

        log::info!("Caro sending fifth message");
        // Caro sends a message in the group
        caro_group.update_installations().await.unwrap();
        // Temporary workaround for OpenMLS issue - make sure Caro's epoch is up-to-date
        // https://github.com/xmtp/libxmtp/issues/1116
        caro_group.sync().await.unwrap();
        caro_group
            .send("Fifth message".as_bytes().to_vec())
            .await
            .unwrap();

        log::info!("Syncing alix");
        alix_group.sync().await.unwrap();
        log::info!("Syncing bo 1");
        bo_group.sync().await.unwrap();
        log::info!("Syncing bo 2");
        bo2_group.sync().await.unwrap();
        log::info!("Syncing caro");
        caro_group.sync().await.unwrap();

        // Get the message count for all the clients
        let caro_messages = caro_group
            .find_messages(FfiListMessagesOptions::default())
            .await
            .unwrap();
        let alix_messages = alix_group
            .find_messages(FfiListMessagesOptions::default())
            .await
            .unwrap();
        let bo_messages = bo_group
            .find_messages(FfiListMessagesOptions::default())
            .await
            .unwrap();
        let bo2_messages = bo2_group
            .find_messages(FfiListMessagesOptions::default())
            .await
            .unwrap();

        assert_eq!(caro_messages.len(), 5);
        assert_eq!(alix_messages.len(), 6);
        assert_eq!(bo_messages.len(), 5);
        // Bo 2 only sees three messages since it joined after the first 2 were sent
        assert_eq!(bo2_messages.len(), 3);
    }

    #[tokio::test(flavor = "multi_thread", worker_threads = 5)]
    async fn test_can_send_messages_when_epochs_behind() {
        let alix = new_test_client().await;
        let bo = new_test_client().await;

        let alix_group = alix
            .conversations()
            .create_group(
                vec![bo.account_identifier.clone()],
                FfiCreateGroupOptions::default(),
            )
            .await
            .unwrap();

        bo.conversations().sync().await.unwrap();

        let bo_group = bo.conversation(alix_group.id()).unwrap();

        // Move forward 4 epochs
        alix_group
            .update_group_description("change 1".to_string())
            .await
            .unwrap();
        alix_group
            .update_group_description("change 2".to_string())
            .await
            .unwrap();
        alix_group
            .update_group_description("change 3".to_string())
            .await
            .unwrap();
        alix_group
            .update_group_description("change 4".to_string())
            .await
            .unwrap();

        bo_group
            .send("bo message 1".as_bytes().to_vec())
            .await
            .unwrap();

        alix_group.sync().await.unwrap();
        bo_group.sync().await.unwrap();

        let alix_messages = alix_group
            .find_messages(FfiListMessagesOptions::default())
            .await
            .unwrap();
        let bo_messages = bo_group
            .find_messages(FfiListMessagesOptions::default())
            .await
            .unwrap();

        let alix_can_see_bo_message = alix_messages
            .iter()
            .any(|message| message.content == "bo message 1".as_bytes());
        assert!(
            alix_can_see_bo_message,
            "\"bo message 1\" not found in alix's messages"
        );

        let bo_can_see_bo_message = bo_messages
            .iter()
            .any(|message| message.content == "bo message 1".as_bytes());
        assert!(
            bo_can_see_bo_message,
            "\"bo message 1\" not found in bo's messages"
        );
    }

    #[tokio::test(flavor = "multi_thread", worker_threads = 5)]
    async fn test_can_add_members_when_out_of_sync() {
        let alix = new_test_client().await;
        let bo = new_test_client().await;
        let caro = new_test_client().await;
        let davon = new_test_client().await;
        let eri = new_test_client().await;
        let frankie = new_test_client().await;

        let alix_group = alix
            .conversations()
            .create_group(
                vec![bo.account_identifier.clone()],
                FfiCreateGroupOptions::default(),
            )
            .await
            .unwrap();

        bo.conversations().sync().await.unwrap();
        let bo_group = bo.conversation(alix_group.id()).unwrap();

        bo_group.send("bo1".as_bytes().to_vec()).await.unwrap();
        alix_group.send("alix1".as_bytes().to_vec()).await.unwrap();

        // Move the group forward by 3 epochs (as Alix's max_past_epochs is
        // configured to 3) without Bo syncing
        alix_group
            .add_members(vec![
                caro.account_identifier.clone(),
                davon.account_identifier.clone(),
            ])
            .await
            .unwrap();
        alix_group
            .remove_members(vec![
                caro.account_identifier.clone(),
                davon.account_identifier.clone(),
            ])
            .await
            .unwrap();
        alix_group
            .add_members(vec![eri.account_identifier.clone()])
            .await
            .unwrap();

        // Bo adds a member while 3 epochs behind
        bo_group
            .add_members(vec![frankie.account_identifier.clone()])
            .await
            .unwrap();

        bo_group.sync().await.unwrap();
        let bo_members = bo_group.list_members().await.unwrap();
        assert_eq!(bo_members.len(), 4);

        alix_group.sync().await.unwrap();
        let alix_members = alix_group.list_members().await.unwrap();
        assert_eq!(alix_members.len(), 4);
    }

    #[tokio::test(flavor = "multi_thread", worker_threads = 5)]
    async fn test_removed_members_no_longer_update() {
        let alix = new_test_client().await;
        let bo = new_test_client().await;

        let alix_group = alix
            .conversations()
            .create_group(
                vec![bo.account_identifier.clone()],
                FfiCreateGroupOptions::default(),
            )
            .await
            .unwrap();

        bo.conversations().sync().await.unwrap();
        let bo_group = bo.conversation(alix_group.id()).unwrap();

        alix_group.sync().await.unwrap();
        let alix_members = alix_group.list_members().await.unwrap();
        assert_eq!(alix_members.len(), 2);

        bo_group.sync().await.unwrap();
        let bo_members = bo_group.list_members().await.unwrap();
        assert_eq!(bo_members.len(), 2);

        let bo_messages = bo_group
            .find_messages(FfiListMessagesOptions::default())
            .await
            .unwrap();
        assert_eq!(bo_messages.len(), 0);

        alix_group
            .remove_members(vec![bo.account_identifier.clone()])
            .await
            .unwrap();

        alix_group.send("hello".as_bytes().to_vec()).await.unwrap();

        bo_group.sync().await.unwrap();
        assert!(!bo_group.is_active().unwrap());

        let bo_messages = bo_group
            .find_messages(FfiListMessagesOptions::default())
            .await
            .unwrap();
        assert_eq!(
            bo_messages.first().unwrap().kind,
            FfiConversationMessageKind::MembershipChange
        );
        assert_eq!(bo_messages.len(), 1);

        let bo_members = bo_group.list_members().await.unwrap();
        assert_eq!(bo_members.len(), 1);

        alix_group.sync().await.unwrap();
        let alix_members = alix_group.list_members().await.unwrap();
        assert_eq!(alix_members.len(), 1);
    }

    #[tokio::test(flavor = "multi_thread", worker_threads = 5)]
    async fn test_can_stream_and_update_name_without_forking_group() {
        let alix = new_test_client().await;
        let bo = new_test_client().await;

        // Stream all group messages
        let message_callbacks = Arc::new(RustStreamCallback::default());
        let stream_messages = bo
            .conversations()
            .stream_all_messages(message_callbacks.clone())
            .await;
        stream_messages.wait_for_ready().await;

        let first_msg_check = 2;
        let second_msg_check = 5;

        // Create group and send first message
        let alix_group = alix
            .conversations()
            .create_group(
                vec![bo.account_identifier.clone()],
                FfiCreateGroupOptions::default(),
            )
            .await
            .unwrap();

        alix_group
            .update_group_name("hello".to_string())
            .await
            .unwrap();
        message_callbacks.wait_for_delivery(None).await.unwrap();
        alix_group.send("hello1".as_bytes().to_vec()).await.unwrap();
        message_callbacks.wait_for_delivery(None).await.unwrap();

        let bo_groups = bo
            .conversations()
            .list(FfiListConversationsOptions::default())
            .unwrap();
        assert_eq!(bo_groups.len(), 1);
        let bo_group = bo_groups[0].clone();
        bo_group.conversation.sync().await.unwrap();

        let bo_messages1 = bo_group
            .conversation
            .find_messages(FfiListMessagesOptions::default())
            .await
            .unwrap();
        assert_eq!(bo_messages1.len(), first_msg_check);

        bo_group
            .conversation
            .send("hello2".as_bytes().to_vec())
            .await
            .unwrap();
        message_callbacks.wait_for_delivery(None).await.unwrap();
        bo_group
            .conversation
            .send("hello3".as_bytes().to_vec())
            .await
            .unwrap();
        message_callbacks.wait_for_delivery(None).await.unwrap();

        alix_group.sync().await.unwrap();

        let alix_messages = alix_group
            .find_messages(FfiListMessagesOptions::default())
            .await
            .unwrap();
        assert_eq!(alix_messages.len(), second_msg_check);

        alix_group.send("hello4".as_bytes().to_vec()).await.unwrap();
        message_callbacks.wait_for_delivery(None).await.unwrap();
        bo_group.conversation.sync().await.unwrap();

        let bo_messages2 = bo_group
            .conversation
            .find_messages(FfiListMessagesOptions::default())
            .await
            .unwrap();
        assert_eq!(bo_messages2.len(), second_msg_check);
        assert_eq!(message_callbacks.message_count(), second_msg_check as u32);

        stream_messages.end_and_wait().await.unwrap();
        assert!(stream_messages.is_closed());
    }

    #[tokio::test(flavor = "multi_thread", worker_threads = 5)]
    async fn test_conversation_streaming() {
        let amal = new_test_client().await;
        let bola = new_test_client().await;

        let stream_callback = Arc::new(RustStreamCallback::default());

        let stream = bola.conversations().stream(stream_callback.clone()).await;

        amal.conversations()
            .create_group(
                vec![bola.account_identifier.clone()],
                FfiCreateGroupOptions::default(),
            )
            .await
            .unwrap();

        stream_callback.wait_for_delivery(None).await.unwrap();

        assert_eq!(stream_callback.message_count(), 1);
        // Create another group and add bola
        amal.conversations()
            .create_group(
                vec![bola.account_identifier.clone()],
                FfiCreateGroupOptions::default(),
            )
            .await
            .unwrap();
        stream_callback.wait_for_delivery(None).await.unwrap();

        assert_eq!(stream_callback.message_count(), 2);

        stream.end_and_wait().await.unwrap();
        assert!(stream.is_closed());
    }

    #[tokio::test(flavor = "multi_thread", worker_threads = 5)]
    async fn test_stream_all_messages() {
        let alix = new_test_client().await;
        let bo = new_test_client().await;
        let caro = new_test_client().await;

        let caro_provider = caro.inner_client.mls_provider().unwrap();

        let alix_group = alix
            .conversations()
            .create_group(
                vec![caro.account_identifier.clone()],
                FfiCreateGroupOptions::default(),
            )
            .await
            .unwrap();

        let stream_callback = Arc::new(RustStreamCallback::default());

        let stream = caro
            .conversations()
            .stream_all_messages(stream_callback.clone())
            .await;
        stream.wait_for_ready().await;

        alix_group.send("first".as_bytes().to_vec()).await.unwrap();
        stream_callback.wait_for_delivery(None).await.unwrap();

        let bo_group = bo
            .conversations()
            .create_group(
                vec![caro.account_identifier.clone()],
                FfiCreateGroupOptions::default(),
            )
            .await
            .unwrap();
        let _ = caro
            .inner_client
            .sync_welcomes(&caro_provider)
            .await
            .unwrap();

        bo_group.send("second".as_bytes().to_vec()).await.unwrap();
        stream_callback.wait_for_delivery(None).await.unwrap();
        alix_group.send("third".as_bytes().to_vec()).await.unwrap();
        stream_callback.wait_for_delivery(None).await.unwrap();
        bo_group.send("fourth".as_bytes().to_vec()).await.unwrap();
        stream_callback.wait_for_delivery(None).await.unwrap();

        assert_eq!(stream_callback.message_count(), 4);
        stream.end_and_wait().await.unwrap();
        assert!(stream.is_closed());
    }

    #[tokio::test(flavor = "multi_thread")]
    async fn test_message_streaming() {
        let amal = new_test_client().await;
        let bola = new_test_client().await;

        let bola_provider = bola.inner_client.mls_provider().unwrap();

        let amal_group: Arc<FfiConversation> = amal
            .conversations()
            .create_group(
                vec![bola.account_identifier.clone()],
                FfiCreateGroupOptions::default(),
            )
            .await
            .unwrap();

        bola.inner_client
            .sync_welcomes(&bola_provider)
            .await
            .unwrap();
        let bola_group = bola.conversation(amal_group.id()).unwrap();

        let stream_callback = Arc::new(RustStreamCallback::default());
        let stream_closer = bola_group.stream(stream_callback.clone()).await;

        stream_closer.wait_for_ready().await;

        amal_group.send("hello".as_bytes().to_vec()).await.unwrap();
        stream_callback.wait_for_delivery(None).await.unwrap();

        amal_group
            .send("goodbye".as_bytes().to_vec())
            .await
            .unwrap();
        stream_callback.wait_for_delivery(None).await.unwrap();

        assert_eq!(stream_callback.message_count(), 2);
        stream_closer.end_and_wait().await.unwrap();
    }

    #[tokio::test(flavor = "multi_thread", worker_threads = 5)]
    async fn test_message_streaming_when_removed_then_added() {
        let amal = new_test_client().await;
        let bola = new_test_client().await;
        log::info!(
            "Created Inbox IDs {} and {}",
            amal.inbox_id(),
            bola.inbox_id()
        );

        let amal_group = amal
            .conversations()
            .create_group(
                vec![bola.account_identifier.clone()],
                FfiCreateGroupOptions::default(),
            )
            .await
            .unwrap();

        let stream_callback = Arc::new(RustStreamCallback::default());
        let stream_closer = bola
            .conversations()
            .stream_all_messages(stream_callback.clone())
            .await;
        stream_closer.wait_for_ready().await;

        amal_group.send(b"hello1".to_vec()).await.unwrap();
        stream_callback.wait_for_delivery(None).await.unwrap();
        amal_group.send(b"hello2".to_vec()).await.unwrap();
        stream_callback.wait_for_delivery(None).await.unwrap();

        assert_eq!(stream_callback.message_count(), 2);
        assert!(!stream_closer.is_closed());

        amal_group
            .remove_members_by_inbox_id(vec![bola.inbox_id().clone()])
            .await
            .unwrap();
        stream_callback.wait_for_delivery(None).await.unwrap();
        assert_eq!(stream_callback.message_count(), 3); // Member removal transcript message
                                                        //
        amal_group.send(b"hello3".to_vec()).await.unwrap();
        //TODO: could verify with a log message
        tokio::time::sleep(std::time::Duration::from_millis(200)).await;
        assert_eq!(stream_callback.message_count(), 3); // Don't receive messages while removed
        assert!(!stream_closer.is_closed());

        amal_group
            .add_members(vec![bola.account_identifier.clone()])
            .await
            .unwrap();

        // TODO: could check for LOG message with a Eviction error on receive
        tokio::time::sleep(tokio::time::Duration::from_millis(100)).await;
        assert_eq!(stream_callback.message_count(), 3); // Don't receive transcript messages while removed

        amal_group.send("hello4".as_bytes().to_vec()).await.unwrap();
        stream_callback.wait_for_delivery(None).await.unwrap();
        assert_eq!(stream_callback.message_count(), 4); // Receiving messages again
        assert!(!stream_closer.is_closed());

        stream_closer.end_and_wait().await.unwrap();
        assert!(stream_closer.is_closed());
    }

    #[tokio::test(flavor = "multi_thread", worker_threads = 1)]
    async fn test_group_who_added_me() {
        // Create Clients
        let amal = new_test_client().await;
        let bola = new_test_client().await;

        // Amal creates a group and adds Bola to the group
        amal.conversations()
            .create_group(
                vec![bola.account_identifier.clone()],
                FfiCreateGroupOptions::default(),
            )
            .await
            .unwrap();

        // Bola syncs groups - this will decrypt the Welcome, identify who added Bola
        // and then store that value on the group and insert into the database
        let bola_conversations = bola.conversations();
        let _ = bola_conversations.sync().await;

        // Bola gets the group id. This will be needed to fetch the group from
        // the database.
        let bola_groups = bola_conversations
            .list(FfiListConversationsOptions::default())
            .unwrap();

        let bola_group = bola_groups.first().unwrap();

        // Check Bola's group for the added_by_inbox_id of the inviter
        let added_by_inbox_id = bola_group.conversation.added_by_inbox_id().unwrap();

        // // Verify the welcome host_credential is equal to Amal's
        assert_eq!(
            amal.inbox_id(),
            added_by_inbox_id,
            "The Inviter and added_by_address do not match!"
        );
    }

    // TODO: Test current fails 50% of the time with db locking messages
    #[tokio::test(flavor = "multi_thread", worker_threads = 5)]
    async fn test_stream_groups_gets_callback_when_streaming_messages() {
        let alix = new_test_client().await;
        let bo = new_test_client().await;

        // Stream all group messages
        let message_callback = Arc::new(RustStreamCallback::default());
        let group_callback = Arc::new(RustStreamCallback::default());
        let stream_groups = bo.conversations().stream(group_callback.clone()).await;

        let stream_messages = bo
            .conversations()
            .stream_all_messages(message_callback.clone())
            .await;
        stream_messages.wait_for_ready().await;

        // Create group and send first message
        let alix_group = alix
            .conversations()
            .create_group(
                vec![bo.account_identifier.clone()],
                FfiCreateGroupOptions::default(),
            )
            .await
            .unwrap();
        group_callback.wait_for_delivery(None).await.unwrap();

        alix_group.send("hello1".as_bytes().to_vec()).await.unwrap();
        message_callback.wait_for_delivery(None).await.unwrap();

        assert_eq!(group_callback.message_count(), 1);
        assert_eq!(message_callback.message_count(), 1);

        stream_messages.end_and_wait().await.unwrap();
        assert!(stream_messages.is_closed());

        stream_groups.end_and_wait().await.unwrap();
        assert!(stream_groups.is_closed());
    }

    #[tokio::test(flavor = "multi_thread", worker_threads = 5)]
    async fn test_group_permissions_show_expected_values() {
        let alix = new_test_client().await;
        let bo = new_test_client().await;
        // Create admin_only group
        let admin_only_options = FfiCreateGroupOptions {
            permissions: Some(FfiGroupPermissionsOptions::AdminOnly),
            ..Default::default()
        };
        let alix_group_admin_only = alix
            .conversations()
            .create_group(vec![bo.account_identifier.clone()], admin_only_options)
            .await
            .unwrap();

        // Verify we can read the expected permissions
        let alix_permission_policy_set = alix_group_admin_only
            .group_permissions()
            .unwrap()
            .policy_set()
            .unwrap();
        let expected_permission_policy_set = FfiPermissionPolicySet {
            add_member_policy: FfiPermissionPolicy::Admin,
            remove_member_policy: FfiPermissionPolicy::Admin,
            add_admin_policy: FfiPermissionPolicy::SuperAdmin,
            remove_admin_policy: FfiPermissionPolicy::SuperAdmin,
            update_group_name_policy: FfiPermissionPolicy::Admin,
            update_group_description_policy: FfiPermissionPolicy::Admin,
            update_group_image_url_square_policy: FfiPermissionPolicy::Admin,
            update_message_disappearing_policy: FfiPermissionPolicy::Admin,
        };
        assert_eq!(alix_permission_policy_set, expected_permission_policy_set);

        // Create all_members group
        let all_members_options = FfiCreateGroupOptions {
            permissions: Some(FfiGroupPermissionsOptions::Default),
            ..Default::default()
        };
        let alix_group_all_members = alix
            .conversations()
            .create_group(vec![bo.account_identifier.clone()], all_members_options)
            .await
            .unwrap();

        // Verify we can read the expected permissions
        let alix_permission_policy_set = alix_group_all_members
            .group_permissions()
            .unwrap()
            .policy_set()
            .unwrap();
        let expected_permission_policy_set = FfiPermissionPolicySet {
            add_member_policy: FfiPermissionPolicy::Allow,
            remove_member_policy: FfiPermissionPolicy::Admin,
            add_admin_policy: FfiPermissionPolicy::SuperAdmin,
            remove_admin_policy: FfiPermissionPolicy::SuperAdmin,
            update_group_name_policy: FfiPermissionPolicy::Allow,
            update_group_description_policy: FfiPermissionPolicy::Allow,
            update_group_image_url_square_policy: FfiPermissionPolicy::Allow,
            update_message_disappearing_policy: FfiPermissionPolicy::Admin,
        };
        assert_eq!(alix_permission_policy_set, expected_permission_policy_set);
    }

    #[tokio::test(flavor = "multi_thread", worker_threads = 5)]
    async fn test_dm_permissions_show_expected_values() {
        let alix = new_test_client().await;
        let bo = new_test_client().await;

        let alix_group_admin_only = alix
            .conversations()
            .find_or_create_dm(bo.account_identifier.clone(), FfiCreateDMOptions::default())
            .await
            .unwrap();

        // Verify we can read the expected permissions
        let alix_permission_policy_set = alix_group_admin_only
            .group_permissions()
            .unwrap()
            .policy_set()
            .unwrap();
        let expected_permission_policy_set = FfiPermissionPolicySet {
            add_member_policy: FfiPermissionPolicy::Deny,
            remove_member_policy: FfiPermissionPolicy::Deny,
            add_admin_policy: FfiPermissionPolicy::Deny,
            remove_admin_policy: FfiPermissionPolicy::Deny,
            update_group_name_policy: FfiPermissionPolicy::Allow,
            update_group_description_policy: FfiPermissionPolicy::Allow,
            update_group_image_url_square_policy: FfiPermissionPolicy::Allow,
            update_message_disappearing_policy: FfiPermissionPolicy::Allow,
        };
        assert_eq!(alix_permission_policy_set, expected_permission_policy_set);

        // Create all_members group
        let all_members_options = FfiCreateGroupOptions {
            permissions: Some(FfiGroupPermissionsOptions::Default),
            ..Default::default()
        };
        let alix_group_all_members = alix
            .conversations()
            .create_group(vec![bo.account_identifier.clone()], all_members_options)
            .await
            .unwrap();

        // Verify we can read the expected permissions
        let alix_permission_policy_set = alix_group_all_members
            .group_permissions()
            .unwrap()
            .policy_set()
            .unwrap();
        let expected_permission_policy_set = FfiPermissionPolicySet {
            add_member_policy: FfiPermissionPolicy::Allow,
            remove_member_policy: FfiPermissionPolicy::Admin,
            add_admin_policy: FfiPermissionPolicy::SuperAdmin,
            remove_admin_policy: FfiPermissionPolicy::SuperAdmin,
            update_group_name_policy: FfiPermissionPolicy::Allow,
            update_group_description_policy: FfiPermissionPolicy::Allow,
            update_group_image_url_square_policy: FfiPermissionPolicy::Allow,
            update_message_disappearing_policy: FfiPermissionPolicy::Admin,
        };
        assert_eq!(alix_permission_policy_set, expected_permission_policy_set);
    }

    #[tokio::test(flavor = "multi_thread", worker_threads = 5)]
    async fn test_permissions_updates() {
        let alix = new_test_client().await;
        let bola = new_test_client().await;

        let admin_only_options = FfiCreateGroupOptions {
            permissions: Some(FfiGroupPermissionsOptions::AdminOnly),
            ..Default::default()
        };
        let alix_group = alix
            .conversations()
            .create_group(vec![bola.account_identifier.clone()], admin_only_options)
            .await
            .unwrap();

        let alix_group_permissions = alix_group
            .group_permissions()
            .unwrap()
            .policy_set()
            .unwrap();
        let expected_permission_policy_set = FfiPermissionPolicySet {
            add_member_policy: FfiPermissionPolicy::Admin,
            remove_member_policy: FfiPermissionPolicy::Admin,
            add_admin_policy: FfiPermissionPolicy::SuperAdmin,
            remove_admin_policy: FfiPermissionPolicy::SuperAdmin,
            update_group_name_policy: FfiPermissionPolicy::Admin,
            update_group_description_policy: FfiPermissionPolicy::Admin,
            update_group_image_url_square_policy: FfiPermissionPolicy::Admin,
            update_message_disappearing_policy: FfiPermissionPolicy::Admin,
        };
        assert_eq!(alix_group_permissions, expected_permission_policy_set);

        // Let's update the group so that the image url can be updated by anyone
        alix_group
            .update_permission_policy(
                FfiPermissionUpdateType::UpdateMetadata,
                FfiPermissionPolicy::Allow,
                Some(FfiMetadataField::ImageUrlSquare),
            )
            .await
            .unwrap();
        alix_group.sync().await.unwrap();
        let alix_group_permissions = alix_group
            .group_permissions()
            .unwrap()
            .policy_set()
            .unwrap();
        let new_expected_permission_policy_set = FfiPermissionPolicySet {
            add_member_policy: FfiPermissionPolicy::Admin,
            remove_member_policy: FfiPermissionPolicy::Admin,
            add_admin_policy: FfiPermissionPolicy::SuperAdmin,
            remove_admin_policy: FfiPermissionPolicy::SuperAdmin,
            update_group_name_policy: FfiPermissionPolicy::Admin,
            update_group_description_policy: FfiPermissionPolicy::Admin,
            update_group_image_url_square_policy: FfiPermissionPolicy::Allow,
            update_message_disappearing_policy: FfiPermissionPolicy::Admin,
        };
        assert_eq!(alix_group_permissions, new_expected_permission_policy_set);

        // Verify that bo can not update the group name
        let bola_conversations = bola.conversations();
        let _ = bola_conversations.sync().await;
        let bola_groups = bola_conversations
            .list(FfiListConversationsOptions::default())
            .unwrap();

        let bola_group = bola_groups.first().unwrap();
        bola_group
            .conversation
            .update_group_name("new_name".to_string())
            .await
            .unwrap_err();

        // Verify that bo CAN update the image url
        bola_group
            .conversation
            .update_group_image_url_square("https://example.com/image.png".to_string())
            .await
            .unwrap();

        // Verify we can read the correct values from the group
        bola_group.conversation.sync().await.unwrap();
        alix_group.sync().await.unwrap();
        assert_eq!(
            bola_group.conversation.group_image_url_square().unwrap(),
            "https://example.com/image.png"
        );
        assert_eq!(bola_group.conversation.group_name().unwrap(), "");
        assert_eq!(
            alix_group.group_image_url_square().unwrap(),
            "https://example.com/image.png"
        );
        assert_eq!(alix_group.group_name().unwrap(), "");
    }

    #[tokio::test(flavor = "multi_thread", worker_threads = 5)]
    async fn test_disappearing_messages_deletion() {
        let alix = new_test_client().await;
        let alix_provider = alix.inner_client.mls_provider().unwrap();
        let bola = new_test_client().await;
        let bola_provider = bola.inner_client.mls_provider().unwrap();

        // Step 1: Create a group
        let alix_group = alix
            .conversations()
            .create_group(
                vec![bola.account_identifier.clone()],
                FfiCreateGroupOptions::default(),
            )
            .await
            .unwrap();

        // Step 2: Send a message and sync
        alix_group
            .send("Msg 1 from group".as_bytes().to_vec())
            .await
            .unwrap();
        alix_group.sync().await.unwrap();

        // Step 3: Verify initial messages
        let mut alix_messages = alix_group
            .find_messages(FfiListMessagesOptions::default())
            .await
            .unwrap();
        assert_eq!(alix_messages.len(), 2);

        // Step 4: Set disappearing settings to 5ns after the latest message
        let latest_message_sent_at_ns = alix_messages.last().unwrap().sent_at_ns;
        let disappearing_settings =
            FfiMessageDisappearingSettings::new(latest_message_sent_at_ns, 5);
        alix_group
            .update_conversation_message_disappearing_settings(disappearing_settings.clone())
            .await
            .unwrap();
        alix_group.sync().await.unwrap();

        // Verify the settings were applied
        let group_from_db = alix_provider
            .conn_ref()
            .find_group(&alix_group.id())
            .unwrap();
        assert_eq!(
            group_from_db
                .clone()
                .unwrap()
                .message_disappear_from_ns
                .unwrap(),
            disappearing_settings.from_ns
        );
        assert_eq!(
            group_from_db.unwrap().message_disappear_in_ns.unwrap(),
            disappearing_settings.in_ns
        );
        assert!(alix_group
            .is_conversation_message_disappearing_enabled()
            .unwrap());

        bola.conversations()
            .sync_all_conversations(None)
            .await
            .unwrap();

        let bola_group_from_db = bola_provider
            .conn_ref()
            .find_group(&alix_group.id())
            .unwrap();
        assert_eq!(
            bola_group_from_db
                .clone()
                .unwrap()
                .message_disappear_from_ns
                .unwrap(),
            disappearing_settings.from_ns
        );
        assert_eq!(
            bola_group_from_db.unwrap().message_disappear_in_ns.unwrap(),
            disappearing_settings.in_ns
        );
        assert!(alix_group
            .is_conversation_message_disappearing_enabled()
            .unwrap());

        // Step 5: Send additional messages
        for msg in &["Msg 2 from group", "Msg 3 from group", "Msg 4 from group"] {
            alix_group.send(msg.as_bytes().to_vec()).await.unwrap();
        }
        alix_group.sync().await.unwrap();

        // Step 6: Verify total message count before cleanup
        alix_messages = alix_group
            .find_messages(FfiListMessagesOptions::default())
            .await
            .unwrap();
        let msg_counts_before_cleanup = alix_messages.len();

        // Wait for cleanup to complete
        tokio::time::sleep(std::time::Duration::from_secs(2)).await;

        // Step 8: Disable disappearing messages
        alix_group
            .remove_conversation_message_disappearing_settings()
            .await
            .unwrap();
        alix_group.sync().await.unwrap();

        // Verify disappearing settings are disabled
        let group_from_db = alix_provider
            .conn_ref()
            .find_group(&alix_group.id())
            .unwrap();
        assert_eq!(
            group_from_db
                .clone()
                .unwrap()
                .message_disappear_from_ns
                .unwrap(),
            0
        );
        assert!(!alix_group
            .is_conversation_message_disappearing_enabled()
            .unwrap());

        assert_eq!(group_from_db.unwrap().message_disappear_in_ns.unwrap(), 0);

        // Step 9: Send another message
        alix_group
            .send("Msg 5 from group".as_bytes().to_vec())
            .await
            .unwrap();

        // Step 10: Verify messages after cleanup
        alix_messages = alix_group
            .find_messages(FfiListMessagesOptions::default())
            .await
            .unwrap();
        assert_eq!(msg_counts_before_cleanup, alix_messages.len());
        // 3 messages got deleted, then two messages got added for metadataUpdate and one normal messaged added later
    }

    #[tokio::test(flavor = "multi_thread", worker_threads = 5)]
    async fn test_set_disappearing_messages_when_creating_group() {
        let alix = new_test_client().await;
        let alix_provider = alix.inner_client.mls_provider().unwrap();
        let bola = new_test_client().await;
        let disappearing_settings = FfiMessageDisappearingSettings::new(now_ns(), 2_000_000_000);
        // Step 1: Create a group
        let alix_group = alix
            .conversations()
            .create_group(
                vec![bola.account_identifier.clone()],
                FfiCreateGroupOptions {
                    permissions: Some(FfiGroupPermissionsOptions::AdminOnly),
                    group_name: Some("Group Name".to_string()),
                    group_image_url_square: Some("url".to_string()),
                    group_description: Some("group description".to_string()),
                    custom_permission_policy_set: None,
                    message_disappearing_settings: Some(disappearing_settings.clone()),
                },
            )
            .await
            .unwrap();

        // Step 2: Send a message and sync
        alix_group
            .send("Msg 1 from group".as_bytes().to_vec())
            .await
            .unwrap();
        alix_group.sync().await.unwrap();

        // Step 3: Verify initial messages
        let alix_messages = alix_group
            .find_messages(FfiListMessagesOptions::default())
            .await
            .unwrap();
        assert_eq!(alix_messages.len(), 2);
        let group_from_db = alix_provider
            .conn_ref()
            .find_group(&alix_group.id())
            .unwrap();
        assert_eq!(
            group_from_db
                .clone()
                .unwrap()
                .message_disappear_from_ns
                .unwrap(),
            disappearing_settings.from_ns
        );
        assert!(alix_group
            .is_conversation_message_disappearing_enabled()
            .unwrap());
        tokio::time::sleep(std::time::Duration::from_secs(3)).await;
        let alix_messages = alix_group
            .find_messages(FfiListMessagesOptions::default())
            .await
            .unwrap();
        assert_eq!(alix_messages.len(), 1);
    }
    #[tokio::test(flavor = "multi_thread", worker_threads = 5)]
    async fn test_set_disappearing_messages_when_creating_dm() {
        let alix = new_test_client().await;
        let alix_provider = alix.inner_client.mls_provider().unwrap();
        let bola = new_test_client().await;
        let disappearing_settings = FfiMessageDisappearingSettings::new(now_ns(), 2_000_000_000);
        // Step 1: Create a group
        let alix_group = alix
            .conversations()
            .find_or_create_dm(
                bola.account_identifier.clone(),
                FfiCreateDMOptions::new(disappearing_settings.clone()),
            )
            .await
            .unwrap();

        // Step 2: Send a message and sync
        alix_group
            .send("Msg 1 from group".as_bytes().to_vec())
            .await
            .unwrap();
        alix_group.sync().await.unwrap();

        // Step 3: Verify initial messages
        let alix_messages = alix_group
            .find_messages(FfiListMessagesOptions::default())
            .await
            .unwrap();

        assert_eq!(alix_messages.len(), 2);
        let group_from_db = alix_provider
            .conn_ref()
            .find_group(&alix_group.id())
            .unwrap();
        assert_eq!(
            group_from_db
                .clone()
                .unwrap()
                .message_disappear_from_ns
                .unwrap(),
            disappearing_settings.from_ns
        );
        assert!(alix_group
            .is_conversation_message_disappearing_enabled()
            .unwrap());
        tokio::time::sleep(std::time::Duration::from_secs(3)).await;
        let alix_messages = alix_group
            .find_messages(FfiListMessagesOptions::default())
            .await
            .unwrap();
        assert_eq!(alix_messages.len(), 1);
    }

    #[tokio::test(flavor = "multi_thread", worker_threads = 5)]
    async fn test_group_creation_custom_permissions() {
        let alix = new_test_client().await;
        let bola = new_test_client().await;

        let custom_permissions = FfiPermissionPolicySet {
            add_admin_policy: FfiPermissionPolicy::Admin,
            remove_admin_policy: FfiPermissionPolicy::Admin,
            update_group_name_policy: FfiPermissionPolicy::Admin,
            update_group_description_policy: FfiPermissionPolicy::Allow,
            update_group_image_url_square_policy: FfiPermissionPolicy::Admin,
            add_member_policy: FfiPermissionPolicy::Allow,
            remove_member_policy: FfiPermissionPolicy::Deny,
            update_message_disappearing_policy: FfiPermissionPolicy::Admin,
        };

        let create_group_options = FfiCreateGroupOptions {
            permissions: Some(FfiGroupPermissionsOptions::CustomPolicy),
            group_name: Some("Test Group".to_string()),
            group_image_url_square: Some("https://example.com/image.png".to_string()),
            group_description: Some("A test group".to_string()),
            custom_permission_policy_set: Some(custom_permissions),
            message_disappearing_settings: None,
        };

        let alix_group = alix
            .conversations()
            .create_group(vec![bola.account_identifier.clone()], create_group_options)
            .await
            .unwrap();

        // Verify the group was created with the correct permissions
        let group_permissions_policy_set = alix_group
            .group_permissions()
            .unwrap()
            .policy_set()
            .unwrap();
        assert_eq!(
            group_permissions_policy_set.add_admin_policy,
            FfiPermissionPolicy::Admin
        );
        assert_eq!(
            group_permissions_policy_set.remove_admin_policy,
            FfiPermissionPolicy::Admin
        );
        assert_eq!(
            group_permissions_policy_set.update_group_name_policy,
            FfiPermissionPolicy::Admin
        );
        assert_eq!(
            group_permissions_policy_set.update_group_description_policy,
            FfiPermissionPolicy::Allow
        );
        assert_eq!(
            group_permissions_policy_set.update_group_image_url_square_policy,
            FfiPermissionPolicy::Admin
        );

        assert_eq!(
            group_permissions_policy_set.update_message_disappearing_policy,
            FfiPermissionPolicy::Admin
        );
        assert_eq!(
            group_permissions_policy_set.add_member_policy,
            FfiPermissionPolicy::Allow
        );
        assert_eq!(
            group_permissions_policy_set.remove_member_policy,
            FfiPermissionPolicy::Deny
        );

        // Verify that Bola can not update the group name
        let bola_conversations = bola.conversations();
        let _ = bola_conversations.sync().await;
        let bola_groups = bola_conversations
            .list(FfiListConversationsOptions::default())
            .unwrap();

        let bola_group = bola_groups.first().unwrap();
        bola_group
            .conversation
            .update_group_name("new_name".to_string())
            .await
            .unwrap_err();
        let result = bola_group
            .conversation
            .update_group_name("New Group Name".to_string())
            .await;
        assert!(result.is_err());

        // Verify that Alix can update the group name
        let result = alix_group
            .update_group_name("New Group Name".to_string())
            .await;
        assert!(result.is_ok());

        // Verify that Bola can update the group description
        let result = bola_group
            .conversation
            .update_group_description("New Description".to_string())
            .await;
        assert!(result.is_ok());

        // Verify that Alix can not remove bola even though they are a super admin
        let result = alix_group
            .remove_members(vec![bola.account_identifier.clone()])
            .await;
        assert!(result.is_err());
    }

    #[tokio::test(flavor = "multi_thread", worker_threads = 5)]
    async fn test_group_creation_custom_permissions_fails_when_invalid() {
        let alix = new_test_client().await;
        let bola = new_test_client().await;

        // Add / Remove Admin must be Admin or Super Admin or Deny
        let custom_permissions_invalid_1 = FfiPermissionPolicySet {
            add_admin_policy: FfiPermissionPolicy::Allow,
            remove_admin_policy: FfiPermissionPolicy::Admin,
            update_group_name_policy: FfiPermissionPolicy::Admin,
            update_group_description_policy: FfiPermissionPolicy::Allow,
            update_group_image_url_square_policy: FfiPermissionPolicy::Admin,
            add_member_policy: FfiPermissionPolicy::Allow,
            remove_member_policy: FfiPermissionPolicy::Deny,
            update_message_disappearing_policy: FfiPermissionPolicy::Admin,
        };

        let custom_permissions_valid = FfiPermissionPolicySet {
            add_admin_policy: FfiPermissionPolicy::Admin,
            remove_admin_policy: FfiPermissionPolicy::Admin,
            update_group_name_policy: FfiPermissionPolicy::Admin,
            update_group_description_policy: FfiPermissionPolicy::Allow,
            update_group_image_url_square_policy: FfiPermissionPolicy::Admin,
            add_member_policy: FfiPermissionPolicy::Allow,
            remove_member_policy: FfiPermissionPolicy::Deny,
            update_message_disappearing_policy: FfiPermissionPolicy::Admin,
        };

        let create_group_options_invalid_1 = FfiCreateGroupOptions {
            permissions: Some(FfiGroupPermissionsOptions::CustomPolicy),
            group_name: Some("Test Group".to_string()),
            group_image_url_square: Some("https://example.com/image.png".to_string()),
            group_description: Some("A test group".to_string()),
            custom_permission_policy_set: Some(custom_permissions_invalid_1),
            message_disappearing_settings: None,
        };

        let results_1 = alix
            .conversations()
            .create_group(
                vec![bola.account_identifier.clone()],
                create_group_options_invalid_1,
            )
            .await;

        assert!(results_1.is_err());

        let create_group_options_invalid_2 = FfiCreateGroupOptions {
            permissions: Some(FfiGroupPermissionsOptions::Default),
            group_name: Some("Test Group".to_string()),
            group_image_url_square: Some("https://example.com/image.png".to_string()),
            group_description: Some("A test group".to_string()),
            custom_permission_policy_set: Some(custom_permissions_valid.clone()),
            message_disappearing_settings: None,
        };

        let results_2 = alix
            .conversations()
            .create_group(
                vec![bola.account_identifier.clone()],
                create_group_options_invalid_2,
            )
            .await;

        assert!(results_2.is_err());

        let create_group_options_invalid_3 = FfiCreateGroupOptions {
            permissions: None,
            group_name: Some("Test Group".to_string()),
            group_image_url_square: Some("https://example.com/image.png".to_string()),
            group_description: Some("A test group".to_string()),
            custom_permission_policy_set: Some(custom_permissions_valid.clone()),
            message_disappearing_settings: None,
        };

        let results_3 = alix
            .conversations()
            .create_group(
                vec![bola.account_identifier.clone()],
                create_group_options_invalid_3,
            )
            .await;

        assert!(results_3.is_err());

        let create_group_options_valid = FfiCreateGroupOptions {
            permissions: Some(FfiGroupPermissionsOptions::CustomPolicy),
            group_name: Some("Test Group".to_string()),
            group_image_url_square: Some("https://example.com/image.png".to_string()),
            group_description: Some("A test group".to_string()),
            custom_permission_policy_set: Some(custom_permissions_valid),
            message_disappearing_settings: None,
        };

        let results_4 = alix
            .conversations()
            .create_group(
                vec![bola.account_identifier.clone()],
                create_group_options_valid,
            )
            .await;

        assert!(results_4.is_ok());
    }

    #[tokio::test(flavor = "multi_thread", worker_threads = 5)]
    async fn test_sign_and_verify() {
        let signature_text = "Hello there.";

        let client = new_test_client().await;
        let signature_bytes = client.sign_with_installation_key(signature_text).unwrap();

        // check if verification works
        let result =
            client.verify_signed_with_installation_key(signature_text, signature_bytes.clone());
        assert!(result.is_ok());

        // different text should result in an error.
        let result = client.verify_signed_with_installation_key("Hello here.", signature_bytes);
        assert!(result.is_err());

        // different bytes should result in an error
        let signature_bytes = vec![0; 64];
        let result = client.verify_signed_with_installation_key(signature_text, signature_bytes);
        assert!(result.is_err());
    }

    #[tokio::test(flavor = "multi_thread", worker_threads = 5)]
    async fn test_revoke_all_installations() {
        let wallet = xmtp_cryptography::utils::LocalWallet::new(&mut rng());
        let client_1 = new_test_client_with_wallet(wallet.clone()).await;
        let client_2 = new_test_client_with_wallet(wallet.clone()).await;

        let client_1_state = client_1.inbox_state(true).await.unwrap();
        let client_2_state = client_2.inbox_state(true).await.unwrap();
        assert_eq!(client_1_state.installations.len(), 2);
        assert_eq!(client_2_state.installations.len(), 2);

        let signature_request = client_1.revoke_all_other_installations().await.unwrap();
        signature_request.add_wallet_signature(&wallet).await;
        client_1
            .apply_signature_request(signature_request)
            .await
            .unwrap();

        let client_1_state_after_revoke = client_1.inbox_state(true).await.unwrap();
        let client_2_state_after_revoke = client_2.inbox_state(true).await.unwrap();
        assert_eq!(client_1_state_after_revoke.installations.len(), 1);
        assert_eq!(client_2_state_after_revoke.installations.len(), 1);
        assert_eq!(
            client_1_state_after_revoke
                .installations
                .first()
                .unwrap()
                .id,
            client_1.installation_id()
        );
        assert_eq!(
            client_2_state_after_revoke
                .installations
                .first()
                .unwrap()
                .id,
            client_1.installation_id()
        );
    }

    #[tokio::test(flavor = "multi_thread", worker_threads = 5)]
    async fn test_revoke_installations() {
        let wallet = xmtp_cryptography::utils::LocalWallet::new(&mut rng());
        let client_1 = new_test_client_with_wallet(wallet.clone()).await;
        let client_2 = new_test_client_with_wallet(wallet.clone()).await;

        let client_1_state = client_1.inbox_state(true).await.unwrap();
        let client_2_state = client_2.inbox_state(true).await.unwrap();
        assert_eq!(client_1_state.installations.len(), 2);
        assert_eq!(client_2_state.installations.len(), 2);

        let signature_request = client_1
            .revoke_installations(vec![client_2.installation_id()])
            .await
            .unwrap();
        signature_request.add_wallet_signature(&wallet).await;
        client_1
            .apply_signature_request(signature_request)
            .await
            .unwrap();

        let client_1_state_after_revoke = client_1.inbox_state(true).await.unwrap();
        let client_2_state_after_revoke = client_2.inbox_state(true).await.unwrap();
        assert_eq!(client_1_state_after_revoke.installations.len(), 1);
        assert_eq!(client_2_state_after_revoke.installations.len(), 1);
        assert_eq!(
            client_1_state_after_revoke
                .installations
                .first()
                .unwrap()
                .id,
            client_1.installation_id()
        );
        assert_eq!(
            client_2_state_after_revoke
                .installations
                .first()
                .unwrap()
                .id,
            client_1.installation_id()
        );
    }

    #[tokio::test(flavor = "multi_thread", worker_threads = 5)]
    async fn test_dms_sync_but_do_not_list() {
        let alix = new_test_client().await;
        let bola = new_test_client().await;

        let alix_conversations = alix.conversations();
        let bola_conversations = bola.conversations();

        let _alix_dm = alix_conversations
            .find_or_create_dm(
                bola.account_identifier.clone(),
                FfiCreateDMOptions::default(),
            )
            .await
            .unwrap();
        let alix_num_sync = alix_conversations
            .sync_all_conversations(None)
            .await
            .unwrap();
        bola_conversations.sync().await.unwrap();
        let bola_num_sync = bola_conversations
            .sync_all_conversations(None)
            .await
            .unwrap();
        assert_eq!(alix_num_sync, 1);
        assert_eq!(bola_num_sync, 1);

        let alix_groups = alix_conversations
            .list_groups(FfiListConversationsOptions::default())
            .unwrap();
        assert_eq!(alix_groups.len(), 0);

        let bola_groups = bola_conversations
            .list_groups(FfiListConversationsOptions::default())
            .unwrap();
        assert_eq!(bola_groups.len(), 0);

        let alix_dms = alix_conversations
            .list_dms(FfiListConversationsOptions::default())
            .unwrap();
        assert_eq!(alix_dms.len(), 1);

        let bola_dms = bola_conversations
            .list_dms(FfiListConversationsOptions::default())
            .unwrap();
        assert_eq!(bola_dms.len(), 1);

        let alix_conversations = alix_conversations
            .list(FfiListConversationsOptions::default())
            .unwrap();
        assert_eq!(alix_conversations.len(), 1);

        let bola_conversations = bola_conversations
            .list(FfiListConversationsOptions::default())
            .unwrap();
        assert_eq!(bola_conversations.len(), 1);
    }

    #[tokio::test(flavor = "multi_thread", worker_threads = 5)]
    async fn test_dm_streaming() {
        let alix = new_test_client().await;
        let bo = new_test_client().await;
        let caro = new_test_client().await;

        // Stream all conversations
        let stream_callback = Arc::new(RustStreamCallback::default());
        let stream = bo.conversations().stream(stream_callback.clone()).await;

        alix.conversations()
            .create_group(
                vec![bo.account_identifier.clone()],
                FfiCreateGroupOptions::default(),
            )
            .await
            .unwrap();

        stream_callback.wait_for_delivery(None).await.unwrap();

        assert_eq!(stream_callback.message_count(), 1);
        alix.conversations()
            .find_or_create_dm(bo.account_identifier.clone(), FfiCreateDMOptions::default())
            .await
            .unwrap();
        stream_callback.wait_for_delivery(None).await.unwrap();

        assert_eq!(stream_callback.message_count(), 2);

        stream.end_and_wait().await.unwrap();
        assert!(stream.is_closed());

        // Stream just groups
        let stream_callback = Arc::new(RustStreamCallback::default());
        let stream = bo
            .conversations()
            .stream_groups(stream_callback.clone())
            .await;

        alix.conversations()
            .create_group(
                vec![bo.account_identifier.clone()],
                FfiCreateGroupOptions::default(),
            )
            .await
            .unwrap();

        stream_callback.wait_for_delivery(None).await.unwrap();

        assert_eq!(stream_callback.message_count(), 1);
        alix.conversations()
            .find_or_create_dm(bo.account_identifier.clone(), FfiCreateDMOptions::default())
            .await
            .unwrap();
        let result = stream_callback.wait_for_delivery(Some(2)).await;
        assert!(result.is_err(), "Stream unexpectedly received a DM");
        assert_eq!(stream_callback.message_count(), 1);

        stream.end_and_wait().await.unwrap();
        assert!(stream.is_closed());

        // Stream just dms
        let stream_callback = Arc::new(RustStreamCallback::default());
        let stream = bo.conversations().stream_dms(stream_callback.clone()).await;

        caro.conversations()
            .find_or_create_dm(bo.account_identifier.clone(), FfiCreateDMOptions::default())
            .await
            .unwrap();
        stream_callback.wait_for_delivery(None).await.unwrap();
        assert_eq!(stream_callback.message_count(), 1);

        alix.conversations()
            .create_group(
                vec![bo.account_identifier.clone()],
                FfiCreateGroupOptions::default(),
            )
            .await
            .unwrap();

        let result = stream_callback.wait_for_delivery(Some(2)).await;
        assert!(result.is_err(), "Stream unexpectedly received a Group");
        assert_eq!(stream_callback.message_count(), 1);

        stream.end_and_wait().await.unwrap();
        assert!(stream.is_closed());
    }

    #[tokio::test(flavor = "multi_thread", worker_threads = 5)]
    async fn test_stream_all_dm_messages() {
        let alix = new_test_client().await;
        let bo = new_test_client().await;
        let alix_dm = alix
            .conversations()
            .find_or_create_dm(bo.account_identifier.clone(), FfiCreateDMOptions::default())
            .await
            .unwrap();

        let alix_group = alix
            .conversations()
            .create_group(
                vec![bo.account_identifier.clone()],
                FfiCreateGroupOptions::default(),
            )
            .await
            .unwrap();

        // Stream all conversations
        let stream_callback = Arc::new(RustStreamCallback::default());
        let stream = bo
            .conversations()
            .stream_all_messages(stream_callback.clone())
            .await;
        stream.wait_for_ready().await;

        alix_group.send("first".as_bytes().to_vec()).await.unwrap();
        stream_callback.wait_for_delivery(None).await.unwrap();
        assert_eq!(stream_callback.message_count(), 1);

        alix_dm.send("second".as_bytes().to_vec()).await.unwrap();
        stream_callback.wait_for_delivery(None).await.unwrap();
        assert_eq!(stream_callback.message_count(), 2);

        stream.end_and_wait().await.unwrap();
        assert!(stream.is_closed());

        // Stream just groups
        let stream_callback = Arc::new(RustStreamCallback::default());
        let stream = bo
            .conversations()
            .stream_all_group_messages(stream_callback.clone())
            .await;
        stream.wait_for_ready().await;

        alix_group.send("first".as_bytes().to_vec()).await.unwrap();
        stream_callback.wait_for_delivery(None).await.unwrap();
        assert_eq!(stream_callback.message_count(), 1);

        alix_dm.send("second".as_bytes().to_vec()).await.unwrap();
        let result = stream_callback.wait_for_delivery(Some(2)).await;
        assert!(result.is_err(), "Stream unexpectedly received a DM message");
        assert_eq!(stream_callback.message_count(), 1);

        stream.end_and_wait().await.unwrap();
        assert!(stream.is_closed());

        // Stream just dms
        let stream_callback = Arc::new(RustStreamCallback::default());
        let stream = bo
            .conversations()
            .stream_all_dm_messages(stream_callback.clone())
            .await;
        stream.wait_for_ready().await;

        alix_dm.send("first".as_bytes().to_vec()).await.unwrap();
        stream_callback.wait_for_delivery(None).await.unwrap();
        assert_eq!(stream_callback.message_count(), 1);

        alix_group.send("second".as_bytes().to_vec()).await.unwrap();
        let result = stream_callback.wait_for_delivery(Some(2)).await;
        assert!(
            result.is_err(),
            "Stream unexpectedly received a Group message"
        );
        assert_eq!(stream_callback.message_count(), 1);

        stream.end_and_wait().await.unwrap();
        assert!(stream.is_closed());
    }

    #[tokio::test(flavor = "multi_thread", worker_threads = 5)]
    async fn test_stream_consent() {
        let wallet = generate_local_wallet();
        let alix_a = new_test_client_with_wallet_and_history(wallet.clone()).await;
        let alix_a_provider = alix_a.inner_client.mls_provider().unwrap();
        // wait for alix_a's sync worker to create a sync group
        let _ =
            wait_for_ok(|| async { alix_a.inner_client.get_sync_group(&alix_a_provider) }).await;

        let alix_b = new_test_client_with_wallet_and_history(wallet).await;
        wait_for_eq(|| async { alix_b.inner_client.identity().is_ready() }, true)
            .await
            .unwrap();

        let bo = new_test_client_with_history().await;

        // wait for the first installation to get invited to the new sync group
        wait_for_eq(
            || async {
                assert!(alix_a.conversations().sync().await.is_ok());
                alix_a
                    .inner_client
                    .store()
                    .conn()
                    .unwrap()
                    .all_sync_groups()
                    .unwrap()
                    .len()
            },
            2,
        )
        .await
        .unwrap();

        // check that they have the same sync group
        let sync_group_a = wait_for_ok(|| async { alix_a.conversations().get_sync_group() })
            .await
            .unwrap();
        let sync_group_b = wait_for_ok(|| async { alix_b.conversations().get_sync_group() })
            .await
            .unwrap();

        assert_eq!(sync_group_a.id(), sync_group_b.id());

        // create a stream from both installations
        let stream_a_callback = Arc::new(RustStreamCallback::default());
        let stream_b_callback = Arc::new(RustStreamCallback::default());
        let a_stream = alix_a
            .conversations()
            .stream_consent(stream_a_callback.clone())
            .await;
        let b_stream = alix_b
            .conversations()
            .stream_consent(stream_b_callback.clone())
            .await;
        a_stream.wait_for_ready().await;
        b_stream.wait_for_ready().await;

        // consent with bo
        alix_a
            .set_consent_states(vec![FfiConsent {
                entity: bo.inbox_id(),
                entity_type: FfiConsentEntityType::InboxId,
                state: FfiConsentState::Allowed,
            }])
            .await
            .unwrap();

        let result = stream_a_callback.wait_for_delivery(Some(3)).await;
        assert!(result.is_ok());

        wait_for_ok(|| async {
            alix_b
                .conversations()
                .sync_all_conversations(None)
                .await
                .unwrap();

            stream_b_callback.wait_for_delivery(Some(1)).await
        })
        .await
        .unwrap();

        // two outgoing consent updates
        assert_eq!(stream_a_callback.consent_updates_count(), 1);
        // and two incoming consent updates
        assert_eq!(stream_b_callback.consent_updates_count(), 1);

        a_stream.end_and_wait().await.unwrap();
        b_stream.end_and_wait().await.unwrap();
    }

    #[tokio::test(flavor = "multi_thread", worker_threads = 5)]
    async fn test_stream_preferences() {
        let wallet = generate_local_wallet();
        let alix_a = new_test_client_with_wallet_and_history(wallet.clone()).await;
        let stream_a_callback = Arc::new(RustStreamCallback::default());

        let a_stream = alix_a
            .conversations()
            .stream_preferences(stream_a_callback.clone())
            .await;

        let _alix_b = new_test_client_with_wallet_and_history(wallet).await;

        let result = stream_a_callback.wait_for_delivery(Some(3)).await;
        assert!(result.is_ok());

        let update = {
            let mut a_updates = stream_a_callback.preference_updates.lock().unwrap();
            assert_eq!(a_updates.len(), 1);

            a_updates.pop().unwrap()
        };

        // We got the HMAC update
        assert!(matches!(update, FfiPreferenceUpdate::HMAC { .. }));

        a_stream.end_and_wait().await.unwrap();
    }

    #[tokio::test(flavor = "multi_thread", worker_threads = 5)]
    async fn test_get_hmac_keys() {
        let alix = new_test_client().await;
        let bo = new_test_client().await;

        let alix_group = alix
            .conversations()
            .create_group(
                vec![bo.account_identifier.clone()],
                FfiCreateGroupOptions::default(),
            )
            .await
            .unwrap();

        let hmac_keys = alix_group.get_hmac_keys().unwrap();

        assert!(!hmac_keys.is_empty());
        assert_eq!(hmac_keys.len(), 3);

        for value in &hmac_keys {
            assert!(!value.key.is_empty());
            assert_eq!(value.key.len(), 42);
            assert!(value.epoch >= 1);
        }
    }

    #[tokio::test(flavor = "multi_thread", worker_threads = 5)]
    async fn test_set_and_get_group_consent() {
        let alix = new_test_client().await;
        let bo = new_test_client().await;

        let alix_group = alix
            .conversations()
            .create_group(
                vec![bo.account_identifier.clone()],
                FfiCreateGroupOptions::default(),
            )
            .await
            .unwrap();

        let alix_initial_consent = alix_group.consent_state().unwrap();
        assert_eq!(alix_initial_consent, FfiConsentState::Allowed);

        bo.conversations().sync().await.unwrap();
        let bo_group = bo.conversation(alix_group.id()).unwrap();

        let bo_initial_consent = bo_group.consent_state().unwrap();
        assert_eq!(bo_initial_consent, FfiConsentState::Unknown);

        alix_group
            .update_consent_state(FfiConsentState::Denied)
            .unwrap();
        let alix_updated_consent = alix_group.consent_state().unwrap();
        assert_eq!(alix_updated_consent, FfiConsentState::Denied);
        bo.set_consent_states(vec![FfiConsent {
            state: FfiConsentState::Allowed,
            entity_type: FfiConsentEntityType::ConversationId,
            entity: hex::encode(bo_group.id()),
        }])
        .await
        .unwrap();
        let bo_updated_consent = bo_group.consent_state().unwrap();
        assert_eq!(bo_updated_consent, FfiConsentState::Allowed);
    }

    #[tokio::test(flavor = "multi_thread", worker_threads = 5)]
    async fn test_set_and_get_dm_consent() {
        let alix = new_test_client().await;
        let bo = new_test_client().await;

        let alix_dm = alix
            .conversations()
            .find_or_create_dm(bo.account_identifier.clone(), FfiCreateDMOptions::default())
            .await
            .unwrap();

        let alix_initial_consent = alix_dm.consent_state().unwrap();
        assert_eq!(alix_initial_consent, FfiConsentState::Allowed);

        bo.conversations().sync().await.unwrap();
        let bo_dm = bo.conversation(alix_dm.id()).unwrap();

        let bo_initial_consent = bo_dm.consent_state().unwrap();
        assert_eq!(bo_initial_consent, FfiConsentState::Unknown);

        alix_dm
            .update_consent_state(FfiConsentState::Denied)
            .unwrap();
        let alix_updated_consent = alix_dm.consent_state().unwrap();
        assert_eq!(alix_updated_consent, FfiConsentState::Denied);
        bo.set_consent_states(vec![FfiConsent {
            state: FfiConsentState::Allowed,
            entity_type: FfiConsentEntityType::ConversationId,
            entity: hex::encode(bo_dm.id()),
        }])
        .await
        .unwrap();
        let bo_updated_consent = bo_dm.consent_state().unwrap();
        assert_eq!(bo_updated_consent, FfiConsentState::Allowed);
    }

    #[tokio::test(flavor = "multi_thread", worker_threads = 5)]
    async fn test_get_dm_peer_inbox_id() {
        let alix = new_test_client().await;
        let bo = new_test_client().await;

        let alix_dm = alix
            .conversations()
            .find_or_create_dm(bo.account_identifier.clone(), FfiCreateDMOptions::default())
            .await
            .unwrap();

        let alix_dm_peer_inbox = alix_dm.dm_peer_inbox_id().unwrap();
        assert_eq!(alix_dm_peer_inbox, bo.inbox_id());

        bo.conversations().sync().await.unwrap();
        let bo_dm = bo.conversation(alix_dm.id()).unwrap();

        let bo_dm_peer_inbox = bo_dm.dm_peer_inbox_id().unwrap();
        assert_eq!(bo_dm_peer_inbox, alix.inbox_id());
    }

    #[tokio::test(flavor = "multi_thread", worker_threads = 5)]
    async fn test_set_and_get_member_consent() {
        let alix = new_test_client().await;
        let bo = new_test_client().await;

        let alix_group = alix
            .conversations()
            .create_group(
                vec![bo.account_identifier.clone()],
                FfiCreateGroupOptions::default(),
            )
            .await
            .unwrap();
        alix.set_consent_states(vec![FfiConsent {
            state: FfiConsentState::Allowed,
            entity_type: FfiConsentEntityType::InboxId,
            entity: bo.inbox_id(),
        }])
        .await
        .unwrap();
        let bo_consent = alix
            .get_consent_state(FfiConsentEntityType::InboxId, bo.inbox_id())
            .await
            .unwrap();
        assert_eq!(bo_consent, FfiConsentState::Allowed);

        if let Some(member) = alix_group
            .list_members()
            .await
            .unwrap()
            .iter()
            .find(|&m| m.inbox_id == bo.inbox_id())
        {
            assert_eq!(member.consent_state, FfiConsentState::Allowed);
        } else {
            panic!("Error: No member found with the given inbox_id.");
        }
    }

    // Groups contain membership updates, but dms do not
    #[tokio::test(flavor = "multi_thread", worker_threads = 5)]
    async fn test_dm_first_messages() {
        let alix = new_test_client().await;
        let bo = new_test_client().await;

        // Alix creates DM with Bo
        let alix_dm = alix
            .conversations()
            .find_or_create_dm(bo.account_identifier.clone(), FfiCreateDMOptions::default())
            .await
            .unwrap();

        // Alix creates group with Bo
        let alix_group = alix
            .conversations()
            .create_group(
                vec![bo.account_identifier.clone()],
                FfiCreateGroupOptions::default(),
            )
            .await
            .unwrap();

        // Bo syncs to get both conversations
        bo.conversations().sync().await.unwrap();
        let bo_dm = bo.conversation(alix_dm.id()).unwrap();
        let bo_group = bo.conversation(alix_group.id()).unwrap();

        // Alix sends messages in both conversations
        alix_dm
            .send("Hello in DM".as_bytes().to_vec())
            .await
            .unwrap();
        alix_group
            .send("Hello in group".as_bytes().to_vec())
            .await
            .unwrap();

        // Bo syncs the dm and the group
        bo_dm.sync().await.unwrap();
        bo_group.sync().await.unwrap();

        // Get messages for both participants in both conversations
        let alix_dm_messages = alix_dm
            .find_messages(FfiListMessagesOptions::default())
            .await
            .unwrap();
        let bo_dm_messages = bo_dm
            .find_messages(FfiListMessagesOptions::default())
            .await
            .unwrap();
        let alix_group_messages = alix_group
            .find_messages(FfiListMessagesOptions::default())
            .await
            .unwrap();
        let bo_group_messages = bo_group
            .find_messages(FfiListMessagesOptions::default())
            .await
            .unwrap();

        // Verify DM messages
        assert_eq!(alix_dm_messages.len(), 2);
        assert_eq!(bo_dm_messages.len(), 1);
        assert_eq!(
            String::from_utf8_lossy(&alix_dm_messages[1].content),
            "Hello in DM"
        );
        assert_eq!(
            String::from_utf8_lossy(&bo_dm_messages[0].content),
            "Hello in DM"
        );

        // Verify group messages
        assert_eq!(alix_group_messages.len(), 2);
        assert_eq!(bo_group_messages.len(), 1);
        assert_eq!(
            String::from_utf8_lossy(&alix_group_messages[1].content),
            "Hello in group"
        );
        assert_eq!(
            String::from_utf8_lossy(&bo_group_messages[0].content),
            "Hello in group"
        );
    }

    #[tokio::test(flavor = "multi_thread", worker_threads = 5)]
    async fn test_can_not_create_new_inbox_id_with_already_associated_wallet() {
        // Step 1: Generate wallet A
        let wallet_a = generate_local_wallet();
        let ident_a = wallet_a.identifier();

        // Step 2: Use wallet A to create a new client with a new inbox id derived from wallet A
        let wallet_a_inbox_id = ident_a.inbox_id(1).unwrap();
        let ffi_ident: FfiIdentifier = wallet_a.identifier().into();
        let client_a = create_client(
            connect_to_backend(xmtp_api_grpc::LOCALHOST_ADDRESS.to_string(), false)
                .await
                .unwrap(),
            Some(tmp_path()),
            Some(xmtp_db::EncryptedMessageStore::generate_enc_key().into()),
            &wallet_a_inbox_id,
            ffi_ident,
            1,
            None,
            Some(HISTORY_SYNC_URL.to_string()),
        )
        .await
        .unwrap();
        let ffi_inbox_owner = LocalWalletInboxOwner::with_wallet(wallet_a.clone());
        register_client(&ffi_inbox_owner, &client_a).await;

        // Step 3: Generate wallet B
        let wallet_b = generate_local_wallet();
        let wallet_b_ident = wallet_b.identifier();

        // Step 4: Associate wallet B to inbox A
        let add_wallet_signature_request = client_a
            .add_identity(wallet_b.identifier().into())
            .await
            .expect("could not add wallet");
        add_wallet_signature_request
            .add_wallet_signature(&wallet_b)
            .await;
        client_a
            .apply_signature_request(add_wallet_signature_request)
            .await
            .unwrap();

        // Verify that we can now use wallet B to create a new client that has inbox_id == client_a.inbox_id
        let nonce = 1;
        let inbox_id = client_a.inbox_id();

        let ffi_ident: FfiIdentifier = wallet_b.identifier().into();
        let client_b = create_client(
            connect_to_backend(xmtp_api_grpc::LOCALHOST_ADDRESS.to_string(), false)
                .await
                .unwrap(),
            Some(tmp_path()),
            Some(xmtp_db::EncryptedMessageStore::generate_enc_key().into()),
            &inbox_id,
            ffi_ident,
            nonce,
            None,
            Some(HISTORY_SYNC_URL.to_string()),
        )
        .await
        .unwrap();
        let ffi_inbox_owner = LocalWalletInboxOwner::with_wallet(wallet_b.clone());
        register_client(&ffi_inbox_owner, &client_b).await;

        assert!(client_b.inbox_id() == client_a.inbox_id());

        // Verify both clients can receive messages for inbox_id == client_a.inbox_id
        let bo = new_test_client().await;

        // Alix creates DM with Bo
        let bo_dm = bo
            .conversations()
            .find_or_create_dm(wallet_a.identifier().into(), FfiCreateDMOptions::default())
            .await
            .unwrap();

        bo_dm.send("Hello in DM".as_bytes().to_vec()).await.unwrap();

        // Verify that client_a and client_b received the dm message to wallet a address
        client_a
            .conversations()
            .sync_all_conversations(None)
            .await
            .unwrap();
        client_b
            .conversations()
            .sync_all_conversations(None)
            .await
            .unwrap();

        let alix_dm_messages = client_a
            .conversations()
            .list(FfiListConversationsOptions::default())
            .unwrap()[0]
            .conversation
            .find_messages(FfiListMessagesOptions::default())
            .await
            .unwrap();
        let bo_dm_messages = client_b
            .conversations()
            .list(FfiListConversationsOptions::default())
            .unwrap()[0]
            .conversation
            .find_messages(FfiListMessagesOptions::default())
            .await
            .unwrap();
        assert_eq!(alix_dm_messages[0].content, "Hello in DM".as_bytes());
        assert_eq!(bo_dm_messages[0].content, "Hello in DM".as_bytes());

        let client_b_inbox_id = wallet_b_ident.inbox_id(nonce).unwrap();
        let ffi_ident: FfiIdentifier = wallet_b.identifier().into();
        let client_b_new_result = create_client(
            connect_to_backend(xmtp_api_grpc::LOCALHOST_ADDRESS.to_string(), false)
                .await
                .unwrap(),
            Some(tmp_path()),
            Some(xmtp_db::EncryptedMessageStore::generate_enc_key().into()),
            &client_b_inbox_id,
            ffi_ident,
            nonce,
            None,
            Some(HISTORY_SYNC_URL.to_string()),
        )
        .await;

        // Client creation for b now fails since wallet b is already associated with inbox a
        match client_b_new_result {
            Err(err) => {
                println!("Error returned: {:?}", err);
                assert_eq!(
                    err.to_string(),
                    "Client builder error: error creating new identity: Inbox ID mismatch"
                        .to_string()
                );
            }
            Ok(_) => panic!("Expected an error, but got Ok"),
        }
    }

    #[tokio::test(flavor = "multi_thread", worker_threads = 5)]
    async fn test_wallet_b_cannot_create_new_client_for_inbox_b_after_association() {
        // Step 1: Wallet A creates a new client with inbox_id A
        let wallet_a = generate_local_wallet();
        let ident_a = wallet_a.identifier();
        let wallet_a_inbox_id = ident_a.inbox_id(1).unwrap();
        let ffi_ident: FfiIdentifier = wallet_a.identifier().into();
        let client_a = create_client(
            connect_to_backend(xmtp_api_grpc::LOCALHOST_ADDRESS.to_string(), false)
                .await
                .unwrap(),
            Some(tmp_path()),
            Some(xmtp_db::EncryptedMessageStore::generate_enc_key().into()),
            &wallet_a_inbox_id,
            ffi_ident,
            1,
            None,
            Some(HISTORY_SYNC_URL.to_string()),
        )
        .await
        .unwrap();
        let ffi_inbox_owner_a = LocalWalletInboxOwner::with_wallet(wallet_a.clone());
        register_client(&ffi_inbox_owner_a, &client_a).await;

        // Step 2: Wallet B creates a new client with inbox_id B
        let wallet_b = generate_local_wallet();
        let ident_b = wallet_b.identifier();
        let wallet_b_inbox_id = ident_b.inbox_id(1).unwrap();
        let ffi_ident: FfiIdentifier = wallet_b.identifier().into();
        let client_b1 = create_client(
            connect_to_backend(xmtp_api_grpc::LOCALHOST_ADDRESS.to_string(), false)
                .await
                .unwrap(),
            Some(tmp_path()),
            Some(xmtp_db::EncryptedMessageStore::generate_enc_key().into()),
            &wallet_b_inbox_id,
            ffi_ident,
            1,
            None,
            Some(HISTORY_SYNC_URL.to_string()),
        )
        .await
        .unwrap();
        let ffi_inbox_owner_b1 = LocalWalletInboxOwner::with_wallet(wallet_b.clone());
        register_client(&ffi_inbox_owner_b1, &client_b1).await;

        // Step 3: Wallet B creates a second client for inbox_id B
        let ffi_ident: FfiIdentifier = wallet_b.identifier().into();
        let _client_b2 = create_client(
            connect_to_backend(xmtp_api_grpc::LOCALHOST_ADDRESS.to_string(), false)
                .await
                .unwrap(),
            Some(tmp_path()),
            Some(xmtp_db::EncryptedMessageStore::generate_enc_key().into()),
            &wallet_b_inbox_id,
            ffi_ident,
            1,
            None,
            Some(HISTORY_SYNC_URL.to_string()),
        )
        .await
        .unwrap();

        // Step 4: Client A adds association to wallet B
        let add_wallet_signature_request = client_a
            .add_identity(wallet_b.identifier().into())
            .await
            .expect("could not add wallet");
        add_wallet_signature_request
            .add_wallet_signature(&wallet_b)
            .await;
        client_a
            .apply_signature_request(add_wallet_signature_request)
            .await
            .unwrap();

        // Step 5: Wallet B tries to create another new client for inbox_id B, but it fails
        let ffi_ident: FfiIdentifier = wallet_b.identifier().into();
        let client_b3 = create_client(
            connect_to_backend(xmtp_api_grpc::LOCALHOST_ADDRESS.to_string(), false)
                .await
                .unwrap(),
            Some(tmp_path()),
            Some(xmtp_db::EncryptedMessageStore::generate_enc_key().into()),
            &wallet_b_inbox_id,
            ffi_ident,
            1,
            None,
            Some(HISTORY_SYNC_URL.to_string()),
        )
        .await;

        // Client creation for b now fails since wallet b is already associated with inbox a
        match client_b3 {
            Err(err) => {
                println!("Error returned: {:?}", err);
                assert_eq!(
                    err.to_string(),
                    "Client builder error: error creating new identity: Inbox ID mismatch"
                        .to_string()
                );
            }
            Ok(_) => panic!("Expected an error, but got Ok"),
        }
    }

    #[tokio::test(flavor = "multi_thread", worker_threads = 5)]
    async fn test_can_list_messages_with_content_types() {
        // Create test clients
        let alix = new_test_client().await;
        let bo = new_test_client().await;

        // Alix creates group with Bo
        let alix_group = alix
            .conversations()
            .create_group(
                vec![bo.account_identifier.clone()],
                FfiCreateGroupOptions::default(),
            )
            .await
            .unwrap();

        // Bo syncs to get the group
        bo.conversations().sync().await.unwrap();
        let bo_group = bo.conversation(alix_group.id()).unwrap();

        // Alix sends first message
        alix_group.send("hey".as_bytes().to_vec()).await.unwrap();

        // Bo syncs and responds
        bo_group.sync().await.unwrap();
        let bo_message_response = TextCodec::encode("hey alix".to_string()).unwrap();
        let mut buf = Vec::new();
        bo_message_response.encode(&mut buf).unwrap();
        bo_group.send(buf).await.unwrap();

        // Bo sends read receipt
        let read_receipt_content_id = ContentTypeId {
            authority_id: "xmtp.org".to_string(),
            type_id: ReadReceiptCodec::TYPE_ID.to_string(),
            version_major: 1,
            version_minor: 0,
        };
        let read_receipt_encoded_content = EncodedContent {
            r#type: Some(read_receipt_content_id),
            parameters: HashMap::new(),
            fallback: None,
            compression: None,
            content: vec![],
        };

        let mut buf = Vec::new();
        read_receipt_encoded_content.encode(&mut buf).unwrap();
        bo_group.send(buf).await.unwrap();

        // Alix syncs and gets all messages
        alix_group.sync().await.unwrap();
        let latest_message = alix_group
            // ... existing code ...
            .find_messages(FfiListMessagesOptions {
                direction: Some(FfiDirection::Descending),
                limit: Some(1),
                ..Default::default()
            })
            .await
            .unwrap();

        // Verify last message is the read receipt
        assert_eq!(latest_message.len(), 1);
        let latest_message_encoded_content =
            EncodedContent::decode(latest_message.last().unwrap().content.clone().as_slice())
                .unwrap();
        assert_eq!(
            latest_message_encoded_content.r#type.unwrap().type_id,
            "readReceipt"
        );

        // Get only text messages
        let text_messages = alix_group
            .find_messages(FfiListMessagesOptions {
                content_types: Some(vec![FfiContentType::Text]),
                direction: Some(FfiDirection::Descending),
                limit: Some(1),
                ..Default::default()
            })
            .await
            .unwrap();

        // Verify last message is "hey alix" when filtered
        assert_eq!(text_messages.len(), 1);
        let latest_message_encoded_content =
            EncodedContent::decode(text_messages.last().unwrap().content.clone().as_slice())
                .unwrap();
        let text_message = TextCodec::decode(latest_message_encoded_content).unwrap();
        assert_eq!(text_message, "hey alix");
    }

    #[tokio::test(flavor = "multi_thread", worker_threads = 5)]
    async fn test_can_send_and_receive_reaction() {
        // Create two test clients
        let alix = new_test_client().await;
        let bo = new_test_client().await;

        // Create a conversation between them
        let alix_conversation = alix
            .conversations()
            .create_group(
                vec![bo.account_identifier.clone()],
                FfiCreateGroupOptions::default(),
            )
            .await
            .unwrap();
        // Send initial message to react to
        let mut buf = Vec::new();
        TextCodec::encode("Hello world".to_string())
            .unwrap()
            .encode(&mut buf)
            .unwrap();
        alix_conversation.send(buf).await.unwrap();

        // Have Bo sync to get the conversation and message
        bo.conversations().sync().await.unwrap();
        let bo_conversation = bo.conversation(alix_conversation.id()).unwrap();
        bo_conversation.sync().await.unwrap();

        // Get the message to react to
        let messages = bo_conversation
            .find_messages(FfiListMessagesOptions::default())
            .await
            .unwrap();
        let message_to_react_to = &messages[0];

        // Create and send reaction
        let ffi_reaction = FfiReaction {
            reference: hex::encode(message_to_react_to.id.clone()),
            reference_inbox_id: alix.inbox_id(),
            action: FfiReactionAction::Added,
            content: "👍".to_string(),
            schema: FfiReactionSchema::Unicode,
        };
        let bytes_to_send = encode_reaction(ffi_reaction).unwrap();
        bo_conversation.send(bytes_to_send).await.unwrap();

        // Have Alix sync to get the reaction
        alix_conversation.sync().await.unwrap();

        // Get reactions for the original message
        let messages = alix_conversation
            .find_messages(FfiListMessagesOptions::default())
            .await
            .unwrap();

        // Verify reaction details
        assert_eq!(messages.len(), 3);
        let received_reaction = &messages[2];
        let message_content = received_reaction.content.clone();
        let reaction = decode_reaction(message_content).unwrap();
        assert_eq!(reaction.content, "👍");
        assert_eq!(reaction.action, FfiReactionAction::Added);
        assert_eq!(reaction.reference_inbox_id, alix.inbox_id());
        assert_eq!(
            reaction.reference,
            hex::encode(message_to_react_to.id.clone())
        );
        assert_eq!(reaction.schema, FfiReactionSchema::Unicode);

        // Test find_messages_with_reactions query
        let messages_with_reactions: Vec<FfiMessageWithReactions> = alix_conversation
            .find_messages_with_reactions(FfiListMessagesOptions::default())
            .await
            .unwrap();
        assert_eq!(messages_with_reactions.len(), 2);
        let message_with_reactions = &messages_with_reactions[1];
        assert_eq!(message_with_reactions.reactions.len(), 1);
        let message_content = message_with_reactions.reactions[0].content.clone();
        let slice: &[u8] = message_content.as_slice();
        let encoded_content = EncodedContent::decode(slice).unwrap();
        let reaction = ReactionV2::decode(encoded_content.content.as_slice()).unwrap();
        assert_eq!(reaction.content, "👍");
        assert_eq!(reaction.action, ReactionAction::Added as i32);
        assert_eq!(reaction.reference_inbox_id, alix.inbox_id());
        assert_eq!(
            reaction.reference,
            hex::encode(message_to_react_to.id.clone())
        );
        assert_eq!(reaction.schema, ReactionSchema::Unicode as i32);
    }

    #[tokio::test]
    async fn test_reaction_encode_decode() {
        // Create a test reaction
        let original_reaction = FfiReaction {
            reference: "123abc".to_string(),
            reference_inbox_id: "test_inbox_id".to_string(),
            action: FfiReactionAction::Added,
            content: "👍".to_string(),
            schema: FfiReactionSchema::Unicode,
        };

        // Encode the reaction
        let encoded_bytes = encode_reaction(original_reaction.clone())
            .expect("Should encode reaction successfully");

        // Decode the reaction
        let decoded_reaction =
            decode_reaction(encoded_bytes).expect("Should decode reaction successfully");

        // Verify the decoded reaction matches the original
        assert_eq!(decoded_reaction.reference, original_reaction.reference);
        assert_eq!(
            decoded_reaction.reference_inbox_id,
            original_reaction.reference_inbox_id
        );
        assert!(matches!(decoded_reaction.action, FfiReactionAction::Added));
        assert_eq!(decoded_reaction.content, original_reaction.content);
        assert!(matches!(
            decoded_reaction.schema,
            FfiReactionSchema::Unicode
        ));
    }

    #[tokio::test(flavor = "multi_thread", worker_threads = 5)]
    async fn test_update_policies_empty_group() {
        let amal = new_test_client().await;
        let bola = new_test_client().await;

        // Create a group with amal and bola with admin-only permissions
        let admin_only_options = FfiCreateGroupOptions {
            permissions: Some(FfiGroupPermissionsOptions::AdminOnly),
            ..Default::default()
        };
        let amal_group = amal
            .conversations()
            .create_group(
                vec![bola.account_identifier.clone()],
                admin_only_options.clone(),
            )
            .await
            .unwrap();

        // Verify we can update the group name without syncing first
        amal_group
            .update_group_name("New Group Name 1".to_string())
            .await
            .unwrap();

        // Verify the name is updated
        amal_group.sync().await.unwrap();
        assert_eq!(amal_group.group_name().unwrap(), "New Group Name 1");

        // Create a group with just amal
        let amal_solo_group = amal
            .conversations()
            .create_group(vec![], admin_only_options)
            .await
            .unwrap();

        // Verify we can update the group name
        amal_solo_group
            .update_group_name("New Group Name 2".to_string())
            .await
            .unwrap();

        // Verify the name is updated
        amal_solo_group.sync().await.unwrap();
        assert_eq!(amal_solo_group.group_name().unwrap(), "New Group Name 2");
    }

    #[tokio::test]
    async fn test_find_or_create_dm() {
        // Create two test users
        let wallet1 = generate_local_wallet();
        let wallet2 = generate_local_wallet();

        let client1 = new_test_client_with_wallet(wallet1).await;
        let client2 = new_test_client_with_wallet(wallet2).await;

        // Test find_or_create_dm_by_inbox_id
        let inbox_id2 = client2.inbox_id();
        let dm_by_inbox = client1
            .conversations()
            .find_or_create_dm_by_inbox_id(inbox_id2, FfiCreateDMOptions::default())
            .await
            .expect("Should create DM with inbox ID");

        // Verify conversation appears in DM list
        let dms = client1
            .conversations()
            .list_dms(FfiListConversationsOptions::default())
            .unwrap();
        assert_eq!(dms.len(), 1, "Should have one DM conversation");
        assert_eq!(
            dms[0].conversation.id(),
            dm_by_inbox.id(),
            "Listed DM should match created DM"
        );

        // Sync both clients
        client1.conversations().sync().await.unwrap();
        client2.conversations().sync().await.unwrap();

        // First client tries to create another DM with the same inbox id
        let dm_by_inbox2 = client1
            .conversations()
            .find_or_create_dm_by_inbox_id(client2.inbox_id(), FfiCreateDMOptions::default())
            .await
            .unwrap();

        // Sync both clients
        client1.conversations().sync().await.unwrap();
        client2.conversations().sync().await.unwrap();

        // Id should be the same as the existing DM and the num of dms should still be 1
        assert_eq!(
            dm_by_inbox2.id(),
            dm_by_inbox.id(),
            "New DM should match existing DM"
        );
        let dms = client1
            .conversations()
            .list_dms(FfiListConversationsOptions::default())
            .unwrap();
        assert_eq!(dms.len(), 1, "Should still have one DM conversation");

        // Second client tries to create a DM with the client 1 inbox id
        let dm_by_inbox3 = client2
            .conversations()
            .find_or_create_dm_by_inbox_id(client1.inbox_id(), FfiCreateDMOptions::default())
            .await
            .unwrap();

        // Sync both clients
        client1.conversations().sync().await.unwrap();
        client2.conversations().sync().await.unwrap();

        // Id should be the same as the existing DM and the num of dms should still be 1
        assert_eq!(
            dm_by_inbox3.id(),
            dm_by_inbox.id(),
            "New DM should match existing DM"
        );
        let dms = client2
            .conversations()
            .list_dms(FfiListConversationsOptions::default())
            .unwrap();
        assert_eq!(dms.len(), 1, "Should still have one DM conversation");
    }

    #[tokio::test(flavor = "multi_thread", worker_threads = 5)]
    async fn test_can_stream_and_receive_metadata_update() {
        // Create test clients
        let alix = new_test_client().await;
        let bo = new_test_client().await;

        // If we comment out this stream, the test passes
        let stream_callback = Arc::new(RustStreamCallback::default());
        let stream = bo
            .conversations()
            .stream_all_messages(stream_callback.clone())
            .await;
        stream.wait_for_ready().await;

        // Create group and perform actions
        let alix_group = alix
            .conversations()
            .create_group(
                vec![bo.account_identifier.clone()],
                FfiCreateGroupOptions::default(),
            )
            .await
            .unwrap();

        // Send first message
        let mut buf = Vec::new();
        TextCodec::encode("hello1".to_string())
            .unwrap()
            .encode(&mut buf)
            .unwrap();
        alix_group.send(buf).await.unwrap();

        // Update group name
        alix_group
            .update_group_name("hello".to_string())
            .await
            .unwrap();

        // Send second message
        let mut buf = Vec::new();
        TextCodec::encode("hello2".to_string())
            .unwrap()
            .encode(&mut buf)
            .unwrap();
        alix_group.send(buf).await.unwrap();

        // Sync Bo's client
        bo.conversations().sync().await.unwrap();

        // Get Bo's groups and verify count
        let bo_groups = bo
            .conversations()
            .list_groups(FfiListConversationsOptions::default())
            .unwrap();
        assert_eq!(bo_groups.len(), 1);
        let bo_group = bo_groups[0].conversation.clone();

        // Sync both groups
        bo_group.sync().await.unwrap();
        alix_group.sync().await.unwrap();

        // Get Bo's messages and verify content types
        let bo_messages = bo_group
            .find_messages(FfiListMessagesOptions::default())
            .await
            .unwrap();
        assert_eq!(bo_messages.len(), 3);

        // Verify message content types
        let message_types: Vec<String> = bo_messages
            .iter()
            .map(|msg| {
                let encoded_content = EncodedContent::decode(msg.content.as_slice()).unwrap();
                encoded_content.r#type.unwrap().type_id
            })
            .collect();

        assert_eq!(message_types[0], "text");
        assert_eq!(message_types[1], "group_updated");
        assert_eq!(message_types[2], "text");

        assert_eq!(alix_group.group_name().unwrap(), "hello");
        // this assertion will also fail
        assert_eq!(bo_group.group_name().unwrap(), "hello");

        // Clean up stream
        stream.end_and_wait().await.unwrap();
    }

    #[tokio::test]
    async fn test_multi_remote_attachment_encode_decode() {
        // Create a test attachment
        let original_attachment = FfiMultiRemoteAttachment {
            attachments: vec![
                FfiRemoteAttachmentInfo {
                    filename: Some("test1.jpg".to_string()),
                    content_length: Some(1000),
                    secret: vec![1, 2, 3],
                    content_digest: "123".to_string(),
                    nonce: vec![7, 8, 9],
                    salt: vec![1, 2, 3],
                    scheme: "https".to_string(),
                    url: "https://example.com/test1.jpg".to_string(),
                },
                FfiRemoteAttachmentInfo {
                    filename: Some("test2.pdf".to_string()),
                    content_length: Some(2000),
                    secret: vec![4, 5, 6],
                    content_digest: "456".to_string(),
                    nonce: vec![10, 11, 12],
                    salt: vec![1, 2, 3],
                    scheme: "https".to_string(),
                    url: "https://example.com/test2.pdf".to_string(),
                },
            ],
        };

        // Encode the attachment
        let encoded_bytes = encode_multi_remote_attachment(original_attachment.clone())
            .expect("Should encode multi remote attachment successfully");

        // Decode the attachment
        let decoded_attachment = decode_multi_remote_attachment(encoded_bytes)
            .expect("Should decode multi remote attachment successfully");

        assert_eq!(
            decoded_attachment.attachments.len(),
            original_attachment.attachments.len()
        );

        for (decoded, original) in decoded_attachment
            .attachments
            .iter()
            .zip(original_attachment.attachments.iter())
        {
            assert_eq!(decoded.filename, original.filename);
            assert_eq!(decoded.content_digest, original.content_digest);
            assert_eq!(decoded.nonce, original.nonce);
            assert_eq!(decoded.scheme, original.scheme);
            assert_eq!(decoded.url, original.url);
        }
    }

    #[tokio::test]
    async fn test_can_successfully_thread_dms() {
        // Create two test users
        let wallet_bo = generate_local_wallet();
        let wallet_alix = generate_local_wallet();

        let client_bo = new_test_client_with_wallet(wallet_bo).await;
        let client_alix = new_test_client_with_wallet(wallet_alix).await;

        let bo_provider = client_bo.inner_client.mls_provider().unwrap();
        let bo_conn = bo_provider.conn_ref();
        let alix_provider = client_alix.inner_client.mls_provider().unwrap();
        let alix_conn = alix_provider.conn_ref();

        // Find or create DM conversations
        let convo_bo = client_bo
            .conversations()
            .find_or_create_dm_by_inbox_id(client_alix.inbox_id(), FfiCreateDMOptions::default())
            .await
            .unwrap();
        let convo_alix = client_alix
            .conversations()
            .find_or_create_dm_by_inbox_id(client_bo.inbox_id(), FfiCreateDMOptions::default())
            .await
            .unwrap();

        // Send messages
        convo_bo.send_text("Bo hey").await.unwrap();
        tokio::time::sleep(Duration::from_millis(500)).await;
        convo_alix.send_text("Alix hey").await.unwrap();

        let group_bo = bo_conn.find_group(&convo_bo.id()).unwrap().unwrap();
        let group_alix = alix_conn.find_group(&convo_alix.id()).unwrap().unwrap();
        assert!(group_bo.last_message_ns.unwrap() < group_alix.last_message_ns.unwrap());
        assert_eq!(group_bo.id, convo_bo.id());

        // Check messages
        let bo_messages = convo_bo
            .find_messages(FfiListMessagesOptions::default())
            .await
            .unwrap();
        let alix_messages = convo_alix
            .find_messages(FfiListMessagesOptions::default())
            .await
            .unwrap();

        assert_eq!(bo_messages.len(), 2, "Bo should see 2 messages");
        assert_eq!(alix_messages.len(), 2, "Alix should see 2 messages");

        // Sync conversations
        client_bo
            .conversations()
            .sync_all_conversations(None)
            .await
            .unwrap();
        client_alix
            .conversations()
            .sync_all_conversations(None)
            .await
            .unwrap();

        let bo_messages = convo_bo
            .find_messages(FfiListMessagesOptions::default())
            .await
            .unwrap();
        let alix_messages = convo_alix
            .find_messages(FfiListMessagesOptions::default())
            .await
            .unwrap();
        assert_eq!(bo_messages.len(), 3, "Bo should see 3 messages after sync");
        assert_eq!(
            alix_messages.len(),
            3,
            "Alix should see 3 messages after sync"
        );

        // Ensure conversations remain the same
        let convo_alix_2 = client_alix
            .conversations()
            .find_or_create_dm_by_inbox_id(client_bo.inbox_id(), FfiCreateDMOptions::default())
            .await
            .unwrap();
        let convo_bo_2 = client_bo
            .conversations()
            .find_or_create_dm_by_inbox_id(client_alix.inbox_id(), FfiCreateDMOptions::default())
            .await
            .unwrap();

        let topic_bo_same = client_bo.conversation(convo_bo.id()).unwrap();
        let topic_alix_same = client_alix.conversation(convo_alix.id()).unwrap();

        assert_eq!(
            convo_alix_2.id(),
            convo_bo_2.id(),
            "Conversations should match"
        );
        assert_eq!(
            convo_alix.id(),
            convo_bo_2.id(),
            "Conversations should match"
        );
        assert_eq!(
            convo_alix.id(),
            convo_bo.id(),
            "Conversations should get updated to match"
        );
        assert_eq!(convo_alix.id(), topic_bo_same.id(), "Topics should match");
        assert_eq!(convo_alix.id(), topic_alix_same.id(), "Topics should match");
        let alix_dms = client_alix
            .conversations()
            .list_dms(FfiListConversationsOptions::default())
            .unwrap();
        let bo_dms = client_bo
            .conversations()
            .list_dms(FfiListConversationsOptions::default())
            .unwrap();
        assert_eq!(
            convo_alix.id(),
            bo_dms[0].conversation.id(),
            "Dms should match"
        );
        assert_eq!(
            convo_alix.id(),
            alix_dms[0].conversation.id(),
            "Dms should match"
        );

        // Send additional messages
        let text_message_bo2 = TextCodec::encode("Bo hey2".to_string()).unwrap();
        convo_alix_2
            .send(encoded_content_to_bytes(text_message_bo2))
            .await
            .unwrap();
        let text_message_alix2 = TextCodec::encode("Alix hey2".to_string()).unwrap();
        convo_bo_2
            .send(encoded_content_to_bytes(text_message_alix2))
            .await
            .unwrap();
        convo_bo_2.sync().await.unwrap();
        convo_alix_2.sync().await.unwrap();

        // Validate final message count
        let final_bo_messages = convo_alix_2
            .find_messages(FfiListMessagesOptions::default())
            .await
            .unwrap();
        let final_alix_messages = convo_bo_2
            .find_messages(FfiListMessagesOptions::default())
            .await
            .unwrap();

        assert_eq!(final_bo_messages.len(), 5, "Bo should see 5 messages");
        assert_eq!(final_alix_messages.len(), 5, "Alix should see 5 messages");
    }

    #[tokio::test]
    async fn test_can_successfully_thread_dms_with_no_messages() {
        // Create two test users
        let wallet_bo = generate_local_wallet();
        let wallet_alix = generate_local_wallet();

        let client_bo = new_test_client_with_wallet(wallet_bo).await;
        let client_alix = new_test_client_with_wallet(wallet_alix).await;

        // Find or create DM conversations
        let convo_bo = client_bo
            .conversations()
            .find_or_create_dm_by_inbox_id(client_alix.inbox_id(), FfiCreateDMOptions::default())
            .await
            .unwrap();
        let convo_alix = client_alix
            .conversations()
            .find_or_create_dm_by_inbox_id(client_bo.inbox_id(), FfiCreateDMOptions::default())
            .await
            .unwrap();

        client_bo
            .conversations()
            .sync_all_conversations(None)
            .await
            .unwrap();
        client_alix
            .conversations()
            .sync_all_conversations(None)
            .await
            .unwrap();

        let group_bo = client_bo.conversation(convo_bo.id()).unwrap();
        let group_alix = client_alix.conversation(convo_alix.id()).unwrap();
        assert_eq!(group_bo.id(), group_alix.id(), "Conversations should match");
    }

    #[tokio::test(flavor = "multi_thread", worker_threads = 5)]
    async fn test_key_package_validation() {
        // Create a test client
        let client = new_test_client().await;

        // Get the client's inbox state to retrieve installation IDs
        let inbox_state = client.inbox_state(true).await.unwrap();
        // let inbox_state = client.get_latest_inbox_state("f87420435131ea1b911ad66fbe4b626b107f81955da023d049f8aef6636b8e1b".to_string()).await.unwrap();
        // let inbox_state = client.get_latest_inbox_state("bd03ba1d688c7ababe4e39eb0012a3cff7003e0faef2e164ff95e1ce4db30141".to_string()).await.unwrap();

        // Extract installation IDs from the inbox state
        let installation_ids: Vec<Vec<u8>> = inbox_state
            .installations
            .iter()
            .map(|installation| installation.id.clone())
            .collect();

        assert!(
            !installation_ids.is_empty(),
            "Client should have at least one installation ID"
        );

        // Get key packages for the installation IDs
        let key_package_statuses = client
            .get_key_package_statuses_for_installation_ids(installation_ids.clone())
            .await
            .unwrap();

        // Verify we got results for all installation IDs
        assert_eq!(
            key_package_statuses.len(),
            installation_ids.len(),
            "Should get key package status for each installation ID"
        );

        // Check each key package status
        for (installation_id, key_package_status) in key_package_statuses {
            println!("Installation ID: {:?}", hex::encode(&installation_id));

            if let Some(error) = &key_package_status.validation_error {
                println!("Key package validation error: {}", error);
            } else if let Some(lifetime) = &key_package_status.lifetime {
                let not_before_date =
                    chrono::DateTime::<chrono::Utc>::from_timestamp(lifetime.not_before as i64, 0)
                        .map(|dt| dt.to_rfc3339())
                        .unwrap_or_else(|| lifetime.not_before.to_string());
                let not_after_date =
                    chrono::DateTime::<chrono::Utc>::from_timestamp(lifetime.not_after as i64, 0)
                        .map(|dt| dt.to_rfc3339())
                        .unwrap_or_else(|| lifetime.not_after.to_string());

                println!(
                    "Key package valid: not_before={} ({}), not_after={} ({})",
                    lifetime.not_before, not_before_date, lifetime.not_after, not_after_date
                );
                println!();

                // Verify the lifetime is valid (not expired)
                let current_time = std::time::SystemTime::now()
                    .duration_since(std::time::UNIX_EPOCH)
                    .unwrap()
                    .as_secs();

                assert!(
                    lifetime.not_before <= current_time,
                    "Key package should be valid now"
                );
                assert!(
                    lifetime.not_after > current_time,
                    "Key package should not be expired"
                );
            } else {
                println!("No lifetime for this key package")
            }
        }
    }
}<|MERGE_RESOLUTION|>--- conflicted
+++ resolved
@@ -36,12 +36,8 @@
 };
 use xmtp_mls::groups::device_sync::backup::exporter::BackupExporter;
 use xmtp_mls::groups::scoped_client::LocalScopedGroupClient;
-<<<<<<< HEAD
-
-=======
-use xmtp_mls::groups::{DMMetadataOptions, HmacKey};
+use xmtp_mls::groups::DMMetadataOptions;
 use xmtp_mls::verified_key_package_v2::{VerifiedKeyPackageV2, VerifiedLifetime};
->>>>>>> bed98df9
 use xmtp_mls::{
     client::Client as MlsClient,
     groups::{
@@ -60,8 +56,7 @@
         },
         intents::{PermissionPolicyOption, PermissionUpdateType, UpdateGroupMembershipResult},
         members::PermissionLevel,
-        DMMetadataOptions, GroupMetadataOptions, MlsGroup, PreconfiguredPolicies,
-        UpdateAdminListType,
+        GroupMetadataOptions, MlsGroup, PreconfiguredPolicies, UpdateAdminListType,
     },
     identity::IdentityStrategy,
     subscriptions::SubscribeError,
