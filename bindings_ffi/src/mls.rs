--- conflicted
+++ resolved
@@ -8431,7 +8431,6 @@
     }
 
     #[tokio::test]
-<<<<<<< HEAD
     async fn test_new_installation_group_message_visibility() {
         let alix = Tester::builder().sync_worker().build().await;
         let bo = Tester::new().await;
@@ -8534,7 +8533,9 @@
             alice_msgs.iter().any(|m| m.id == msg_from_alix2),
             "Original Alix should see the message from alix2"
         );
-=======
+    }
+
+    #[tokio::test]
     async fn test_cannot_create_more_than_5_installations() {
         // Create a base tester
         let alix_wallet = PrivateKeySigner::random();
@@ -8693,6 +8694,5 @@
 
         let client_a_state_after = client_a.inbox_state(true).await.unwrap();
         assert_eq!(client_a_state_after.installations.len(), 2);
->>>>>>> a28e1d4b
     }
 }