--- conflicted
+++ resolved
@@ -1285,15 +1285,7 @@
             .conversations()
             .create_group(
                 vec![bola.account_address.clone()],
-<<<<<<< HEAD
-                FfiCreateGroupOptions {
-                    permissions: None,
-                    group_name: None,
-                    group_image_url: None,
-                },
-=======
                 FfiCreateGroupOptions::default(),
->>>>>>> 098c14b5
             )
             .await
             .unwrap();
@@ -1435,15 +1427,7 @@
         amal.conversations()
             .create_group(
                 vec![bola.account_address.clone()],
-<<<<<<< HEAD
-                FfiCreateGroupOptions {
-                    permissions: None,
-                    group_name: None,
-                    group_image_url: None,
-                },
-=======
                 FfiCreateGroupOptions::default(),
->>>>>>> 098c14b5
             )
             .await
             .unwrap();
@@ -1455,15 +1439,7 @@
         amal.conversations()
             .create_group(
                 vec![bola.account_address.clone()],
-<<<<<<< HEAD
-                FfiCreateGroupOptions {
-                    permissions: None,
-                    group_name: None,
-                    group_image_url: None,
-                },
-=======
                 FfiCreateGroupOptions::default(),
->>>>>>> 098c14b5
             )
             .await
             .unwrap();
@@ -1486,15 +1462,7 @@
             .conversations()
             .create_group(
                 vec![caro.account_address.clone()],
-<<<<<<< HEAD
-                FfiCreateGroupOptions {
-                    permissions: None,
-                    group_name: None,
-                    group_image_url: None,
-                },
-=======
                 FfiCreateGroupOptions::default(),
->>>>>>> 098c14b5
             )
             .await
             .unwrap();
@@ -1515,15 +1483,7 @@
             .conversations()
             .create_group(
                 vec![caro.account_address.clone()],
-<<<<<<< HEAD
-                FfiCreateGroupOptions {
-                    permissions: None,
-                    group_name: None,
-                    group_image_url: None,
-                },
-=======
                 FfiCreateGroupOptions::default(),
->>>>>>> 098c14b5
             )
             .await
             .unwrap();
@@ -1550,15 +1510,7 @@
             .conversations()
             .create_group(
                 vec![bola.account_address.clone()],
-<<<<<<< HEAD
-                FfiCreateGroupOptions {
-                    permissions: None,
-                    group_name: None,
-                    group_image_url: None,
-                },
-=======
                 FfiCreateGroupOptions::default(),
->>>>>>> 098c14b5
             )
             .await
             .unwrap();
@@ -1596,15 +1548,7 @@
             .conversations()
             .create_group(
                 vec![bola.account_address.clone()],
-<<<<<<< HEAD
-                FfiCreateGroupOptions {
-                    permissions: None,
-                    group_name: None,
-                    group_image_url: None,
-                },
-=======
                 FfiCreateGroupOptions::default(),
->>>>>>> 098c14b5
             )
             .await
             .unwrap();
@@ -1666,15 +1610,7 @@
         amal.conversations()
             .create_group(
                 vec![bola.account_address.clone()],
-<<<<<<< HEAD
-                FfiCreateGroupOptions {
-                    permissions: None,
-                    group_name: None,
-                    group_image_url: None,
-                },
-=======
                 FfiCreateGroupOptions::default(),
->>>>>>> 098c14b5
             )
             .await
             .unwrap();
