pub use crate::inbox_owner::SigningError;
use crate::logger::init_logger;
use crate::logger::FfiLogger;
use crate::GenericError;
use std::collections::HashMap;
use std::convert::TryInto;
use std::sync::Arc;
use tokio::{sync::Mutex, task::AbortHandle};
use xmtp_api_grpc::grpc_api_helper::Client as TonicApiClient;
use xmtp_id::{
    associations::{
        builder::SignatureRequest, generate_inbox_id as xmtp_id_generate_inbox_id,
        RecoverableEcdsaSignature, SmartContractWalletSignature,
    },
    InboxId,
};
use xmtp_mls::groups::group_mutable_metadata::MetadataField;
use xmtp_mls::groups::group_permissions::BasePolicies;
use xmtp_mls::groups::group_permissions::GroupMutablePermissionsError;
use xmtp_mls::groups::group_permissions::MembershipPolicies;
use xmtp_mls::groups::group_permissions::MetadataBasePolicies;
use xmtp_mls::groups::group_permissions::MetadataPolicies;
use xmtp_mls::groups::group_permissions::PermissionsBasePolicies;
use xmtp_mls::groups::group_permissions::PermissionsPolicies;
use xmtp_mls::groups::group_permissions::PolicySet;
use xmtp_mls::groups::intents::PermissionPolicyOption;
use xmtp_mls::groups::intents::PermissionUpdateType;
use xmtp_mls::groups::GroupMetadataOptions;
use xmtp_mls::{
    api::ApiClientWrapper,
    builder::ClientBuilder,
    client::Client as MlsClient,
    client::ClientError,
    groups::{
        group_metadata::{ConversationType, GroupMetadata},
        group_permissions::GroupMutablePermissions,
        members::PermissionLevel,
        MlsGroup, PreconfiguredPolicies, UpdateAdminListType,
    },
    identity::IdentityStrategy,
    retry::Retry,
    storage::{
        group_message::{DeliveryStatus, GroupMessageKind, StoredGroupMessage},
        EncryptedMessageStore, EncryptionKey, StorageOption,
    },
    subscriptions::StreamHandle,
};

pub type RustXmtpClient = MlsClient<TonicApiClient>;

/// It returns a new client of the specified `inbox_id`.
/// Note that the `inbox_id` must be either brand new or already associated with the `account_address`.
/// i.e. `inbox_id` cannot be associated with another account address.
///
/// Prior to calling this function, it's suggested to form `inbox_id`, `account_address`, and `nonce` like below.
///
/// ```text
/// inbox_id = get_inbox_id_for_address(account_address)
/// nonce = 0
///
/// // if inbox_id is not associated, we will create new one.
/// if !inbox_id {
///     if !legacy_key { nonce = random_u64() }
///     inbox_id = generate_inbox_id(account_address, nonce)
/// } // Otherwise, we will just use the inbox and ignore the nonce.
/// db_path = $inbox_id-$env
///
/// xmtp.create_client(account_address, nonce, inbox_id, Option<legacy_signed_private_key_proto>)
/// ```
#[allow(clippy::too_many_arguments)]
#[allow(unused)]
#[uniffi::export(async_runtime = "tokio")]
pub async fn create_client(
    logger: Box<dyn FfiLogger>,
    host: String,
    is_secure: bool,
    db: Option<String>,
    encryption_key: Option<Vec<u8>>,
    inbox_id: &InboxId,
    account_address: String,
    nonce: u64,
    legacy_signed_private_key_proto: Option<Vec<u8>>,
    history_sync_url: Option<String>,
) -> Result<Arc<FfiXmtpClient>, GenericError> {
    init_logger(logger);
    log::info!(
        "Creating API client for host: {}, isSecure: {}",
        host,
        is_secure
    );
    let api_client = TonicApiClient::create(host.clone(), is_secure).await?;

    log::info!(
        "Creating message store with path: {:?} and encryption key: {} of length {:?}",
        db,
        encryption_key.is_some(),
        encryption_key.as_ref().map(|k| k.len())
    );

    let storage_option = match db {
        Some(path) => StorageOption::Persistent(path),
        None => StorageOption::Ephemeral,
    };

    let store = match encryption_key {
        Some(key) => {
            let key: EncryptionKey = key
                .try_into()
                .map_err(|_| "Malformed 32 byte encryption key".to_string())?;
            EncryptedMessageStore::new(storage_option, key)?
        }
        None => EncryptedMessageStore::new_unencrypted(storage_option)?,
    };
    log::info!("Creating XMTP client");
    let identity_strategy = IdentityStrategy::CreateIfNotFound(
        inbox_id.clone(),
        account_address.clone(),
        nonce,
        legacy_signed_private_key_proto,
    );

    let xmtp_client: RustXmtpClient = match history_sync_url {
        Some(url) => {
            ClientBuilder::new(identity_strategy)
                .api_client(api_client)
                .store(store)
                .history_sync_url(&url)
                .build()
                .await?
        }
        None => {
            ClientBuilder::new(identity_strategy)
                .api_client(api_client)
                .store(store)
                .build()
                .await?
        }
    };

    log::info!(
        "Created XMTP client for inbox_id: {}",
        xmtp_client.inbox_id()
    );
    Ok(Arc::new(FfiXmtpClient {
        inner_client: Arc::new(xmtp_client),
        account_address,
    }))
}

#[allow(unused)]
#[uniffi::export(async_runtime = "tokio")]
pub async fn get_inbox_id_for_address(
    logger: Box<dyn FfiLogger>,
    host: String,
    is_secure: bool,
    account_address: String,
) -> Result<Option<String>, GenericError> {
    let api_client = ApiClientWrapper::new(
        TonicApiClient::create(host.clone(), is_secure).await?,
        Retry::default(),
    );

    let results = api_client
        .get_inbox_ids(vec![account_address.clone()])
        .await
        .map_err(GenericError::from_error)?;

    Ok(results.get(&account_address).cloned())
}

#[allow(unused)]
#[uniffi::export]
pub fn generate_inbox_id(account_address: String, nonce: u64) -> String {
    xmtp_id_generate_inbox_id(&account_address, &nonce)
}

#[derive(uniffi::Object)]
pub struct FfiSignatureRequest {
    inner: Arc<Mutex<SignatureRequest>>,
}

#[uniffi::export(async_runtime = "tokio")]
impl FfiSignatureRequest {
    // Signature that's signed by EOA wallet
    pub async fn add_ecdsa_signature(&self, signature_bytes: Vec<u8>) -> Result<(), GenericError> {
        let mut inner = self.inner.lock().await;
        let signature_text = inner.signature_text();
        inner
            .add_signature(Box::new(RecoverableEcdsaSignature::new(
                signature_text,
                signature_bytes,
            )))
            .await?;

        Ok(())
    }

    // Signature that's signed by smart contract wallet
    pub async fn add_scw_signature(
        &self,
        signature_bytes: Vec<u8>,
        address: String,
        chain_rpc_url: String,
    ) -> Result<(), GenericError> {
        let mut inner = self.inner.lock().await;
        let signature = SmartContractWalletSignature::new_with_rpc(
            inner.signature_text(),
            signature_bytes,
            address,
            chain_rpc_url,
        )
        .await?;
        inner.add_signature(Box::new(signature)).await?;
        Ok(())
    }

    pub async fn is_ready(&self) -> bool {
        self.inner.lock().await.is_ready()
    }

    pub async fn signature_text(&self) -> Result<String, GenericError> {
        Ok(self.inner.lock().await.signature_text())
    }

    /// missing signatures that are from [MemberKind::Address]
    pub async fn missing_address_signatures(&self) -> Result<Vec<String>, GenericError> {
        let inner = self.inner.lock().await;
        Ok(inner
            .missing_address_signatures()
            .iter()
            .map(|member| member.to_string())
            .collect())
    }
}

#[derive(uniffi::Object)]
pub struct FfiXmtpClient {
    inner_client: Arc<RustXmtpClient>,
    #[allow(dead_code)]
    account_address: String,
}

#[uniffi::export(async_runtime = "tokio")]
impl FfiXmtpClient {
    pub fn inbox_id(&self) -> InboxId {
        self.inner_client.inbox_id()
    }

    pub fn conversations(&self) -> Arc<FfiConversations> {
        Arc::new(FfiConversations {
            inner_client: self.inner_client.clone(),
        })
    }

    pub fn group(&self, group_id: Vec<u8>) -> Result<FfiGroup, GenericError> {
        let convo = self.inner_client.group(group_id)?;
        Ok(FfiGroup {
            inner_client: self.inner_client.clone(),
            group_id: convo.group_id,
            created_at_ns: convo.created_at_ns,
        })
    }

    pub fn message(&self, message_id: Vec<u8>) -> Result<FfiMessage, GenericError> {
        let message = self.inner_client.message(message_id)?;
        Ok(message.into())
    }

    pub async fn can_message(
        &self,
        account_addresses: Vec<String>,
    ) -> Result<HashMap<String, bool>, GenericError> {
        let inner = self.inner_client.as_ref();

        let results: HashMap<String, bool> = inner.can_message(account_addresses).await?;

        Ok(results)
    }

    pub fn installation_id(&self) -> Vec<u8> {
        self.inner_client.installation_public_key()
    }

    pub fn release_db_connection(&self) -> Result<(), GenericError> {
        Ok(self.inner_client.release_db_connection()?)
    }

    pub async fn db_reconnect(&self) -> Result<(), GenericError> {
        Ok(self.inner_client.reconnect_db()?)
    }

    pub async fn find_inbox_id(&self, address: String) -> Result<Option<String>, GenericError> {
        let inner = self.inner_client.as_ref();

        let result = inner.find_inbox_id_from_address(address).await?;
        Ok(result)
    }
}

#[uniffi::export(async_runtime = "tokio")]
impl FfiXmtpClient {
    pub fn signature_request(&self) -> Option<Arc<FfiSignatureRequest>> {
        self.inner_client
            .identity()
            .signature_request()
            .map(|request| {
                Arc::new(FfiSignatureRequest {
                    inner: Arc::new(Mutex::new(request)),
                })
            })
    }

    pub async fn register_identity(
        &self,
        signature_request: Arc<FfiSignatureRequest>,
    ) -> Result<(), GenericError> {
        let signature_request = signature_request.inner.lock().await;
        self.inner_client
            .register_identity(signature_request.clone())
            .await?;

        Ok(())
    }

    pub async fn request_history_sync(&self) -> Result<(), GenericError> {
        self.inner_client.send_history_request().await?;
        Ok(())
    }

    /// Adds an identity - really a wallet address - to the existing client
    pub async fn add_wallet(
        &self,
        existing_wallet_address: &str,
        new_wallet_address: &str,
    ) -> Result<Arc<FfiSignatureRequest>, GenericError> {
        let inbox_id = self.inner_client.inbox_id();
        let signature_request = self.inner_client.associate_wallet(
            inbox_id,
            existing_wallet_address.into(),
            new_wallet_address.into(),
        )?;

        let request = Arc::new(FfiSignatureRequest {
            inner: Arc::new(tokio::sync::Mutex::new(signature_request)),
        });

        Ok(request)
    }

    pub async fn apply_signature_request(
        &self,
        signature_request: Arc<FfiSignatureRequest>,
    ) -> Result<(), GenericError> {
        let signature_request = signature_request.inner.lock().await;
        self.inner_client
            .apply_signature_request(signature_request.clone())
            .await?;

        Ok(())
    }

    /// Revokes or removes an identity - really a wallet address - from the existing client
    pub async fn revoke_wallet(
        &self,
        wallet_address: &str,
    ) -> Result<Arc<FfiSignatureRequest>, GenericError> {
        let inbox_id = self.inner_client.inbox_id();
        let signature_request = self
            .inner_client
            .revoke_wallet(inbox_id, wallet_address.into())
            .await?;

        let request = Arc::new(FfiSignatureRequest {
            inner: Arc::new(tokio::sync::Mutex::new(signature_request)),
        });

        Ok(request)
    }
}

#[derive(uniffi::Record, Default)]
pub struct FfiListConversationsOptions {
    pub created_after_ns: Option<i64>,
    pub created_before_ns: Option<i64>,
    pub limit: Option<i64>,
}

#[derive(uniffi::Object)]
pub struct FfiConversations {
    inner_client: Arc<RustXmtpClient>,
}

#[derive(uniffi::Enum, Clone, Debug)]
pub enum FfiGroupPermissionsOptions {
    AllMembers,
    AdminOnly,
    CustomPolicy,
}

#[derive(uniffi::Enum, Debug)]
pub enum FfiPermissionUpdateType {
    AddMember,
    RemoveMember,
    AddAdmin,
    RemoveAdmin,
    UpdateMetadata,
}

impl From<&FfiPermissionUpdateType> for PermissionUpdateType {
    fn from(update_type: &FfiPermissionUpdateType) -> Self {
        match update_type {
            FfiPermissionUpdateType::AddMember => PermissionUpdateType::AddMember,
            FfiPermissionUpdateType::RemoveMember => PermissionUpdateType::RemoveMember,
            FfiPermissionUpdateType::AddAdmin => PermissionUpdateType::AddAdmin,
            FfiPermissionUpdateType::RemoveAdmin => PermissionUpdateType::RemoveAdmin,
            FfiPermissionUpdateType::UpdateMetadata => PermissionUpdateType::UpdateMetadata,
        }
    }
}

#[derive(uniffi::Enum, Clone, Debug, PartialEq, Eq)]
pub enum FfiPermissionPolicy {
    Allow,
    Deny,
    Admin,
    SuperAdmin,
    DoesNotExist,
    Other,
}

impl TryInto<PermissionPolicyOption> for FfiPermissionPolicy {
    type Error = GroupMutablePermissionsError;

    fn try_into(self) -> Result<PermissionPolicyOption, Self::Error> {
        match self {
            FfiPermissionPolicy::Allow => Ok(PermissionPolicyOption::Allow),
            FfiPermissionPolicy::Deny => Ok(PermissionPolicyOption::Deny),
            FfiPermissionPolicy::Admin => Ok(PermissionPolicyOption::AdminOnly),
            FfiPermissionPolicy::SuperAdmin => Ok(PermissionPolicyOption::SuperAdminOnly),
            _ => Err(GroupMutablePermissionsError::InvalidPermissionPolicyOption),
        }
    }
}

impl TryInto<MembershipPolicies> for FfiPermissionPolicy {
    type Error = GroupMutablePermissionsError;

    fn try_into(self) -> Result<MembershipPolicies, Self::Error> {
        match self {
            FfiPermissionPolicy::Allow => Ok(MembershipPolicies::allow()),
            FfiPermissionPolicy::Deny => Ok(MembershipPolicies::deny()),
            FfiPermissionPolicy::Admin => Ok(MembershipPolicies::allow_if_actor_admin()),
            FfiPermissionPolicy::SuperAdmin => Ok(MembershipPolicies::allow_if_actor_super_admin()),
            _ => Err(GroupMutablePermissionsError::InvalidPermissionPolicyOption),
        }
    }
}

impl TryInto<MetadataPolicies> for FfiPermissionPolicy {
    type Error = GroupMutablePermissionsError;

    fn try_into(self) -> Result<MetadataPolicies, Self::Error> {
        match self {
            FfiPermissionPolicy::Allow => Ok(MetadataPolicies::allow()),
            FfiPermissionPolicy::Deny => Ok(MetadataPolicies::deny()),
            FfiPermissionPolicy::Admin => Ok(MetadataPolicies::allow_if_actor_admin()),
            FfiPermissionPolicy::SuperAdmin => Ok(MetadataPolicies::allow_if_actor_super_admin()),
            _ => Err(GroupMutablePermissionsError::InvalidPermissionPolicyOption),
        }
    }
}

impl TryInto<PermissionsPolicies> for FfiPermissionPolicy {
    type Error = GroupMutablePermissionsError;

    fn try_into(self) -> Result<PermissionsPolicies, Self::Error> {
        match self {
            FfiPermissionPolicy::Deny => Ok(PermissionsPolicies::deny()),
            FfiPermissionPolicy::Admin => Ok(PermissionsPolicies::allow_if_actor_admin()),
            FfiPermissionPolicy::SuperAdmin => {
                Ok(PermissionsPolicies::allow_if_actor_super_admin())
            }
            _ => Err(GroupMutablePermissionsError::InvalidPermissionPolicyOption),
        }
    }
}

impl From<&MembershipPolicies> for FfiPermissionPolicy {
    fn from(policies: &MembershipPolicies) -> Self {
        if let MembershipPolicies::Standard(base_policy) = policies {
            match base_policy {
                BasePolicies::Allow => FfiPermissionPolicy::Allow,
                BasePolicies::Deny => FfiPermissionPolicy::Deny,
                BasePolicies::AllowSameMember => FfiPermissionPolicy::Other,
                BasePolicies::AllowIfAdminOrSuperAdmin => FfiPermissionPolicy::Admin,
                BasePolicies::AllowIfSuperAdmin => FfiPermissionPolicy::SuperAdmin,
            }
        } else {
            FfiPermissionPolicy::Other
        }
    }
}

impl From<&MetadataPolicies> for FfiPermissionPolicy {
    fn from(policies: &MetadataPolicies) -> Self {
        if let MetadataPolicies::Standard(base_policy) = policies {
            match base_policy {
                MetadataBasePolicies::Allow => FfiPermissionPolicy::Allow,
                MetadataBasePolicies::Deny => FfiPermissionPolicy::Deny,
                MetadataBasePolicies::AllowIfActorAdminOrSuperAdmin => FfiPermissionPolicy::Admin,
                MetadataBasePolicies::AllowIfActorSuperAdmin => FfiPermissionPolicy::SuperAdmin,
            }
        } else {
            FfiPermissionPolicy::Other
        }
    }
}

impl From<&PermissionsPolicies> for FfiPermissionPolicy {
    fn from(policies: &PermissionsPolicies) -> Self {
        if let PermissionsPolicies::Standard(base_policy) = policies {
            match base_policy {
                PermissionsBasePolicies::Deny => FfiPermissionPolicy::Deny,
                PermissionsBasePolicies::AllowIfActorAdminOrSuperAdmin => {
                    FfiPermissionPolicy::Admin
                }
                PermissionsBasePolicies::AllowIfActorSuperAdmin => FfiPermissionPolicy::SuperAdmin,
            }
        } else {
            FfiPermissionPolicy::Other
        }
    }
}

#[derive(uniffi::Record, Clone, Debug, PartialEq, Eq)]
pub struct FfiPermissionPolicySet {
    pub add_member_policy: FfiPermissionPolicy,
    pub remove_member_policy: FfiPermissionPolicy,
    pub add_admin_policy: FfiPermissionPolicy,
    pub remove_admin_policy: FfiPermissionPolicy,
    pub update_group_name_policy: FfiPermissionPolicy,
    pub update_group_description_policy: FfiPermissionPolicy,
    pub update_group_image_url_square_policy: FfiPermissionPolicy,
    pub update_group_pinned_frame_url_policy: FfiPermissionPolicy,
}

impl From<PreconfiguredPolicies> for FfiGroupPermissionsOptions {
    fn from(policy: PreconfiguredPolicies) -> Self {
        match policy {
            PreconfiguredPolicies::AllMembers => FfiGroupPermissionsOptions::AllMembers,
            PreconfiguredPolicies::AdminsOnly => FfiGroupPermissionsOptions::AdminOnly,
        }
    }
}

impl TryFrom<FfiPermissionPolicySet> for PolicySet {
    type Error = GroupMutablePermissionsError;
    fn try_from(policy_set: FfiPermissionPolicySet) -> Result<Self, GroupMutablePermissionsError> {
        let mut metadata_permissions_map: HashMap<String, MetadataPolicies> = HashMap::new();
        metadata_permissions_map.insert(
            MetadataField::GroupName.to_string(),
            policy_set.update_group_name_policy.try_into()?,
        );
        metadata_permissions_map.insert(
            MetadataField::Description.to_string(),
            policy_set.update_group_description_policy.try_into()?,
        );
        metadata_permissions_map.insert(
            MetadataField::GroupImageUrlSquare.to_string(),
            policy_set.update_group_image_url_square_policy.try_into()?,
        );
        metadata_permissions_map.insert(
            MetadataField::GroupPinnedFrameUrl.to_string(),
            policy_set.update_group_pinned_frame_url_policy.try_into()?,
        );

        Ok(PolicySet {
            add_member_policy: policy_set.add_member_policy.try_into()?,
            remove_member_policy: policy_set.remove_member_policy.try_into()?,
            add_admin_policy: policy_set.add_admin_policy.try_into()?,
            remove_admin_policy: policy_set.remove_admin_policy.try_into()?,
            update_metadata_policy: metadata_permissions_map,
            update_permissions_policy: PermissionsPolicies::allow_if_actor_super_admin(),
        })
    }
}

#[derive(uniffi::Enum, Debug)]
pub enum FfiMetadataField {
    GroupName,
    Description,
    ImageUrlSquare,
    PinnedFrameUrl,
}

impl From<&FfiMetadataField> for MetadataField {
    fn from(field: &FfiMetadataField) -> Self {
        match field {
            FfiMetadataField::GroupName => MetadataField::GroupName,
            FfiMetadataField::Description => MetadataField::Description,
            FfiMetadataField::ImageUrlSquare => MetadataField::GroupImageUrlSquare,
            FfiMetadataField::PinnedFrameUrl => MetadataField::GroupPinnedFrameUrl,
        }
    }
}

#[uniffi::export(async_runtime = "tokio")]
impl FfiConversations {
    pub async fn create_group(
        &self,
        account_addresses: Vec<String>,
        opts: FfiCreateGroupOptions,
    ) -> Result<Arc<FfiGroup>, GenericError> {
        log::info!(
            "creating group with account addresses: {}",
            account_addresses.join(", ")
        );

        if let Some(FfiGroupPermissionsOptions::CustomPolicy) = opts.permissions {
            if opts.custom_permission_policy_set.is_none() {
                return Err(GenericError::Generic {
                    err: "CustomPolicy must include policy set".to_string(),
                });
            }
        } else if opts.custom_permission_policy_set.is_some() {
            return Err(GenericError::Generic {
                err: "Only CustomPolicy may specify a policy set".to_string(),
            });
        }

        let metadata_options = opts.clone().into_group_metadata_options();

        let group_permissions = match opts.permissions {
            Some(FfiGroupPermissionsOptions::AllMembers) => {
                Some(xmtp_mls::groups::PreconfiguredPolicies::AllMembers.to_policy_set())
            }
            Some(FfiGroupPermissionsOptions::AdminOnly) => {
                Some(xmtp_mls::groups::PreconfiguredPolicies::AdminsOnly.to_policy_set())
            }
            Some(FfiGroupPermissionsOptions::CustomPolicy) => {
                if let Some(policy_set) = opts.custom_permission_policy_set {
                    Some(policy_set.try_into()?)
                } else {
                    None
                }
            }
            _ => None,
        };

        let convo = self
            .inner_client
            .create_group(group_permissions, metadata_options)?;
        if !account_addresses.is_empty() {
            convo
                .add_members(&self.inner_client, account_addresses)
                .await?;
        }

        let out = Arc::new(FfiGroup {
            inner_client: self.inner_client.clone(),
            group_id: convo.group_id,
            created_at_ns: convo.created_at_ns,
        });

        Ok(out)
    }

    pub async fn process_streamed_welcome_message(
        &self,
        envelope_bytes: Vec<u8>,
    ) -> Result<Arc<FfiGroup>, GenericError> {
        let inner = self.inner_client.as_ref();
        let group = inner
            .process_streamed_welcome_message(envelope_bytes)
            .await?;
        let out = Arc::new(FfiGroup {
            inner_client: self.inner_client.clone(),
            group_id: group.group_id,
            created_at_ns: group.created_at_ns,
        });
        Ok(out)
    }

    pub async fn sync(&self) -> Result<(), GenericError> {
        let inner = self.inner_client.as_ref();
        inner.sync_welcomes().await?;
        Ok(())
    }

    pub async fn list(
        &self,
        opts: FfiListConversationsOptions,
    ) -> Result<Vec<Arc<FfiGroup>>, GenericError> {
        let inner = self.inner_client.as_ref();
        let convo_list: Vec<Arc<FfiGroup>> = inner
            .find_groups(
                None,
                opts.created_after_ns,
                opts.created_before_ns,
                opts.limit,
            )?
            .into_iter()
            .map(|group| {
                Arc::new(FfiGroup {
                    inner_client: self.inner_client.clone(),
                    group_id: group.group_id,
                    created_at_ns: group.created_at_ns,
                })
            })
            .collect();

        Ok(convo_list)
    }

    pub async fn stream(&self, callback: Box<dyn FfiConversationCallback>) -> FfiStreamCloser {
        let client = self.inner_client.clone();
        let handle =
            RustXmtpClient::stream_conversations_with_callback(client.clone(), move |convo| {
                callback.on_conversation(Arc::new(FfiGroup {
                    inner_client: client.clone(),
                    group_id: convo.group_id,
                    created_at_ns: convo.created_at_ns,
                }))
            });

        FfiStreamCloser::new(handle)
    }

    pub async fn stream_all_messages(
        &self,
        message_callback: Box<dyn FfiMessageCallback>,
    ) -> FfiStreamCloser {
        let handle = RustXmtpClient::stream_all_messages_with_callback(
            self.inner_client.clone(),
            move |message| message_callback.on_message(message.into()),
        );

        FfiStreamCloser::new(handle)
    }
}

#[derive(uniffi::Object)]
pub struct FfiGroup {
    inner_client: Arc<RustXmtpClient>,
    group_id: Vec<u8>,
    created_at_ns: i64,
}

#[derive(uniffi::Record)]
pub struct FfiGroupMember {
    pub inbox_id: String,
    pub account_addresses: Vec<String>,
    pub installation_ids: Vec<Vec<u8>>,
    pub permission_level: FfiPermissionLevel,
}

#[derive(uniffi::Enum)]
pub enum FfiPermissionLevel {
    Member,
    Admin,
    SuperAdmin,
}

#[derive(uniffi::Record, Clone, Default)]
pub struct FfiListMessagesOptions {
    pub sent_before_ns: Option<i64>,
    pub sent_after_ns: Option<i64>,
    pub limit: Option<i64>,
    pub delivery_status: Option<FfiDeliveryStatus>,
}

#[derive(uniffi::Record, Clone, Default)]
pub struct FfiCreateGroupOptions {
    pub permissions: Option<FfiGroupPermissionsOptions>,
    pub group_name: Option<String>,
    pub group_image_url_square: Option<String>,
    pub group_description: Option<String>,
    pub group_pinned_frame_url: Option<String>,
    pub custom_permission_policy_set: Option<FfiPermissionPolicySet>,
}

impl FfiCreateGroupOptions {
    pub fn into_group_metadata_options(self) -> GroupMetadataOptions {
        GroupMetadataOptions {
            name: self.group_name,
            image_url_square: self.group_image_url_square,
            description: self.group_description,
            pinned_frame_url: self.group_pinned_frame_url,
        }
    }
}

#[uniffi::export(async_runtime = "tokio")]
impl FfiGroup {
    pub async fn send(&self, content_bytes: Vec<u8>) -> Result<Vec<u8>, GenericError> {
        let group = MlsGroup::new(
            self.inner_client.context().clone(),
            self.group_id.clone(),
            self.created_at_ns,
        );

        let message_id = group
            .send_message(content_bytes.as_slice(), &self.inner_client)
            .await?;
        Ok(message_id)
    }

    /// send a message without immediately publishing to the delivery service.
    pub fn send_optimistic(&self, content_bytes: Vec<u8>) -> Result<Vec<u8>, GenericError> {
        let group = MlsGroup::new(
            self.inner_client.context().clone(),
            self.group_id.clone(),
            self.created_at_ns,
        );

        let id = group.send_message_optimistic(content_bytes.as_slice())?;

        Ok(id)
    }

    /// Publish all unpublished messages
    pub async fn publish_messages(&self) -> Result<(), GenericError> {
        let group = MlsGroup::new(
            self.inner_client.context().clone(),
            self.group_id.clone(),
            self.created_at_ns,
        );
        group.publish_messages(&self.inner_client).await?;
        Ok(())
    }

    pub async fn sync(&self) -> Result<(), GenericError> {
        let group = MlsGroup::new(
            self.inner_client.context().clone(),
            self.group_id.clone(),
            self.created_at_ns,
        );

        group.sync(&self.inner_client).await?;

        Ok(())
    }

    pub fn find_messages(
        &self,
        opts: FfiListMessagesOptions,
    ) -> Result<Vec<FfiMessage>, GenericError> {
        let group = MlsGroup::new(
            self.inner_client.context().clone(),
            self.group_id.clone(),
            self.created_at_ns,
        );

        let delivery_status = opts.delivery_status.map(|status| status.into());

        let messages: Vec<FfiMessage> = group
            .find_messages(
                None,
                opts.sent_before_ns,
                opts.sent_after_ns,
                delivery_status,
                opts.limit,
            )?
            .into_iter()
            .map(|msg| msg.into())
            .collect();

        Ok(messages)
    }

    pub async fn process_streamed_group_message(
        &self,
        envelope_bytes: Vec<u8>,
    ) -> Result<FfiMessage, GenericError> {
        let group = MlsGroup::new(
            self.inner_client.context().clone(),
            self.group_id.clone(),
            self.created_at_ns,
        );
        let message = group
            .process_streamed_group_message(envelope_bytes, self.inner_client.clone())
            .await?;
        let ffi_message = message.into();

        Ok(ffi_message)
    }

    pub fn list_members(&self) -> Result<Vec<FfiGroupMember>, GenericError> {
        let group = MlsGroup::new(
            self.inner_client.context().clone(),
            self.group_id.clone(),
            self.created_at_ns,
        );

        let members: Vec<FfiGroupMember> = group
            .members()?
            .into_iter()
            .map(|member| FfiGroupMember {
                inbox_id: member.inbox_id,
                account_addresses: member.account_addresses,
                installation_ids: member.installation_ids,
                permission_level: match member.permission_level {
                    PermissionLevel::Member => FfiPermissionLevel::Member,
                    PermissionLevel::Admin => FfiPermissionLevel::Admin,
                    PermissionLevel::SuperAdmin => FfiPermissionLevel::SuperAdmin,
                },
            })
            .collect();

        Ok(members)
    }

    pub async fn add_members(&self, account_addresses: Vec<String>) -> Result<(), GenericError> {
        log::info!("adding members: {}", account_addresses.join(","));

        let group = MlsGroup::new(
            self.inner_client.context().clone(),
            self.group_id.clone(),
            self.created_at_ns,
        );

        group
            .add_members(&self.inner_client, account_addresses)
            .await?;

        Ok(())
    }

    pub async fn add_members_by_inbox_id(
        &self,
        inbox_ids: Vec<String>,
    ) -> Result<(), GenericError> {
        log::info!("adding members by inbox id: {}", inbox_ids.join(","));

        let group = MlsGroup::new(
            self.inner_client.context().clone(),
            self.group_id.clone(),
            self.created_at_ns,
        );

        group
            .add_members_by_inbox_id(&self.inner_client, inbox_ids)
            .await?;

        Ok(())
    }

    pub async fn remove_members(&self, account_addresses: Vec<String>) -> Result<(), GenericError> {
        let group = MlsGroup::new(
            self.inner_client.context().clone(),
            self.group_id.clone(),
            self.created_at_ns,
        );

        group
            .remove_members(&self.inner_client, account_addresses)
            .await?;

        Ok(())
    }

    pub async fn remove_members_by_inbox_id(
        &self,
        inbox_ids: Vec<String>,
    ) -> Result<(), GenericError> {
        let group = MlsGroup::new(
            self.inner_client.context().clone(),
            self.group_id.clone(),
            self.created_at_ns,
        );

        group
            .remove_members_by_inbox_id(&self.inner_client, inbox_ids)
            .await?;

        Ok(())
    }

    pub async fn update_group_name(&self, group_name: String) -> Result<(), GenericError> {
        let group = MlsGroup::new(
            self.inner_client.context().clone(),
            self.group_id.clone(),
            self.created_at_ns,
        );

        group
            .update_group_name(&self.inner_client, group_name)
            .await?;

        Ok(())
    }

    pub fn group_name(&self) -> Result<String, GenericError> {
        let group = MlsGroup::new(
            self.inner_client.context().clone(),
            self.group_id.clone(),
            self.created_at_ns,
        );

        let group_name = group.group_name()?;

        Ok(group_name)
    }

    pub async fn update_group_image_url_square(
        &self,
        group_image_url_square: String,
    ) -> Result<(), GenericError> {
        let group = MlsGroup::new(
            self.inner_client.context().clone(),
            self.group_id.clone(),
            self.created_at_ns,
        );

        group
            .update_group_image_url_square(&self.inner_client, group_image_url_square)
            .await?;

        Ok(())
    }

    pub fn group_image_url_square(&self) -> Result<String, GenericError> {
        let group = MlsGroup::new(
            self.inner_client.context().clone(),
            self.group_id.clone(),
            self.created_at_ns,
        );

        let group_image_url_square = group.group_image_url_square()?;

        Ok(group_image_url_square)
    }

    pub async fn update_group_description(
        &self,
        group_description: String,
    ) -> Result<(), GenericError> {
        let group = MlsGroup::new(
            self.inner_client.context().clone(),
            self.group_id.clone(),
            self.created_at_ns,
        );

        group
            .update_group_description(&self.inner_client, group_description)
            .await?;

        Ok(())
    }

    pub fn group_description(&self) -> Result<String, GenericError> {
        let group = MlsGroup::new(
            self.inner_client.context().clone(),
            self.group_id.clone(),
            self.created_at_ns,
        );

        let group_description = group.group_description()?;

        Ok(group_description)
    }

    pub async fn update_group_pinned_frame_url(
        &self,
        pinned_frame_url: String,
    ) -> Result<(), GenericError> {
        let group = MlsGroup::new(
            self.inner_client.context().clone(),
            self.group_id.clone(),
            self.created_at_ns,
        );

        group
            .update_group_pinned_frame_url(&self.inner_client, pinned_frame_url)
            .await?;

        Ok(())
    }

    pub fn group_pinned_frame_url(&self) -> Result<String, GenericError> {
        let group = MlsGroup::new(
            self.inner_client.context().clone(),
            self.group_id.clone(),
            self.created_at_ns,
        );

        let group_pinned_frame_url = group.group_pinned_frame_url()?;

        Ok(group_pinned_frame_url)
    }

    pub fn admin_list(&self) -> Result<Vec<String>, GenericError> {
        let group = MlsGroup::new(
            self.inner_client.context().clone(),
            self.group_id.clone(),
            self.created_at_ns,
        );

        let admin_list = group.admin_list()?;

        Ok(admin_list)
    }

    pub fn super_admin_list(&self) -> Result<Vec<String>, GenericError> {
        let group = MlsGroup::new(
            self.inner_client.context().clone(),
            self.group_id.clone(),
            self.created_at_ns,
        );

        let super_admin_list = group.super_admin_list()?;

        Ok(super_admin_list)
    }

    pub fn is_admin(&self, inbox_id: &String) -> Result<bool, GenericError> {
        let admin_list = self.admin_list()?;
        Ok(admin_list.contains(inbox_id))
    }

    pub fn is_super_admin(&self, inbox_id: &String) -> Result<bool, GenericError> {
        let super_admin_list = self.super_admin_list()?;
        Ok(super_admin_list.contains(inbox_id))
    }

    pub async fn add_admin(&self, inbox_id: String) -> Result<(), GenericError> {
        let group = MlsGroup::new(
            self.inner_client.context().clone(),
            self.group_id.clone(),
            self.created_at_ns,
        );
        group
            .update_admin_list(&self.inner_client, UpdateAdminListType::Add, inbox_id)
            .await?;

        Ok(())
    }

    pub async fn remove_admin(&self, inbox_id: String) -> Result<(), GenericError> {
        let group = MlsGroup::new(
            self.inner_client.context().clone(),
            self.group_id.clone(),
            self.created_at_ns,
        );
        group
            .update_admin_list(&self.inner_client, UpdateAdminListType::Remove, inbox_id)
            .await?;

        Ok(())
    }

    pub async fn add_super_admin(&self, inbox_id: String) -> Result<(), GenericError> {
        let group = MlsGroup::new(
            self.inner_client.context().clone(),
            self.group_id.clone(),
            self.created_at_ns,
        );
        group
            .update_admin_list(&self.inner_client, UpdateAdminListType::AddSuper, inbox_id)
            .await?;

        Ok(())
    }

    pub async fn remove_super_admin(&self, inbox_id: String) -> Result<(), GenericError> {
        let group = MlsGroup::new(
            self.inner_client.context().clone(),
            self.group_id.clone(),
            self.created_at_ns,
        );
        group
            .update_admin_list(
                &self.inner_client,
                UpdateAdminListType::RemoveSuper,
                inbox_id,
            )
            .await?;

        Ok(())
    }

    pub fn group_permissions(&self) -> Result<Arc<FfiGroupPermissions>, GenericError> {
        let group = MlsGroup::new(
            self.inner_client.context().clone(),
            self.group_id.clone(),
            self.created_at_ns,
        );

        let permissions = group.permissions()?;
        Ok(Arc::new(FfiGroupPermissions {
            inner: Arc::new(permissions),
        }))
    }

    pub async fn update_permission_policy(
        &self,
        permission_update_type: FfiPermissionUpdateType,
        permission_policy_option: FfiPermissionPolicy,
        metadata_field: Option<FfiMetadataField>,
    ) -> Result<(), GenericError> {
        let group = MlsGroup::new(
            self.inner_client.context().clone(),
            self.group_id.clone(),
            self.created_at_ns,
        );
        group
            .update_permission_policy(
                &self.inner_client,
                PermissionUpdateType::from(&permission_update_type),
                permission_policy_option.try_into()?,
                metadata_field.map(|field| MetadataField::from(&field)),
            )
            .await
            .map_err(|e| GenericError::from(e.to_string()))?;
        Ok(())
    }

    pub async fn stream(&self, message_callback: Box<dyn FfiMessageCallback>) -> FfiStreamCloser {
        let inner_client = Arc::clone(&self.inner_client);
        let handle = MlsGroup::stream_with_callback(
            inner_client,
            self.group_id.clone(),
            self.created_at_ns,
            move |message| message_callback.on_message(message.into()),
        );

        FfiStreamCloser::new(handle)
    }

    pub fn created_at_ns(&self) -> i64 {
        self.created_at_ns
    }

    pub fn is_active(&self) -> Result<bool, GenericError> {
        let group = MlsGroup::new(
            self.inner_client.context().clone(),
            self.group_id.clone(),
            self.created_at_ns,
        );

        Ok(group.is_active()?)
    }

    pub fn added_by_inbox_id(&self) -> Result<String, GenericError> {
        let group = MlsGroup::new(
            self.inner_client.context().clone(),
            self.group_id.clone(),
            self.created_at_ns,
        );

        Ok(group.added_by_inbox_id()?)
    }

    pub fn group_metadata(&self) -> Result<Arc<FfiGroupMetadata>, GenericError> {
        let group = MlsGroup::new(
            self.inner_client.context().clone(),
            self.group_id.clone(),
            self.created_at_ns,
        );

        let metadata = group.metadata()?;
        Ok(Arc::new(FfiGroupMetadata {
            inner: Arc::new(metadata),
        }))
    }
}

#[uniffi::export]
impl FfiGroup {
    pub fn id(&self) -> Vec<u8> {
        self.group_id.clone()
    }
}

#[derive(uniffi::Enum)]
pub enum FfiGroupMessageKind {
    Application,
    MembershipChange,
}

impl From<GroupMessageKind> for FfiGroupMessageKind {
    fn from(kind: GroupMessageKind) -> Self {
        match kind {
            GroupMessageKind::Application => FfiGroupMessageKind::Application,
            GroupMessageKind::MembershipChange => FfiGroupMessageKind::MembershipChange,
        }
    }
}

#[derive(uniffi::Enum, Clone)]
pub enum FfiDeliveryStatus {
    Unpublished,
    Published,
    Failed,
}

impl From<DeliveryStatus> for FfiDeliveryStatus {
    fn from(status: DeliveryStatus) -> Self {
        match status {
            DeliveryStatus::Unpublished => FfiDeliveryStatus::Unpublished,
            DeliveryStatus::Published => FfiDeliveryStatus::Published,
            DeliveryStatus::Failed => FfiDeliveryStatus::Failed,
        }
    }
}

impl From<FfiDeliveryStatus> for DeliveryStatus {
    fn from(status: FfiDeliveryStatus) -> Self {
        match status {
            FfiDeliveryStatus::Unpublished => DeliveryStatus::Unpublished,
            FfiDeliveryStatus::Published => DeliveryStatus::Published,
            FfiDeliveryStatus::Failed => DeliveryStatus::Failed,
        }
    }
}

#[derive(uniffi::Record)]
pub struct FfiMessage {
    pub id: Vec<u8>,
    pub sent_at_ns: i64,
    pub convo_id: Vec<u8>,
    pub sender_inbox_id: String,
    pub content: Vec<u8>,
    pub kind: FfiGroupMessageKind,
    pub delivery_status: FfiDeliveryStatus,
}

impl From<StoredGroupMessage> for FfiMessage {
    fn from(msg: StoredGroupMessage) -> Self {
        Self {
            id: msg.id,
            sent_at_ns: msg.sent_at_ns,
            convo_id: msg.group_id,
            sender_inbox_id: msg.sender_inbox_id,
            content: msg.decrypted_message_bytes,
            kind: msg.kind.into(),
            delivery_status: msg.delivery_status.into(),
        }
    }
}

#[derive(uniffi::Object, Clone, Debug)]
pub struct FfiStreamCloser {
    #[allow(clippy::type_complexity)]
    stream_handle: Arc<Mutex<Option<StreamHandle<Result<(), ClientError>>>>>,
    // for convenience, does not require locking mutex.
    abort_handle: Arc<AbortHandle>,
}

impl FfiStreamCloser {
    pub fn new(stream_handle: StreamHandle<Result<(), ClientError>>) -> Self {
        Self {
            abort_handle: Arc::new(stream_handle.handle.abort_handle()),
            stream_handle: Arc::new(Mutex::new(Some(stream_handle))),
        }
    }

    #[cfg(test)]
    pub async fn wait_for_ready(&self) {
        let mut handle = self.stream_handle.lock().await;
        if let Some(ref mut h) = &mut *handle {
            h.wait_for_ready().await;
        }
    }
}

#[uniffi::export(async_runtime = "tokio")]
impl FfiStreamCloser {
    /// Signal the stream to end
    /// Does not wait for the stream to end.
    pub fn end(&self) {
        self.abort_handle.abort();
    }

    /// End the stream and asyncronously wait for it to shutdown
    pub async fn end_and_wait(&self) -> Result<(), GenericError> {
        if self.abort_handle.is_finished() {
            return Ok(());
        }

        let mut stream_handle = self.stream_handle.lock().await;
        let stream_handle = stream_handle.take();
        if let Some(h) = stream_handle {
            h.handle.abort();
            match h.handle.await {
                Err(e) if !e.is_cancelled() => Err(GenericError::Generic {
                    err: format!("subscription event loop join error {}", e),
                }),
                Err(e) if e.is_cancelled() => Ok(()),
                Ok(t) => t.map_err(|e| GenericError::Generic { err: e.to_string() }),
                Err(e) => Err(GenericError::Generic {
                    err: format!("error joining task {}", e),
                }),
            }
        } else {
            log::warn!("subscription already closed");
            Ok(())
        }
    }

    pub fn is_closed(&self) -> bool {
        self.abort_handle.is_finished()
    }
}

#[uniffi::export(callback_interface)]
pub trait FfiMessageCallback: Send + Sync {
    fn on_message(&self, message: FfiMessage);
}

#[uniffi::export(callback_interface)]
pub trait FfiConversationCallback: Send + Sync {
    fn on_conversation(&self, conversation: Arc<FfiGroup>);
}

#[derive(uniffi::Object)]
pub struct FfiGroupMetadata {
    inner: Arc<GroupMetadata>,
}

#[uniffi::export]
impl FfiGroupMetadata {
    pub fn creator_inbox_id(&self) -> String {
        self.inner.creator_inbox_id.clone()
    }

    pub fn conversation_type(&self) -> String {
        match self.inner.conversation_type {
            ConversationType::Group => "group".to_string(),
            ConversationType::Dm => "dm".to_string(),
            ConversationType::Sync => "sync".to_string(),
        }
    }
}

#[derive(uniffi::Object)]
pub struct FfiGroupPermissions {
    inner: Arc<GroupMutablePermissions>,
}

#[uniffi::export]
impl FfiGroupPermissions {
    pub fn policy_type(&self) -> Result<FfiGroupPermissionsOptions, GenericError> {
        if let Ok(preconfigured_policy) = self.inner.preconfigured_policy() {
            Ok(preconfigured_policy.into())
        } else {
            Ok(FfiGroupPermissionsOptions::CustomPolicy)
        }
    }

    pub fn policy_set(&self) -> Result<FfiPermissionPolicySet, GenericError> {
        let policy_set = &self.inner.policies;
        let metadata_policy_map = &policy_set.update_metadata_policy;
        let get_policy = |field: &str| {
            metadata_policy_map
                .get(field)
                .map(FfiPermissionPolicy::from)
                .unwrap_or(FfiPermissionPolicy::DoesNotExist)
        };
        Ok(FfiPermissionPolicySet {
            add_member_policy: FfiPermissionPolicy::from(&policy_set.add_member_policy),
            remove_member_policy: FfiPermissionPolicy::from(&policy_set.remove_member_policy),
            add_admin_policy: FfiPermissionPolicy::from(&policy_set.add_admin_policy),
            remove_admin_policy: FfiPermissionPolicy::from(&policy_set.remove_admin_policy),
            update_group_name_policy: get_policy(MetadataField::GroupName.as_str()),
            update_group_description_policy: get_policy(MetadataField::Description.as_str()),
            update_group_image_url_square_policy: get_policy(
                MetadataField::GroupImageUrlSquare.as_str(),
            ),
            update_group_pinned_frame_url_policy: get_policy(
                MetadataField::GroupPinnedFrameUrl.as_str(),
            ),
        })
    }
}

#[cfg(test)]
mod tests {
    use crate::{
        get_inbox_id_for_address, inbox_owner::SigningError, logger::FfiLogger,
        FfiConversationCallback, FfiCreateGroupOptions, FfiGroup, FfiGroupPermissionsOptions,
        FfiInboxOwner, FfiListConversationsOptions, FfiListMessagesOptions, FfiMetadataField,
        FfiPermissionPolicy, FfiPermissionPolicySet, FfiPermissionUpdateType,
    };
    use std::{
        env,
        sync::{
            atomic::{AtomicU32, Ordering},
            Arc, Mutex,
        },
    };

    use super::{create_client, FfiMessage, FfiMessageCallback, FfiXmtpClient};
    use ethers::utils::hex;
    use ethers_core::rand::{
        self,
        distributions::{Alphanumeric, DistString},
    };
    use tokio::{sync::Notify, time::error::Elapsed};
    use xmtp_cryptography::{signature::RecoverableSignature, utils::rng};
    use xmtp_id::associations::generate_inbox_id;
    use xmtp_mls::{storage::EncryptionKey, InboxOwner};

    #[derive(Clone)]
    pub struct LocalWalletInboxOwner {
        wallet: xmtp_cryptography::utils::LocalWallet,
    }

    impl LocalWalletInboxOwner {
        pub fn with_wallet(wallet: xmtp_cryptography::utils::LocalWallet) -> Self {
            Self { wallet }
        }

        pub fn new() -> Self {
            Self {
                wallet: xmtp_cryptography::utils::LocalWallet::new(&mut rng()),
            }
        }
    }

    impl FfiInboxOwner for LocalWalletInboxOwner {
        fn get_address(&self) -> String {
            self.wallet.get_address()
        }

        fn sign(&self, text: String) -> Result<Vec<u8>, SigningError> {
            let recoverable_signature =
                self.wallet.sign(&text).map_err(|_| SigningError::Generic)?;
            match recoverable_signature {
                RecoverableSignature::Eip191Signature(signature_bytes) => Ok(signature_bytes),
            }
        }
    }

    pub struct MockLogger {}

    impl FfiLogger for MockLogger {
        fn log(&self, _level: u32, level_label: String, message: String) {
            println!("[{}]{}", level_label, message)
        }
    }

    #[derive(Default, Clone)]
    struct RustStreamCallback {
        num_messages: Arc<AtomicU32>,
        messages: Arc<Mutex<Vec<FfiMessage>>>,
        conversations: Arc<Mutex<Vec<Arc<FfiGroup>>>>,
        notify: Arc<Notify>,
    }

    impl RustStreamCallback {
        pub fn message_count(&self) -> u32 {
            self.num_messages.load(Ordering::SeqCst)
        }

        pub async fn wait_for_delivery(&self) -> Result<(), Elapsed> {
            tokio::time::timeout(std::time::Duration::from_secs(60), async {
                self.notify.notified().await
            })
            .await?;
            Ok(())
        }
    }

    impl FfiMessageCallback for RustStreamCallback {
        fn on_message(&self, message: FfiMessage) {
            let mut messages = self.messages.lock().unwrap();
            log::info!(
                "ON MESSAGE Received\n-------- \n{}\n----------",
                String::from_utf8_lossy(&message.content)
            );
            messages.push(message);
            let _ = self.num_messages.fetch_add(1, Ordering::SeqCst);
            self.notify.notify_one();
        }
    }

    impl FfiConversationCallback for RustStreamCallback {
        fn on_conversation(&self, group: Arc<super::FfiGroup>) {
            log::debug!("received conversation");
            let _ = self.num_messages.fetch_add(1, Ordering::SeqCst);
            let mut convos = self.conversations.lock().unwrap();
            convos.push(group);
            self.notify.notify_one();
        }
    }

    pub fn rand_string() -> String {
        Alphanumeric.sample_string(&mut rand::thread_rng(), 24)
    }

    pub fn tmp_path() -> String {
        let db_name = rand_string();
        format!("{}/{}.db3", env::temp_dir().to_str().unwrap(), db_name)
    }

    fn static_enc_key() -> EncryptionKey {
        [2u8; 32]
    }

    async fn register_client(inbox_owner: &LocalWalletInboxOwner, client: &FfiXmtpClient) {
        let signature_request = client.signature_request().unwrap();
        signature_request
            .add_ecdsa_signature(
                inbox_owner
                    .sign(signature_request.signature_text().await.unwrap())
                    .unwrap(),
            )
            .await
            .unwrap();
        client.register_identity(signature_request).await.unwrap();
    }

    /// Create a new test client with a given wallet.
    async fn new_test_client_with_wallet(
        wallet: xmtp_cryptography::utils::LocalWallet,
    ) -> Arc<FfiXmtpClient> {
        let ffi_inbox_owner = LocalWalletInboxOwner::with_wallet(wallet);
        let nonce = 1;
        let inbox_id = generate_inbox_id(&ffi_inbox_owner.get_address(), &nonce);

        let client = create_client(
            Box::new(MockLogger {}),
            xmtp_api_grpc::LOCALHOST_ADDRESS.to_string(),
            false,
            Some(tmp_path()),
            None,
            &inbox_id,
            ffi_inbox_owner.get_address(),
            nonce,
            None,
            None,
        )
        .await
        .unwrap();

        register_client(&ffi_inbox_owner, &client).await;
        client
    }

    async fn new_test_client() -> Arc<FfiXmtpClient> {
        let wallet = xmtp_cryptography::utils::LocalWallet::new(&mut rng());
        new_test_client_with_wallet(wallet).await
    }

    #[tokio::test]
    async fn get_inbox_id() {
        let client = new_test_client().await;
        let real_inbox_id = client.inbox_id();

        let from_network = get_inbox_id_for_address(
            Box::new(MockLogger {}),
            xmtp_api_grpc::LOCALHOST_ADDRESS.to_string(),
            false,
            client.account_address.clone(),
        )
        .await
        .unwrap()
        .unwrap();

        assert_eq!(real_inbox_id, from_network);
    }

    // Try a query on a test topic, and make sure we get a response
    #[tokio::test]
    async fn test_client_creation() {
        let client = new_test_client().await;
        assert!(client.signature_request().is_some());
    }

    #[tokio::test]
    #[ignore]
    async fn test_legacy_identity() {
        let account_address = "0x0bD00B21aF9a2D538103c3AAf95Cb507f8AF1B28".to_lowercase();
        let legacy_keys = hex::decode("0880bdb7a8b3f6ede81712220a20ad528ea38ce005268c4fb13832cfed13c2b2219a378e9099e48a38a30d66ef991a96010a4c08aaa8e6f5f9311a430a41047fd90688ca39237c2899281cdf2756f9648f93767f91c0e0f74aed7e3d3a8425e9eaa9fa161341c64aa1c782d004ff37ffedc887549ead4a40f18d1179df9dff124612440a403c2cb2338fb98bfe5f6850af11f6a7e97a04350fc9d37877060f8d18e8f66de31c77b3504c93cf6a47017ea700a48625c4159e3f7e75b52ff4ea23bc13db77371001").unwrap();
        let nonce = 0;
        let inbox_id = generate_inbox_id(&account_address, &nonce);

        let client = create_client(
            Box::new(MockLogger {}),
            xmtp_api_grpc::LOCALHOST_ADDRESS.to_string(),
            false,
            Some(tmp_path()),
            None,
            &inbox_id,
            account_address.to_string(),
            nonce,
            Some(legacy_keys),
            None,
        )
        .await
        .unwrap();

        assert!(client.signature_request().is_none());
    }

    #[tokio::test(flavor = "multi_thread", worker_threads = 1)]
    async fn test_create_client_with_storage() {
        let ffi_inbox_owner = LocalWalletInboxOwner::new();
        let nonce = 1;
        let inbox_id = generate_inbox_id(&ffi_inbox_owner.get_address(), &nonce);

        let path = tmp_path();

        let client_a = create_client(
            Box::new(MockLogger {}),
            xmtp_api_grpc::LOCALHOST_ADDRESS.to_string(),
            false,
            Some(path.clone()),
            None,
            &inbox_id,
            ffi_inbox_owner.get_address(),
            nonce,
            None,
            None,
        )
        .await
        .unwrap();
        register_client(&ffi_inbox_owner, &client_a).await;

        let installation_pub_key = client_a.inner_client.installation_public_key();
        drop(client_a);

        let client_b = create_client(
            Box::new(MockLogger {}),
            xmtp_api_grpc::LOCALHOST_ADDRESS.to_string(),
            false,
            Some(path),
            None,
            &inbox_id,
            ffi_inbox_owner.get_address(),
            nonce,
            None,
            None,
        )
        .await
        .unwrap();

        let other_installation_pub_key = client_b.inner_client.installation_public_key();
        drop(client_b);

        assert!(
            installation_pub_key == other_installation_pub_key,
            "did not use same installation ID"
        )
    }

    #[tokio::test(flavor = "multi_thread", worker_threads = 1)]
    async fn test_create_client_with_key() {
        let ffi_inbox_owner = LocalWalletInboxOwner::new();
        let nonce = 1;
        let inbox_id = generate_inbox_id(&ffi_inbox_owner.get_address(), &nonce);

        let path = tmp_path();

        let key = static_enc_key().to_vec();

        let client_a = create_client(
            Box::new(MockLogger {}),
            xmtp_api_grpc::LOCALHOST_ADDRESS.to_string(),
            false,
            Some(path.clone()),
            Some(key),
            &inbox_id,
            ffi_inbox_owner.get_address(),
            nonce,
            None,
            None,
        )
        .await
        .unwrap();

        drop(client_a);

        let mut other_key = static_enc_key();
        other_key[31] = 1;

        let result_errored = create_client(
            Box::new(MockLogger {}),
            xmtp_api_grpc::LOCALHOST_ADDRESS.to_string(),
            false,
            Some(path),
            Some(other_key.to_vec()),
            &inbox_id,
            ffi_inbox_owner.get_address(),
            nonce,
            None,
            None,
        )
        .await
        .is_err();

        assert!(result_errored, "did not error on wrong encryption key")
    }

    use super::FfiSignatureRequest;
    async fn sign_with_wallet(
        wallet: &xmtp_cryptography::utils::LocalWallet,
        signature_request: &FfiSignatureRequest,
    ) {
        let signature_text = signature_request.inner.lock().await.signature_text();
        let wallet_signature: Vec<u8> = wallet.sign(&signature_text.clone()).unwrap().into();

        signature_request
            .inner
            .lock()
            .await
            .add_signature(Box::new(
                xmtp_id::associations::RecoverableEcdsaSignature::new(
                    signature_text,
                    wallet_signature,
                ),
            ))
            .await
            .unwrap();
    }

    use xmtp_cryptography::utils::generate_local_wallet;

    #[tokio::test(flavor = "multi_thread", worker_threads = 1)]
    async fn test_can_add_wallet_to_inbox() {
        // Setup the initial first client
        let ffi_inbox_owner = LocalWalletInboxOwner::new();
        let nonce = 1;
        let inbox_id = generate_inbox_id(&ffi_inbox_owner.get_address(), &nonce);

        let path = tmp_path();
        let key = static_enc_key().to_vec();
        let client = create_client(
            Box::new(MockLogger {}),
            xmtp_api_grpc::LOCALHOST_ADDRESS.to_string(),
            false,
            Some(path.clone()),
            Some(key),
            &inbox_id,
            ffi_inbox_owner.get_address(),
            nonce,
            None,
            None,
        )
        .await
        .unwrap();

        register_client(&ffi_inbox_owner, &client).await;

        let signature_request = client.signature_request().unwrap().clone();

        sign_with_wallet(&ffi_inbox_owner.wallet, &signature_request).await;

        let conn = client.inner_client.store().conn().unwrap();
        let state = client
            .inner_client
            .get_latest_association_state(&conn, &inbox_id)
            .await
            .expect("could not get state");

        assert_eq!(state.members().len(), 2);

        // Now, add the second wallet to the client

        let wallet_to_add = generate_local_wallet();
        let new_account_address = wallet_to_add.get_address();
        println!("second address: {}", new_account_address);

        let signature_request = client
            .add_wallet(&ffi_inbox_owner.get_address(), &new_account_address)
            .await
            .expect("could not add wallet");

        sign_with_wallet(&ffi_inbox_owner.wallet, &signature_request).await;
        sign_with_wallet(&wallet_to_add, &signature_request).await;

        client
            .apply_signature_request(signature_request)
            .await
            .unwrap();

        let updated_state = client
            .inner_client
            .get_latest_association_state(&conn, &inbox_id)
            .await
            .expect("could not get state");

        assert_eq!(updated_state.members().len(), 3);
    }

    #[tokio::test(flavor = "multi_thread", worker_threads = 1)]
    async fn test_can_revoke_wallet() {
        // Setup the initial first client
        let ffi_inbox_owner = LocalWalletInboxOwner::new();
        let nonce = 1;
        let inbox_id = generate_inbox_id(&ffi_inbox_owner.get_address(), &nonce);

        let path = tmp_path();
        let key = static_enc_key().to_vec();
        let client = create_client(
            Box::new(MockLogger {}),
            xmtp_api_grpc::LOCALHOST_ADDRESS.to_string(),
            false,
            Some(path.clone()),
            Some(key),
            &inbox_id,
            ffi_inbox_owner.get_address(),
            nonce,
            None,
            None,
        )
        .await
        .unwrap();

        register_client(&ffi_inbox_owner, &client).await;

        let signature_request = client.signature_request().unwrap().clone();

        sign_with_wallet(&ffi_inbox_owner.wallet, &signature_request).await;

        let conn = client.inner_client.store().conn().unwrap();
        let state = client
            .inner_client
            .get_latest_association_state(&conn, &inbox_id)
            .await
            .expect("could not get state");

        assert_eq!(state.members().len(), 2);

        // Now, add the second wallet to the client

        let wallet_to_add = generate_local_wallet();
        let new_account_address = wallet_to_add.get_address();
        println!("second address: {}", new_account_address);

        let signature_request = client
            .add_wallet(&ffi_inbox_owner.get_address(), &new_account_address)
            .await
            .expect("could not add wallet");

        sign_with_wallet(&ffi_inbox_owner.wallet, &signature_request).await;
        sign_with_wallet(&wallet_to_add, &signature_request).await;

        client
            .apply_signature_request(signature_request.clone())
            .await
            .unwrap();

        let updated_state = client
            .inner_client
            .get_latest_association_state(&conn, &inbox_id)
            .await
            .expect("could not get state");

        assert_eq!(updated_state.members().len(), 3);

        // Now, revoke the second wallet
        let signature_request = client
            .revoke_wallet(&new_account_address)
            .await
            .expect("could not revoke wallet");

        sign_with_wallet(&ffi_inbox_owner.wallet, &signature_request).await;

        client
            .apply_signature_request(signature_request)
            .await
            .unwrap();

        let revoked_state = client
            .inner_client
            .get_latest_association_state(&conn, &inbox_id)
            .await
            .expect("could not get state");

        assert_eq!(revoked_state.members().len(), 2);
    }

    #[tokio::test(flavor = "multi_thread", worker_threads = 1)]
    async fn test_invalid_external_signature() {
        let inbox_owner = LocalWalletInboxOwner::new();
        let nonce = 1;
        let inbox_id = generate_inbox_id(&inbox_owner.get_address(), &nonce);
        let path = tmp_path();

        let client = create_client(
            Box::new(MockLogger {}),
            xmtp_api_grpc::LOCALHOST_ADDRESS.to_string(),
            false,
            Some(path.clone()),
            None, // encryption_key
            &inbox_id,
            inbox_owner.get_address(),
            nonce,
            None, // v2_signed_private_key_proto
            None,
        )
        .await
        .unwrap();

        let signature_request = client.signature_request().unwrap();
        assert!(client.register_identity(signature_request).await.is_err());
    }

    #[tokio::test(flavor = "multi_thread", worker_threads = 1)]
    async fn test_can_message() {
        let amal = LocalWalletInboxOwner::new();
        let nonce = 1;
        let amal_inbox_id = generate_inbox_id(&amal.get_address(), &nonce);
        let bola = LocalWalletInboxOwner::new();
        let bola_inbox_id = generate_inbox_id(&bola.get_address(), &nonce);
        let path = tmp_path();

        let client_amal = create_client(
            Box::new(MockLogger {}),
            xmtp_api_grpc::LOCALHOST_ADDRESS.to_string(),
            false,
            Some(path.clone()),
            None,
            &amal_inbox_id,
            amal.get_address(),
            nonce,
            None,
            None,
        )
        .await
        .unwrap();
        let can_message_result = client_amal
            .can_message(vec![bola.get_address()])
            .await
            .unwrap();

        assert!(
            can_message_result
                .get(&bola.get_address().to_string())
                .map(|&value| !value)
                .unwrap_or(false),
            "Expected the can_message result to be false for the address"
        );

        let client_bola = create_client(
            Box::new(MockLogger {}),
            xmtp_api_grpc::LOCALHOST_ADDRESS.to_string(),
            false,
            Some(path.clone()),
            None,
            &bola_inbox_id,
            bola.get_address(),
            nonce,
            None,
            None,
        )
        .await
        .unwrap();
        register_client(&bola, &client_bola).await;

        let can_message_result2 = client_amal
            .can_message(vec![bola.get_address()])
            .await
            .unwrap();

        assert!(
            can_message_result2
                .get(&bola.get_address().to_string())
                .copied()
                .unwrap_or(false),
            "Expected the can_message result to be true for the address"
        );
    }

    #[tokio::test(flavor = "multi_thread", worker_threads = 1)]
    async fn test_create_group_with_members() {
        let amal = new_test_client().await;
        let bola = new_test_client().await;

        let group = amal
            .conversations()
            .create_group(
                vec![bola.account_address.clone()],
                FfiCreateGroupOptions::default(),
            )
            .await
            .unwrap();

        let members = group.list_members().unwrap();
        assert_eq!(members.len(), 2);
    }

    #[tokio::test(flavor = "multi_thread", worker_threads = 1)]
    async fn test_create_group_with_metadata() {
        let amal = new_test_client().await;
        let bola = new_test_client().await;

        let group = amal
            .conversations()
            .create_group(
                vec![bola.account_address.clone()],
                FfiCreateGroupOptions {
                    permissions: Some(FfiGroupPermissionsOptions::AdminOnly),
                    group_name: Some("Group Name".to_string()),
                    group_image_url_square: Some("url".to_string()),
                    group_description: Some("group description".to_string()),
                    group_pinned_frame_url: Some("pinned frame".to_string()),
                    custom_permission_policy_set: None,
                },
            )
            .await
            .unwrap();

        let members = group.list_members().unwrap();
        assert_eq!(members.len(), 2);
        assert_eq!(group.group_name().unwrap(), "Group Name");
        assert_eq!(group.group_image_url_square().unwrap(), "url");
        assert_eq!(group.group_description().unwrap(), "group description");
        assert_eq!(group.group_pinned_frame_url().unwrap(), "pinned frame");
    }

    // Looks like this test might be a separate issue
    #[tokio::test(flavor = "multi_thread", worker_threads = 5)]
    #[ignore]
    async fn test_can_stream_group_messages_for_updates() {
        let alix = new_test_client().await;
        let bo = new_test_client().await;

        // Stream all group messages
        let message_callbacks = RustStreamCallback::default();
        let stream_messages = bo
            .conversations()
            .stream_all_messages(Box::new(message_callbacks.clone()))
            .await;
        stream_messages.wait_for_ready().await;

        // Create group and send first message
        let alix_group = alix
            .conversations()
            .create_group(
                vec![bo.account_address.clone()],
                FfiCreateGroupOptions::default(),
            )
            .await
            .unwrap();

        alix_group
            .update_group_name("Old Name".to_string())
            .await
            .unwrap();
        message_callbacks.wait_for_delivery().await.unwrap();

        let bo_groups = bo
            .conversations()
            .list(FfiListConversationsOptions::default())
            .await
            .unwrap();
        let bo_group = &bo_groups[0];
        bo_group.sync().await.unwrap();
        bo_group
            .update_group_name("Old Name2".to_string())
            .await
            .unwrap();
        message_callbacks.wait_for_delivery().await.unwrap();

        // Uncomment the following lines to add more group name updates
        bo_group
            .update_group_name("Old Name3".to_string())
            .await
            .unwrap();
        message_callbacks.wait_for_delivery().await.unwrap();

        assert_eq!(message_callbacks.message_count(), 3);

        stream_messages.end_and_wait().await.unwrap();

        assert!(stream_messages.is_closed());
    }

    #[tokio::test(flavor = "multi_thread", worker_threads = 5)]
    async fn test_can_send_message_when_out_of_sync() {
        let alix = new_test_client().await;
        let bo = new_test_client().await;
        let caro = new_test_client().await;
        let davon = new_test_client().await;
        let eri = new_test_client().await;
        let frankie = new_test_client().await;

        let alix_group = alix
            .conversations()
            .create_group(
                vec![bo.account_address.clone()],
                FfiCreateGroupOptions::default(),
            )
            .await
            .unwrap();

        bo.conversations().sync().await.unwrap();
        let bo_group = bo.group(alix_group.id()).unwrap();

        bo_group.send("bo1".as_bytes().to_vec()).await.unwrap();
        alix_group.send("alix1".as_bytes().to_vec()).await.unwrap();

        // Move the group forward by 3 epochs (as Alix's max_past_epochs is
        // configured to 3) without Bo syncing
        alix_group
            .add_members(vec![
                caro.account_address.clone(),
                davon.account_address.clone(),
            ])
            .await
            .unwrap();
        alix_group
            .remove_members(vec![
                caro.account_address.clone(),
                davon.account_address.clone(),
            ])
            .await
            .unwrap();
        alix_group
            .add_members(vec![
                eri.account_address.clone(),
                frankie.account_address.clone(),
            ])
            .await
            .unwrap();

        // Bo sends messages to Alix while 3 epochs behind
        bo_group.send("bo3".as_bytes().to_vec()).await.unwrap();
        alix_group.send("alix3".as_bytes().to_vec()).await.unwrap();
        bo_group.send("bo4".as_bytes().to_vec()).await.unwrap();
        bo_group.send("bo5".as_bytes().to_vec()).await.unwrap();

        alix_group.sync().await.unwrap();
        let alix_messages = alix_group
            .find_messages(FfiListMessagesOptions::default())
            .unwrap();

        bo_group.sync().await.unwrap();
        let bo_messages = bo_group
            .find_messages(FfiListMessagesOptions::default())
            .unwrap();
        assert_eq!(bo_messages.len(), 9);
        assert_eq!(alix_messages.len(), 10);

        assert_eq!(
            bo_messages[bo_messages.len() - 1].id,
            alix_messages[alix_messages.len() - 1].id
        );
    }

    #[tokio::test(flavor = "multi_thread", worker_threads = 5)]
<<<<<<< HEAD
    async fn test_create_new_installation_without_breaking_group() {
        let wallet1_key = &mut rng();
        let wallet1 = xmtp_cryptography::utils::LocalWallet::new(wallet1_key);
        let wallet2_key = &mut rng();
        let wallet2 = xmtp_cryptography::utils::LocalWallet::new(wallet2_key);

        // Create clients
        let client1 = new_test_client_with_wallet(wallet1).await;
        let client2 = new_test_client_with_wallet(wallet2.clone()).await;
        // Create a new group with client1 including wallet2

        let group = client1
            .conversations()
            .create_group(
                vec![client2.account_address.clone()],
=======
    async fn test_can_send_messages_when_epochs_behind() {
        let alix = new_test_client().await;
        let bo = new_test_client().await;
        let caro = new_test_client().await;

        let alix_group = alix
            .conversations()
            .create_group(
                vec![caro.account_address.clone()],
>>>>>>> f6c861d9
                FfiCreateGroupOptions::default(),
            )
            .await
            .unwrap();

<<<<<<< HEAD
        // Sync groups
        client1.conversations().sync().await.unwrap();
        client2.conversations().sync().await.unwrap();

        // Find groups for both clients
        let client1_group = client1.group(group.id()).unwrap();
        let client2_group = client2.group(group.id()).unwrap();

        // Sync both groups
        client1_group.sync().await.unwrap();
        client2_group.sync().await.unwrap();

        // Assert both clients see 2 members
        let client1_members = client1_group.list_members().unwrap();
        assert_eq!(client1_members.len(), 2);

        let client2_members = client2_group.list_members().unwrap();
        assert_eq!(client2_members.len(), 2);

        // Drop and delete local database for client2
        client2.release_db_connection().unwrap();

        // Recreate client2 (new installation)
        let client2 = new_test_client_with_wallet(wallet2).await;

        // Send a message that will break the group
        client1_group
            .send("This message will break the group".as_bytes().to_vec())
            .await
            .unwrap();

        // Assert client1 still sees 2 members
        let client1_members = client1_group.list_members().unwrap();
        assert_eq!(client1_members.len(), 2);

        client2.conversations().sync().await.unwrap();
        let client2_group = client2.group(group.id()).unwrap();
        let client2_members = client2_group.list_members().unwrap();
        assert_eq!(client2_members.len(), 2);
=======
        caro.conversations().sync().await.unwrap();

        let caro_group = caro.group(alix_group.id()).unwrap();

        alix_group
            .send("alix message 1".as_bytes().to_vec())
            .await
            .unwrap();
        caro_group
            .send("caro message 1".as_bytes().to_vec())
            .await
            .unwrap();
        alix_group
            .add_members(vec![bo.account_address.clone()])
            .await
            .unwrap();
        alix_group
            .send("alix message 2".as_bytes().to_vec())
            .await
            .unwrap();
        caro_group
            .send("caro message 2".as_bytes().to_vec())
            .await
            .unwrap();

        bo.conversations().sync().await.unwrap();
        let bo_group = bo.group(alix_group.id()).unwrap();
        bo_group
            .send("bo message 1".as_bytes().to_vec())
            .await
            .unwrap();

        bo_group.sync().await.unwrap();
        alix_group.sync().await.unwrap();
        caro_group.sync().await.unwrap();

        let alix_messages = alix_group
            .find_messages(FfiListMessagesOptions::default())
            .unwrap();
        let caro_messages = caro_group
            .find_messages(FfiListMessagesOptions::default())
            .unwrap();
        let bo_messages = bo_group
            .find_messages(FfiListMessagesOptions::default())
            .unwrap();

        let caro_message_2_found_bo = bo_messages
            .iter()
            .any(|message| message.content == "caro message 2".as_bytes());
        assert!(
            caro_message_2_found_bo,
            "\"caro message 2\" not found in bo_messages"
        );

        let caro_message_2_found = alix_messages
            .iter()
            .any(|message| message.content == "caro message 2".as_bytes());
        assert!(
            caro_message_2_found,
            "\"caro message 2\" not found in alix_messages"
        );

        assert_eq!(alix_messages.len(), 7);
        assert_eq!(caro_messages.len(), 6);
        assert_eq!(bo_messages.len(), 3);
>>>>>>> f6c861d9
    }

    #[tokio::test(flavor = "multi_thread", worker_threads = 5)]
    async fn test_can_add_members_when_out_of_sync() {
        let alix = new_test_client().await;
        let bo = new_test_client().await;
        let caro = new_test_client().await;
        let davon = new_test_client().await;
        let eri = new_test_client().await;
        let frankie = new_test_client().await;

        let alix_group = alix
            .conversations()
            .create_group(
                vec![bo.account_address.clone()],
                FfiCreateGroupOptions::default(),
            )
            .await
            .unwrap();

        bo.conversations().sync().await.unwrap();
        let bo_group = bo.group(alix_group.id()).unwrap();

        bo_group.send("bo1".as_bytes().to_vec()).await.unwrap();
        alix_group.send("alix1".as_bytes().to_vec()).await.unwrap();

        // Move the group forward by 3 epochs (as Alix's max_past_epochs is
        // configured to 3) without Bo syncing
        alix_group
            .add_members(vec![
                caro.account_address.clone(),
                davon.account_address.clone(),
            ])
            .await
            .unwrap();
        alix_group
            .remove_members(vec![
                caro.account_address.clone(),
                davon.account_address.clone(),
            ])
            .await
            .unwrap();
        alix_group
            .add_members(vec![eri.account_address.clone()])
            .await
            .unwrap();

        // Bo adds a member while 3 epochs behind
        bo_group
            .add_members(vec![frankie.account_address.clone()])
            .await
            .unwrap();

        bo_group.sync().await.unwrap();
        let bo_members = bo_group.list_members().unwrap();
        assert_eq!(bo_members.len(), 4);

        alix_group.sync().await.unwrap();
        let alix_members = alix_group.list_members().unwrap();
        assert_eq!(alix_members.len(), 4);
    }

    // test is also showing intermittent failures with database locked msg
    #[ignore]
    #[tokio::test(flavor = "multi_thread", worker_threads = 5)]
    async fn test_can_stream_and_update_name_without_forking_group() {
        let alix = new_test_client().await;
        let bo = new_test_client().await;

        // Stream all group messages
        let message_callbacks = RustStreamCallback::default();
        let stream_messages = bo
            .conversations()
            .stream_all_messages(Box::new(message_callbacks.clone()))
            .await;
        stream_messages.wait_for_ready().await;

        let first_msg_check = 2;
        let second_msg_check = 5;

        // Create group and send first message
        let alix_group = alix
            .conversations()
            .create_group(
                vec![bo.account_address.clone()],
                FfiCreateGroupOptions::default(),
            )
            .await
            .unwrap();

        alix_group
            .update_group_name("hello".to_string())
            .await
            .unwrap();
        message_callbacks.wait_for_delivery().await.unwrap();
        alix_group.send("hello1".as_bytes().to_vec()).await.unwrap();
        message_callbacks.wait_for_delivery().await.unwrap();

        let bo_groups = bo
            .conversations()
            .list(FfiListConversationsOptions::default())
            .await
            .unwrap();
        assert_eq!(bo_groups.len(), 1);
        let bo_group = bo_groups[0].clone();
        bo_group.sync().await.unwrap();

        let bo_messages1 = bo_group
            .find_messages(FfiListMessagesOptions::default())
            .unwrap();
        assert_eq!(bo_messages1.len(), first_msg_check);

        bo_group.send("hello2".as_bytes().to_vec()).await.unwrap();
        message_callbacks.wait_for_delivery().await.unwrap();
        bo_group.send("hello3".as_bytes().to_vec()).await.unwrap();
        message_callbacks.wait_for_delivery().await.unwrap();

        alix_group.sync().await.unwrap();

        let alix_messages = alix_group
            .find_messages(FfiListMessagesOptions::default())
            .unwrap();
        assert_eq!(alix_messages.len(), second_msg_check);

        alix_group.send("hello4".as_bytes().to_vec()).await.unwrap();
        message_callbacks.wait_for_delivery().await.unwrap();
        bo_group.sync().await.unwrap();

        let bo_messages2 = bo_group
            .find_messages(FfiListMessagesOptions::default())
            .unwrap();
        assert_eq!(bo_messages2.len(), second_msg_check);
        assert_eq!(message_callbacks.message_count(), second_msg_check as u32);

        stream_messages.end_and_wait().await.unwrap();
        assert!(stream_messages.is_closed());
    }

    #[tokio::test(flavor = "multi_thread", worker_threads = 5)]
    async fn test_conversation_streaming() {
        let amal = new_test_client().await;
        let bola = new_test_client().await;

        let stream_callback = RustStreamCallback::default();

        let stream = bola
            .conversations()
            .stream(Box::new(stream_callback.clone()))
            .await;

        amal.conversations()
            .create_group(
                vec![bola.account_address.clone()],
                FfiCreateGroupOptions::default(),
            )
            .await
            .unwrap();

        stream_callback.wait_for_delivery().await.unwrap();

        assert_eq!(stream_callback.message_count(), 1);
        // Create another group and add bola
        amal.conversations()
            .create_group(
                vec![bola.account_address.clone()],
                FfiCreateGroupOptions::default(),
            )
            .await
            .unwrap();
        stream_callback.wait_for_delivery().await.unwrap();

        assert_eq!(stream_callback.message_count(), 2);

        stream.end_and_wait().await.unwrap();
        assert!(stream.is_closed());
    }

    #[tokio::test(flavor = "multi_thread", worker_threads = 5)]
    async fn test_stream_all_messages() {
        let alix = new_test_client().await;
        let bo = new_test_client().await;
        let caro = new_test_client().await;

        let alix_group = alix
            .conversations()
            .create_group(
                vec![caro.account_address.clone()],
                FfiCreateGroupOptions::default(),
            )
            .await
            .unwrap();

        let stream_callback = RustStreamCallback::default();

        let stream = caro
            .conversations()
            .stream_all_messages(Box::new(stream_callback.clone()))
            .await;
        stream.wait_for_ready().await;

        alix_group.send("first".as_bytes().to_vec()).await.unwrap();
        stream_callback.wait_for_delivery().await.unwrap();

        let bo_group = bo
            .conversations()
            .create_group(
                vec![caro.account_address.clone()],
                FfiCreateGroupOptions::default(),
            )
            .await
            .unwrap();
        let _ = caro.inner_client.sync_welcomes().await.unwrap();

        bo_group.send("second".as_bytes().to_vec()).await.unwrap();
        stream_callback.wait_for_delivery().await.unwrap();
        alix_group.send("third".as_bytes().to_vec()).await.unwrap();
        stream_callback.wait_for_delivery().await.unwrap();
        bo_group.send("fourth".as_bytes().to_vec()).await.unwrap();
        stream_callback.wait_for_delivery().await.unwrap();

        assert_eq!(stream_callback.message_count(), 4);
        stream.end_and_wait().await.unwrap();
        assert!(stream.is_closed());
    }

    #[tokio::test(flavor = "multi_thread")]
    async fn test_message_streaming() {
        let amal = new_test_client().await;
        let bola = new_test_client().await;

        let amal_group: Arc<FfiGroup> = amal
            .conversations()
            .create_group(
                vec![bola.account_address.clone()],
                FfiCreateGroupOptions::default(),
            )
            .await
            .unwrap();

        bola.inner_client.sync_welcomes().await.unwrap();
        let bola_group = bola.group(amal_group.group_id.clone()).unwrap();

        let stream_callback = RustStreamCallback::default();
        let stream_closer = bola_group.stream(Box::new(stream_callback.clone())).await;

        stream_closer.wait_for_ready().await;

        amal_group.send("hello".as_bytes().to_vec()).await.unwrap();
        stream_callback.wait_for_delivery().await.unwrap();

        amal_group
            .send("goodbye".as_bytes().to_vec())
            .await
            .unwrap();
        stream_callback.wait_for_delivery().await.unwrap();

        assert_eq!(stream_callback.message_count(), 2);
        stream_closer.end_and_wait().await.unwrap();
    }

    #[tokio::test(flavor = "multi_thread", worker_threads = 5)]
    async fn test_message_streaming_when_removed_then_added() {
        let amal = new_test_client().await;
        let bola = new_test_client().await;
        log::info!(
            "Created Inbox IDs {} and {}",
            amal.inbox_id(),
            bola.inbox_id()
        );

        let amal_group = amal
            .conversations()
            .create_group(
                vec![bola.account_address.clone()],
                FfiCreateGroupOptions::default(),
            )
            .await
            .unwrap();

        let stream_callback = RustStreamCallback::default();
        let stream_closer = bola
            .conversations()
            .stream_all_messages(Box::new(stream_callback.clone()))
            .await;
        stream_closer.wait_for_ready().await;

        amal_group.send(b"hello1".to_vec()).await.unwrap();
        stream_callback.wait_for_delivery().await.unwrap();
        amal_group.send(b"hello2".to_vec()).await.unwrap();
        stream_callback.wait_for_delivery().await.unwrap();

        assert_eq!(stream_callback.message_count(), 2);
        assert!(!stream_closer.is_closed());

        amal_group
            .remove_members_by_inbox_id(vec![bola.inbox_id().clone()])
            .await
            .unwrap();
        stream_callback.wait_for_delivery().await.unwrap();
        assert_eq!(stream_callback.message_count(), 3); // Member removal transcript message
                                                        //
        amal_group.send(b"hello3".to_vec()).await.unwrap();
        //TODO: could verify with a log message
        tokio::time::sleep(std::time::Duration::from_millis(200)).await;
        assert_eq!(stream_callback.message_count(), 3); // Don't receive messages while removed
        assert!(!stream_closer.is_closed());

        amal_group
            .add_members(vec![bola.account_address.clone()])
            .await
            .unwrap();

        // TODO: could check for LOG message with a Eviction error on receive
        tokio::time::sleep(tokio::time::Duration::from_millis(100)).await;
        assert_eq!(stream_callback.message_count(), 3); // Don't receive transcript messages while removed

        amal_group.send("hello4".as_bytes().to_vec()).await.unwrap();
        stream_callback.wait_for_delivery().await.unwrap();
        assert_eq!(stream_callback.message_count(), 4); // Receiving messages again
        assert!(!stream_closer.is_closed());

        stream_closer.end_and_wait().await.unwrap();
        assert!(stream_closer.is_closed());
    }

    #[tokio::test(flavor = "multi_thread", worker_threads = 1)]
    async fn test_group_who_added_me() {
        // Create Clients
        let amal = new_test_client().await;
        let bola = new_test_client().await;

        // Amal creates a group and adds Bola to the group
        amal.conversations()
            .create_group(
                vec![bola.account_address.clone()],
                FfiCreateGroupOptions::default(),
            )
            .await
            .unwrap();

        // Bola syncs groups - this will decrypt the Welcome, identify who added Bola
        // and then store that value on the group and insert into the database
        let bola_conversations = bola.conversations();
        let _ = bola_conversations.sync().await;

        // Bola gets the group id. This will be needed to fetch the group from
        // the database.
        let bola_groups = bola_conversations
            .list(crate::FfiListConversationsOptions {
                created_after_ns: None,
                created_before_ns: None,
                limit: None,
            })
            .await
            .unwrap();

        let bola_group = bola_groups.first().unwrap();

        // Check Bola's group for the added_by_inbox_id of the inviter
        let added_by_inbox_id = bola_group.added_by_inbox_id().unwrap();

        // // Verify the welcome host_credential is equal to Amal's
        assert_eq!(
            amal.inbox_id(),
            added_by_inbox_id,
            "The Inviter and added_by_address do not match!"
        );
    }

    // TODO: Test current fails 50% of the time with db locking messages
    #[tokio::test(flavor = "multi_thread", worker_threads = 5)]
    async fn test_stream_groups_gets_callback_when_streaming_messages() {
        let alix = new_test_client().await;
        let bo = new_test_client().await;

        // Stream all group messages
        let message_callback = RustStreamCallback::default();
        let group_callback = RustStreamCallback::default();
        let stream_groups = bo
            .conversations()
            .stream(Box::new(group_callback.clone()))
            .await;

        let stream_messages = bo
            .conversations()
            .stream_all_messages(Box::new(message_callback.clone()))
            .await;
        stream_messages.wait_for_ready().await;

        // Create group and send first message
        let alix_group = alix
            .conversations()
            .create_group(
                vec![bo.account_address.clone()],
                FfiCreateGroupOptions::default(),
            )
            .await
            .unwrap();
        group_callback.wait_for_delivery().await.unwrap();

        alix_group.send("hello1".as_bytes().to_vec()).await.unwrap();
        message_callback.wait_for_delivery().await.unwrap();

        assert_eq!(group_callback.message_count(), 1);
        assert_eq!(message_callback.message_count(), 1);

        stream_messages.end_and_wait().await.unwrap();
        assert!(stream_messages.is_closed());

        stream_groups.end_and_wait().await.unwrap();
        assert!(stream_groups.is_closed());
    }

    #[tokio::test(flavor = "multi_thread", worker_threads = 5)]
    async fn test_permissions_show_expected_values() {
        let alix = new_test_client().await;
        let bo = new_test_client().await;
        // Create admin_only group
        let admin_only_options = FfiCreateGroupOptions {
            permissions: Some(FfiGroupPermissionsOptions::AdminOnly),
            ..Default::default()
        };
        let alix_group_admin_only = alix
            .conversations()
            .create_group(vec![bo.account_address.clone()], admin_only_options)
            .await
            .unwrap();

        // Verify we can read the expected permissions
        let alix_permission_policy_set = alix_group_admin_only
            .group_permissions()
            .unwrap()
            .policy_set()
            .unwrap();
        let expected_permission_policy_set = FfiPermissionPolicySet {
            add_member_policy: FfiPermissionPolicy::Admin,
            remove_member_policy: FfiPermissionPolicy::Admin,
            add_admin_policy: FfiPermissionPolicy::SuperAdmin,
            remove_admin_policy: FfiPermissionPolicy::SuperAdmin,
            update_group_name_policy: FfiPermissionPolicy::Admin,
            update_group_description_policy: FfiPermissionPolicy::Admin,
            update_group_image_url_square_policy: FfiPermissionPolicy::Admin,
            update_group_pinned_frame_url_policy: FfiPermissionPolicy::Admin,
        };
        assert_eq!(alix_permission_policy_set, expected_permission_policy_set);

        // Create all_members group
        let all_members_options = FfiCreateGroupOptions {
            permissions: Some(FfiGroupPermissionsOptions::AllMembers),
            ..Default::default()
        };
        let alix_group_all_members = alix
            .conversations()
            .create_group(vec![bo.account_address.clone()], all_members_options)
            .await
            .unwrap();

        // Verify we can read the expected permissions
        let alix_permission_policy_set = alix_group_all_members
            .group_permissions()
            .unwrap()
            .policy_set()
            .unwrap();
        let expected_permission_policy_set = FfiPermissionPolicySet {
            add_member_policy: FfiPermissionPolicy::Allow,
            remove_member_policy: FfiPermissionPolicy::Admin,
            add_admin_policy: FfiPermissionPolicy::SuperAdmin,
            remove_admin_policy: FfiPermissionPolicy::SuperAdmin,
            update_group_name_policy: FfiPermissionPolicy::Allow,
            update_group_description_policy: FfiPermissionPolicy::Allow,
            update_group_image_url_square_policy: FfiPermissionPolicy::Allow,
            update_group_pinned_frame_url_policy: FfiPermissionPolicy::Allow,
        };
        assert_eq!(alix_permission_policy_set, expected_permission_policy_set);
    }

    #[tokio::test(flavor = "multi_thread", worker_threads = 5)]
    async fn test_permissions_updates() {
        let alix = new_test_client().await;
        let bola = new_test_client().await;

        let admin_only_options = FfiCreateGroupOptions {
            permissions: Some(FfiGroupPermissionsOptions::AdminOnly),
            ..Default::default()
        };
        let alix_group = alix
            .conversations()
            .create_group(vec![bola.account_address.clone()], admin_only_options)
            .await
            .unwrap();

        let alix_group_permissions = alix_group
            .group_permissions()
            .unwrap()
            .policy_set()
            .unwrap();
        let expected_permission_policy_set = FfiPermissionPolicySet {
            add_member_policy: FfiPermissionPolicy::Admin,
            remove_member_policy: FfiPermissionPolicy::Admin,
            add_admin_policy: FfiPermissionPolicy::SuperAdmin,
            remove_admin_policy: FfiPermissionPolicy::SuperAdmin,
            update_group_name_policy: FfiPermissionPolicy::Admin,
            update_group_description_policy: FfiPermissionPolicy::Admin,
            update_group_image_url_square_policy: FfiPermissionPolicy::Admin,
            update_group_pinned_frame_url_policy: FfiPermissionPolicy::Admin,
        };
        assert_eq!(alix_group_permissions, expected_permission_policy_set);

        // Let's update the group so that the image url can be updated by anyone
        alix_group
            .update_permission_policy(
                FfiPermissionUpdateType::UpdateMetadata,
                FfiPermissionPolicy::Allow,
                Some(FfiMetadataField::ImageUrlSquare),
            )
            .await
            .unwrap();
        alix_group.sync().await.unwrap();
        let alix_group_permissions = alix_group
            .group_permissions()
            .unwrap()
            .policy_set()
            .unwrap();
        let new_expected_permission_policy_set = FfiPermissionPolicySet {
            add_member_policy: FfiPermissionPolicy::Admin,
            remove_member_policy: FfiPermissionPolicy::Admin,
            add_admin_policy: FfiPermissionPolicy::SuperAdmin,
            remove_admin_policy: FfiPermissionPolicy::SuperAdmin,
            update_group_name_policy: FfiPermissionPolicy::Admin,
            update_group_description_policy: FfiPermissionPolicy::Admin,
            update_group_image_url_square_policy: FfiPermissionPolicy::Allow,
            update_group_pinned_frame_url_policy: FfiPermissionPolicy::Admin,
        };
        assert_eq!(alix_group_permissions, new_expected_permission_policy_set);

        // Verify that bo can not update the group name
        let bola_conversations = bola.conversations();
        let _ = bola_conversations.sync().await;
        let bola_groups = bola_conversations
            .list(crate::FfiListConversationsOptions {
                created_after_ns: None,
                created_before_ns: None,
                limit: None,
            })
            .await
            .unwrap();

        let bola_group = bola_groups.first().unwrap();
        bola_group
            .update_group_name("new_name".to_string())
            .await
            .unwrap_err();

        // Verify that bo CAN update the image url
        bola_group
            .update_group_image_url_square("https://example.com/image.png".to_string())
            .await
            .unwrap();

        // Verify we can read the correct values from the group
        bola_group.sync().await.unwrap();
        alix_group.sync().await.unwrap();
        assert_eq!(
            bola_group.group_image_url_square().unwrap(),
            "https://example.com/image.png"
        );
        assert_eq!(bola_group.group_name().unwrap(), "");
        assert_eq!(
            alix_group.group_image_url_square().unwrap(),
            "https://example.com/image.png"
        );
        assert_eq!(alix_group.group_name().unwrap(), "");
    }

    #[tokio::test(flavor = "multi_thread", worker_threads = 5)]
    async fn test_group_creation_custom_permissions() {
        let alix = new_test_client().await;
        let bola = new_test_client().await;

        let custom_permissions = FfiPermissionPolicySet {
            add_admin_policy: FfiPermissionPolicy::Admin,
            remove_admin_policy: FfiPermissionPolicy::Admin,
            update_group_name_policy: FfiPermissionPolicy::Admin,
            update_group_description_policy: FfiPermissionPolicy::Allow,
            update_group_image_url_square_policy: FfiPermissionPolicy::Admin,
            update_group_pinned_frame_url_policy: FfiPermissionPolicy::Admin,
            add_member_policy: FfiPermissionPolicy::Allow,
            remove_member_policy: FfiPermissionPolicy::Deny,
        };

        let create_group_options = FfiCreateGroupOptions {
            permissions: Some(FfiGroupPermissionsOptions::CustomPolicy),
            group_name: Some("Test Group".to_string()),
            group_image_url_square: Some("https://example.com/image.png".to_string()),
            group_description: Some("A test group".to_string()),
            group_pinned_frame_url: Some("https://example.com/frame.png".to_string()),
            custom_permission_policy_set: Some(custom_permissions),
        };

        let alix_group = alix
            .conversations()
            .create_group(vec![bola.account_address.clone()], create_group_options)
            .await
            .unwrap();

        // Verify the group was created with the correct permissions
        let group_permissions_policy_set = alix_group
            .group_permissions()
            .unwrap()
            .policy_set()
            .unwrap();
        assert_eq!(
            group_permissions_policy_set.add_admin_policy,
            FfiPermissionPolicy::Admin
        );
        assert_eq!(
            group_permissions_policy_set.remove_admin_policy,
            FfiPermissionPolicy::Admin
        );
        assert_eq!(
            group_permissions_policy_set.update_group_name_policy,
            FfiPermissionPolicy::Admin
        );
        assert_eq!(
            group_permissions_policy_set.update_group_description_policy,
            FfiPermissionPolicy::Allow
        );
        assert_eq!(
            group_permissions_policy_set.update_group_image_url_square_policy,
            FfiPermissionPolicy::Admin
        );
        assert_eq!(
            group_permissions_policy_set.update_group_pinned_frame_url_policy,
            FfiPermissionPolicy::Admin
        );
        assert_eq!(
            group_permissions_policy_set.add_member_policy,
            FfiPermissionPolicy::Allow
        );
        assert_eq!(
            group_permissions_policy_set.remove_member_policy,
            FfiPermissionPolicy::Deny
        );

        // Verify that Bola can not update the group name
        let bola_conversations = bola.conversations();
        let _ = bola_conversations.sync().await;
        let bola_groups = bola_conversations
            .list(crate::FfiListConversationsOptions {
                created_after_ns: None,
                created_before_ns: None,
                limit: None,
            })
            .await
            .unwrap();

        let bola_group = bola_groups.first().unwrap();
        bola_group
            .update_group_name("new_name".to_string())
            .await
            .unwrap_err();
        let result = bola_group
            .update_group_name("New Group Name".to_string())
            .await;
        assert!(result.is_err());

        // Verify that Alix can update the group name
        let result = alix_group
            .update_group_name("New Group Name".to_string())
            .await;
        assert!(result.is_ok());

        // Verify that Bola can update the group description
        let result = bola_group
            .update_group_description("New Description".to_string())
            .await;
        assert!(result.is_ok());

        // Verify that Alix can not remove bola even though they are a super admin
        let result = alix_group
            .remove_members(vec![bola.account_address.clone()])
            .await;
        assert!(result.is_err());
    }

    #[tokio::test(flavor = "multi_thread", worker_threads = 5)]
    async fn test_group_creation_custom_permissions_fails_when_invalid() {
        let alix = new_test_client().await;
        let bola = new_test_client().await;

        // Add / Remove Admin must be Admin or Super Admin or Deny
        let custom_permissions_invalid_1 = FfiPermissionPolicySet {
            add_admin_policy: FfiPermissionPolicy::Allow,
            remove_admin_policy: FfiPermissionPolicy::Admin,
            update_group_name_policy: FfiPermissionPolicy::Admin,
            update_group_description_policy: FfiPermissionPolicy::Allow,
            update_group_image_url_square_policy: FfiPermissionPolicy::Admin,
            update_group_pinned_frame_url_policy: FfiPermissionPolicy::Admin,
            add_member_policy: FfiPermissionPolicy::Allow,
            remove_member_policy: FfiPermissionPolicy::Deny,
        };

        let custom_permissions_valid = FfiPermissionPolicySet {
            add_admin_policy: FfiPermissionPolicy::Admin,
            remove_admin_policy: FfiPermissionPolicy::Admin,
            update_group_name_policy: FfiPermissionPolicy::Admin,
            update_group_description_policy: FfiPermissionPolicy::Allow,
            update_group_image_url_square_policy: FfiPermissionPolicy::Admin,
            update_group_pinned_frame_url_policy: FfiPermissionPolicy::Admin,
            add_member_policy: FfiPermissionPolicy::Allow,
            remove_member_policy: FfiPermissionPolicy::Deny,
        };

        let create_group_options_invalid_1 = FfiCreateGroupOptions {
            permissions: Some(FfiGroupPermissionsOptions::CustomPolicy),
            group_name: Some("Test Group".to_string()),
            group_image_url_square: Some("https://example.com/image.png".to_string()),
            group_description: Some("A test group".to_string()),
            group_pinned_frame_url: Some("https://example.com/frame.png".to_string()),
            custom_permission_policy_set: Some(custom_permissions_invalid_1),
        };

        let results_1 = alix
            .conversations()
            .create_group(
                vec![bola.account_address.clone()],
                create_group_options_invalid_1,
            )
            .await;

        assert!(results_1.is_err());

        let create_group_options_invalid_2 = FfiCreateGroupOptions {
            permissions: Some(FfiGroupPermissionsOptions::AllMembers),
            group_name: Some("Test Group".to_string()),
            group_image_url_square: Some("https://example.com/image.png".to_string()),
            group_description: Some("A test group".to_string()),
            group_pinned_frame_url: Some("https://example.com/frame.png".to_string()),
            custom_permission_policy_set: Some(custom_permissions_valid.clone()),
        };

        let results_2 = alix
            .conversations()
            .create_group(
                vec![bola.account_address.clone()],
                create_group_options_invalid_2,
            )
            .await;

        assert!(results_2.is_err());

        let create_group_options_invalid_3 = FfiCreateGroupOptions {
            permissions: None,
            group_name: Some("Test Group".to_string()),
            group_image_url_square: Some("https://example.com/image.png".to_string()),
            group_description: Some("A test group".to_string()),
            group_pinned_frame_url: Some("https://example.com/frame.png".to_string()),
            custom_permission_policy_set: Some(custom_permissions_valid.clone()),
        };

        let results_3 = alix
            .conversations()
            .create_group(
                vec![bola.account_address.clone()],
                create_group_options_invalid_3,
            )
            .await;

        assert!(results_3.is_err());

        let create_group_options_valid = FfiCreateGroupOptions {
            permissions: Some(FfiGroupPermissionsOptions::CustomPolicy),
            group_name: Some("Test Group".to_string()),
            group_image_url_square: Some("https://example.com/image.png".to_string()),
            group_description: Some("A test group".to_string()),
            group_pinned_frame_url: Some("https://example.com/frame.png".to_string()),
            custom_permission_policy_set: Some(custom_permissions_valid),
        };

        let results_4 = alix
            .conversations()
            .create_group(
                vec![bola.account_address.clone()],
                create_group_options_valid,
            )
            .await;

        assert!(results_4.is_ok());
    }
}<|MERGE_RESOLUTION|>--- conflicted
+++ resolved
@@ -2242,7 +2242,6 @@
     }
 
     #[tokio::test(flavor = "multi_thread", worker_threads = 5)]
-<<<<<<< HEAD
     async fn test_create_new_installation_without_breaking_group() {
         let wallet1_key = &mut rng();
         let wallet1 = xmtp_cryptography::utils::LocalWallet::new(wallet1_key);
@@ -2258,7 +2257,53 @@
             .conversations()
             .create_group(
                 vec![client2.account_address.clone()],
-=======
+                FfiCreateGroupOptions::default(),
+            )
+            .await
+            .unwrap();
+
+        // Sync groups
+        client1.conversations().sync().await.unwrap();
+        client2.conversations().sync().await.unwrap();
+
+        // Find groups for both clients
+        let client1_group = client1.group(group.id()).unwrap();
+        let client2_group = client2.group(group.id()).unwrap();
+
+        // Sync both groups
+        client1_group.sync().await.unwrap();
+        client2_group.sync().await.unwrap();
+
+        // Assert both clients see 2 members
+        let client1_members = client1_group.list_members().unwrap();
+        assert_eq!(client1_members.len(), 2);
+
+        let client2_members = client2_group.list_members().unwrap();
+        assert_eq!(client2_members.len(), 2);
+
+        // Drop and delete local database for client2
+        client2.release_db_connection().unwrap();
+
+        // Recreate client2 (new installation)
+        let client2 = new_test_client_with_wallet(wallet2).await;
+
+        // Send a message that will break the group
+        client1_group
+            .send("This message will break the group".as_bytes().to_vec())
+            .await
+            .unwrap();
+
+        // Assert client1 still sees 2 members
+        let client1_members = client1_group.list_members().unwrap();
+        assert_eq!(client1_members.len(), 2);
+
+        client2.conversations().sync().await.unwrap();
+        let client2_group = client2.group(group.id()).unwrap();
+        let client2_members = client2_group.list_members().unwrap();
+        assert_eq!(client2_members.len(), 2);
+    }
+
+    #[tokio::test(flavor = "multi_thread", worker_threads = 5)]
     async fn test_can_send_messages_when_epochs_behind() {
         let alix = new_test_client().await;
         let bo = new_test_client().await;
@@ -2268,53 +2313,11 @@
             .conversations()
             .create_group(
                 vec![caro.account_address.clone()],
->>>>>>> f6c861d9
                 FfiCreateGroupOptions::default(),
             )
             .await
             .unwrap();
 
-<<<<<<< HEAD
-        // Sync groups
-        client1.conversations().sync().await.unwrap();
-        client2.conversations().sync().await.unwrap();
-
-        // Find groups for both clients
-        let client1_group = client1.group(group.id()).unwrap();
-        let client2_group = client2.group(group.id()).unwrap();
-
-        // Sync both groups
-        client1_group.sync().await.unwrap();
-        client2_group.sync().await.unwrap();
-
-        // Assert both clients see 2 members
-        let client1_members = client1_group.list_members().unwrap();
-        assert_eq!(client1_members.len(), 2);
-
-        let client2_members = client2_group.list_members().unwrap();
-        assert_eq!(client2_members.len(), 2);
-
-        // Drop and delete local database for client2
-        client2.release_db_connection().unwrap();
-
-        // Recreate client2 (new installation)
-        let client2 = new_test_client_with_wallet(wallet2).await;
-
-        // Send a message that will break the group
-        client1_group
-            .send("This message will break the group".as_bytes().to_vec())
-            .await
-            .unwrap();
-
-        // Assert client1 still sees 2 members
-        let client1_members = client1_group.list_members().unwrap();
-        assert_eq!(client1_members.len(), 2);
-
-        client2.conversations().sync().await.unwrap();
-        let client2_group = client2.group(group.id()).unwrap();
-        let client2_members = client2_group.list_members().unwrap();
-        assert_eq!(client2_members.len(), 2);
-=======
         caro.conversations().sync().await.unwrap();
 
         let caro_group = caro.group(alix_group.id()).unwrap();
@@ -2380,7 +2383,6 @@
         assert_eq!(alix_messages.len(), 7);
         assert_eq!(caro_messages.len(), 6);
         assert_eq!(bo_messages.len(), 3);
->>>>>>> f6c861d9
     }
 
     #[tokio::test(flavor = "multi_thread", worker_threads = 5)]
