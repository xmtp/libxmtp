pub use crate::inbox_owner::SigningError;
use crate::logger::init_logger;
use crate::logger::FfiLogger;
use crate::GenericError;
use std::collections::HashMap;
use std::convert::TryInto;
use std::sync::{Arc, Mutex};
use tokio::task::{JoinHandle, AbortHandle};
use xmtp_api_grpc::grpc_api_helper::Client as TonicApiClient;
use xmtp_id::{
    associations::{
        builder::SignatureRequest, generate_inbox_id as xmtp_id_generate_inbox_id,
        RecoverableEcdsaSignature, SmartContractWalletSignature,
    },
    InboxId,
};
use xmtp_mls::groups::GroupMetadataOptions;
use xmtp_mls::{
    api::ApiClientWrapper,
    builder::ClientBuilder,
    client::Client as MlsClient,
    groups::{
        group_metadata::{ConversationType, GroupMetadata},
        group_permissions::GroupMutablePermissions,
        members::PermissionLevel,
        MlsGroup, PreconfiguredPolicies, UpdateAdminListType,
    },
    identity::IdentityStrategy,
    retry::Retry,
    storage::{
        group_message::{DeliveryStatus, GroupMessageKind, StoredGroupMessage},
        EncryptedMessageStore, EncryptionKey, StorageOption,
    },
    client::ClientError,
};

pub type RustXmtpClient = MlsClient<TonicApiClient>;

/// It returns a new client of the specified `inbox_id`.
/// Note that the `inbox_id` must be either brand new or already associated with the `account_address`.
/// i.e. `inbox_id` cannot be associated with another account address.
///
/// Prior to calling this function, it's suggested to form `inbox_id`, `account_address`, and `nonce` like below.
///
/// ```text
/// inbox_id = get_inbox_id_for_address(account_address)
/// nonce = 0
///
/// // if inbox_id is not associated, we will create new one.
/// if !inbox_id {
///     if !legacy_key { nonce = random_u64() }
///     inbox_id = generate_inbox_id(account_address, nonce)
/// } // Otherwise, we will just use the inbox and ignore the nonce.
/// db_path = $inbox_id-$env
///
/// xmtp.create_client(account_address, nonce, inbox_id, Option<legacy_signed_private_key_proto>)
/// ```
#[allow(clippy::too_many_arguments)]
#[allow(unused)]
#[uniffi::export(async_runtime = "tokio")]
pub async fn create_client(
    logger: Box<dyn FfiLogger>,
    host: String,
    is_secure: bool,
    db: Option<String>,
    encryption_key: Option<Vec<u8>>,
    inbox_id: &InboxId,
    account_address: String,
    nonce: u64,
    legacy_signed_private_key_proto: Option<Vec<u8>>,
    history_sync_url: Option<String>,
) -> Result<Arc<FfiXmtpClient>, GenericError> {
    // TODO: revert
    // init_logger(logger);
    log::info!(
        "Creating API client for host: {}, isSecure: {}",
        host,
        is_secure
    );
    let api_client = TonicApiClient::create(host.clone(), is_secure).await?;

    log::info!(
        "Creating message store with path: {:?} and encryption key: {}",
        db,
        encryption_key.is_some()
    );

    let storage_option = match db {
        Some(path) => StorageOption::Persistent(path),
        None => StorageOption::Ephemeral,
    };

    let store = match encryption_key {
        Some(key) => {
            let key: EncryptionKey = key
                .try_into()
                .map_err(|_| "Malformed 32 byte encryption key".to_string())?;
            EncryptedMessageStore::new(storage_option, key)?
        }
        None => EncryptedMessageStore::new_unencrypted(storage_option)?,
    };
    log::info!("Creating XMTP client");
    let identity_strategy = IdentityStrategy::CreateIfNotFound(
        inbox_id.clone(),
        account_address.clone(),
        nonce,
        legacy_signed_private_key_proto,
    );

    let xmtp_client: RustXmtpClient = match history_sync_url {
        Some(url) => {
            ClientBuilder::new(identity_strategy)
                .api_client(api_client)
                .store(store)
                .history_sync_url(&url)
                .build()
                .await?
        }
        None => {
            ClientBuilder::new(identity_strategy)
                .api_client(api_client)
                .store(store)
                .build()
                .await?
        }
    };

    log::info!(
        "Created XMTP client for inbox_id: {}",
        xmtp_client.inbox_id()
    );
    Ok(Arc::new(FfiXmtpClient {
        inner_client: Arc::new(xmtp_client),
        account_address,
    }))
}

#[allow(unused)]
#[uniffi::export(async_runtime = "tokio")]
pub async fn get_inbox_id_for_address(
    logger: Box<dyn FfiLogger>,
    host: String,
    is_secure: bool,
    account_address: String,
) -> Result<Option<String>, GenericError> {
    let api_client = ApiClientWrapper::new(
        TonicApiClient::create(host.clone(), is_secure).await?,
        Retry::default(),
    );

    let results = api_client
        .get_inbox_ids(vec![account_address.clone()])
        .await
        .map_err(GenericError::from_error)?;

    Ok(results.get(&account_address).cloned())
}

#[allow(unused)]
#[uniffi::export]
pub fn generate_inbox_id(account_address: String, nonce: u64) -> String {
    xmtp_id_generate_inbox_id(&account_address, &nonce)
}

#[derive(uniffi::Object)]
pub struct FfiSignatureRequest {
    inner: Arc<tokio::sync::Mutex<SignatureRequest>>,
}

#[uniffi::export(async_runtime = "tokio")]
impl FfiSignatureRequest {
    // Signature that's signed by EOA wallet
    pub async fn add_ecdsa_signature(&self, signature_bytes: Vec<u8>) -> Result<(), GenericError> {
        let mut inner = self.inner.lock().await;
        let signature_text = inner.signature_text();
        inner
            .add_signature(Box::new(RecoverableEcdsaSignature::new(
                signature_text,
                signature_bytes,
            )))
            .await?;

        Ok(())
    }

    // Signature that's signed by smart contract wallet
    pub async fn add_scw_signature(
        &self,
        signature_bytes: Vec<u8>,
        address: String,
        chain_rpc_url: String,
    ) -> Result<(), GenericError> {
        let mut inner = self.inner.lock().await;
        let signature = SmartContractWalletSignature::new_with_rpc(
            inner.signature_text(),
            signature_bytes,
            address,
            chain_rpc_url,
        )
        .await?;
        inner.add_signature(Box::new(signature)).await?;
        Ok(())
    }

    pub async fn is_ready(&self) -> bool {
        self.inner.lock().await.is_ready()
    }

    pub async fn signature_text(&self) -> Result<String, GenericError> {
        Ok(self.inner.lock().await.signature_text())
    }

    /// missing signatures that are from [MemberKind::Address]
    pub async fn missing_address_signatures(&self) -> Result<Vec<String>, GenericError> {
        let inner = self.inner.lock().await;
        Ok(inner
            .missing_address_signatures()
            .iter()
            .map(|member| member.to_string())
            .collect())
    }
}

#[derive(uniffi::Object)]
pub struct FfiXmtpClient {
    inner_client: Arc<RustXmtpClient>,
    #[allow(dead_code)]
    account_address: String,
}

#[uniffi::export(async_runtime = "tokio")]
impl FfiXmtpClient {
    pub fn inbox_id(&self) -> InboxId {
        self.inner_client.inbox_id()
    }

    pub fn conversations(&self) -> Arc<FfiConversations> {
        Arc::new(FfiConversations {
            inner_client: self.inner_client.clone(),
        })
    }

    pub fn group(&self, group_id: Vec<u8>) -> Result<FfiGroup, GenericError> {
        let convo = self.inner_client.group(group_id)?;
        Ok(FfiGroup {
            inner_client: self.inner_client.clone(),
            group_id: convo.group_id,
            created_at_ns: convo.created_at_ns,
        })
    }

    pub fn message(&self, message_id: Vec<u8>) -> Result<FfiMessage, GenericError> {
        let message = self.inner_client.message(message_id)?;
        Ok(message.into())
    }

    pub async fn can_message(
        &self,
        account_addresses: Vec<String>,
    ) -> Result<HashMap<String, bool>, GenericError> {
        let inner = self.inner_client.as_ref();

        let results: HashMap<String, bool> = inner.can_message(account_addresses).await?;

        Ok(results)
    }

    pub fn installation_id(&self) -> Vec<u8> {
        self.inner_client.installation_public_key()
    }

    pub fn release_db_connection(&self) -> Result<(), GenericError> {
        Ok(self.inner_client.release_db_connection()?)
    }

    pub async fn db_reconnect(&self) -> Result<(), GenericError> {
        Ok(self.inner_client.reconnect_db()?)
    }

    pub async fn find_inbox_id(&self, address: String) -> Result<Option<String>, GenericError> {
        let inner = self.inner_client.as_ref();

        let result = inner.find_inbox_id_from_address(address).await?;
        Ok(result)
    }
}

#[uniffi::export(async_runtime = "tokio")]
impl FfiXmtpClient {
    pub fn signature_request(&self) -> Option<Arc<FfiSignatureRequest>> {
        self.inner_client
            .identity()
            .signature_request()
            .map(|request| {
                Arc::new(FfiSignatureRequest {
                    inner: Arc::new(tokio::sync::Mutex::new(request)),
                })
            })
    }

    pub async fn register_identity(
        &self,
        signature_request: Arc<FfiSignatureRequest>,
    ) -> Result<(), GenericError> {
        let signature_request = signature_request.inner.lock().await;
        self.inner_client
            .register_identity(signature_request.clone())
            .await?;

        Ok(())
    }

    pub async fn request_history_sync(&self) -> Result<(), GenericError> {
        self.inner_client.send_history_request().await?;
        Ok(())
    }
}

#[derive(uniffi::Record, Default)]
pub struct FfiListConversationsOptions {
    pub created_after_ns: Option<i64>,
    pub created_before_ns: Option<i64>,
    pub limit: Option<i64>,
}

#[derive(uniffi::Object)]
pub struct FfiConversations {
    inner_client: Arc<RustXmtpClient>,
}

#[derive(uniffi::Enum, Debug)]
pub enum GroupPermissions {
    AllMembers,
    AdminOnly,
    CustomPolicy,
}

impl From<PreconfiguredPolicies> for GroupPermissions {
    fn from(policy: PreconfiguredPolicies) -> Self {
        match policy {
            PreconfiguredPolicies::AllMembers => GroupPermissions::AllMembers,
            PreconfiguredPolicies::AdminsOnly => GroupPermissions::AdminOnly,
        }
    }
}

#[uniffi::export(async_runtime = "tokio")]
impl FfiConversations {
    pub async fn create_group(
        &self,
        account_addresses: Vec<String>,
        opts: FfiCreateGroupOptions,
    ) -> Result<Arc<FfiGroup>, GenericError> {
        log::info!(
            "creating group with account addresses: {}",
            account_addresses.join(", ")
        );

        let group_permissions = match opts.permissions {
            Some(GroupPermissions::AllMembers) => {
                Some(xmtp_mls::groups::PreconfiguredPolicies::AllMembers)
            }
            Some(GroupPermissions::AdminOnly) => {
                Some(xmtp_mls::groups::PreconfiguredPolicies::AdminsOnly)
            }
            _ => None,
        };

        let convo = self
            .inner_client
            .create_group(group_permissions, opts.into_group_metadata_options())?;
        if !account_addresses.is_empty() {
            convo
                .add_members(&self.inner_client, account_addresses)
                .await?;
        }

        let out = Arc::new(FfiGroup {
            inner_client: self.inner_client.clone(),
            group_id: convo.group_id,
            created_at_ns: convo.created_at_ns,
        });

        Ok(out)
    }

    pub async fn process_streamed_welcome_message(
        &self,
        envelope_bytes: Vec<u8>,
    ) -> Result<Arc<FfiGroup>, GenericError> {
        let inner = self.inner_client.as_ref();
        let group = inner
            .process_streamed_welcome_message(envelope_bytes)
            .await?;
        let out = Arc::new(FfiGroup {
            inner_client: self.inner_client.clone(),
            group_id: group.group_id,
            created_at_ns: group.created_at_ns,
        });
        Ok(out)
    }

    pub async fn sync(&self) -> Result<(), GenericError> {
        let inner = self.inner_client.as_ref();
        inner.sync_welcomes().await?;
        Ok(())
    }

    pub async fn list(
        &self,
        opts: FfiListConversationsOptions,
    ) -> Result<Vec<Arc<FfiGroup>>, GenericError> {
        let inner = self.inner_client.as_ref();
        let convo_list: Vec<Arc<FfiGroup>> = inner
            .find_groups(
                None,
                opts.created_after_ns,
                opts.created_before_ns,
                opts.limit,
            )?
            .into_iter()
            .map(|group| {
                Arc::new(FfiGroup {
                    inner_client: self.inner_client.clone(),
                    group_id: group.group_id,
                    created_at_ns: group.created_at_ns,
                })
            })
            .collect();

        Ok(convo_list)
    }

    pub async fn stream(
        &self,
        callback: Box<dyn FfiConversationCallback>,
    ) -> FfiStreamCloser {
        let client = self.inner_client.clone();
        let handle = RustXmtpClient::stream_conversations_with_callback(
            client.clone(),
            move |convo| {
                callback.on_conversation(Arc::new(FfiGroup {
                    inner_client: client.clone(),
                    group_id: convo.group_id,
                    created_at_ns: convo.created_at_ns,
                }))
            },
        );

        FfiStreamCloser::new(handle)
    }

    pub fn stream_all_messages(
        &self,
        message_callback: Box<dyn FfiMessageCallback>,
    ) -> FfiStreamCloser {
        let handle = RustXmtpClient::stream_all_messages_with_callback(
            self.inner_client.clone(),
            move |message| message_callback.on_message(message.into()),
        );

        FfiStreamCloser::new(handle)
    }
}

#[derive(uniffi::Object)]
pub struct FfiGroup {
    inner_client: Arc<RustXmtpClient>,
    group_id: Vec<u8>,
    created_at_ns: i64,
}

#[derive(uniffi::Record)]
pub struct FfiGroupMember {
    pub inbox_id: String,
    pub account_addresses: Vec<String>,
    pub installation_ids: Vec<Vec<u8>>,
    pub permission_level: FfiPermissionLevel,
}

#[derive(uniffi::Enum)]
pub enum FfiPermissionLevel {
    Member,
    Admin,
    SuperAdmin,
}

#[derive(uniffi::Record, Clone, Default)]
pub struct FfiListMessagesOptions {
    pub sent_before_ns: Option<i64>,
    pub sent_after_ns: Option<i64>,
    pub limit: Option<i64>,
    pub delivery_status: Option<FfiDeliveryStatus>,
}

#[derive(uniffi::Record, Default)]
pub struct FfiCreateGroupOptions {
    pub permissions: Option<GroupPermissions>,
    pub group_name: Option<String>,
    pub group_image_url_square: Option<String>,
}

impl FfiCreateGroupOptions {
    pub fn into_group_metadata_options(self) -> GroupMetadataOptions {
        GroupMetadataOptions {
            name: self.group_name,
            image_url_square: self.group_image_url_square,
        }
    }
}

#[uniffi::export(async_runtime = "tokio")]
impl FfiGroup {
    pub async fn send(&self, content_bytes: Vec<u8>) -> Result<Vec<u8>, GenericError> {
        let group = MlsGroup::new(
            self.inner_client.context().clone(),
            self.group_id.clone(),
            self.created_at_ns,
        );

        log::debug!("Sending message");
        let message_id = group
            .send_message(content_bytes.as_slice(), &self.inner_client)
            .await?;
        Ok(message_id)
    }

    pub async fn sync(&self) -> Result<(), GenericError> {
        let group = MlsGroup::new(
            self.inner_client.context().clone(),
            self.group_id.clone(),
            self.created_at_ns,
        );

        group.sync(&self.inner_client).await?;

        Ok(())
    }

    pub fn find_messages(
        &self,
        opts: FfiListMessagesOptions,
    ) -> Result<Vec<FfiMessage>, GenericError> {
        let group = MlsGroup::new(
            self.inner_client.context().clone(),
            self.group_id.clone(),
            self.created_at_ns,
        );

        let delivery_status = opts.delivery_status.map(|status| status.into());

        let messages: Vec<FfiMessage> = group
            .find_messages(
                None,
                opts.sent_before_ns,
                opts.sent_after_ns,
                delivery_status,
                opts.limit,
            )?
            .into_iter()
            .map(|msg| msg.into())
            .collect();

        Ok(messages)
    }

    pub async fn process_streamed_group_message(
        &self,
        envelope_bytes: Vec<u8>,
    ) -> Result<FfiMessage, GenericError> {
        let group = MlsGroup::new(
            self.inner_client.context().clone(),
            self.group_id.clone(),
            self.created_at_ns,
        );
        let message = group
            .process_streamed_group_message(envelope_bytes, self.inner_client.clone())
            .await?;
        let ffi_message = message.into();

        Ok(ffi_message)
    }

    pub fn list_members(&self) -> Result<Vec<FfiGroupMember>, GenericError> {
        let group = MlsGroup::new(
            self.inner_client.context().clone(),
            self.group_id.clone(),
            self.created_at_ns,
        );

        let members: Vec<FfiGroupMember> = group
            .members()?
            .into_iter()
            .map(|member| FfiGroupMember {
                inbox_id: member.inbox_id,
                account_addresses: member.account_addresses,
                installation_ids: member.installation_ids,
                permission_level: match member.permission_level {
                    PermissionLevel::Member => FfiPermissionLevel::Member,
                    PermissionLevel::Admin => FfiPermissionLevel::Admin,
                    PermissionLevel::SuperAdmin => FfiPermissionLevel::SuperAdmin,
                },
            })
            .collect();

        Ok(members)
    }

    pub async fn add_members(&self, account_addresses: Vec<String>) -> Result<(), GenericError> {
        log::info!("adding members: {}", account_addresses.join(","));

        let group = MlsGroup::new(
            self.inner_client.context().clone(),
            self.group_id.clone(),
            self.created_at_ns,
        );

        group
            .add_members(&self.inner_client, account_addresses)
            .await?;

        Ok(())
    }

    pub async fn add_members_by_inbox_id(
        &self,
        inbox_ids: Vec<String>,
    ) -> Result<(), GenericError> {
        log::info!("adding members by inbox id: {}", inbox_ids.join(","));

        let group = MlsGroup::new(
            self.inner_client.context().clone(),
            self.group_id.clone(),
            self.created_at_ns,
        );

        group
            .add_members_by_inbox_id(&self.inner_client, inbox_ids)
            .await?;

        Ok(())
    }

    pub async fn remove_members(&self, account_addresses: Vec<String>) -> Result<(), GenericError> {
        let group = MlsGroup::new(
            self.inner_client.context().clone(),
            self.group_id.clone(),
            self.created_at_ns,
        );

        group
            .remove_members(&self.inner_client, account_addresses)
            .await?;

        Ok(())
    }

    pub async fn remove_members_by_inbox_id(
        &self,
        inbox_ids: Vec<String>,
    ) -> Result<(), GenericError> {
        let group = MlsGroup::new(
            self.inner_client.context().clone(),
            self.group_id.clone(),
            self.created_at_ns,
        );

        group
            .remove_members_by_inbox_id(&self.inner_client, inbox_ids)
            .await?;

        Ok(())
    }

    pub async fn update_group_name(&self, group_name: String) -> Result<(), GenericError> {
        let group = MlsGroup::new(
            self.inner_client.context().clone(),
            self.group_id.clone(),
            self.created_at_ns,
        );

        group
            .update_group_name(&self.inner_client, group_name)
            .await?;

        Ok(())
    }

    pub fn group_name(&self) -> Result<String, GenericError> {
        let group = MlsGroup::new(
            self.inner_client.context().clone(),
            self.group_id.clone(),
            self.created_at_ns,
        );

        let group_name = group.group_name()?;

        Ok(group_name)
    }

    pub async fn update_group_image_url_square(
        &self,
        group_image_url_square: String,
    ) -> Result<(), GenericError> {
        let group = MlsGroup::new(
            self.inner_client.context().clone(),
            self.group_id.clone(),
            self.created_at_ns,
        );

        group
            .update_group_image_url_square(&self.inner_client, group_image_url_square)
            .await?;

        Ok(())
    }

    pub fn group_image_url_square(&self) -> Result<String, GenericError> {
        let group = MlsGroup::new(
            self.inner_client.context().clone(),
            self.group_id.clone(),
            self.created_at_ns,
        );

        let group_image_url_square = group.group_image_url_square()?;

        Ok(group_image_url_square)
    }

    pub fn admin_list(&self) -> Result<Vec<String>, GenericError> {
        let group = MlsGroup::new(
            self.inner_client.context().clone(),
            self.group_id.clone(),
            self.created_at_ns,
        );

        let admin_list = group.admin_list()?;

        Ok(admin_list)
    }

    pub fn super_admin_list(&self) -> Result<Vec<String>, GenericError> {
        let group = MlsGroup::new(
            self.inner_client.context().clone(),
            self.group_id.clone(),
            self.created_at_ns,
        );

        let super_admin_list = group.super_admin_list()?;

        Ok(super_admin_list)
    }

    pub fn is_admin(&self, inbox_id: &String) -> Result<bool, GenericError> {
        let admin_list = self.admin_list()?;
        Ok(admin_list.contains(inbox_id))
    }

    pub fn is_super_admin(&self, inbox_id: &String) -> Result<bool, GenericError> {
        let super_admin_list = self.super_admin_list()?;
        Ok(super_admin_list.contains(inbox_id))
    }

    pub async fn add_admin(&self, inbox_id: String) -> Result<(), GenericError> {
        let group = MlsGroup::new(
            self.inner_client.context().clone(),
            self.group_id.clone(),
            self.created_at_ns,
        );
        group
            .update_admin_list(&self.inner_client, UpdateAdminListType::Add, inbox_id)
            .await?;

        Ok(())
    }

    pub async fn remove_admin(&self, inbox_id: String) -> Result<(), GenericError> {
        let group = MlsGroup::new(
            self.inner_client.context().clone(),
            self.group_id.clone(),
            self.created_at_ns,
        );
        group
            .update_admin_list(&self.inner_client, UpdateAdminListType::Remove, inbox_id)
            .await?;

        Ok(())
    }

    pub async fn add_super_admin(&self, inbox_id: String) -> Result<(), GenericError> {
        let group = MlsGroup::new(
            self.inner_client.context().clone(),
            self.group_id.clone(),
            self.created_at_ns,
        );
        group
            .update_admin_list(&self.inner_client, UpdateAdminListType::AddSuper, inbox_id)
            .await?;

        Ok(())
    }

    pub async fn remove_super_admin(&self, inbox_id: String) -> Result<(), GenericError> {
        let group = MlsGroup::new(
            self.inner_client.context().clone(),
            self.group_id.clone(),
            self.created_at_ns,
        );
        group
            .update_admin_list(
                &self.inner_client,
                UpdateAdminListType::RemoveSuper,
                inbox_id,
            )
            .await?;

        Ok(())
    }

    pub fn group_permissions(&self) -> Result<Arc<FfiGroupPermissions>, GenericError> {
        let group = MlsGroup::new(
            self.inner_client.context().clone(),
            self.group_id.clone(),
            self.created_at_ns,
        );

        let permissions = group.permissions()?;
        Ok(Arc::new(FfiGroupPermissions {
            inner: Arc::new(permissions),
        }))
    }

    pub async fn stream(
        &self,
        message_callback: Box<dyn FfiMessageCallback>,
    ) -> FfiStreamCloser {
        let inner_client = Arc::clone(&self.inner_client);
        let handle = MlsGroup::stream_with_callback(
            inner_client,
            self.group_id.clone(),
            self.created_at_ns,
            move |message| message_callback.on_message(message.into()),
        );

        FfiStreamCloser::new(handle)
    }

    pub fn created_at_ns(&self) -> i64 {
        self.created_at_ns
    }

    pub fn is_active(&self) -> Result<bool, GenericError> {
        let group = MlsGroup::new(
            self.inner_client.context().clone(),
            self.group_id.clone(),
            self.created_at_ns,
        );

        Ok(group.is_active()?)
    }

    pub fn added_by_inbox_id(&self) -> Result<String, GenericError> {
        let group = MlsGroup::new(
            self.inner_client.context().clone(),
            self.group_id.clone(),
            self.created_at_ns,
        );

        Ok(group.added_by_inbox_id()?)
    }

    pub fn group_metadata(&self) -> Result<Arc<FfiGroupMetadata>, GenericError> {
        let group = MlsGroup::new(
            self.inner_client.context().clone(),
            self.group_id.clone(),
            self.created_at_ns,
        );

        let metadata = group.metadata()?;
        Ok(Arc::new(FfiGroupMetadata {
            inner: Arc::new(metadata),
        }))
    }
}

#[uniffi::export]
impl FfiGroup {
    pub fn id(&self) -> Vec<u8> {
        self.group_id.clone()
    }
}

#[derive(uniffi::Enum)]
pub enum FfiGroupMessageKind {
    Application,
    MembershipChange,
}

impl From<GroupMessageKind> for FfiGroupMessageKind {
    fn from(kind: GroupMessageKind) -> Self {
        match kind {
            GroupMessageKind::Application => FfiGroupMessageKind::Application,
            GroupMessageKind::MembershipChange => FfiGroupMessageKind::MembershipChange,
        }
    }
}

#[derive(uniffi::Enum, Clone)]
pub enum FfiDeliveryStatus {
    Unpublished,
    Published,
    Failed,
}

impl From<DeliveryStatus> for FfiDeliveryStatus {
    fn from(status: DeliveryStatus) -> Self {
        match status {
            DeliveryStatus::Unpublished => FfiDeliveryStatus::Unpublished,
            DeliveryStatus::Published => FfiDeliveryStatus::Published,
            DeliveryStatus::Failed => FfiDeliveryStatus::Failed,
        }
    }
}

impl From<FfiDeliveryStatus> for DeliveryStatus {
    fn from(status: FfiDeliveryStatus) -> Self {
        match status {
            FfiDeliveryStatus::Unpublished => DeliveryStatus::Unpublished,
            FfiDeliveryStatus::Published => DeliveryStatus::Published,
            FfiDeliveryStatus::Failed => DeliveryStatus::Failed,
        }
    }
}

#[derive(uniffi::Record)]
pub struct FfiMessage {
    pub id: Vec<u8>,
    pub sent_at_ns: i64,
    pub convo_id: Vec<u8>,
    pub sender_inbox_id: String,
    pub content: Vec<u8>,
    pub kind: FfiGroupMessageKind,
    pub delivery_status: FfiDeliveryStatus,
}

impl From<StoredGroupMessage> for FfiMessage {
    fn from(msg: StoredGroupMessage) -> Self {
        Self {
            id: msg.id,
            sent_at_ns: msg.sent_at_ns,
            convo_id: msg.group_id,
            sender_inbox_id: msg.sender_inbox_id,
            content: msg.decrypted_message_bytes,
            kind: msg.kind.into(),
            delivery_status: msg.delivery_status.into(),
        }
    }
}

#[derive(uniffi::Object, Clone, Debug)]
pub struct FfiStreamCloser {
    handle: Arc<Mutex<Option<JoinHandle<Result<(), ClientError>>>>>,
    // for convenience, does not require locking mutex.
    abort_handle: Arc<AbortHandle>,
}

impl FfiStreamCloser {
    pub fn new(handle: JoinHandle<Result<(), ClientError>>) -> Self {
        Self {
            abort_handle: Arc::new(handle.abort_handle()),
            handle: Arc::new(Mutex::new(Some(handle))),
        }
    }
}

#[uniffi::export]
impl FfiStreamCloser {
    pub fn end(&self) {
        self.abort_handle.abort()
    }

    pub fn is_closed(&self) -> bool {
        self.abort_handle.is_finished()
    }
}

#[uniffi::export(callback_interface)]
pub trait FfiMessageCallback: Send + Sync {
    fn on_message(&self, message: FfiMessage);
}

#[uniffi::export(callback_interface)]
pub trait FfiConversationCallback: Send + Sync {
    fn on_conversation(&self, conversation: Arc<FfiGroup>);
}

#[derive(uniffi::Object)]
pub struct FfiGroupMetadata {
    inner: Arc<GroupMetadata>,
}

#[uniffi::export]
impl FfiGroupMetadata {
    pub fn creator_inbox_id(&self) -> String {
        self.inner.creator_inbox_id.clone()
    }

    pub fn conversation_type(&self) -> String {
        match self.inner.conversation_type {
            ConversationType::Group => "group".to_string(),
            ConversationType::Dm => "dm".to_string(),
            ConversationType::Sync => "sync".to_string(),
        }
    }
}

#[derive(uniffi::Object)]
pub struct FfiGroupPermissions {
    inner: Arc<GroupMutablePermissions>,
}

#[uniffi::export]
impl FfiGroupPermissions {
    pub fn policy_type(&self) -> Result<GroupPermissions, GenericError> {
        if let Ok(preconfigured_policy) = self.inner.preconfigured_policy() {
            Ok(preconfigured_policy.into())
        } else {
            Ok(GroupPermissions::CustomPolicy)
        }
    }
}

#[cfg(test)]
mod tests {
    use crate::{
        get_inbox_id_for_address, inbox_owner::SigningError, logger::FfiLogger,
        FfiConversationCallback, FfiCreateGroupOptions, FfiInboxOwner, FfiListConversationsOptions,
        FfiListMessagesOptions, GroupPermissions, FfiGroup
    };
    use std::{
        env,
        sync::{
            atomic::{AtomicU32, Ordering}, Mutex,
            Arc,
        },
    };

    use super::{create_client, FfiMessage, FfiMessageCallback, FfiXmtpClient};
    use ethers::utils::hex;
    use ethers_core::rand::{
        self,
        distributions::{Alphanumeric, DistString},
    };
    use xmtp_cryptography::{signature::RecoverableSignature, utils::rng};
    use xmtp_id::associations::generate_inbox_id;
    use xmtp_mls::{storage::EncryptionKey, InboxOwner};

    #[derive(Clone)]
    pub struct LocalWalletInboxOwner {
        wallet: xmtp_cryptography::utils::LocalWallet,
    }

    impl LocalWalletInboxOwner {
        pub fn new() -> Self {
            Self {
                wallet: xmtp_cryptography::utils::LocalWallet::new(&mut rng()),
            }
        }
    }

    impl FfiInboxOwner for LocalWalletInboxOwner {
        fn get_address(&self) -> String {
            self.wallet.get_address()
        }

        fn sign(&self, text: String) -> Result<Vec<u8>, SigningError> {
            let recoverable_signature =
                self.wallet.sign(&text).map_err(|_| SigningError::Generic)?;
            match recoverable_signature {
                RecoverableSignature::Eip191Signature(signature_bytes) => Ok(signature_bytes),
            }
        }
    }

    pub struct MockLogger {}

    impl FfiLogger for MockLogger {
        fn log(&self, _level: u32, level_label: String, message: String) {
            println!("[{}][t:{}]: {}", level_label, thread_id::get(), message)
        }
    }

    #[derive(Default, Clone)]
    struct RustStreamCallback {
        num_messages: Arc<AtomicU32>,
        messages: Arc<Mutex<Vec<FfiMessage>>>,
        conversations: Arc<Mutex<Vec<Arc<FfiGroup>>>>,
        notify: Arc<tokio::sync::Notify>,
    }

    impl RustStreamCallback {
        pub fn message_count(&self) -> u32 {
            self.num_messages.load(Ordering::SeqCst)
        }

        pub async fn wait_for_delivery(&self, messages: usize) {
            for _ in 0..messages {
                self.notify.notified().await
            }
        }
    }

    impl FfiMessageCallback for RustStreamCallback {
        fn on_message(&self, message: FfiMessage) {
            log::debug!("On message called");
            let mut messages = self.messages.lock().unwrap();
            log::info!("Received: {}", String::from_utf8_lossy(&message.content));
            messages.push(message);
            let _ = self.num_messages.fetch_add(1, Ordering::SeqCst);
            log::debug!("NOTIFYING");
            self.notify.notify_one();
            log::debug!("NOTIFIED");

        }
    }

    impl FfiConversationCallback for RustStreamCallback {
        fn on_conversation(&self, group: Arc<super::FfiGroup>) {
            log::debug!("received conversation");
            let _ = self.num_messages.fetch_add(1, Ordering::SeqCst);
            let mut convos = self.conversations.lock().unwrap();
            convos.push(group);
            self.notify.notify_one();
        }
    }

    pub fn rand_string() -> String {
        Alphanumeric.sample_string(&mut rand::thread_rng(), 24)
    }

    pub fn tmp_path() -> String {
        let db_name = rand_string();
        format!("{}/{}.db3", env::temp_dir().to_str().unwrap(), db_name)
    }

    fn static_enc_key() -> EncryptionKey {
        [2u8; 32]
    }

    async fn register_client(inbox_owner: &LocalWalletInboxOwner, client: &FfiXmtpClient) {
        let signature_request = client.signature_request().unwrap();
        signature_request
            .add_ecdsa_signature(
                inbox_owner
                    .sign(signature_request.signature_text().await.unwrap())
                    .unwrap(),
            )
            .await
            .unwrap();
        client.register_identity(signature_request).await.unwrap();
    }

    async fn new_test_client() -> Arc<FfiXmtpClient> {
        let ffi_inbox_owner = LocalWalletInboxOwner::new();
        let nonce = 1;
        let inbox_id = generate_inbox_id(&ffi_inbox_owner.get_address(), &nonce);

        let client = create_client(
            Box::new(MockLogger {}),
            xmtp_api_grpc::LOCALHOST_ADDRESS.to_string(),
            false,
            Some(tmp_path()),
            None,
            &inbox_id,
            ffi_inbox_owner.get_address(),
            nonce,
            None,
            None,
        )
        .await
        .unwrap();
        register_client(&ffi_inbox_owner, &client).await;
        client
    }

    #[tokio::test]
    async fn get_inbox_id() {
        let client = new_test_client().await;
        let real_inbox_id = client.inbox_id();

        let from_network = get_inbox_id_for_address(
            Box::new(MockLogger {}),
            xmtp_api_grpc::LOCALHOST_ADDRESS.to_string(),
            false,
            client.account_address.clone(),
        )
        .await
        .unwrap()
        .unwrap();

        assert_eq!(real_inbox_id, from_network);
    }

    // Try a query on a test topic, and make sure we get a response
    #[tokio::test]
    async fn test_client_creation() {
        let client = new_test_client().await;
        assert!(client.signature_request().is_some());
    }

    #[tokio::test]
    #[ignore]
    async fn test_legacy_identity() {
        let account_address = "0x0bD00B21aF9a2D538103c3AAf95Cb507f8AF1B28".to_lowercase();
        let legacy_keys = hex::decode("0880bdb7a8b3f6ede81712220a20ad528ea38ce005268c4fb13832cfed13c2b2219a378e9099e48a38a30d66ef991a96010a4c08aaa8e6f5f9311a430a41047fd90688ca39237c2899281cdf2756f9648f93767f91c0e0f74aed7e3d3a8425e9eaa9fa161341c64aa1c782d004ff37ffedc887549ead4a40f18d1179df9dff124612440a403c2cb2338fb98bfe5f6850af11f6a7e97a04350fc9d37877060f8d18e8f66de31c77b3504c93cf6a47017ea700a48625c4159e3f7e75b52ff4ea23bc13db77371001").unwrap();
        let nonce = 0;
        let inbox_id = generate_inbox_id(&account_address, &nonce);

        let client = create_client(
            Box::new(MockLogger {}),
            xmtp_api_grpc::LOCALHOST_ADDRESS.to_string(),
            false,
            Some(tmp_path()),
            None,
            &inbox_id,
            account_address.to_string(),
            nonce,
            Some(legacy_keys),
            None,
        )
        .await
        .unwrap();

        assert!(client.signature_request().is_none());
    }

    #[tokio::test(flavor = "multi_thread", worker_threads = 1)]
    async fn test_create_client_with_storage() {
        let ffi_inbox_owner = LocalWalletInboxOwner::new();
        let nonce = 1;
        let inbox_id = generate_inbox_id(&ffi_inbox_owner.get_address(), &nonce);

        let path = tmp_path();

        let client_a = create_client(
            Box::new(MockLogger {}),
            xmtp_api_grpc::LOCALHOST_ADDRESS.to_string(),
            false,
            Some(path.clone()),
            None,
            &inbox_id,
            ffi_inbox_owner.get_address(),
            nonce,
            None,
            None,
        )
        .await
        .unwrap();
        register_client(&ffi_inbox_owner, &client_a).await;

        let installation_pub_key = client_a.inner_client.installation_public_key();
        drop(client_a);

        let client_b = create_client(
            Box::new(MockLogger {}),
            xmtp_api_grpc::LOCALHOST_ADDRESS.to_string(),
            false,
            Some(path),
            None,
            &inbox_id,
            ffi_inbox_owner.get_address(),
            nonce,
            None,
            None,
        )
        .await
        .unwrap();

        let other_installation_pub_key = client_b.inner_client.installation_public_key();
        drop(client_b);

        assert!(
            installation_pub_key == other_installation_pub_key,
            "did not use same installation ID"
        )
    }

    #[tokio::test(flavor = "multi_thread", worker_threads = 1)]
    async fn test_create_client_with_key() {
        let ffi_inbox_owner = LocalWalletInboxOwner::new();
        let nonce = 1;
        let inbox_id = generate_inbox_id(&ffi_inbox_owner.get_address(), &nonce);

        let path = tmp_path();

        let key = static_enc_key().to_vec();

        let client_a = create_client(
            Box::new(MockLogger {}),
            xmtp_api_grpc::LOCALHOST_ADDRESS.to_string(),
            false,
            Some(path.clone()),
            Some(key),
            &inbox_id,
            ffi_inbox_owner.get_address(),
            nonce,
            None,
            None,
        )
        .await
        .unwrap();

        drop(client_a);

        let mut other_key = static_enc_key();
        other_key[31] = 1;

        let result_errored = create_client(
            Box::new(MockLogger {}),
            xmtp_api_grpc::LOCALHOST_ADDRESS.to_string(),
            false,
            Some(path),
            Some(other_key.to_vec()),
            &inbox_id,
            ffi_inbox_owner.get_address(),
            nonce,
            None,
            None,
        )
        .await
        .is_err();

        assert!(result_errored, "did not error on wrong encryption key")
    }

    #[tokio::test(flavor = "multi_thread", worker_threads = 1)]
    async fn test_create_group_with_members() {
        let amal = new_test_client().await;
        let bola = new_test_client().await;

        let group = amal
            .conversations()
            .create_group(
                vec![bola.account_address.clone()],
                FfiCreateGroupOptions::default(),
            )
            .await
            .unwrap();

        let members = group.list_members().unwrap();
        assert_eq!(members.len(), 2);
    }

    #[tokio::test(flavor = "multi_thread", worker_threads = 1)]
    async fn test_create_group_with_metadata() {
        let amal = new_test_client().await;
        let bola = new_test_client().await;

        let group = amal
            .conversations()
            .create_group(
                vec![bola.account_address.clone()],
                FfiCreateGroupOptions {
                    permissions: Some(GroupPermissions::AdminOnly),
                    group_name: Some("Group Name".to_string()),
                    group_image_url_square: Some("url".to_string()),
                },
            )
            .await
            .unwrap();

        let members = group.list_members().unwrap();
        assert_eq!(members.len(), 2);
        assert_eq!(group.group_name().unwrap(), "Group Name");
        assert_eq!(group.group_image_url_square().unwrap(), "url");
    }

    #[tokio::test(flavor = "multi_thread", worker_threads = 1)]
    async fn test_invalid_external_signature() {
        let inbox_owner = LocalWalletInboxOwner::new();
        let nonce = 1;
        let inbox_id = generate_inbox_id(&inbox_owner.get_address(), &nonce);
        let path = tmp_path();

        let client = create_client(
            Box::new(MockLogger {}),
            xmtp_api_grpc::LOCALHOST_ADDRESS.to_string(),
            false,
            Some(path.clone()),
            None, // encryption_key
            &inbox_id,
            inbox_owner.get_address(),
            nonce,
            None, // v2_signed_private_key_proto
            None,
        )
        .await
        .unwrap();

        let signature_request = client.signature_request().unwrap();
        assert!(client.register_identity(signature_request).await.is_err());
    }

    #[tokio::test(flavor = "multi_thread", worker_threads = 1)]
    async fn test_can_message() {
        let amal = LocalWalletInboxOwner::new();
        let nonce = 1;
        let amal_inbox_id = generate_inbox_id(&amal.get_address(), &nonce);
        let bola = LocalWalletInboxOwner::new();
        let bola_inbox_id = generate_inbox_id(&bola.get_address(), &nonce);
        let path = tmp_path();

        let client_amal = create_client(
            Box::new(MockLogger {}),
            xmtp_api_grpc::LOCALHOST_ADDRESS.to_string(),
            false,
            Some(path.clone()),
            None,
            &amal_inbox_id,
            amal.get_address(),
            nonce,
            None,
            None,
        )
        .await
        .unwrap();
        let can_message_result = client_amal
            .can_message(vec![bola.get_address()])
            .await
            .unwrap();

        assert!(
            can_message_result
                .get(&bola.get_address().to_string())
                .map(|&value| !value)
                .unwrap_or(false),
            "Expected the can_message result to be false for the address"
        );

        let client_bola = create_client(
            Box::new(MockLogger {}),
            xmtp_api_grpc::LOCALHOST_ADDRESS.to_string(),
            false,
            Some(path.clone()),
            None,
            &bola_inbox_id,
            bola.get_address(),
            nonce,
            None,
            None,
        )
        .await
        .unwrap();
        register_client(&bola, &client_bola).await;

        let can_message_result2 = client_amal
            .can_message(vec![bola.get_address()])
            .await
            .unwrap();

        assert!(
            can_message_result2
                .get(&bola.get_address().to_string())
                .copied()
                .unwrap_or(false),
            "Expected the can_message result to be true for the address"
        );
    }

    // Looks like this test might be a separate issue
    #[tokio::test(flavor = "multi_thread", worker_threads = 5)]
    async fn test_can_stream_group_messages_for_updates() {
        let _ = tracing_subscriber::fmt::try_init();

        let alix = new_test_client().await;
        let bo = new_test_client().await;

        // Stream all group messages
        let message_callbacks = RustStreamCallback::default();
        let stream_messages = bo
            .conversations()
            .stream_all_messages(Box::new(message_callbacks.clone()));

        // Create group and send first message
        let alix_group = alix
            .conversations()
            .create_group(
                vec![bo.account_address.clone()],
                FfiCreateGroupOptions::default(),
            )
            .await
            .unwrap();

        alix_group
            .update_group_name("Old Name".to_string())
            .await
            .unwrap();
        message_callbacks.wait_for_delivery(1).await;

        let bo_groups = bo
            .conversations()
            .list(FfiListConversationsOptions::default())
            .await
            .unwrap();
        let bo_group = &bo_groups[0];
        bo_group.sync().await.unwrap();
        bo_group
            .update_group_name("Old Name2".to_string())
            .await
            .unwrap();
        message_callbacks.wait_for_delivery(1).await;

        // Uncomment the following lines to add more group name updates
        bo_group
            .update_group_name("Old Name3".to_string())
            .await
            .unwrap();
        message_callbacks.wait_for_delivery(1).await;

        assert_eq!(message_callbacks.message_count(), 3);

        stream_messages.end();
        tokio::time::sleep(tokio::time::Duration::from_millis(5)).await;
        assert!(stream_messages.is_closed());
    }

    // test is also showing intermittent failures with database locked msg
    #[tokio::test(flavor = "multi_thread", worker_threads = 5)]
    async fn test_can_stream_and_update_name_without_forking_group() {
        let alix = new_test_client().await;
        let bo = new_test_client().await;

        // Stream all group messages
        let message_callbacks = RustStreamCallback::default();
        let stream_messages = bo
            .conversations()
            .stream_all_messages(Box::new(message_callbacks.clone()));

        let first_msg_check = 2;
        let second_msg_check = 5;

        // Create group and send first message
        let alix_group = alix
            .conversations()
            .create_group(
                vec![bo.account_address.clone()],
                FfiCreateGroupOptions::default(),
            )
            .await
            .unwrap();

        alix_group
            .update_group_name("hello".to_string())
            .await
            .unwrap();
        alix_group.send("hello1".as_bytes().to_vec()).await.unwrap();
        message_callbacks.wait_for_delivery(2).await;
        
        bo.conversations().sync().await.unwrap();

        let bo_groups = bo
            .conversations()
            .list(FfiListConversationsOptions::default())
            .await
            .unwrap();
        assert_eq!(bo_groups.len(), 1);
        let bo_group = bo_groups[0].clone();
        bo_group.sync().await.unwrap();

        let bo_messages1 = bo_group
            .find_messages(FfiListMessagesOptions::default())
            .unwrap();
        assert_eq!(bo_messages1.len(), first_msg_check);

        bo_group.send("hello2".as_bytes().to_vec()).await.unwrap();
        bo_group.send("hello3".as_bytes().to_vec()).await.unwrap();
        message_callbacks.wait_for_delivery(2).await;
        
        alix_group.sync().await.unwrap();

        let alix_messages = alix_group
            .find_messages(FfiListMessagesOptions::default())
            .unwrap();
        assert_eq!(alix_messages.len(), second_msg_check);

        alix_group.send("hello4".as_bytes().to_vec()).await.unwrap();
        message_callbacks.wait_for_delivery(1).await;
        bo_group.sync().await.unwrap();

        let bo_messages2 = bo_group
            .find_messages(FfiListMessagesOptions::default())
            .unwrap();
        assert_eq!(bo_messages2.len(), second_msg_check);
        assert_eq!(message_callbacks.message_count(), second_msg_check as u32);

        stream_messages.end();
        tokio::time::sleep(tokio::time::Duration::from_millis(5)).await;
        assert!(stream_messages.is_closed());
    }

    #[tokio::test(flavor = "multi_thread", worker_threads = 5)]
    async fn test_conversation_streaming() {
        let amal = new_test_client().await;
        let bola = new_test_client().await;

        let stream_callback = RustStreamCallback::default();

        let stream = bola
            .conversations()
            .stream(Box::new(stream_callback.clone()))
            .await;
        
        amal.conversations()
            .create_group(
                vec![bola.account_address.clone()],
                FfiCreateGroupOptions::default(),
            )
            .await
            .unwrap();
       
        stream_callback.wait_for_delivery(1).await;

        assert_eq!(stream_callback.message_count(), 1);
        // Create another group and add bola
        amal.conversations()
            .create_group(
                vec![bola.account_address.clone()],
                FfiCreateGroupOptions::default(),
            )
            .await
            .unwrap();
        stream_callback.wait_for_delivery(1).await;
        
        assert_eq!(stream_callback.message_count(), 2);

        stream.end();
        tokio::time::sleep(tokio::time::Duration::from_millis(5)).await;
        assert!(stream.is_closed());
    }

    #[tokio::test(flavor = "multi_thread", worker_threads = 5)]
    async fn test_stream_all_messages() {
        let alix = new_test_client().await;
        let bo = new_test_client().await;
        let caro = new_test_client().await;

        let alix_group = alix
            .conversations()
            .create_group(
                vec![caro.account_address.clone()],
                FfiCreateGroupOptions::default(),
            )
            .await
            .unwrap();

        let stream_callback = RustStreamCallback::default();

        let stream = caro
            .conversations()
            .stream_all_messages(Box::new(stream_callback.clone()));

        alix_group.send("first".as_bytes().to_vec()).await.unwrap();
       
        stream_callback.wait_for_delivery(1).await;

        let bo_group = bo
            .conversations()
            .create_group(
                vec![caro.account_address.clone()],
                FfiCreateGroupOptions::default(),
            )
            .await
            .unwrap();
        let _ = caro.inner_client.sync_welcomes().await.unwrap(); 
       
        bo_group.send("second".as_bytes().to_vec()).await.unwrap();
        alix_group.send("third".as_bytes().to_vec()).await.unwrap();
        bo_group.send("fourth".as_bytes().to_vec()).await.unwrap();
        stream_callback.wait_for_delivery(3).await;

        assert_eq!(stream_callback.message_count(), 4);
        stream.end();
        tokio::time::sleep(tokio::time::Duration::from_millis(5)).await;
        assert!(stream.is_closed());
    }

    #[tokio::test(flavor = "multi_thread", worker_threads = 5)]
    #[ignore]
    async fn test_message_streaming() {
        let amal = new_test_client().await;
        let bola = new_test_client().await;

        let group = amal
            .conversations()
            .create_group(
                vec![bola.account_address.clone()],
                FfiCreateGroupOptions::default(),
            )
            .await
            .unwrap();

        let stream_callback = RustStreamCallback::default();
        let stream_closer = group
            .stream(Box::new(stream_callback.clone()))
            .await;

        group.send("hello".as_bytes().to_vec()).await.unwrap();
        group.send("goodbye".as_bytes().to_vec()).await.unwrap();
        
        stream_callback.wait_for_delivery(2).await;
        assert_eq!(stream_callback.message_count(), 2);

        stream_closer.end();
    }

    #[tokio::test(flavor = "multi_thread", worker_threads = 5)]
    async fn test_message_streaming_when_removed_then_added() {
        let amal = new_test_client().await;
        let bola = new_test_client().await;
        log::info!(
            "Created Inbox IDs {} and {}",
            amal.inbox_id(),
            bola.inbox_id()
        );

        let amal_group = amal
            .conversations()
            .create_group(
                vec![bola.account_address.clone()],
                FfiCreateGroupOptions::default(),
            )
            .await
            .unwrap();

        let stream_callback = RustStreamCallback::default();
        let stream_closer = bola
            .conversations()
            .stream_all_messages(Box::new(stream_callback.clone()));

        amal_group.send(b"hello1".to_vec()).await.unwrap();
        amal_group.send(b"hello2".to_vec()).await.unwrap();
        stream_callback.wait_for_delivery(2).await;

        assert_eq!(stream_callback.message_count(), 2);
        assert!(!stream_closer.is_closed());

        amal_group
            .remove_members_by_inbox_id(vec![bola.inbox_id().clone()])
            .await
            .unwrap();
        
        stream_callback.wait_for_delivery(1).await;
        assert_eq!(stream_callback.message_count(), 3); // Member removal transcript message
        amal_group.send(b"hello3".to_vec()).await.unwrap();
        //TODO: could verify with a log message
        tokio::time::sleep(std::time::Duration::from_millis(200)).await;
        assert_eq!(stream_callback.message_count(), 3); // Don't receive messages while removed
        assert!(!stream_closer.is_closed());

        amal_group
            .add_members(vec![bola.account_address.clone()])
            .await
            .unwrap();
        
        // TODO: could check for LOG message with a Eviction error on receive
        tokio::time::sleep(tokio::time::Duration::from_millis(100)).await;
        assert_eq!(stream_callback.message_count(), 3); // Don't receive transcript messages while removed

        amal_group.send("hello4".as_bytes().to_vec()).await.unwrap();
        stream_callback.wait_for_delivery(1).await;
        assert_eq!(stream_callback.message_count(), 4); // Receiving messages again
        assert!(!stream_closer.is_closed());

        stream_closer.end();
        tokio::time::sleep(tokio::time::Duration::from_millis(100)).await;
        assert!(stream_closer.is_closed());
    }

    #[tokio::test(flavor = "multi_thread", worker_threads = 1)]
    async fn test_group_who_added_me() {
        // Create Clients
        let amal = new_test_client().await;
        let bola = new_test_client().await;

        // Amal creates a group and adds Bola to the group
        amal.conversations()
            .create_group(
                vec![bola.account_address.clone()],
                FfiCreateGroupOptions::default(),
            )
            .await
            .unwrap();

        // Bola syncs groups - this will decrypt the Welcome, identify who added Bola
        // and then store that value on the group and insert into the database
        let bola_conversations = bola.conversations();
        let _ = bola_conversations.sync().await;

        // Bola gets the group id. This will be needed to fetch the group from
        // the database.
        let bola_groups = bola_conversations
            .list(crate::FfiListConversationsOptions {
                created_after_ns: None,
                created_before_ns: None,
                limit: None,
            })
            .await
            .unwrap();

        let bola_group = bola_groups.first().unwrap();

        // Check Bola's group for the added_by_inbox_id of the inviter
        let added_by_inbox_id = bola_group.added_by_inbox_id().unwrap();

        // // Verify the welcome host_credential is equal to Amal's
        assert_eq!(
            amal.inbox_id(),
            added_by_inbox_id,
            "The Inviter and added_by_address do not match!"
        );
    }

    // TODO: Test current fails 50% of the time with db locking messages
    #[tokio::test(flavor = "multi_thread", worker_threads = 5)]
    async fn test_stream_groups_gets_callback_when_streaming_messages() {
        let alix = new_test_client().await;
        let bo = new_test_client().await;

        // Stream all group messages
        let message_callback = RustStreamCallback::default();
        let group_callback = RustStreamCallback::default();
        let stream_groups = bo
            .conversations()
<<<<<<< HEAD
            .stream(Box::new(group_callback.clone()))
            .await;
=======
            .stream(Box::new(group_callbacks.clone()))
            .await
            .unwrap();
>>>>>>> feb48641

        let stream_messages = bo
            .conversations()
            .stream_all_messages(Box::new(message_callback.clone()));

        // Create group and send first message
        let alix_group = alix
            .conversations()
            .create_group(
                vec![bo.account_address.clone()],
                FfiCreateGroupOptions::default(),
            )
            .await
            .unwrap();
<<<<<<< HEAD
        group_callback.wait_for_delivery(1).await;
=======

>>>>>>> feb48641
        alix_group.send("hello1".as_bytes().to_vec()).await.unwrap();
        message_callback.wait_for_delivery(1).await;

        assert_eq!(group_callback.message_count(), 1);
        assert_eq!(message_callback.message_count(), 1);

        stream_messages.end();
        tokio::time::sleep(tokio::time::Duration::from_millis(5)).await;
        assert!(stream_messages.is_closed());

        stream_groups.end();
        tokio::time::sleep(
            tokio::time::Duration::from_millis(5)).await;
        assert!(stream_groups.is_closed());
    }
}<|MERGE_RESOLUTION|>--- conflicted
+++ resolved
@@ -4,8 +4,8 @@
 use crate::GenericError;
 use std::collections::HashMap;
 use std::convert::TryInto;
-use std::sync::{Arc, Mutex};
-use tokio::task::{JoinHandle, AbortHandle};
+use std::sync::Arc;
+use tokio::{task::{JoinHandle, AbortHandle}, sync::Mutex};
 use xmtp_api_grpc::grpc_api_helper::Client as TonicApiClient;
 use xmtp_id::{
     associations::{
@@ -164,7 +164,7 @@
 
 #[derive(uniffi::Object)]
 pub struct FfiSignatureRequest {
-    inner: Arc<tokio::sync::Mutex<SignatureRequest>>,
+    inner: Arc<Mutex<SignatureRequest>>,
 }
 
 #[uniffi::export(async_runtime = "tokio")]
@@ -293,7 +293,7 @@
             .signature_request()
             .map(|request| {
                 Arc::new(FfiSignatureRequest {
-                    inner: Arc::new(tokio::sync::Mutex::new(request)),
+                    inner: Arc::new(Mutex::new(request)),
                 })
             })
     }
@@ -975,8 +975,30 @@
 
 #[uniffi::export]
 impl FfiStreamCloser {
+  
+    /// Signal the stream to end
+    /// Does not wait for the stream to end.
     pub fn end(&self) {
-        self.abort_handle.abort()
+        self.abort_handle.abort();
+    }
+
+    /// End the stream and asyncronously wait for it to shutdown
+    pub async fn end_and_wait(&self) -> Result<(), GenericError> {
+        if self.abort_handle.is_finished() {
+            return Ok(());
+        }
+
+        let mut handle = self.handle.lock().await;
+        let handle = handle.take();
+        if let Some(h) = handle {
+            h.abort();
+            h.await.map_err(|_| GenericError::Generic {
+                err: "subscription event loop join error".into(),
+            })??;
+        } else {
+            log::warn!("subscription already closed");
+        }
+        Ok(())
     }
 
     pub fn is_closed(&self) -> bool {
@@ -1519,8 +1541,7 @@
 
         assert_eq!(message_callbacks.message_count(), 3);
 
-        stream_messages.end();
-        tokio::time::sleep(tokio::time::Duration::from_millis(5)).await;
+        stream_messages.end_and_wait().await.unwrap();
         assert!(stream_messages.is_closed());
     }
 
@@ -1593,8 +1614,7 @@
         assert_eq!(bo_messages2.len(), second_msg_check);
         assert_eq!(message_callbacks.message_count(), second_msg_check as u32);
 
-        stream_messages.end();
-        tokio::time::sleep(tokio::time::Duration::from_millis(5)).await;
+        stream_messages.end_and_wait().await.unwrap();
         assert!(stream_messages.is_closed());
     }
 
@@ -1633,8 +1653,7 @@
         
         assert_eq!(stream_callback.message_count(), 2);
 
-        stream.end();
-        tokio::time::sleep(tokio::time::Duration::from_millis(5)).await;
+        stream.end_and_wait().await.unwrap();
         assert!(stream.is_closed());
     }
 
@@ -1679,8 +1698,7 @@
         stream_callback.wait_for_delivery(3).await;
 
         assert_eq!(stream_callback.message_count(), 4);
-        stream.end();
-        tokio::time::sleep(tokio::time::Duration::from_millis(5)).await;
+        stream.end_and_wait().await.unwrap();
         assert!(stream.is_closed());
     }
 
@@ -1710,7 +1728,7 @@
         stream_callback.wait_for_delivery(2).await;
         assert_eq!(stream_callback.message_count(), 2);
 
-        stream_closer.end();
+        stream_closer.end_and_wait().await.unwrap();
     }
 
     #[tokio::test(flavor = "multi_thread", worker_threads = 5)]
@@ -1771,8 +1789,7 @@
         assert_eq!(stream_callback.message_count(), 4); // Receiving messages again
         assert!(!stream_closer.is_closed());
 
-        stream_closer.end();
-        tokio::time::sleep(tokio::time::Duration::from_millis(100)).await;
+        stream_closer.end_and_wait().await.unwrap();
         assert!(stream_closer.is_closed());
     }
 
@@ -1831,14 +1848,8 @@
         let group_callback = RustStreamCallback::default();
         let stream_groups = bo
             .conversations()
-<<<<<<< HEAD
             .stream(Box::new(group_callback.clone()))
             .await;
-=======
-            .stream(Box::new(group_callbacks.clone()))
-            .await
-            .unwrap();
->>>>>>> feb48641
 
         let stream_messages = bo
             .conversations()
@@ -1853,24 +1864,18 @@
             )
             .await
             .unwrap();
-<<<<<<< HEAD
         group_callback.wait_for_delivery(1).await;
-=======
-
->>>>>>> feb48641
+       
         alix_group.send("hello1".as_bytes().to_vec()).await.unwrap();
         message_callback.wait_for_delivery(1).await;
 
         assert_eq!(group_callback.message_count(), 1);
         assert_eq!(message_callback.message_count(), 1);
 
-        stream_messages.end();
-        tokio::time::sleep(tokio::time::Duration::from_millis(5)).await;
+        stream_messages.end_and_wait().await.unwrap();
         assert!(stream_messages.is_closed());
 
-        stream_groups.end();
-        tokio::time::sleep(
-            tokio::time::Duration::from_millis(5)).await;
+        stream_groups.end_and_wait().await.unwrap();
         assert!(stream_groups.is_closed());
     }
 }