--- conflicted
+++ resolved
@@ -7823,56 +7823,6 @@
         let group_alix = client_alix.conversation(convo_alix.id()).unwrap();
         assert_eq!(group_bo.id(), group_alix.id(), "Conversations should match");
     }
-<<<<<<< HEAD
-
-    #[tokio::test(flavor = "multi_thread", worker_threads = 5)]
-    async fn test_can_add_remove_installation_with_a_bad_key_package() {
-        let alix_client = new_dev_test_client().await;
-        let bo_client = new_dev_test_client().await;
-        let group = alix_client
-            .conversations()
-            .create_group_with_inbox_ids(
-                vec![
-                    "f87420435131ea1b911ad66fbe4b626b107f81955da023d049f8aef6636b8e1b".to_string(),
-                ],
-                FfiCreateGroupOptions::default(),
-            )
-            .await
-            .unwrap();
-
-        group
-            .add_members(vec![bo_client.account_identifier.clone()])
-            .await
-            .unwrap();
-        bo_client
-            .conversations()
-            .sync_all_conversations(None)
-            .await
-            .unwrap();
-        group.sync().await.unwrap();
-        let bo_groups = bo_client
-            .conversations()
-            .list_groups(FfiListConversationsOptions::default())
-            .unwrap();
-        assert_eq!(bo_groups.len(), 1);
-        assert_eq!(group.list_members().await.unwrap().len(), 3);
-        group
-            .remove_members(vec![bo_client.account_identifier.clone()])
-            .await
-            .unwrap();
-        group
-            .remove_members_by_inbox_id(vec![
-                "f87420435131ea1b911ad66fbe4b626b107f81955da023d049f8aef6636b8e1b".to_string(),
-            ])
-            .await
-            .unwrap();
-        alix_client
-            .conversations()
-            .sync_all_conversations(None)
-            .await
-            .unwrap();
-        assert_eq!(group.list_members().await.unwrap().len(), 1);
-    }
 
     #[tokio::test(flavor = "multi_thread", worker_threads = 5)]
     async fn test_can_make_inbox_with_a_bad_key_package_an_admin() {
@@ -7915,6 +7865,4 @@
         assert_eq!(admins.len(), 1);
         assert_eq!(admins[0], "f87420435131ea1b911ad66fbe4b626b107f81955da023d049f8aef6636b8e1b".to_string());
     }
-=======
->>>>>>> 6e496547
 }