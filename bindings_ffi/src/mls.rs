pub use crate::inbox_owner::SigningError;
use crate::logger::init_logger;
use crate::logger::FfiLogger;
use crate::{FfiSubscribeError, GenericError};
use std::{collections::HashMap, convert::TryInto, sync::Arc};
use tokio::sync::Mutex;
use xmtp_api_grpc::grpc_api_helper::Client as TonicApiClient;
use xmtp_id::scw_verifier::RemoteSignatureVerifier;
use xmtp_id::{
    associations::{
        builder::SignatureRequest,
        generate_inbox_id as xmtp_id_generate_inbox_id,
        unverified::{NewUnverifiedSmartContractWalletSignature, UnverifiedSignature},
        AccountId, AssociationState, MemberIdentifier,
    },
    InboxId,
};
use xmtp_mls::storage::group_message::MsgQueryArgs;
use xmtp_mls::storage::group_message::SortDirection;
use xmtp_mls::{
    api::ApiClientWrapper,
    builder::ClientBuilder,
    client::{Client as MlsClient, ClientError},
    groups::{
        group_metadata::{ConversationType, GroupMetadata},
        group_mutable_metadata::MetadataField,
        group_permissions::{
            BasePolicies, GroupMutablePermissions, GroupMutablePermissionsError,
            MembershipPolicies, MetadataBasePolicies, MetadataPolicies, PermissionsBasePolicies,
            PermissionsPolicies, PolicySet,
        },
        intents::{PermissionPolicyOption, PermissionUpdateType},
        members::PermissionLevel,
        GroupMetadataOptions, MlsGroup, PreconfiguredPolicies, UpdateAdminListType,
    },
    identity::IdentityStrategy,
    retry::Retry,
    storage::{
        consent_record::{ConsentState, ConsentType, StoredConsentRecord},
        group::GroupQueryArgs,
        group_message::{DeliveryStatus, GroupMessageKind, StoredGroupMessage},
        EncryptedMessageStore, EncryptionKey, StorageOption,
    },
    AbortHandle, GenericStreamHandle, StreamHandle,
};
pub type RustXmtpClient = MlsClient<TonicApiClient>;

/// It returns a new client of the specified `inbox_id`.
/// Note that the `inbox_id` must be either brand new or already associated with the `account_address`.
/// i.e. `inbox_id` cannot be associated with another account address.
///
/// Prior to calling this function, it's suggested to form `inbox_id`, `account_address`, and `nonce` like below.
///
/// ```text
/// inbox_id = get_inbox_id_for_address(account_address)
/// nonce = 0
///
/// // if inbox_id is not associated, we will create new one.
/// if !inbox_id {
///     if !legacy_key { nonce = random_u64() }
///     inbox_id = generate_inbox_id(account_address, nonce)
/// } // Otherwise, we will just use the inbox and ignore the nonce.
/// db_path = $inbox_id-$env
///
/// xmtp.create_client(account_address, nonce, inbox_id, Option<legacy_signed_private_key_proto>)
/// ```
#[allow(clippy::too_many_arguments)]
#[uniffi::export(async_runtime = "tokio")]
pub async fn create_client(
    logger: Box<dyn FfiLogger>,
    host: String,
    is_secure: bool,
    db: Option<String>,
    encryption_key: Option<Vec<u8>>,
    inbox_id: &InboxId,
    account_address: String,
    nonce: u64,
    legacy_signed_private_key_proto: Option<Vec<u8>>,
    history_sync_url: Option<String>,
) -> Result<Arc<FfiXmtpClient>, GenericError> {
    init_logger(logger);
    log::info!(
        "Creating API client for host: {}, isSecure: {}",
        host,
        is_secure
    );
    let api_client = TonicApiClient::create(host.clone(), is_secure).await?;

    log::info!(
        "Creating message store with path: {:?} and encryption key: {} of length {:?}",
        db,
        encryption_key.is_some(),
        encryption_key.as_ref().map(|k| k.len())
    );

    let storage_option = match db {
        Some(path) => StorageOption::Persistent(path),
        None => StorageOption::Ephemeral,
    };

    let store = match encryption_key {
        Some(key) => {
            let key: EncryptionKey = key
                .try_into()
                .map_err(|_| "Malformed 32 byte encryption key".to_string())?;
            EncryptedMessageStore::new(storage_option, key).await?
        }
        None => EncryptedMessageStore::new_unencrypted(storage_option).await?,
    };
    log::info!("Creating XMTP client");
    let identity_strategy = IdentityStrategy::CreateIfNotFound(
        inbox_id.clone(),
        account_address.clone(),
        nonce,
        legacy_signed_private_key_proto,
    );

    let xmtp_client: RustXmtpClient = match history_sync_url {
        Some(url) => {
            ClientBuilder::new(identity_strategy)
                .api_client(api_client)
                .store(store)
                .history_sync_url(&url)
                .build()
                .await?
        }
        None => {
            ClientBuilder::new(identity_strategy)
                .api_client(api_client)
                .store(store)
                .build()
                .await?
        }
    };

    log::info!(
        "Created XMTP client for inbox_id: {}",
        xmtp_client.inbox_id()
    );
    Ok(Arc::new(FfiXmtpClient {
        inner_client: Arc::new(xmtp_client),
        account_address,
    }))
}

#[allow(unused)]
#[uniffi::export(async_runtime = "tokio")]
pub async fn get_inbox_id_for_address(
    logger: Box<dyn FfiLogger>,
    host: String,
    is_secure: bool,
    account_address: String,
) -> Result<Option<String>, GenericError> {
    let api_client = ApiClientWrapper::new(
        TonicApiClient::create(host.clone(), is_secure).await?,
        Retry::default(),
    );

    let results = api_client
        .get_inbox_ids(vec![account_address.clone()])
        .await
        .map_err(GenericError::from_error)?;

    Ok(results.get(&account_address).cloned())
}

#[allow(unused)]
#[uniffi::export]
pub fn generate_inbox_id(account_address: String, nonce: u64) -> String {
    xmtp_id_generate_inbox_id(&account_address, &nonce)
}

#[derive(uniffi::Object)]
pub struct FfiSignatureRequest {
    inner: Arc<Mutex<SignatureRequest>>,
    scw_verifier: RemoteSignatureVerifier<TonicApiClient>,
}

#[uniffi::export(async_runtime = "tokio")]
impl FfiSignatureRequest {
    // Signature that's signed by EOA wallet
    pub async fn add_ecdsa_signature(&self, signature_bytes: Vec<u8>) -> Result<(), GenericError> {
        let mut inner = self.inner.lock().await;
        inner
            .add_signature(
                UnverifiedSignature::new_recoverable_ecdsa(signature_bytes),
                &self.scw_verifier,
            )
            .await?;

        Ok(())
    }

    // Signature that's signed by smart contract wallet
    pub async fn add_scw_signature(
        &self,
        signature_bytes: Vec<u8>,
        address: String,
        chain_id: u64,
        block_number: Option<u64>,
    ) -> Result<(), GenericError> {
        let mut inner = self.inner.lock().await;
        let account_id = AccountId::new_evm(chain_id, address);

        let new_signature = NewUnverifiedSmartContractWalletSignature::new(
            signature_bytes,
            account_id,
            block_number,
        );

        inner
            .add_new_unverified_smart_contract_signature(new_signature, &self.scw_verifier)
            .await?;

        Ok(())
    }

    pub async fn is_ready(&self) -> bool {
        self.inner.lock().await.is_ready()
    }

    pub async fn signature_text(&self) -> Result<String, GenericError> {
        Ok(self.inner.lock().await.signature_text())
    }

    /// missing signatures that are from [MemberKind::Address]
    pub async fn missing_address_signatures(&self) -> Result<Vec<String>, GenericError> {
        let inner = self.inner.lock().await;
        Ok(inner
            .missing_address_signatures()
            .iter()
            .map(|member| member.to_string())
            .collect())
    }
}

#[derive(uniffi::Object)]
pub struct FfiXmtpClient {
    inner_client: Arc<RustXmtpClient>,
    #[allow(dead_code)]
    account_address: String,
}

#[uniffi::export(async_runtime = "tokio")]
impl FfiXmtpClient {
    pub fn inbox_id(&self) -> InboxId {
        self.inner_client.inbox_id()
    }

    pub fn conversations(&self) -> Arc<FfiConversations> {
        Arc::new(FfiConversations {
            inner_client: self.inner_client.clone(),
        })
    }

    pub fn conversation(&self, conversation_id: Vec<u8>) -> Result<FfiConversation, GenericError> {
        self.inner_client
            .group(conversation_id)
            .map(Into::into)
            .map_err(Into::into)
    }

    pub fn dm_conversation(
        &self,
        target_inbox_id: String,
    ) -> Result<FfiConversation, GenericError> {
        let convo = self
            .inner_client
            .dm_group_from_target_inbox(target_inbox_id)?;
        Ok(convo.into())
    }

    pub fn message(&self, message_id: Vec<u8>) -> Result<FfiMessage, GenericError> {
        let message = self.inner_client.message(message_id)?;
        Ok(message.into())
    }

    pub async fn can_message(
        &self,
        account_addresses: Vec<String>,
    ) -> Result<HashMap<String, bool>, GenericError> {
        let inner = self.inner_client.as_ref();

        let results: HashMap<String, bool> = inner.can_message(account_addresses).await?;

        Ok(results)
    }

    pub fn installation_id(&self) -> Vec<u8> {
        self.inner_client.installation_public_key()
    }

    pub fn release_db_connection(&self) -> Result<(), GenericError> {
        Ok(self.inner_client.release_db_connection()?)
    }

    pub async fn db_reconnect(&self) -> Result<(), GenericError> {
        Ok(self.inner_client.reconnect_db()?)
    }

    pub async fn find_inbox_id(&self, address: String) -> Result<Option<String>, GenericError> {
        let inner = self.inner_client.as_ref();

        let result = inner.find_inbox_id_from_address(address).await?;
        Ok(result)
    }

    /**
     * Get the client's inbox state.
     *
     * If `refresh_from_network` is true, the client will go to the network first to refresh the state.
     * Otherwise, the state will be read from the local database.
     */
    pub async fn inbox_state(
        &self,
        refresh_from_network: bool,
    ) -> Result<FfiInboxState, GenericError> {
        let state = self.inner_client.inbox_state(refresh_from_network).await?;
        Ok(state.into())
    }

    /**
     * Get the inbox state for each `inbox_id`.
     *
     * If `refresh_from_network` is true, the client will go to the network first to refresh the state.
     * Otherwise, the state will be read from the local database.
     */
    pub async fn addresses_from_inbox_id(
        &self,
        refresh_from_network: bool,
        inbox_ids: Vec<String>,
    ) -> Result<Vec<FfiInboxState>, GenericError> {
        let state = self
            .inner_client
            .inbox_addresses(refresh_from_network, inbox_ids)
            .await?;
        Ok(state.into_iter().map(Into::into).collect())
    }

    pub async fn get_latest_inbox_state(
        &self,
        inbox_id: String,
    ) -> Result<FfiInboxState, GenericError> {
        let state = self
            .inner_client
            .get_latest_association_state(&self.inner_client.store().conn()?, &inbox_id)
            .await?;
        Ok(state.into())
    }

    pub async fn set_consent_states(&self, records: Vec<FfiConsent>) -> Result<(), GenericError> {
        let inner = self.inner_client.as_ref();
        let stored_records: Vec<StoredConsentRecord> =
            records.into_iter().map(StoredConsentRecord::from).collect();

        inner.set_consent_states(stored_records).await?;
        Ok(())
    }

    pub async fn get_consent_state(
        &self,
        entity_type: FfiConsentEntityType,
        entity: String,
    ) -> Result<FfiConsentState, GenericError> {
        let inner = self.inner_client.as_ref();
        let result = inner.get_consent_state(entity_type.into(), entity).await?;

        Ok(result.into())
    }
}

#[uniffi::export(async_runtime = "tokio")]
impl FfiXmtpClient {
    pub fn signature_request(&self) -> Option<Arc<FfiSignatureRequest>> {
        let scw_verifier = self.inner_client.scw_verifier().clone();
        self.inner_client
            .identity()
            .signature_request()
            .map(move |request| {
                Arc::new(FfiSignatureRequest {
                    inner: Arc::new(Mutex::new(request)),
                    scw_verifier: scw_verifier.clone(),
                })
            })
    }

    pub async fn register_identity(
        &self,
        signature_request: Arc<FfiSignatureRequest>,
    ) -> Result<(), GenericError> {
        let signature_request = signature_request.inner.lock().await;
        self.inner_client
            .register_identity(signature_request.clone())
            .await?;

        Ok(())
    }

    pub async fn request_history_sync(&self) -> Result<(), GenericError> {
        self.inner_client
            .send_history_request()
            .await
            .map_err(GenericError::from_error)?;
        Ok(())
    }

    /// Adds an identity - really a wallet address - to the existing client
    pub async fn add_wallet(
        &self,
        existing_wallet_address: &str,
        new_wallet_address: &str,
    ) -> Result<Arc<FfiSignatureRequest>, GenericError> {
        let signature_request = self
            .inner_client
            .associate_wallet(existing_wallet_address.into(), new_wallet_address.into())?;
        let scw_verifier = self.inner_client.scw_verifier().clone();
        let request = Arc::new(FfiSignatureRequest {
            inner: Arc::new(tokio::sync::Mutex::new(signature_request)),
            scw_verifier: scw_verifier.clone(),
        });

        Ok(request)
    }

    pub async fn apply_signature_request(
        &self,
        signature_request: Arc<FfiSignatureRequest>,
    ) -> Result<(), GenericError> {
        let signature_request = signature_request.inner.lock().await;
        self.inner_client
            .apply_signature_request(signature_request.clone())
            .await?;

        Ok(())
    }

    /// Revokes or removes an identity - really a wallet address - from the existing client
    pub async fn revoke_wallet(
        &self,
        wallet_address: &str,
    ) -> Result<Arc<FfiSignatureRequest>, GenericError> {
        let Self {
            ref inner_client, ..
        } = self;

        let signature_request = inner_client
            .revoke_wallets(vec![wallet_address.into()])
            .await?;
        let scw_verifier = inner_client.clone().scw_verifier().clone();
        let request = Arc::new(FfiSignatureRequest {
            inner: Arc::new(tokio::sync::Mutex::new(signature_request)),
            scw_verifier,
        });

        Ok(request)
    }

    /**
     * Revokes all installations except the one the client is currently using
     */
    pub async fn revoke_all_other_installations(
        &self,
    ) -> Result<Arc<FfiSignatureRequest>, GenericError> {
        let installation_id = self.inner_client.installation_public_key();
        let inbox_state = self.inner_client.inbox_state(true).await?;
        let other_installation_ids = inbox_state
            .installation_ids()
            .into_iter()
            .filter(|id| id != &installation_id)
            .collect();

        let signature_request = self
            .inner_client
            .revoke_installations(other_installation_ids)
            .await?;

        Ok(Arc::new(FfiSignatureRequest {
            inner: Arc::new(tokio::sync::Mutex::new(signature_request)),
            scw_verifier: self.inner_client.scw_verifier().clone().clone(),
        }))
    }
}

#[derive(uniffi::Record)]
pub struct FfiInboxState {
    pub inbox_id: String,
    pub recovery_address: String,
    pub installations: Vec<FfiInstallation>,
    pub account_addresses: Vec<String>,
}

#[derive(uniffi::Record)]
pub struct FfiInstallation {
    pub id: Vec<u8>,
    pub client_timestamp_ns: Option<u64>,
}

impl From<AssociationState> for FfiInboxState {
    fn from(state: AssociationState) -> Self {
        Self {
            inbox_id: state.inbox_id().to_string(),
            recovery_address: state.recovery_address().to_string(),
            installations: state
                .members()
                .into_iter()
                .filter_map(|m| match m.identifier {
                    MemberIdentifier::Address(_) => None,
                    MemberIdentifier::Installation(inst) => Some(FfiInstallation {
                        id: inst,
                        client_timestamp_ns: m.client_timestamp_ns,
                    }),
                })
                .collect(),
            account_addresses: state.account_addresses(),
        }
    }
}

#[derive(uniffi::Record, Default)]
pub struct FfiListConversationsOptions {
    pub created_after_ns: Option<i64>,
    pub created_before_ns: Option<i64>,
    pub limit: Option<i64>,
    pub consent_state: Option<FfiConsentState>,
<<<<<<< HEAD
=======
}

impl From<FfiListConversationsOptions> for GroupQueryArgs {
    fn from(opts: FfiListConversationsOptions) -> GroupQueryArgs {
        GroupQueryArgs::default()
            .maybe_created_before_ns(opts.created_before_ns)
            .maybe_created_after_ns(opts.created_after_ns)
            .maybe_limit(opts.limit)
            .maybe_consent_state(opts.consent_state.map(Into::into))
    }
>>>>>>> 75a3c637
}

#[derive(uniffi::Object)]
pub struct FfiConversations {
    inner_client: Arc<RustXmtpClient>,
}

#[derive(uniffi::Enum, Clone, Debug)]
pub enum FfiGroupPermissionsOptions {
    AllMembers,
    AdminOnly,
    CustomPolicy,
}

#[derive(uniffi::Enum, Debug)]
pub enum FfiPermissionUpdateType {
    AddMember,
    RemoveMember,
    AddAdmin,
    RemoveAdmin,
    UpdateMetadata,
}

impl From<&FfiPermissionUpdateType> for PermissionUpdateType {
    fn from(update_type: &FfiPermissionUpdateType) -> Self {
        match update_type {
            FfiPermissionUpdateType::AddMember => PermissionUpdateType::AddMember,
            FfiPermissionUpdateType::RemoveMember => PermissionUpdateType::RemoveMember,
            FfiPermissionUpdateType::AddAdmin => PermissionUpdateType::AddAdmin,
            FfiPermissionUpdateType::RemoveAdmin => PermissionUpdateType::RemoveAdmin,
            FfiPermissionUpdateType::UpdateMetadata => PermissionUpdateType::UpdateMetadata,
        }
    }
}

#[derive(uniffi::Enum, Clone, Debug, PartialEq, Eq)]
pub enum FfiPermissionPolicy {
    Allow,
    Deny,
    Admin,
    SuperAdmin,
    DoesNotExist,
    Other,
}

impl TryInto<PermissionPolicyOption> for FfiPermissionPolicy {
    type Error = GroupMutablePermissionsError;

    fn try_into(self) -> Result<PermissionPolicyOption, Self::Error> {
        match self {
            FfiPermissionPolicy::Allow => Ok(PermissionPolicyOption::Allow),
            FfiPermissionPolicy::Deny => Ok(PermissionPolicyOption::Deny),
            FfiPermissionPolicy::Admin => Ok(PermissionPolicyOption::AdminOnly),
            FfiPermissionPolicy::SuperAdmin => Ok(PermissionPolicyOption::SuperAdminOnly),
            _ => Err(GroupMutablePermissionsError::InvalidPermissionPolicyOption),
        }
    }
}

impl TryInto<MembershipPolicies> for FfiPermissionPolicy {
    type Error = GroupMutablePermissionsError;

    fn try_into(self) -> Result<MembershipPolicies, Self::Error> {
        match self {
            FfiPermissionPolicy::Allow => Ok(MembershipPolicies::allow()),
            FfiPermissionPolicy::Deny => Ok(MembershipPolicies::deny()),
            FfiPermissionPolicy::Admin => Ok(MembershipPolicies::allow_if_actor_admin()),
            FfiPermissionPolicy::SuperAdmin => Ok(MembershipPolicies::allow_if_actor_super_admin()),
            _ => Err(GroupMutablePermissionsError::InvalidPermissionPolicyOption),
        }
    }
}

impl TryInto<MetadataPolicies> for FfiPermissionPolicy {
    type Error = GroupMutablePermissionsError;

    fn try_into(self) -> Result<MetadataPolicies, Self::Error> {
        match self {
            FfiPermissionPolicy::Allow => Ok(MetadataPolicies::allow()),
            FfiPermissionPolicy::Deny => Ok(MetadataPolicies::deny()),
            FfiPermissionPolicy::Admin => Ok(MetadataPolicies::allow_if_actor_admin()),
            FfiPermissionPolicy::SuperAdmin => Ok(MetadataPolicies::allow_if_actor_super_admin()),
            _ => Err(GroupMutablePermissionsError::InvalidPermissionPolicyOption),
        }
    }
}

impl TryInto<PermissionsPolicies> for FfiPermissionPolicy {
    type Error = GroupMutablePermissionsError;

    fn try_into(self) -> Result<PermissionsPolicies, Self::Error> {
        match self {
            FfiPermissionPolicy::Deny => Ok(PermissionsPolicies::deny()),
            FfiPermissionPolicy::Admin => Ok(PermissionsPolicies::allow_if_actor_admin()),
            FfiPermissionPolicy::SuperAdmin => {
                Ok(PermissionsPolicies::allow_if_actor_super_admin())
            }
            _ => Err(GroupMutablePermissionsError::InvalidPermissionPolicyOption),
        }
    }
}

impl From<&MembershipPolicies> for FfiPermissionPolicy {
    fn from(policies: &MembershipPolicies) -> Self {
        if let MembershipPolicies::Standard(base_policy) = policies {
            match base_policy {
                BasePolicies::Allow => FfiPermissionPolicy::Allow,
                BasePolicies::Deny => FfiPermissionPolicy::Deny,
                BasePolicies::AllowSameMember => FfiPermissionPolicy::Other,
                BasePolicies::AllowIfAdminOrSuperAdmin => FfiPermissionPolicy::Admin,
                BasePolicies::AllowIfSuperAdmin => FfiPermissionPolicy::SuperAdmin,
            }
        } else {
            FfiPermissionPolicy::Other
        }
    }
}

impl From<&MetadataPolicies> for FfiPermissionPolicy {
    fn from(policies: &MetadataPolicies) -> Self {
        if let MetadataPolicies::Standard(base_policy) = policies {
            match base_policy {
                MetadataBasePolicies::Allow => FfiPermissionPolicy::Allow,
                MetadataBasePolicies::Deny => FfiPermissionPolicy::Deny,
                MetadataBasePolicies::AllowIfActorAdminOrSuperAdmin => FfiPermissionPolicy::Admin,
                MetadataBasePolicies::AllowIfActorSuperAdmin => FfiPermissionPolicy::SuperAdmin,
            }
        } else {
            FfiPermissionPolicy::Other
        }
    }
}

impl From<&PermissionsPolicies> for FfiPermissionPolicy {
    fn from(policies: &PermissionsPolicies) -> Self {
        if let PermissionsPolicies::Standard(base_policy) = policies {
            match base_policy {
                PermissionsBasePolicies::Deny => FfiPermissionPolicy::Deny,
                PermissionsBasePolicies::AllowIfActorAdminOrSuperAdmin => {
                    FfiPermissionPolicy::Admin
                }
                PermissionsBasePolicies::AllowIfActorSuperAdmin => FfiPermissionPolicy::SuperAdmin,
            }
        } else {
            FfiPermissionPolicy::Other
        }
    }
}

#[derive(uniffi::Record, Clone, Debug, PartialEq, Eq)]
pub struct FfiPermissionPolicySet {
    pub add_member_policy: FfiPermissionPolicy,
    pub remove_member_policy: FfiPermissionPolicy,
    pub add_admin_policy: FfiPermissionPolicy,
    pub remove_admin_policy: FfiPermissionPolicy,
    pub update_group_name_policy: FfiPermissionPolicy,
    pub update_group_description_policy: FfiPermissionPolicy,
    pub update_group_image_url_square_policy: FfiPermissionPolicy,
    pub update_group_pinned_frame_url_policy: FfiPermissionPolicy,
}

impl From<PreconfiguredPolicies> for FfiGroupPermissionsOptions {
    fn from(policy: PreconfiguredPolicies) -> Self {
        match policy {
            PreconfiguredPolicies::AllMembers => FfiGroupPermissionsOptions::AllMembers,
            PreconfiguredPolicies::AdminsOnly => FfiGroupPermissionsOptions::AdminOnly,
        }
    }
}

impl TryFrom<FfiPermissionPolicySet> for PolicySet {
    type Error = GroupMutablePermissionsError;
    fn try_from(policy_set: FfiPermissionPolicySet) -> Result<Self, GroupMutablePermissionsError> {
        let mut metadata_permissions_map: HashMap<String, MetadataPolicies> = HashMap::new();
        metadata_permissions_map.insert(
            MetadataField::GroupName.to_string(),
            policy_set.update_group_name_policy.try_into()?,
        );
        metadata_permissions_map.insert(
            MetadataField::Description.to_string(),
            policy_set.update_group_description_policy.try_into()?,
        );
        metadata_permissions_map.insert(
            MetadataField::GroupImageUrlSquare.to_string(),
            policy_set.update_group_image_url_square_policy.try_into()?,
        );
        metadata_permissions_map.insert(
            MetadataField::GroupPinnedFrameUrl.to_string(),
            policy_set.update_group_pinned_frame_url_policy.try_into()?,
        );

        Ok(PolicySet {
            add_member_policy: policy_set.add_member_policy.try_into()?,
            remove_member_policy: policy_set.remove_member_policy.try_into()?,
            add_admin_policy: policy_set.add_admin_policy.try_into()?,
            remove_admin_policy: policy_set.remove_admin_policy.try_into()?,
            update_metadata_policy: metadata_permissions_map,
            update_permissions_policy: PermissionsPolicies::allow_if_actor_super_admin(),
        })
    }
}

#[derive(uniffi::Enum, Debug)]
pub enum FfiMetadataField {
    GroupName,
    Description,
    ImageUrlSquare,
    PinnedFrameUrl,
}

impl From<&FfiMetadataField> for MetadataField {
    fn from(field: &FfiMetadataField) -> Self {
        match field {
            FfiMetadataField::GroupName => MetadataField::GroupName,
            FfiMetadataField::Description => MetadataField::Description,
            FfiMetadataField::ImageUrlSquare => MetadataField::GroupImageUrlSquare,
            FfiMetadataField::PinnedFrameUrl => MetadataField::GroupPinnedFrameUrl,
        }
    }
}

#[uniffi::export(async_runtime = "tokio")]
impl FfiConversations {
    pub async fn create_group(
        &self,
        account_addresses: Vec<String>,
        opts: FfiCreateGroupOptions,
    ) -> Result<Arc<FfiConversation>, GenericError> {
        log::info!(
            "creating group with account addresses: {}",
            account_addresses.join(", ")
        );

        if let Some(FfiGroupPermissionsOptions::CustomPolicy) = opts.permissions {
            if opts.custom_permission_policy_set.is_none() {
                return Err(GenericError::Generic {
                    err: "CustomPolicy must include policy set".to_string(),
                });
            }
        } else if opts.custom_permission_policy_set.is_some() {
            return Err(GenericError::Generic {
                err: "Only CustomPolicy may specify a policy set".to_string(),
            });
        }

        let metadata_options = opts.clone().into_group_metadata_options();

        let group_permissions = match opts.permissions {
            Some(FfiGroupPermissionsOptions::AllMembers) => {
                Some(xmtp_mls::groups::PreconfiguredPolicies::AllMembers.to_policy_set())
            }
            Some(FfiGroupPermissionsOptions::AdminOnly) => {
                Some(xmtp_mls::groups::PreconfiguredPolicies::AdminsOnly.to_policy_set())
            }
            Some(FfiGroupPermissionsOptions::CustomPolicy) => {
                if let Some(policy_set) = opts.custom_permission_policy_set {
                    Some(policy_set.try_into()?)
                } else {
                    None
                }
            }
            _ => None,
        };

        let convo = if account_addresses.is_empty() {
            self.inner_client
                .create_group(group_permissions, metadata_options)?
        } else {
            self.inner_client
                .create_group_with_members(account_addresses, group_permissions, metadata_options)
                .await?
        };

        Ok(Arc::new(convo.into()))
    }

    pub async fn create_dm(
        &self,
        account_address: String,
    ) -> Result<Arc<FfiConversation>, GenericError> {
        log::info!("creating dm with target address: {}", account_address);
        self.inner_client
            .create_dm(account_address)
            .await
            .map(|g| Arc::new(g.into()))
            .map_err(Into::into)
    }

    pub async fn process_streamed_welcome_message(
        &self,
        envelope_bytes: Vec<u8>,
    ) -> Result<Arc<FfiConversation>, GenericError> {
        self.inner_client
            .process_streamed_welcome_message(envelope_bytes)
            .await
            .map(|g| Arc::new(g.into()))
            .map_err(Into::into)
    }

    pub async fn sync(&self) -> Result<(), GenericError> {
        let inner = self.inner_client.as_ref();
        inner.sync_welcomes().await?;
        Ok(())
    }

    pub async fn sync_all_conversations(&self) -> Result<u32, GenericError> {
        let inner = self.inner_client.as_ref();
        let groups = inner.find_groups(GroupQueryArgs::default())?;

        log::info!(
            "groups for client inbox id {:?}: {:?}",
            self.inner_client.inbox_id(),
            groups.len()
        );

        let num_groups_synced: usize = inner.sync_all_groups(groups).await?;
        // Uniffi does not work with usize, so we need to convert to u32
        let num_groups_synced: u32 = num_groups_synced
            .try_into()
            .map_err(|_| GenericError::FailedToConvertToU32)?;
        Ok(num_groups_synced)
    }

    pub async fn list(
        &self,
        opts: FfiListConversationsOptions,
    ) -> Result<Vec<Arc<FfiConversation>>, GenericError> {
        let inner = self.inner_client.as_ref();
        let convo_list: Vec<Arc<FfiConversation>> = inner
<<<<<<< HEAD
            .find_groups(FindGroupParams {
                allowed_states: None,
                created_after_ns: opts.created_after_ns,
                created_before_ns: opts.created_before_ns,
                limit: opts.limit,
                conversation_type: None,
                consent_state: opts.consent_state.into(),
            })?
=======
            .find_groups(opts.into())?
>>>>>>> 75a3c637
            .into_iter()
            .map(|group| Arc::new(group.into()))
            .collect();

        Ok(convo_list)
    }

    pub async fn list_groups(
        &self,
        opts: FfiListConversationsOptions,
    ) -> Result<Vec<Arc<FfiConversation>>, GenericError> {
        let inner = self.inner_client.as_ref();
        let convo_list: Vec<Arc<FfiConversation>> = inner
<<<<<<< HEAD
            .find_groups(FindGroupParams {
                allowed_states: None,
                created_after_ns: opts.created_after_ns,
                created_before_ns: opts.created_before_ns,
                limit: opts.limit,
                conversation_type: Some(ConversationType::Group),
                consent_state: opts.consent_state.into(),
            })?
=======
            .find_groups(GroupQueryArgs::from(opts).conversation_type(ConversationType::Group))?
>>>>>>> 75a3c637
            .into_iter()
            .map(|group| Arc::new(group.into()))
            .collect();

        Ok(convo_list)
    }

    pub async fn list_dms(
        &self,
        opts: FfiListConversationsOptions,
    ) -> Result<Vec<Arc<FfiConversation>>, GenericError> {
        let inner = self.inner_client.as_ref();
        let convo_list: Vec<Arc<FfiConversation>> = inner
<<<<<<< HEAD
            .find_groups(FindGroupParams {
                allowed_states: None,
                created_after_ns: opts.created_after_ns,
                created_before_ns: opts.created_before_ns,
                limit: opts.limit,
                conversation_type: Some(ConversationType::Dm),
                consent_state: opts.consent_state.into(),
            })?
=======
            .find_groups(GroupQueryArgs::from(opts).conversation_type(ConversationType::Dm))?
>>>>>>> 75a3c637
            .into_iter()
            .map(|group| Arc::new(group.into()))
            .collect();

        Ok(convo_list)
    }

    pub async fn stream_groups(
        &self,
        callback: Arc<dyn FfiConversationCallback>,
    ) -> FfiStreamCloser {
        let client = self.inner_client.clone();
        let handle = RustXmtpClient::stream_conversations_with_callback(
            client.clone(),
            Some(ConversationType::Group),
            move |convo| match convo {
                Ok(c) => callback.on_conversation(Arc::new(c.into())),
                Err(e) => callback.on_error(e.into()),
            },
        );

        FfiStreamCloser::new(handle)
    }

    pub async fn stream_dms(&self, callback: Arc<dyn FfiConversationCallback>) -> FfiStreamCloser {
        let client = self.inner_client.clone();
        let handle = RustXmtpClient::stream_conversations_with_callback(
            client.clone(),
            Some(ConversationType::Dm),
            move |convo| match convo {
                Ok(c) => callback.on_conversation(Arc::new(c.into())),
                Err(e) => callback.on_error(e.into()),
            },
        );

        FfiStreamCloser::new(handle)
    }

    pub async fn stream(&self, callback: Arc<dyn FfiConversationCallback>) -> FfiStreamCloser {
        let client = self.inner_client.clone();
        let handle = RustXmtpClient::stream_conversations_with_callback(
            client.clone(),
            None,
            move |convo| match convo {
                Ok(c) => callback.on_conversation(Arc::new(c.into())),
                Err(e) => callback.on_error(e.into()),
            },
        );

        FfiStreamCloser::new(handle)
    }

    pub async fn stream_all_group_messages(
        &self,
        message_callback: Arc<dyn FfiMessageCallback>,
    ) -> FfiStreamCloser {
        let handle = RustXmtpClient::stream_all_messages_with_callback(
            self.inner_client.clone(),
            Some(ConversationType::Group),
            move |msg| match msg {
                Ok(m) => message_callback.on_message(m.into()),
                Err(e) => message_callback.on_error(e.into()),
            },
        );

        FfiStreamCloser::new(handle)
    }

    pub async fn stream_all_dm_messages(
        &self,
        message_callback: Arc<dyn FfiMessageCallback>,
    ) -> FfiStreamCloser {
        let handle = RustXmtpClient::stream_all_messages_with_callback(
            self.inner_client.clone(),
            Some(ConversationType::Dm),
            move |msg| match msg {
                Ok(m) => message_callback.on_message(m.into()),
                Err(e) => message_callback.on_error(e.into()),
            },
        );

        FfiStreamCloser::new(handle)
    }

    pub async fn stream_all_messages(
        &self,
        message_callback: Arc<dyn FfiMessageCallback>,
    ) -> FfiStreamCloser {
        let handle = RustXmtpClient::stream_all_messages_with_callback(
            self.inner_client.clone(),
            None,
            move |msg| match msg {
                Ok(m) => message_callback.on_message(m.into()),
                Err(e) => message_callback.on_error(e.into()),
            },
        );

        FfiStreamCloser::new(handle)
    }
}

#[derive(uniffi::Object)]
pub struct FfiConversation {
    inner: MlsGroup<RustXmtpClient>,
}

impl From<MlsGroup<RustXmtpClient>> for FfiConversation {
    fn from(mls_group: MlsGroup<RustXmtpClient>) -> FfiConversation {
        FfiConversation { inner: mls_group }
    }
}

#[derive(uniffi::Record)]
pub struct FfiConversationMember {
    pub inbox_id: String,
    pub account_addresses: Vec<String>,
    pub installation_ids: Vec<Vec<u8>>,
    pub permission_level: FfiPermissionLevel,
    pub consent_state: FfiConsentState,
}

#[derive(uniffi::Enum)]
pub enum FfiPermissionLevel {
    Member,
    Admin,
    SuperAdmin,
}

#[derive(uniffi::Enum, PartialEq, Debug)]
pub enum FfiConsentState {
    Unknown,
    Allowed,
    Denied,
}

impl From<ConsentState> for FfiConsentState {
    fn from(state: ConsentState) -> Self {
        match state {
            ConsentState::Unknown => FfiConsentState::Unknown,
            ConsentState::Allowed => FfiConsentState::Allowed,
            ConsentState::Denied => FfiConsentState::Denied,
        }
    }
}

impl From<FfiConsentState> for ConsentState {
    fn from(state: FfiConsentState) -> Self {
        match state {
            FfiConsentState::Unknown => ConsentState::Unknown,
            FfiConsentState::Allowed => ConsentState::Allowed,
            FfiConsentState::Denied => ConsentState::Denied,
        }
    }
}

#[derive(uniffi::Enum)]
pub enum FfiConsentEntityType {
    ConversationId,
    InboxId,
    Address,
}

impl From<FfiConsentEntityType> for ConsentType {
    fn from(entity_type: FfiConsentEntityType) -> Self {
        match entity_type {
            FfiConsentEntityType::ConversationId => ConsentType::ConversationId,
            FfiConsentEntityType::InboxId => ConsentType::InboxId,
            FfiConsentEntityType::Address => ConsentType::Address,
        }
    }
}

#[derive(uniffi::Enum, Clone)]
pub enum FfiDirection {
    Ascending,
    Descending,
}

impl From<FfiDirection> for SortDirection {
    fn from(direction: FfiDirection) -> Self {
        match direction {
            FfiDirection::Ascending => SortDirection::Ascending,
            FfiDirection::Descending => SortDirection::Descending,
        }
    }
}

#[derive(uniffi::Record, Clone, Default)]
pub struct FfiListMessagesOptions {
    pub sent_before_ns: Option<i64>,
    pub sent_after_ns: Option<i64>,
    pub limit: Option<i64>,
    pub delivery_status: Option<FfiDeliveryStatus>,
    pub direction: Option<FfiDirection>,
}

#[derive(uniffi::Record, Clone, Default)]
pub struct FfiCreateGroupOptions {
    pub permissions: Option<FfiGroupPermissionsOptions>,
    pub group_name: Option<String>,
    pub group_image_url_square: Option<String>,
    pub group_description: Option<String>,
    pub group_pinned_frame_url: Option<String>,
    pub custom_permission_policy_set: Option<FfiPermissionPolicySet>,
}

impl FfiCreateGroupOptions {
    pub fn into_group_metadata_options(self) -> GroupMetadataOptions {
        GroupMetadataOptions {
            name: self.group_name,
            image_url_square: self.group_image_url_square,
            description: self.group_description,
            pinned_frame_url: self.group_pinned_frame_url,
        }
    }
}

#[uniffi::export(async_runtime = "tokio")]
impl FfiConversation {
    pub async fn send(&self, content_bytes: Vec<u8>) -> Result<Vec<u8>, GenericError> {
        let message_id = self.inner.send_message(content_bytes.as_slice()).await?;
        Ok(message_id)
    }

    /// send a message without immediately publishing to the delivery service.
    pub fn send_optimistic(&self, content_bytes: Vec<u8>) -> Result<Vec<u8>, GenericError> {
        let id = self
            .inner
            .send_message_optimistic(content_bytes.as_slice())?;

        Ok(id)
    }

    /// Publish all unpublished messages
    pub async fn publish_messages(&self) -> Result<(), GenericError> {
        self.inner.publish_messages().await?;
        Ok(())
    }

    pub async fn sync(&self) -> Result<(), GenericError> {
        self.inner.sync().await?;

        Ok(())
    }

    pub fn find_messages(
        &self,
        opts: FfiListMessagesOptions,
    ) -> Result<Vec<FfiMessage>, GenericError> {
        let delivery_status = opts.delivery_status.map(|status| status.into());
        let direction = opts.direction.map(|dir| dir.into());

        let messages: Vec<FfiMessage> = self
            .inner
            .find_messages(
                &MsgQueryArgs::default()
                    .maybe_sent_before_ns(opts.sent_before_ns)
                    .maybe_sent_after_ns(opts.sent_after_ns)
                    .maybe_delivery_status(delivery_status)
                    .maybe_limit(opts.limit)
                    .maybe_direction(direction),
            )?
            .into_iter()
            .map(|msg| msg.into())
            .collect();

        Ok(messages)
    }

    pub async fn process_streamed_conversation_message(
        &self,
        envelope_bytes: Vec<u8>,
    ) -> Result<FfiMessage, FfiSubscribeError> {
        let message = self
            .inner
            .process_streamed_group_message(envelope_bytes)
            .await?;
        let ffi_message = message.into();

        Ok(ffi_message)
    }

    pub async fn list_members(&self) -> Result<Vec<FfiConversationMember>, GenericError> {
        let members: Vec<FfiConversationMember> = self
            .inner
            .members()
            .await?
            .into_iter()
            .map(|member| FfiConversationMember {
                inbox_id: member.inbox_id,
                account_addresses: member.account_addresses,
                installation_ids: member.installation_ids,
                permission_level: match member.permission_level {
                    PermissionLevel::Member => FfiPermissionLevel::Member,
                    PermissionLevel::Admin => FfiPermissionLevel::Admin,
                    PermissionLevel::SuperAdmin => FfiPermissionLevel::SuperAdmin,
                },
                consent_state: member.consent_state.into(),
            })
            .collect();

        Ok(members)
    }

    pub async fn add_members(&self, account_addresses: Vec<String>) -> Result<(), GenericError> {
        log::info!("adding members: {}", account_addresses.join(","));
        self.inner.add_members(account_addresses).await?;

        Ok(())
    }

    pub async fn add_members_by_inbox_id(
        &self,
        inbox_ids: Vec<String>,
    ) -> Result<(), GenericError> {
        log::info!("adding members by inbox id: {}", inbox_ids.join(","));
        self.inner
            .add_members_by_inbox_id(inbox_ids)
            .await
            .map_err(Into::into)
    }

    pub async fn remove_members(&self, account_addresses: Vec<String>) -> Result<(), GenericError> {
        self.inner
            .remove_members(account_addresses)
            .await
            .map_err(Into::into)
    }

    pub async fn remove_members_by_inbox_id(
        &self,
        inbox_ids: Vec<String>,
    ) -> Result<(), GenericError> {
        self.inner.remove_members_by_inbox_id(inbox_ids).await?;
        Ok(())
    }

    pub async fn update_group_name(&self, group_name: String) -> Result<(), GenericError> {
        self.inner.update_group_name(group_name).await?;
        Ok(())
    }

    pub fn group_name(&self) -> Result<String, GenericError> {
        let provider = self.inner.mls_provider()?;
        let group_name = self.inner.group_name(&provider)?;
        Ok(group_name)
    }

    pub async fn update_group_image_url_square(
        &self,
        group_image_url_square: String,
    ) -> Result<(), GenericError> {
        self.inner
            .update_group_image_url_square(group_image_url_square)
            .await?;

        Ok(())
    }

    pub fn group_image_url_square(&self) -> Result<String, GenericError> {
        let provider = self.inner.mls_provider()?;
        Ok(self.inner.group_image_url_square(provider)?)
    }

    pub async fn update_group_description(
        &self,
        group_description: String,
    ) -> Result<(), GenericError> {
        self.inner
            .update_group_description(group_description)
            .await?;

        Ok(())
    }

    pub fn group_description(&self) -> Result<String, GenericError> {
        let provider = self.inner.mls_provider()?;
        Ok(self.inner.group_description(provider)?)
    }

    pub async fn update_group_pinned_frame_url(
        &self,
        pinned_frame_url: String,
    ) -> Result<(), GenericError> {
        self.inner
            .update_group_pinned_frame_url(pinned_frame_url)
            .await?;

        Ok(())
    }

    pub fn group_pinned_frame_url(&self) -> Result<String, GenericError> {
        let provider = self.inner.mls_provider()?;
        self.inner
            .group_pinned_frame_url(&provider)
            .map_err(Into::into)
    }

    pub fn admin_list(&self) -> Result<Vec<String>, GenericError> {
        let provider = self.inner.mls_provider()?;
        self.inner.admin_list(&provider).map_err(Into::into)
    }

    pub fn super_admin_list(&self) -> Result<Vec<String>, GenericError> {
        let provider = self.inner.mls_provider()?;
        self.inner.super_admin_list(&provider).map_err(Into::into)
    }

    pub fn is_admin(&self, inbox_id: &String) -> Result<bool, GenericError> {
        let admin_list = self.admin_list()?;
        Ok(admin_list.contains(inbox_id))
    }

    pub fn is_super_admin(&self, inbox_id: &String) -> Result<bool, GenericError> {
        let super_admin_list = self.super_admin_list()?;
        Ok(super_admin_list.contains(inbox_id))
    }

    pub async fn add_admin(&self, inbox_id: String) -> Result<(), GenericError> {
        self.inner
            .update_admin_list(UpdateAdminListType::Add, inbox_id)
            .await
            .map_err(Into::into)
    }

    pub async fn remove_admin(&self, inbox_id: String) -> Result<(), GenericError> {
        self.inner
            .update_admin_list(UpdateAdminListType::Remove, inbox_id)
            .await
            .map_err(Into::into)
    }

    pub async fn add_super_admin(&self, inbox_id: String) -> Result<(), GenericError> {
        self.inner
            .update_admin_list(UpdateAdminListType::AddSuper, inbox_id)
            .await
            .map_err(Into::into)
    }

    pub async fn remove_super_admin(&self, inbox_id: String) -> Result<(), GenericError> {
        self.inner
            .update_admin_list(UpdateAdminListType::RemoveSuper, inbox_id)
            .await
            .map_err(Into::into)
    }

    pub fn group_permissions(&self) -> Result<Arc<FfiGroupPermissions>, GenericError> {
        let permissions = self.inner.permissions()?;
        Ok(Arc::new(FfiGroupPermissions {
            inner: Arc::new(permissions),
        }))
    }

    pub async fn update_permission_policy(
        &self,
        permission_update_type: FfiPermissionUpdateType,
        permission_policy_option: FfiPermissionPolicy,
        metadata_field: Option<FfiMetadataField>,
    ) -> Result<(), GenericError> {
        self.inner
            .update_permission_policy(
                PermissionUpdateType::from(&permission_update_type),
                permission_policy_option.try_into()?,
                metadata_field.map(|field| MetadataField::from(&field)),
            )
            .await
            .map_err(Into::into)
    }

    pub async fn stream(&self, message_callback: Arc<dyn FfiMessageCallback>) -> FfiStreamCloser {
        let handle = MlsGroup::stream_with_callback(
            self.inner.client.clone(),
            self.id(),
            self.inner.created_at_ns,
            move |message| match message {
                Ok(m) => message_callback.on_message(m.into()),
                Err(e) => message_callback.on_error(e.into()),
            },
        );

        FfiStreamCloser::new(handle)
    }

    pub fn created_at_ns(&self) -> i64 {
        self.inner.created_at_ns
    }

    pub fn is_active(&self) -> Result<bool, GenericError> {
        let provider = self.inner.mls_provider()?;
        self.inner.is_active(&provider).map_err(Into::into)
    }

    pub fn consent_state(&self) -> Result<FfiConsentState, GenericError> {
        self.inner
            .consent_state()
            .map(Into::into)
            .map_err(Into::into)
    }

    pub fn update_consent_state(&self, state: FfiConsentState) -> Result<(), GenericError> {
        self.inner
            .update_consent_state(state.into())
            .map_err(Into::into)
    }

    pub fn added_by_inbox_id(&self) -> Result<String, GenericError> {
        self.inner.added_by_inbox_id().map_err(Into::into)
    }

    pub fn group_metadata(&self) -> Result<Arc<FfiConversationMetadata>, GenericError> {
        let provider = self.inner.mls_provider()?;
        let metadata = self.inner.metadata(provider)?;
        Ok(Arc::new(FfiConversationMetadata {
            inner: Arc::new(metadata),
        }))
    }

    pub fn dm_peer_inbox_id(&self) -> Result<String, GenericError> {
        self.inner.dm_inbox_id().map_err(Into::into)
    }
}

#[uniffi::export]
impl FfiConversation {
    pub fn id(&self) -> Vec<u8> {
        self.inner.group_id.clone()
    }
}

#[derive(uniffi::Enum, PartialEq)]
pub enum FfiConversationMessageKind {
    Application,
    MembershipChange,
}

impl From<GroupMessageKind> for FfiConversationMessageKind {
    fn from(kind: GroupMessageKind) -> Self {
        match kind {
            GroupMessageKind::Application => FfiConversationMessageKind::Application,
            GroupMessageKind::MembershipChange => FfiConversationMessageKind::MembershipChange,
        }
    }
}

#[derive(uniffi::Enum, Clone)]
pub enum FfiDeliveryStatus {
    Unpublished,
    Published,
    Failed,
}

impl From<DeliveryStatus> for FfiDeliveryStatus {
    fn from(status: DeliveryStatus) -> Self {
        match status {
            DeliveryStatus::Unpublished => FfiDeliveryStatus::Unpublished,
            DeliveryStatus::Published => FfiDeliveryStatus::Published,
            DeliveryStatus::Failed => FfiDeliveryStatus::Failed,
        }
    }
}

impl From<FfiDeliveryStatus> for DeliveryStatus {
    fn from(status: FfiDeliveryStatus) -> Self {
        match status {
            FfiDeliveryStatus::Unpublished => DeliveryStatus::Unpublished,
            FfiDeliveryStatus::Published => DeliveryStatus::Published,
            FfiDeliveryStatus::Failed => DeliveryStatus::Failed,
        }
    }
}

#[derive(uniffi::Record)]
pub struct FfiMessage {
    pub id: Vec<u8>,
    pub sent_at_ns: i64,
    pub convo_id: Vec<u8>,
    pub sender_inbox_id: String,
    pub content: Vec<u8>,
    pub kind: FfiConversationMessageKind,
    pub delivery_status: FfiDeliveryStatus,
}

impl From<StoredGroupMessage> for FfiMessage {
    fn from(msg: StoredGroupMessage) -> Self {
        Self {
            id: msg.id,
            sent_at_ns: msg.sent_at_ns,
            convo_id: msg.group_id,
            sender_inbox_id: msg.sender_inbox_id,
            content: msg.decrypted_message_bytes,
            kind: msg.kind.into(),
            delivery_status: msg.delivery_status.into(),
        }
    }
}

#[derive(uniffi::Record)]
pub struct FfiConsent {
    pub entity_type: FfiConsentEntityType,
    pub state: FfiConsentState,
    pub entity: String,
}

impl From<FfiConsent> for StoredConsentRecord {
    fn from(consent: FfiConsent) -> Self {
        Self {
            entity_type: consent.entity_type.into(),
            state: consent.state.into(),
            entity: consent.entity,
        }
    }
}

type FfiHandle = Box<GenericStreamHandle<Result<(), ClientError>>>;

#[derive(uniffi::Object, Clone)]
pub struct FfiStreamCloser {
    stream_handle: Arc<Mutex<Option<FfiHandle>>>,
    // for convenience, does not require locking mutex.
    abort_handle: Arc<Box<dyn AbortHandle>>,
}

impl FfiStreamCloser {
    pub fn new(
        stream_handle: impl StreamHandle<StreamOutput = Result<(), ClientError>> + Send + Sync + 'static,
    ) -> Self {
        Self {
            abort_handle: Arc::new(stream_handle.abort_handle()),
            stream_handle: Arc::new(Mutex::new(Some(Box::new(stream_handle)))),
        }
    }
}

#[uniffi::export(async_runtime = "tokio")]
impl FfiStreamCloser {
    /// Signal the stream to end
    /// Does not wait for the stream to end.
    pub fn end(&self) {
        self.abort_handle.end();
    }

    /// End the stream and asyncronously wait for it to shutdown
    pub async fn end_and_wait(&self) -> Result<(), GenericError> {
        use xmtp_mls::StreamHandleError::*;
        use GenericError::Generic;

        if self.abort_handle.is_finished() {
            return Ok(());
        }

        let mut stream_handle = self.stream_handle.lock().await;
        let stream_handle = stream_handle.take();
        if let Some(mut h) = stream_handle {
            match h.end_and_wait().await {
                Err(Cancelled) => Ok(()),
                Err(Panicked(msg)) => Err(Generic { err: msg }),
                Err(e) => Err(Generic {
                    err: format!("error joining task {}", e),
                }),
                Ok(t) => t.map_err(|e| Generic { err: e.to_string() }),
            }
        } else {
            log::warn!("subscription already closed");
            Ok(())
        }
    }

    pub fn is_closed(&self) -> bool {
        self.abort_handle.is_finished()
    }

    pub async fn wait_for_ready(&self) {
        let mut stream_handle = self.stream_handle.lock().await;
        if let Some(ref mut h) = *stream_handle {
            h.wait_for_ready().await;
        }
    }
}

#[uniffi::export(with_foreign)]
pub trait FfiMessageCallback: Send + Sync {
    fn on_message(&self, message: FfiMessage);
    fn on_error(&self, error: FfiSubscribeError);
}

#[uniffi::export(with_foreign)]
pub trait FfiConversationCallback: Send + Sync {
    fn on_conversation(&self, conversation: Arc<FfiConversation>);
    fn on_error(&self, error: FfiSubscribeError);
}

#[derive(uniffi::Object)]
pub struct FfiConversationMetadata {
    inner: Arc<GroupMetadata>,
}

#[uniffi::export]
impl FfiConversationMetadata {
    pub fn creator_inbox_id(&self) -> String {
        self.inner.creator_inbox_id.clone()
    }

    pub fn conversation_type(&self) -> String {
        match self.inner.conversation_type {
            ConversationType::Group => "group".to_string(),
            ConversationType::Dm => "dm".to_string(),
            ConversationType::Sync => "sync".to_string(),
        }
    }
}

#[derive(uniffi::Object)]
pub struct FfiGroupPermissions {
    inner: Arc<GroupMutablePermissions>,
}

#[uniffi::export]
impl FfiGroupPermissions {
    pub fn policy_type(&self) -> Result<FfiGroupPermissionsOptions, GenericError> {
        if let Ok(preconfigured_policy) = self.inner.preconfigured_policy() {
            Ok(preconfigured_policy.into())
        } else {
            Ok(FfiGroupPermissionsOptions::CustomPolicy)
        }
    }

    pub fn policy_set(&self) -> Result<FfiPermissionPolicySet, GenericError> {
        let policy_set = &self.inner.policies;
        let metadata_policy_map = &policy_set.update_metadata_policy;
        let get_policy = |field: &str| {
            metadata_policy_map
                .get(field)
                .map(FfiPermissionPolicy::from)
                .unwrap_or(FfiPermissionPolicy::DoesNotExist)
        };
        Ok(FfiPermissionPolicySet {
            add_member_policy: FfiPermissionPolicy::from(&policy_set.add_member_policy),
            remove_member_policy: FfiPermissionPolicy::from(&policy_set.remove_member_policy),
            add_admin_policy: FfiPermissionPolicy::from(&policy_set.add_admin_policy),
            remove_admin_policy: FfiPermissionPolicy::from(&policy_set.remove_admin_policy),
            update_group_name_policy: get_policy(MetadataField::GroupName.as_str()),
            update_group_description_policy: get_policy(MetadataField::Description.as_str()),
            update_group_image_url_square_policy: get_policy(
                MetadataField::GroupImageUrlSquare.as_str(),
            ),
            update_group_pinned_frame_url_policy: get_policy(
                MetadataField::GroupPinnedFrameUrl.as_str(),
            ),
        })
    }
}

#[cfg(test)]
mod tests {
    use super::{create_client, FfiMessage, FfiMessageCallback, FfiXmtpClient};
    use crate::{
        get_inbox_id_for_address, inbox_owner::SigningError, logger::FfiLogger, FfiConsent,
        FfiConsentEntityType, FfiConsentState, FfiConversation, FfiConversationCallback,
        FfiConversationMessageKind, FfiCreateGroupOptions, FfiGroupPermissionsOptions,
        FfiInboxOwner, FfiListConversationsOptions, FfiListMessagesOptions, FfiMetadataField,
        FfiPermissionPolicy, FfiPermissionPolicySet, FfiPermissionUpdateType, FfiSubscribeError,
    };
    use ethers::utils::hex;
    use rand::distributions::{Alphanumeric, DistString};
    use std::{
        env,
        sync::{
            atomic::{AtomicU32, Ordering},
            Arc, Mutex,
        },
    };
    use tokio::{sync::Notify, time::error::Elapsed};
    use xmtp_cryptography::{signature::RecoverableSignature, utils::rng};
    use xmtp_id::associations::{
        generate_inbox_id,
        unverified::{UnverifiedRecoverableEcdsaSignature, UnverifiedSignature},
    };
    use xmtp_mls::{groups::GroupError, storage::EncryptionKey, InboxOwner};

    #[derive(Clone)]
    pub struct LocalWalletInboxOwner {
        wallet: xmtp_cryptography::utils::LocalWallet,
    }

    impl LocalWalletInboxOwner {
        pub fn with_wallet(wallet: xmtp_cryptography::utils::LocalWallet) -> Self {
            Self { wallet }
        }

        pub fn new() -> Self {
            Self {
                wallet: xmtp_cryptography::utils::LocalWallet::new(&mut rng()),
            }
        }
    }

    impl FfiInboxOwner for LocalWalletInboxOwner {
        fn get_address(&self) -> String {
            self.wallet.get_address()
        }

        fn sign(&self, text: String) -> Result<Vec<u8>, SigningError> {
            let recoverable_signature =
                self.wallet.sign(&text).map_err(|_| SigningError::Generic)?;
            match recoverable_signature {
                RecoverableSignature::Eip191Signature(signature_bytes) => Ok(signature_bytes),
            }
        }
    }

    pub struct MockLogger {}

    impl FfiLogger for MockLogger {
        fn log(&self, _level: u32, level_label: String, message: String) {
            println!("[{}]{}", level_label, message)
        }
    }

    #[derive(Default, Clone)]
    struct RustStreamCallback {
        num_messages: Arc<AtomicU32>,
        messages: Arc<Mutex<Vec<FfiMessage>>>,
        conversations: Arc<Mutex<Vec<Arc<FfiConversation>>>>,
        notify: Arc<Notify>,
    }

    impl RustStreamCallback {
        pub fn message_count(&self) -> u32 {
            self.num_messages.load(Ordering::SeqCst)
        }

        pub async fn wait_for_delivery(&self, timeout_secs: Option<u64>) -> Result<(), Elapsed> {
            tokio::time::timeout(
                std::time::Duration::from_secs(timeout_secs.unwrap_or(60)),
                async { self.notify.notified().await },
            )
            .await?;
            Ok(())
        }
    }

    impl FfiMessageCallback for RustStreamCallback {
        fn on_message(&self, message: FfiMessage) {
            let mut messages = self.messages.lock().unwrap();
            log::info!(
                "ON MESSAGE Received\n-------- \n{}\n----------",
                String::from_utf8_lossy(&message.content)
            );
            messages.push(message);
            let _ = self.num_messages.fetch_add(1, Ordering::SeqCst);
            self.notify.notify_one();
        }

        fn on_error(&self, error: FfiSubscribeError) {
            log::error!("{}", error)
        }
    }

    impl FfiConversationCallback for RustStreamCallback {
        fn on_conversation(&self, group: Arc<super::FfiConversation>) {
            log::debug!("received conversation");
            let _ = self.num_messages.fetch_add(1, Ordering::SeqCst);
            let mut convos = self.conversations.lock().unwrap();
            convos.push(group);
            self.notify.notify_one();
        }

        fn on_error(&self, error: FfiSubscribeError) {
            log::error!("{}", error)
        }
    }

    pub fn rand_string() -> String {
        Alphanumeric.sample_string(&mut rand::thread_rng(), 24)
    }

    pub fn tmp_path() -> String {
        let db_name = rand_string();
        format!("{}/{}.db3", env::temp_dir().to_str().unwrap(), db_name)
    }

    fn static_enc_key() -> EncryptionKey {
        [2u8; 32]
    }

    async fn register_client(inbox_owner: &LocalWalletInboxOwner, client: &FfiXmtpClient) {
        let signature_request = client.signature_request().unwrap();
        signature_request
            .add_ecdsa_signature(
                inbox_owner
                    .sign(signature_request.signature_text().await.unwrap())
                    .unwrap(),
            )
            .await
            .unwrap();
        client.register_identity(signature_request).await.unwrap();
    }

    /// Create a new test client with a given wallet.
    async fn new_test_client_with_wallet(
        wallet: xmtp_cryptography::utils::LocalWallet,
    ) -> Arc<FfiXmtpClient> {
        let ffi_inbox_owner = LocalWalletInboxOwner::with_wallet(wallet);
        let nonce = 1;
        let inbox_id = generate_inbox_id(&ffi_inbox_owner.get_address(), &nonce);

        let client = create_client(
            Box::new(MockLogger {}),
            xmtp_api_grpc::LOCALHOST_ADDRESS.to_string(),
            false,
            Some(tmp_path()),
            Some(xmtp_mls::storage::EncryptedMessageStore::generate_enc_key().into()),
            &inbox_id,
            ffi_inbox_owner.get_address(),
            nonce,
            None,
            None,
        )
        .await
        .unwrap();

        register_client(&ffi_inbox_owner, &client).await;
        client
    }

    async fn new_test_client() -> Arc<FfiXmtpClient> {
        let wallet = xmtp_cryptography::utils::LocalWallet::new(&mut rng());
        new_test_client_with_wallet(wallet).await
    }

    impl FfiConversation {
        #[cfg(test)]
        async fn update_installations(&self) -> Result<(), GroupError> {
            self.inner.update_installations().await?;
            Ok(())
        }
    }

    #[tokio::test]
    async fn get_inbox_id() {
        let client = new_test_client().await;
        let real_inbox_id = client.inbox_id();

        let from_network = get_inbox_id_for_address(
            Box::new(MockLogger {}),
            xmtp_api_grpc::LOCALHOST_ADDRESS.to_string(),
            false,
            client.account_address.clone(),
        )
        .await
        .unwrap()
        .unwrap();

        assert_eq!(real_inbox_id, from_network);
    }

    #[tokio::test]
    #[ignore]
    async fn test_legacy_identity() {
        let account_address = "0x0bD00B21aF9a2D538103c3AAf95Cb507f8AF1B28".to_lowercase();
        let legacy_keys = hex::decode("0880bdb7a8b3f6ede81712220a20ad528ea38ce005268c4fb13832cfed13c2b2219a378e9099e48a38a30d66ef991a96010a4c08aaa8e6f5f9311a430a41047fd90688ca39237c2899281cdf2756f9648f93767f91c0e0f74aed7e3d3a8425e9eaa9fa161341c64aa1c782d004ff37ffedc887549ead4a40f18d1179df9dff124612440a403c2cb2338fb98bfe5f6850af11f6a7e97a04350fc9d37877060f8d18e8f66de31c77b3504c93cf6a47017ea700a48625c4159e3f7e75b52ff4ea23bc13db77371001").unwrap();
        let nonce = 0;
        let inbox_id = generate_inbox_id(&account_address, &nonce);

        let client = create_client(
            Box::new(MockLogger {}),
            xmtp_api_grpc::LOCALHOST_ADDRESS.to_string(),
            false,
            Some(tmp_path()),
            None,
            &inbox_id,
            account_address.to_string(),
            nonce,
            Some(legacy_keys),
            None,
        )
        .await
        .unwrap();

        assert!(client.signature_request().is_none());
    }

    #[tokio::test(flavor = "multi_thread", worker_threads = 1)]
    async fn test_create_client_with_storage() {
        let ffi_inbox_owner = LocalWalletInboxOwner::new();
        let nonce = 1;
        let inbox_id = generate_inbox_id(&ffi_inbox_owner.get_address(), &nonce);

        let path = tmp_path();

        let client_a = create_client(
            Box::new(MockLogger {}),
            xmtp_api_grpc::LOCALHOST_ADDRESS.to_string(),
            false,
            Some(path.clone()),
            None,
            &inbox_id,
            ffi_inbox_owner.get_address(),
            nonce,
            None,
            None,
        )
        .await
        .unwrap();
        register_client(&ffi_inbox_owner, &client_a).await;

        let installation_pub_key = client_a.inner_client.installation_public_key();
        drop(client_a);

        let client_b = create_client(
            Box::new(MockLogger {}),
            xmtp_api_grpc::LOCALHOST_ADDRESS.to_string(),
            false,
            Some(path),
            None,
            &inbox_id,
            ffi_inbox_owner.get_address(),
            nonce,
            None,
            None,
        )
        .await
        .unwrap();

        let other_installation_pub_key = client_b.inner_client.installation_public_key();
        drop(client_b);

        assert!(
            installation_pub_key == other_installation_pub_key,
            "did not use same installation ID"
        )
    }

    #[tokio::test(flavor = "multi_thread", worker_threads = 1)]
    async fn test_create_client_with_key() {
        let ffi_inbox_owner = LocalWalletInboxOwner::new();
        let nonce = 1;
        let inbox_id = generate_inbox_id(&ffi_inbox_owner.get_address(), &nonce);

        let path = tmp_path();

        let key = static_enc_key().to_vec();

        let client_a = create_client(
            Box::new(MockLogger {}),
            xmtp_api_grpc::LOCALHOST_ADDRESS.to_string(),
            false,
            Some(path.clone()),
            Some(key),
            &inbox_id,
            ffi_inbox_owner.get_address(),
            nonce,
            None,
            None,
        )
        .await
        .unwrap();

        drop(client_a);

        let mut other_key = static_enc_key();
        other_key[31] = 1;

        let result_errored = create_client(
            Box::new(MockLogger {}),
            xmtp_api_grpc::LOCALHOST_ADDRESS.to_string(),
            false,
            Some(path),
            Some(other_key.to_vec()),
            &inbox_id,
            ffi_inbox_owner.get_address(),
            nonce,
            None,
            None,
        )
        .await
        .is_err();

        assert!(result_errored, "did not error on wrong encryption key")
    }

    use super::FfiSignatureRequest;
    async fn sign_with_wallet(
        wallet: &xmtp_cryptography::utils::LocalWallet,
        signature_request: &FfiSignatureRequest,
    ) {
        let scw_verifier = signature_request.scw_verifier.clone();
        let signature_text = signature_request.inner.lock().await.signature_text();
        let wallet_signature: Vec<u8> = wallet.sign(&signature_text.clone()).unwrap().into();

        signature_request
            .inner
            .lock()
            .await
            .add_signature(
                UnverifiedSignature::RecoverableEcdsa(UnverifiedRecoverableEcdsaSignature::new(
                    wallet_signature,
                )),
                scw_verifier,
            )
            .await
            .unwrap();
    }

    use xmtp_cryptography::utils::generate_local_wallet;

    #[tokio::test(flavor = "multi_thread", worker_threads = 1)]
    async fn test_can_add_wallet_to_inbox() {
        // Setup the initial first client
        let ffi_inbox_owner = LocalWalletInboxOwner::new();
        let nonce = 1;
        let inbox_id = generate_inbox_id(&ffi_inbox_owner.get_address(), &nonce);

        let path = tmp_path();
        let key = static_enc_key().to_vec();
        let client = create_client(
            Box::new(MockLogger {}),
            xmtp_api_grpc::LOCALHOST_ADDRESS.to_string(),
            false,
            Some(path.clone()),
            Some(key),
            &inbox_id,
            ffi_inbox_owner.get_address(),
            nonce,
            None,
            None,
        )
        .await
        .unwrap();

        let signature_request = client.signature_request().unwrap().clone();
        register_client(&ffi_inbox_owner, &client).await;

        sign_with_wallet(&ffi_inbox_owner.wallet, &signature_request).await;

        let conn = client.inner_client.store().conn().unwrap();
        let state = client
            .inner_client
            .get_latest_association_state(&conn, &inbox_id)
            .await
            .expect("could not get state");

        assert_eq!(state.members().len(), 2);

        // Now, add the second wallet to the client

        let wallet_to_add = generate_local_wallet();
        let new_account_address = wallet_to_add.get_address();
        println!("second address: {}", new_account_address);

        let signature_request = client
            .add_wallet(&ffi_inbox_owner.get_address(), &new_account_address)
            .await
            .expect("could not add wallet");

        sign_with_wallet(&ffi_inbox_owner.wallet, &signature_request).await;
        sign_with_wallet(&wallet_to_add, &signature_request).await;

        client
            .apply_signature_request(signature_request)
            .await
            .unwrap();

        let updated_state = client
            .inner_client
            .get_latest_association_state(&conn, &inbox_id)
            .await
            .expect("could not get state");

        assert_eq!(updated_state.members().len(), 3);
    }

    #[tokio::test(flavor = "multi_thread", worker_threads = 1)]
    async fn test_can_revoke_wallet() {
        // Setup the initial first client
        let ffi_inbox_owner = LocalWalletInboxOwner::new();
        let nonce = 1;
        let inbox_id = generate_inbox_id(&ffi_inbox_owner.get_address(), &nonce);

        let path = tmp_path();
        let key = static_enc_key().to_vec();
        let client = create_client(
            Box::new(MockLogger {}),
            xmtp_api_grpc::LOCALHOST_ADDRESS.to_string(),
            false,
            Some(path.clone()),
            Some(key),
            &inbox_id,
            ffi_inbox_owner.get_address(),
            nonce,
            None,
            None,
        )
        .await
        .unwrap();

        let signature_request = client.signature_request().unwrap().clone();
        register_client(&ffi_inbox_owner, &client).await;

        sign_with_wallet(&ffi_inbox_owner.wallet, &signature_request).await;

        let conn = client.inner_client.store().conn().unwrap();
        let state = client
            .inner_client
            .get_latest_association_state(&conn, &inbox_id)
            .await
            .expect("could not get state");

        assert_eq!(state.members().len(), 2);

        // Now, add the second wallet to the client

        let wallet_to_add = generate_local_wallet();
        let new_account_address = wallet_to_add.get_address();
        println!("second address: {}", new_account_address);

        let signature_request = client
            .add_wallet(&ffi_inbox_owner.get_address(), &new_account_address)
            .await
            .expect("could not add wallet");

        sign_with_wallet(&ffi_inbox_owner.wallet, &signature_request).await;
        sign_with_wallet(&wallet_to_add, &signature_request).await;

        client
            .apply_signature_request(signature_request.clone())
            .await
            .unwrap();

        let updated_state = client
            .inner_client
            .get_latest_association_state(&conn, &inbox_id)
            .await
            .expect("could not get state");

        assert_eq!(updated_state.members().len(), 3);

        // Now, revoke the second wallet
        let signature_request = client
            .revoke_wallet(&new_account_address)
            .await
            .expect("could not revoke wallet");

        sign_with_wallet(&ffi_inbox_owner.wallet, &signature_request).await;

        client
            .apply_signature_request(signature_request)
            .await
            .unwrap();

        let revoked_state = client
            .inner_client
            .get_latest_association_state(&conn, &inbox_id)
            .await
            .expect("could not get state");

        assert_eq!(revoked_state.members().len(), 2);
    }

    #[tokio::test(flavor = "multi_thread", worker_threads = 1)]
    async fn test_invalid_external_signature() {
        let inbox_owner = LocalWalletInboxOwner::new();
        let nonce = 1;
        let inbox_id = generate_inbox_id(&inbox_owner.get_address(), &nonce);
        let path = tmp_path();

        let client = create_client(
            Box::new(MockLogger {}),
            xmtp_api_grpc::LOCALHOST_ADDRESS.to_string(),
            false,
            Some(path.clone()),
            None, // encryption_key
            &inbox_id,
            inbox_owner.get_address(),
            nonce,
            None, // v2_signed_private_key_proto
            None,
        )
        .await
        .unwrap();

        let signature_request = client.signature_request().unwrap();
        assert!(client.register_identity(signature_request).await.is_err());
    }

    #[tokio::test(flavor = "multi_thread", worker_threads = 1)]
    async fn test_can_message() {
        let amal = LocalWalletInboxOwner::new();
        let nonce = 1;
        let amal_inbox_id = generate_inbox_id(&amal.get_address(), &nonce);
        let bola = LocalWalletInboxOwner::new();
        let bola_inbox_id = generate_inbox_id(&bola.get_address(), &nonce);
        let path = tmp_path();

        let client_amal = create_client(
            Box::new(MockLogger {}),
            xmtp_api_grpc::LOCALHOST_ADDRESS.to_string(),
            false,
            Some(path.clone()),
            None,
            &amal_inbox_id,
            amal.get_address(),
            nonce,
            None,
            None,
        )
        .await
        .unwrap();
        let can_message_result = client_amal
            .can_message(vec![bola.get_address()])
            .await
            .unwrap();

        assert!(
            can_message_result
                .get(&bola.get_address().to_string())
                .map(|&value| !value)
                .unwrap_or(false),
            "Expected the can_message result to be false for the address"
        );

        let client_bola = create_client(
            Box::new(MockLogger {}),
            xmtp_api_grpc::LOCALHOST_ADDRESS.to_string(),
            false,
            Some(path.clone()),
            None,
            &bola_inbox_id,
            bola.get_address(),
            nonce,
            None,
            None,
        )
        .await
        .unwrap();
        register_client(&bola, &client_bola).await;

        let can_message_result2 = client_amal
            .can_message(vec![bola.get_address()])
            .await
            .unwrap();

        assert!(
            can_message_result2
                .get(&bola.get_address().to_string())
                .copied()
                .unwrap_or(false),
            "Expected the can_message result to be true for the address"
        );
    }

    #[tokio::test(flavor = "multi_thread", worker_threads = 1)]
    async fn test_create_group_with_members() {
        let amal = new_test_client().await;
        let bola = new_test_client().await;

        let group = amal
            .conversations()
            .create_group(
                vec![bola.account_address.clone()],
                FfiCreateGroupOptions::default(),
            )
            .await
            .unwrap();

        let members = group.list_members().await.unwrap();
        assert_eq!(members.len(), 2);
    }

    #[tokio::test(flavor = "multi_thread", worker_threads = 1)]
    async fn test_create_group_with_metadata() {
        let amal = new_test_client().await;
        let bola = new_test_client().await;

        let group = amal
            .conversations()
            .create_group(
                vec![bola.account_address.clone()],
                FfiCreateGroupOptions {
                    permissions: Some(FfiGroupPermissionsOptions::AdminOnly),
                    group_name: Some("Group Name".to_string()),
                    group_image_url_square: Some("url".to_string()),
                    group_description: Some("group description".to_string()),
                    group_pinned_frame_url: Some("pinned frame".to_string()),
                    custom_permission_policy_set: None,
                },
            )
            .await
            .unwrap();

        let members = group.list_members().await.unwrap();
        assert_eq!(members.len(), 2);
        assert_eq!(group.group_name().unwrap(), "Group Name");
        assert_eq!(group.group_image_url_square().unwrap(), "url");
        assert_eq!(group.group_description().unwrap(), "group description");
        assert_eq!(group.group_pinned_frame_url().unwrap(), "pinned frame");
    }

    // Looks like this test might be a separate issue
    #[tokio::test(flavor = "multi_thread", worker_threads = 5)]
    #[ignore]
    async fn test_can_stream_group_messages_for_updates() {
        let alix = new_test_client().await;
        let bo = new_test_client().await;

        // Stream all group messages
        let message_callbacks = RustStreamCallback::default();
        let stream_messages = bo
            .conversations()
            .stream_all_messages(Arc::new(message_callbacks.clone()))
            .await;
        stream_messages.wait_for_ready().await;

        // Create group and send first message
        let alix_group = alix
            .conversations()
            .create_group(
                vec![bo.account_address.clone()],
                FfiCreateGroupOptions::default(),
            )
            .await
            .unwrap();

        alix_group
            .update_group_name("Old Name".to_string())
            .await
            .unwrap();
        message_callbacks.wait_for_delivery(None).await.unwrap();

        let bo_groups = bo
            .conversations()
            .list(FfiListConversationsOptions::default())
            .await
            .unwrap();
        let bo_group = &bo_groups[0];
        bo_group.sync().await.unwrap();
        bo_group
            .update_group_name("Old Name2".to_string())
            .await
            .unwrap();
        message_callbacks.wait_for_delivery(None).await.unwrap();

        // Uncomment the following lines to add more group name updates
        bo_group
            .update_group_name("Old Name3".to_string())
            .await
            .unwrap();
        message_callbacks.wait_for_delivery(None).await.unwrap();

        assert_eq!(message_callbacks.message_count(), 3);

        stream_messages.end_and_wait().await.unwrap();

        assert!(stream_messages.is_closed());
    }

    #[tokio::test(flavor = "multi_thread", worker_threads = 5)]
    async fn test_can_sync_all_groups() {
        let alix = new_test_client().await;
        let bo = new_test_client().await;

        for _i in 0..30 {
            alix.conversations()
                .create_group(
                    vec![bo.account_address.clone()],
                    FfiCreateGroupOptions::default(),
                )
                .await
                .unwrap();
        }

        bo.conversations().sync().await.unwrap();
        let alix_groups = alix
            .conversations()
            .list(FfiListConversationsOptions::default())
            .await
            .unwrap();

        let alix_group1 = alix_groups[0].clone();
        let alix_group5 = alix_groups[5].clone();
        let bo_group1 = bo.conversation(alix_group1.id()).unwrap();
        let bo_group5 = bo.conversation(alix_group5.id()).unwrap();

        alix_group1.send("alix1".as_bytes().to_vec()).await.unwrap();
        alix_group5.send("alix1".as_bytes().to_vec()).await.unwrap();

        let bo_messages1 = bo_group1
            .find_messages(FfiListMessagesOptions::default())
            .unwrap();
        let bo_messages5 = bo_group5
            .find_messages(FfiListMessagesOptions::default())
            .unwrap();
        assert_eq!(bo_messages1.len(), 0);
        assert_eq!(bo_messages5.len(), 0);

        bo.conversations().sync_all_conversations().await.unwrap();

        let bo_messages1 = bo_group1
            .find_messages(FfiListMessagesOptions::default())
            .unwrap();
        let bo_messages5 = bo_group5
            .find_messages(FfiListMessagesOptions::default())
            .unwrap();
        assert_eq!(bo_messages1.len(), 1);
        assert_eq!(bo_messages5.len(), 1);
    }

    #[tokio::test(flavor = "multi_thread", worker_threads = 5)]
    async fn test_can_sync_all_groups_active_only() {
        let alix = new_test_client().await;
        let bo = new_test_client().await;

        // Create 30 groups with alix and bo and sync them
        for _i in 0..30 {
            alix.conversations()
                .create_group(
                    vec![bo.account_address.clone()],
                    FfiCreateGroupOptions::default(),
                )
                .await
                .unwrap();
        }
        bo.conversations().sync().await.unwrap();
        let num_groups_synced_1: u32 = bo.conversations().sync_all_conversations().await.unwrap();
        assert!(num_groups_synced_1 == 30);

        // Remove bo from all groups and sync
        for group in alix
            .conversations()
            .list(FfiListConversationsOptions::default())
            .await
            .unwrap()
        {
            group
                .remove_members(vec![bo.account_address.clone()])
                .await
                .unwrap();
        }

        // First sync after removal needs to process all groups and set them to inactive
        let num_groups_synced_2: u32 = bo.conversations().sync_all_conversations().await.unwrap();
        assert!(num_groups_synced_2 == 30);

        // Second sync after removal will not process inactive groups
        let num_groups_synced_3: u32 = bo.conversations().sync_all_conversations().await.unwrap();
        assert!(num_groups_synced_3 == 0);
    }

    #[tokio::test(flavor = "multi_thread", worker_threads = 5)]
    async fn test_can_send_message_when_out_of_sync() {
        let alix = new_test_client().await;
        let bo = new_test_client().await;
        let caro = new_test_client().await;
        let davon = new_test_client().await;
        let eri = new_test_client().await;
        let frankie = new_test_client().await;

        let alix_group = alix
            .conversations()
            .create_group(
                vec![bo.account_address.clone()],
                FfiCreateGroupOptions::default(),
            )
            .await
            .unwrap();

        bo.conversations().sync().await.unwrap();
        let bo_group = bo.conversation(alix_group.id()).unwrap();

        bo_group.send("bo1".as_bytes().to_vec()).await.unwrap();
        // Temporary workaround for OpenMLS issue - make sure Alix's epoch is up-to-date
        // https://github.com/xmtp/libxmtp/issues/1116
        alix_group.sync().await.unwrap();
        alix_group.send("alix1".as_bytes().to_vec()).await.unwrap();

        // Move the group forward by 3 epochs (as Alix's max_past_epochs is
        // configured to 3) without Bo syncing
        alix_group
            .add_members(vec![
                caro.account_address.clone(),
                davon.account_address.clone(),
            ])
            .await
            .unwrap();
        alix_group
            .remove_members(vec![
                caro.account_address.clone(),
                davon.account_address.clone(),
            ])
            .await
            .unwrap();
        alix_group
            .add_members(vec![
                eri.account_address.clone(),
                frankie.account_address.clone(),
            ])
            .await
            .unwrap();

        // Bo sends messages to Alix while 3 epochs behind
        bo_group.send("bo3".as_bytes().to_vec()).await.unwrap();
        alix_group.send("alix3".as_bytes().to_vec()).await.unwrap();
        bo_group.send("bo4".as_bytes().to_vec()).await.unwrap();
        bo_group.send("bo5".as_bytes().to_vec()).await.unwrap();

        alix_group.sync().await.unwrap();
        let alix_messages = alix_group
            .find_messages(FfiListMessagesOptions::default())
            .unwrap();

        bo_group.sync().await.unwrap();
        let bo_messages = bo_group
            .find_messages(FfiListMessagesOptions::default())
            .unwrap();
        assert_eq!(bo_messages.len(), 9);
        assert_eq!(alix_messages.len(), 10);

        assert_eq!(
            bo_messages[bo_messages.len() - 1].id,
            alix_messages[alix_messages.len() - 1].id
        );
    }

    #[tokio::test(flavor = "multi_thread", worker_threads = 5)]
    async fn test_create_new_installation_without_breaking_group() {
        let wallet1_key = &mut rng();
        let wallet1 = xmtp_cryptography::utils::LocalWallet::new(wallet1_key);
        let wallet2_key = &mut rng();
        let wallet2 = xmtp_cryptography::utils::LocalWallet::new(wallet2_key);

        // Create clients
        let client1 = new_test_client_with_wallet(wallet1).await;
        let client2 = new_test_client_with_wallet(wallet2.clone()).await;
        // Create a new group with client1 including wallet2

        let group = client1
            .conversations()
            .create_group(
                vec![client2.account_address.clone()],
                FfiCreateGroupOptions::default(),
            )
            .await
            .unwrap();

        // Sync groups
        client1.conversations().sync().await.unwrap();
        client2.conversations().sync().await.unwrap();

        // Find groups for both clients
        let client1_group = client1.conversation(group.id()).unwrap();
        let client2_group = client2.conversation(group.id()).unwrap();

        // Sync both groups
        client1_group.sync().await.unwrap();
        client2_group.sync().await.unwrap();

        // Assert both clients see 2 members
        let client1_members = client1_group.list_members().await.unwrap();
        assert_eq!(client1_members.len(), 2);

        let client2_members = client2_group.list_members().await.unwrap();
        assert_eq!(client2_members.len(), 2);

        // Drop and delete local database for client2
        client2.release_db_connection().unwrap();

        // Recreate client2 (new installation)
        let client2 = new_test_client_with_wallet(wallet2).await;

        client1_group.update_installations().await.unwrap();

        // Send a message that will break the group
        client1_group
            .send("This message will break the group".as_bytes().to_vec())
            .await
            .unwrap();

        // Assert client1 still sees 2 members
        let client1_members = client1_group.list_members().await.unwrap();
        assert_eq!(client1_members.len(), 2);

        client2.conversations().sync().await.unwrap();
        let client2_group = client2.conversation(group.id()).unwrap();
        let client2_members = client2_group.list_members().await.unwrap();
        assert_eq!(client2_members.len(), 2);
    }

    #[tokio::test(flavor = "multi_thread", worker_threads = 5)]
    async fn test_create_new_installations_does_not_fork_group() {
        let bo_wallet_key = &mut rng();
        let bo_wallet = xmtp_cryptography::utils::LocalWallet::new(bo_wallet_key);

        // Create clients
        let alix = new_test_client().await;
        let bo = new_test_client_with_wallet(bo_wallet.clone()).await;
        let caro = new_test_client().await;

        // Alix begins a stream for all messages
        let message_callbacks = RustStreamCallback::default();
        let stream_messages = alix
            .conversations()
            .stream_all_messages(Arc::new(message_callbacks.clone()))
            .await;
        stream_messages.wait_for_ready().await;

        // Alix creates a group with Bo and Caro
        let group = alix
            .conversations()
            .create_group(
                vec![bo.account_address.clone(), caro.account_address.clone()],
                FfiCreateGroupOptions::default(),
            )
            .await
            .unwrap();

        // Alix and Caro Sync groups
        alix.conversations().sync().await.unwrap();
        bo.conversations().sync().await.unwrap();
        caro.conversations().sync().await.unwrap();

        // Alix and Caro find the group
        let alix_group = alix.conversation(group.id()).unwrap();
        let bo_group = bo.conversation(group.id()).unwrap();
        let caro_group = caro.conversation(group.id()).unwrap();

        alix_group.update_installations().await.unwrap();
        log::info!("Alix sending first message");
        // Alix sends a message in the group
        alix_group
            .send("First message".as_bytes().to_vec())
            .await
            .unwrap();

        log::info!("Caro sending second message");
        caro_group.update_installations().await.unwrap();
        // Caro sends a message in the group
        caro_group
            .send("Second message".as_bytes().to_vec())
            .await
            .unwrap();

        // Bo logs back in with a new installation
        let bo2 = new_test_client_with_wallet(bo_wallet).await;

        // Bo begins a stream for all messages
        let bo_message_callbacks = RustStreamCallback::default();
        let bo_stream_messages = bo2
            .conversations()
            .stream_all_messages(Arc::new(bo_message_callbacks.clone()))
            .await;
        bo_stream_messages.wait_for_ready().await;

        alix_group.update_installations().await.unwrap();

        log::info!("Alix sending third message after Bo's second installation added");
        // Alix sends a message to the group
        alix_group
            .send("Third message".as_bytes().to_vec())
            .await
            .unwrap();

        // New installation of bo finds the group
        bo2.conversations().sync().await.unwrap();
        let bo2_group = bo2.conversation(group.id()).unwrap();

        log::info!("Bo sending fourth message");
        // Bo sends a message to the group
        bo2_group.update_installations().await.unwrap();
        bo2_group
            .send("Fourth message".as_bytes().to_vec())
            .await
            .unwrap();

        log::info!("Caro sending fifth message");
        // Caro sends a message in the group
        caro_group.update_installations().await.unwrap();
        // Temporary workaround for OpenMLS issue - make sure Caro's epoch is up-to-date
        // https://github.com/xmtp/libxmtp/issues/1116
        caro_group.sync().await.unwrap();
        caro_group
            .send("Fifth message".as_bytes().to_vec())
            .await
            .unwrap();

        log::info!("Syncing alix");
        alix_group.sync().await.unwrap();
        log::info!("Syncing bo 1");
        bo_group.sync().await.unwrap();
        log::info!("Syncing bo 2");
        bo2_group.sync().await.unwrap();
        log::info!("Syncing caro");
        caro_group.sync().await.unwrap();

        // Get the message count for all the clients
        let caro_messages = caro_group
            .find_messages(FfiListMessagesOptions::default())
            .unwrap();
        let alix_messages = alix_group
            .find_messages(FfiListMessagesOptions::default())
            .unwrap();
        let bo_messages = bo_group
            .find_messages(FfiListMessagesOptions::default())
            .unwrap();
        let bo2_messages = bo2_group
            .find_messages(FfiListMessagesOptions::default())
            .unwrap();

        assert_eq!(caro_messages.len(), 5);
        assert_eq!(alix_messages.len(), 6);
        assert_eq!(bo_messages.len(), 5);
        // Bo 2 only sees three messages since it joined after the first 2 were sent
        assert_eq!(bo2_messages.len(), 3);
    }

    #[tokio::test(flavor = "multi_thread", worker_threads = 5)]
    async fn test_can_send_messages_when_epochs_behind() {
        let alix = new_test_client().await;
        let bo = new_test_client().await;

        let alix_group = alix
            .conversations()
            .create_group(
                vec![bo.account_address.clone()],
                FfiCreateGroupOptions::default(),
            )
            .await
            .unwrap();

        bo.conversations().sync().await.unwrap();

        let bo_group = bo.conversation(alix_group.id()).unwrap();

        // Move forward 4 epochs
        alix_group
            .update_group_description("change 1".to_string())
            .await
            .unwrap();
        alix_group
            .update_group_description("change 2".to_string())
            .await
            .unwrap();
        alix_group
            .update_group_description("change 3".to_string())
            .await
            .unwrap();
        alix_group
            .update_group_description("change 4".to_string())
            .await
            .unwrap();

        bo_group
            .send("bo message 1".as_bytes().to_vec())
            .await
            .unwrap();

        alix_group.sync().await.unwrap();
        bo_group.sync().await.unwrap();

        let alix_messages = alix_group
            .find_messages(FfiListMessagesOptions::default())
            .unwrap();
        let bo_messages = bo_group
            .find_messages(FfiListMessagesOptions::default())
            .unwrap();

        let alix_can_see_bo_message = alix_messages
            .iter()
            .any(|message| message.content == "bo message 1".as_bytes());
        assert!(
            alix_can_see_bo_message,
            "\"bo message 1\" not found in alix's messages"
        );

        let bo_can_see_bo_message = bo_messages
            .iter()
            .any(|message| message.content == "bo message 1".as_bytes());
        assert!(
            bo_can_see_bo_message,
            "\"bo message 1\" not found in bo's messages"
        );
    }

    #[tokio::test(flavor = "multi_thread", worker_threads = 5)]
    async fn test_can_add_members_when_out_of_sync() {
        let alix = new_test_client().await;
        let bo = new_test_client().await;
        let caro = new_test_client().await;
        let davon = new_test_client().await;
        let eri = new_test_client().await;
        let frankie = new_test_client().await;

        let alix_group = alix
            .conversations()
            .create_group(
                vec![bo.account_address.clone()],
                FfiCreateGroupOptions::default(),
            )
            .await
            .unwrap();

        bo.conversations().sync().await.unwrap();
        let bo_group = bo.conversation(alix_group.id()).unwrap();

        bo_group.send("bo1".as_bytes().to_vec()).await.unwrap();
        alix_group.send("alix1".as_bytes().to_vec()).await.unwrap();

        // Move the group forward by 3 epochs (as Alix's max_past_epochs is
        // configured to 3) without Bo syncing
        alix_group
            .add_members(vec![
                caro.account_address.clone(),
                davon.account_address.clone(),
            ])
            .await
            .unwrap();
        alix_group
            .remove_members(vec![
                caro.account_address.clone(),
                davon.account_address.clone(),
            ])
            .await
            .unwrap();
        alix_group
            .add_members(vec![eri.account_address.clone()])
            .await
            .unwrap();

        // Bo adds a member while 3 epochs behind
        bo_group
            .add_members(vec![frankie.account_address.clone()])
            .await
            .unwrap();

        bo_group.sync().await.unwrap();
        let bo_members = bo_group.list_members().await.unwrap();
        assert_eq!(bo_members.len(), 4);

        alix_group.sync().await.unwrap();
        let alix_members = alix_group.list_members().await.unwrap();
        assert_eq!(alix_members.len(), 4);
    }

    #[tokio::test(flavor = "multi_thread", worker_threads = 5)]
    async fn test_removed_members_no_longer_update() {
        let alix = new_test_client().await;
        let bo = new_test_client().await;

        let alix_group = alix
            .conversations()
            .create_group(
                vec![bo.account_address.clone()],
                FfiCreateGroupOptions::default(),
            )
            .await
            .unwrap();

        bo.conversations().sync().await.unwrap();
        let bo_group = bo.conversation(alix_group.id()).unwrap();

        alix_group.sync().await.unwrap();
        let alix_members = alix_group.list_members().await.unwrap();
        assert_eq!(alix_members.len(), 2);

        bo_group.sync().await.unwrap();
        let bo_members = bo_group.list_members().await.unwrap();
        assert_eq!(bo_members.len(), 2);

        let bo_messages = bo_group
            .find_messages(FfiListMessagesOptions::default())
            .unwrap();
        assert_eq!(bo_messages.len(), 0);

        alix_group
            .remove_members(vec![bo.account_address.clone()])
            .await
            .unwrap();

        alix_group.send("hello".as_bytes().to_vec()).await.unwrap();

        bo_group.sync().await.unwrap();
        assert!(!bo_group.is_active().unwrap());

        let bo_messages = bo_group
            .find_messages(FfiListMessagesOptions::default())
            .unwrap();
        assert!(bo_messages.first().unwrap().kind == FfiConversationMessageKind::MembershipChange);
        assert_eq!(bo_messages.len(), 1);

        let bo_members = bo_group.list_members().await.unwrap();
        assert_eq!(bo_members.len(), 1);

        alix_group.sync().await.unwrap();
        let alix_members = alix_group.list_members().await.unwrap();
        assert_eq!(alix_members.len(), 1);
    }

    // test is also showing intermittent failures with database locked msg
    #[ignore]
    #[tokio::test(flavor = "multi_thread", worker_threads = 5)]
    async fn test_can_stream_and_update_name_without_forking_group() {
        let alix = new_test_client().await;
        let bo = new_test_client().await;

        // Stream all group messages
        let message_callbacks = RustStreamCallback::default();
        let stream_messages = bo
            .conversations()
            .stream_all_messages(Arc::new(message_callbacks.clone()))
            .await;
        stream_messages.wait_for_ready().await;

        let first_msg_check = 2;
        let second_msg_check = 5;

        // Create group and send first message
        let alix_group = alix
            .conversations()
            .create_group(
                vec![bo.account_address.clone()],
                FfiCreateGroupOptions::default(),
            )
            .await
            .unwrap();

        alix_group
            .update_group_name("hello".to_string())
            .await
            .unwrap();
        message_callbacks.wait_for_delivery(None).await.unwrap();
        alix_group.send("hello1".as_bytes().to_vec()).await.unwrap();
        message_callbacks.wait_for_delivery(None).await.unwrap();

        let bo_groups = bo
            .conversations()
            .list(FfiListConversationsOptions::default())
            .await
            .unwrap();
        assert_eq!(bo_groups.len(), 1);
        let bo_group = bo_groups[0].clone();
        bo_group.sync().await.unwrap();

        let bo_messages1 = bo_group
            .find_messages(FfiListMessagesOptions::default())
            .unwrap();
        assert_eq!(bo_messages1.len(), first_msg_check);

        bo_group.send("hello2".as_bytes().to_vec()).await.unwrap();
        message_callbacks.wait_for_delivery(None).await.unwrap();
        bo_group.send("hello3".as_bytes().to_vec()).await.unwrap();
        message_callbacks.wait_for_delivery(None).await.unwrap();

        alix_group.sync().await.unwrap();

        let alix_messages = alix_group
            .find_messages(FfiListMessagesOptions::default())
            .unwrap();
        assert_eq!(alix_messages.len(), second_msg_check);

        alix_group.send("hello4".as_bytes().to_vec()).await.unwrap();
        message_callbacks.wait_for_delivery(None).await.unwrap();
        bo_group.sync().await.unwrap();

        let bo_messages2 = bo_group
            .find_messages(FfiListMessagesOptions::default())
            .unwrap();
        assert_eq!(bo_messages2.len(), second_msg_check);
        assert_eq!(message_callbacks.message_count(), second_msg_check as u32);

        stream_messages.end_and_wait().await.unwrap();
        assert!(stream_messages.is_closed());
    }

    #[tokio::test(flavor = "multi_thread", worker_threads = 5)]
    async fn test_conversation_streaming() {
        let amal = new_test_client().await;
        let bola = new_test_client().await;

        let stream_callback = RustStreamCallback::default();

        let stream = bola
            .conversations()
            .stream(Arc::new(stream_callback.clone()))
            .await;

        amal.conversations()
            .create_group(
                vec![bola.account_address.clone()],
                FfiCreateGroupOptions::default(),
            )
            .await
            .unwrap();

        stream_callback.wait_for_delivery(None).await.unwrap();

        assert_eq!(stream_callback.message_count(), 1);
        // Create another group and add bola
        amal.conversations()
            .create_group(
                vec![bola.account_address.clone()],
                FfiCreateGroupOptions::default(),
            )
            .await
            .unwrap();
        stream_callback.wait_for_delivery(None).await.unwrap();

        assert_eq!(stream_callback.message_count(), 2);

        stream.end_and_wait().await.unwrap();
        assert!(stream.is_closed());
    }

    #[tokio::test(flavor = "multi_thread", worker_threads = 5)]
    async fn test_stream_all_messages() {
        let alix = new_test_client().await;
        let bo = new_test_client().await;
        let caro = new_test_client().await;

        let alix_group = alix
            .conversations()
            .create_group(
                vec![caro.account_address.clone()],
                FfiCreateGroupOptions::default(),
            )
            .await
            .unwrap();

        let stream_callback = RustStreamCallback::default();

        let stream = caro
            .conversations()
            .stream_all_messages(Arc::new(stream_callback.clone()))
            .await;
        stream.wait_for_ready().await;

        alix_group.send("first".as_bytes().to_vec()).await.unwrap();
        stream_callback.wait_for_delivery(None).await.unwrap();

        let bo_group = bo
            .conversations()
            .create_group(
                vec![caro.account_address.clone()],
                FfiCreateGroupOptions::default(),
            )
            .await
            .unwrap();
        let _ = caro.inner_client.sync_welcomes().await.unwrap();

        bo_group.send("second".as_bytes().to_vec()).await.unwrap();
        stream_callback.wait_for_delivery(None).await.unwrap();
        alix_group.send("third".as_bytes().to_vec()).await.unwrap();
        stream_callback.wait_for_delivery(None).await.unwrap();
        bo_group.send("fourth".as_bytes().to_vec()).await.unwrap();
        stream_callback.wait_for_delivery(None).await.unwrap();

        assert_eq!(stream_callback.message_count(), 4);
        stream.end_and_wait().await.unwrap();
        assert!(stream.is_closed());
    }

    #[tokio::test(flavor = "multi_thread")]
    async fn test_message_streaming() {
        let amal = new_test_client().await;
        let bola = new_test_client().await;

        let amal_group: Arc<FfiConversation> = amal
            .conversations()
            .create_group(
                vec![bola.account_address.clone()],
                FfiCreateGroupOptions::default(),
            )
            .await
            .unwrap();

        bola.inner_client.sync_welcomes().await.unwrap();
        let bola_group = bola.conversation(amal_group.id()).unwrap();

        let stream_callback = RustStreamCallback::default();
        let stream_closer = bola_group.stream(Arc::new(stream_callback.clone())).await;

        stream_closer.wait_for_ready().await;

        amal_group.send("hello".as_bytes().to_vec()).await.unwrap();
        stream_callback.wait_for_delivery(None).await.unwrap();

        amal_group
            .send("goodbye".as_bytes().to_vec())
            .await
            .unwrap();
        stream_callback.wait_for_delivery(None).await.unwrap();

        assert_eq!(stream_callback.message_count(), 2);
        stream_closer.end_and_wait().await.unwrap();
    }

    #[tokio::test(flavor = "multi_thread", worker_threads = 5)]
    async fn test_message_streaming_when_removed_then_added() {
        let amal = new_test_client().await;
        let bola = new_test_client().await;
        log::info!(
            "Created Inbox IDs {} and {}",
            amal.inbox_id(),
            bola.inbox_id()
        );

        let amal_group = amal
            .conversations()
            .create_group(
                vec![bola.account_address.clone()],
                FfiCreateGroupOptions::default(),
            )
            .await
            .unwrap();

        let stream_callback = RustStreamCallback::default();
        let stream_closer = bola
            .conversations()
            .stream_all_messages(Arc::new(stream_callback.clone()))
            .await;
        stream_closer.wait_for_ready().await;

        amal_group.send(b"hello1".to_vec()).await.unwrap();
        stream_callback.wait_for_delivery(None).await.unwrap();
        amal_group.send(b"hello2".to_vec()).await.unwrap();
        stream_callback.wait_for_delivery(None).await.unwrap();

        assert_eq!(stream_callback.message_count(), 2);
        assert!(!stream_closer.is_closed());

        amal_group
            .remove_members_by_inbox_id(vec![bola.inbox_id().clone()])
            .await
            .unwrap();
        stream_callback.wait_for_delivery(None).await.unwrap();
        assert_eq!(stream_callback.message_count(), 3); // Member removal transcript message
                                                        //
        amal_group.send(b"hello3".to_vec()).await.unwrap();
        //TODO: could verify with a log message
        tokio::time::sleep(std::time::Duration::from_millis(200)).await;
        assert_eq!(stream_callback.message_count(), 3); // Don't receive messages while removed
        assert!(!stream_closer.is_closed());

        amal_group
            .add_members(vec![bola.account_address.clone()])
            .await
            .unwrap();

        // TODO: could check for LOG message with a Eviction error on receive
        tokio::time::sleep(tokio::time::Duration::from_millis(100)).await;
        assert_eq!(stream_callback.message_count(), 3); // Don't receive transcript messages while removed

        amal_group.send("hello4".as_bytes().to_vec()).await.unwrap();
        stream_callback.wait_for_delivery(None).await.unwrap();
        assert_eq!(stream_callback.message_count(), 4); // Receiving messages again
        assert!(!stream_closer.is_closed());

        stream_closer.end_and_wait().await.unwrap();
        assert!(stream_closer.is_closed());
    }

    #[tokio::test(flavor = "multi_thread", worker_threads = 1)]
    async fn test_group_who_added_me() {
        // Create Clients
        let amal = new_test_client().await;
        let bola = new_test_client().await;

        // Amal creates a group and adds Bola to the group
        amal.conversations()
            .create_group(
                vec![bola.account_address.clone()],
                FfiCreateGroupOptions::default(),
            )
            .await
            .unwrap();

        // Bola syncs groups - this will decrypt the Welcome, identify who added Bola
        // and then store that value on the group and insert into the database
        let bola_conversations = bola.conversations();
        let _ = bola_conversations.sync().await;

        // Bola gets the group id. This will be needed to fetch the group from
        // the database.
        let bola_groups = bola_conversations
            .list(FfiListConversationsOptions::default())
            .await
            .unwrap();

        let bola_group = bola_groups.first().unwrap();

        // Check Bola's group for the added_by_inbox_id of the inviter
        let added_by_inbox_id = bola_group.added_by_inbox_id().unwrap();

        // // Verify the welcome host_credential is equal to Amal's
        assert_eq!(
            amal.inbox_id(),
            added_by_inbox_id,
            "The Inviter and added_by_address do not match!"
        );
    }

    // TODO: Test current fails 50% of the time with db locking messages
    #[tokio::test(flavor = "multi_thread", worker_threads = 5)]
    async fn test_stream_groups_gets_callback_when_streaming_messages() {
        let alix = new_test_client().await;
        let bo = new_test_client().await;

        // Stream all group messages
        let message_callback = RustStreamCallback::default();
        let group_callback = RustStreamCallback::default();
        let stream_groups = bo
            .conversations()
            .stream(Arc::new(group_callback.clone()))
            .await;

        let stream_messages = bo
            .conversations()
            .stream_all_messages(Arc::new(message_callback.clone()))
            .await;
        stream_messages.wait_for_ready().await;

        // Create group and send first message
        let alix_group = alix
            .conversations()
            .create_group(
                vec![bo.account_address.clone()],
                FfiCreateGroupOptions::default(),
            )
            .await
            .unwrap();
        group_callback.wait_for_delivery(None).await.unwrap();

        alix_group.send("hello1".as_bytes().to_vec()).await.unwrap();
        message_callback.wait_for_delivery(None).await.unwrap();

        assert_eq!(group_callback.message_count(), 1);
        assert_eq!(message_callback.message_count(), 1);

        stream_messages.end_and_wait().await.unwrap();
        assert!(stream_messages.is_closed());

        stream_groups.end_and_wait().await.unwrap();
        assert!(stream_groups.is_closed());
    }

    #[tokio::test(flavor = "multi_thread", worker_threads = 5)]
    async fn test_permissions_show_expected_values() {
        let alix = new_test_client().await;
        let bo = new_test_client().await;
        // Create admin_only group
        let admin_only_options = FfiCreateGroupOptions {
            permissions: Some(FfiGroupPermissionsOptions::AdminOnly),
            ..Default::default()
        };
        let alix_group_admin_only = alix
            .conversations()
            .create_group(vec![bo.account_address.clone()], admin_only_options)
            .await
            .unwrap();

        // Verify we can read the expected permissions
        let alix_permission_policy_set = alix_group_admin_only
            .group_permissions()
            .unwrap()
            .policy_set()
            .unwrap();
        let expected_permission_policy_set = FfiPermissionPolicySet {
            add_member_policy: FfiPermissionPolicy::Admin,
            remove_member_policy: FfiPermissionPolicy::Admin,
            add_admin_policy: FfiPermissionPolicy::SuperAdmin,
            remove_admin_policy: FfiPermissionPolicy::SuperAdmin,
            update_group_name_policy: FfiPermissionPolicy::Admin,
            update_group_description_policy: FfiPermissionPolicy::Admin,
            update_group_image_url_square_policy: FfiPermissionPolicy::Admin,
            update_group_pinned_frame_url_policy: FfiPermissionPolicy::Admin,
        };
        assert_eq!(alix_permission_policy_set, expected_permission_policy_set);

        // Create all_members group
        let all_members_options = FfiCreateGroupOptions {
            permissions: Some(FfiGroupPermissionsOptions::AllMembers),
            ..Default::default()
        };
        let alix_group_all_members = alix
            .conversations()
            .create_group(vec![bo.account_address.clone()], all_members_options)
            .await
            .unwrap();

        // Verify we can read the expected permissions
        let alix_permission_policy_set = alix_group_all_members
            .group_permissions()
            .unwrap()
            .policy_set()
            .unwrap();
        let expected_permission_policy_set = FfiPermissionPolicySet {
            add_member_policy: FfiPermissionPolicy::Allow,
            remove_member_policy: FfiPermissionPolicy::Admin,
            add_admin_policy: FfiPermissionPolicy::SuperAdmin,
            remove_admin_policy: FfiPermissionPolicy::SuperAdmin,
            update_group_name_policy: FfiPermissionPolicy::Allow,
            update_group_description_policy: FfiPermissionPolicy::Allow,
            update_group_image_url_square_policy: FfiPermissionPolicy::Allow,
            update_group_pinned_frame_url_policy: FfiPermissionPolicy::Allow,
        };
        assert_eq!(alix_permission_policy_set, expected_permission_policy_set);
    }

    #[tokio::test(flavor = "multi_thread", worker_threads = 5)]
    async fn test_permissions_updates() {
        let alix = new_test_client().await;
        let bola = new_test_client().await;

        let admin_only_options = FfiCreateGroupOptions {
            permissions: Some(FfiGroupPermissionsOptions::AdminOnly),
            ..Default::default()
        };
        let alix_group = alix
            .conversations()
            .create_group(vec![bola.account_address.clone()], admin_only_options)
            .await
            .unwrap();

        let alix_group_permissions = alix_group
            .group_permissions()
            .unwrap()
            .policy_set()
            .unwrap();
        let expected_permission_policy_set = FfiPermissionPolicySet {
            add_member_policy: FfiPermissionPolicy::Admin,
            remove_member_policy: FfiPermissionPolicy::Admin,
            add_admin_policy: FfiPermissionPolicy::SuperAdmin,
            remove_admin_policy: FfiPermissionPolicy::SuperAdmin,
            update_group_name_policy: FfiPermissionPolicy::Admin,
            update_group_description_policy: FfiPermissionPolicy::Admin,
            update_group_image_url_square_policy: FfiPermissionPolicy::Admin,
            update_group_pinned_frame_url_policy: FfiPermissionPolicy::Admin,
        };
        assert_eq!(alix_group_permissions, expected_permission_policy_set);

        // Let's update the group so that the image url can be updated by anyone
        alix_group
            .update_permission_policy(
                FfiPermissionUpdateType::UpdateMetadata,
                FfiPermissionPolicy::Allow,
                Some(FfiMetadataField::ImageUrlSquare),
            )
            .await
            .unwrap();
        alix_group.sync().await.unwrap();
        let alix_group_permissions = alix_group
            .group_permissions()
            .unwrap()
            .policy_set()
            .unwrap();
        let new_expected_permission_policy_set = FfiPermissionPolicySet {
            add_member_policy: FfiPermissionPolicy::Admin,
            remove_member_policy: FfiPermissionPolicy::Admin,
            add_admin_policy: FfiPermissionPolicy::SuperAdmin,
            remove_admin_policy: FfiPermissionPolicy::SuperAdmin,
            update_group_name_policy: FfiPermissionPolicy::Admin,
            update_group_description_policy: FfiPermissionPolicy::Admin,
            update_group_image_url_square_policy: FfiPermissionPolicy::Allow,
            update_group_pinned_frame_url_policy: FfiPermissionPolicy::Admin,
        };
        assert_eq!(alix_group_permissions, new_expected_permission_policy_set);

        // Verify that bo can not update the group name
        let bola_conversations = bola.conversations();
        let _ = bola_conversations.sync().await;
        let bola_groups = bola_conversations
            .list(FfiListConversationsOptions::default())
            .await
            .unwrap();

        let bola_group = bola_groups.first().unwrap();
        bola_group
            .update_group_name("new_name".to_string())
            .await
            .unwrap_err();

        // Verify that bo CAN update the image url
        bola_group
            .update_group_image_url_square("https://example.com/image.png".to_string())
            .await
            .unwrap();

        // Verify we can read the correct values from the group
        bola_group.sync().await.unwrap();
        alix_group.sync().await.unwrap();
        assert_eq!(
            bola_group.group_image_url_square().unwrap(),
            "https://example.com/image.png"
        );
        assert_eq!(bola_group.group_name().unwrap(), "");
        assert_eq!(
            alix_group.group_image_url_square().unwrap(),
            "https://example.com/image.png"
        );
        assert_eq!(alix_group.group_name().unwrap(), "");
    }

    #[tokio::test(flavor = "multi_thread", worker_threads = 5)]
    async fn test_group_creation_custom_permissions() {
        let alix = new_test_client().await;
        let bola = new_test_client().await;

        let custom_permissions = FfiPermissionPolicySet {
            add_admin_policy: FfiPermissionPolicy::Admin,
            remove_admin_policy: FfiPermissionPolicy::Admin,
            update_group_name_policy: FfiPermissionPolicy::Admin,
            update_group_description_policy: FfiPermissionPolicy::Allow,
            update_group_image_url_square_policy: FfiPermissionPolicy::Admin,
            update_group_pinned_frame_url_policy: FfiPermissionPolicy::Admin,
            add_member_policy: FfiPermissionPolicy::Allow,
            remove_member_policy: FfiPermissionPolicy::Deny,
        };

        let create_group_options = FfiCreateGroupOptions {
            permissions: Some(FfiGroupPermissionsOptions::CustomPolicy),
            group_name: Some("Test Group".to_string()),
            group_image_url_square: Some("https://example.com/image.png".to_string()),
            group_description: Some("A test group".to_string()),
            group_pinned_frame_url: Some("https://example.com/frame.png".to_string()),
            custom_permission_policy_set: Some(custom_permissions),
        };

        let alix_group = alix
            .conversations()
            .create_group(vec![bola.account_address.clone()], create_group_options)
            .await
            .unwrap();

        // Verify the group was created with the correct permissions
        let group_permissions_policy_set = alix_group
            .group_permissions()
            .unwrap()
            .policy_set()
            .unwrap();
        assert_eq!(
            group_permissions_policy_set.add_admin_policy,
            FfiPermissionPolicy::Admin
        );
        assert_eq!(
            group_permissions_policy_set.remove_admin_policy,
            FfiPermissionPolicy::Admin
        );
        assert_eq!(
            group_permissions_policy_set.update_group_name_policy,
            FfiPermissionPolicy::Admin
        );
        assert_eq!(
            group_permissions_policy_set.update_group_description_policy,
            FfiPermissionPolicy::Allow
        );
        assert_eq!(
            group_permissions_policy_set.update_group_image_url_square_policy,
            FfiPermissionPolicy::Admin
        );
        assert_eq!(
            group_permissions_policy_set.update_group_pinned_frame_url_policy,
            FfiPermissionPolicy::Admin
        );
        assert_eq!(
            group_permissions_policy_set.add_member_policy,
            FfiPermissionPolicy::Allow
        );
        assert_eq!(
            group_permissions_policy_set.remove_member_policy,
            FfiPermissionPolicy::Deny
        );

        // Verify that Bola can not update the group name
        let bola_conversations = bola.conversations();
        let _ = bola_conversations.sync().await;
        let bola_groups = bola_conversations
            .list(FfiListConversationsOptions::default())
            .await
            .unwrap();

        let bola_group = bola_groups.first().unwrap();
        bola_group
            .update_group_name("new_name".to_string())
            .await
            .unwrap_err();
        let result = bola_group
            .update_group_name("New Group Name".to_string())
            .await;
        assert!(result.is_err());

        // Verify that Alix can update the group name
        let result = alix_group
            .update_group_name("New Group Name".to_string())
            .await;
        assert!(result.is_ok());

        // Verify that Bola can update the group description
        let result = bola_group
            .update_group_description("New Description".to_string())
            .await;
        assert!(result.is_ok());

        // Verify that Alix can not remove bola even though they are a super admin
        let result = alix_group
            .remove_members(vec![bola.account_address.clone()])
            .await;
        assert!(result.is_err());
    }

    #[tokio::test(flavor = "multi_thread", worker_threads = 5)]
    async fn test_group_creation_custom_permissions_fails_when_invalid() {
        let alix = new_test_client().await;
        let bola = new_test_client().await;

        // Add / Remove Admin must be Admin or Super Admin or Deny
        let custom_permissions_invalid_1 = FfiPermissionPolicySet {
            add_admin_policy: FfiPermissionPolicy::Allow,
            remove_admin_policy: FfiPermissionPolicy::Admin,
            update_group_name_policy: FfiPermissionPolicy::Admin,
            update_group_description_policy: FfiPermissionPolicy::Allow,
            update_group_image_url_square_policy: FfiPermissionPolicy::Admin,
            update_group_pinned_frame_url_policy: FfiPermissionPolicy::Admin,
            add_member_policy: FfiPermissionPolicy::Allow,
            remove_member_policy: FfiPermissionPolicy::Deny,
        };

        let custom_permissions_valid = FfiPermissionPolicySet {
            add_admin_policy: FfiPermissionPolicy::Admin,
            remove_admin_policy: FfiPermissionPolicy::Admin,
            update_group_name_policy: FfiPermissionPolicy::Admin,
            update_group_description_policy: FfiPermissionPolicy::Allow,
            update_group_image_url_square_policy: FfiPermissionPolicy::Admin,
            update_group_pinned_frame_url_policy: FfiPermissionPolicy::Admin,
            add_member_policy: FfiPermissionPolicy::Allow,
            remove_member_policy: FfiPermissionPolicy::Deny,
        };

        let create_group_options_invalid_1 = FfiCreateGroupOptions {
            permissions: Some(FfiGroupPermissionsOptions::CustomPolicy),
            group_name: Some("Test Group".to_string()),
            group_image_url_square: Some("https://example.com/image.png".to_string()),
            group_description: Some("A test group".to_string()),
            group_pinned_frame_url: Some("https://example.com/frame.png".to_string()),
            custom_permission_policy_set: Some(custom_permissions_invalid_1),
        };

        let results_1 = alix
            .conversations()
            .create_group(
                vec![bola.account_address.clone()],
                create_group_options_invalid_1,
            )
            .await;

        assert!(results_1.is_err());

        let create_group_options_invalid_2 = FfiCreateGroupOptions {
            permissions: Some(FfiGroupPermissionsOptions::AllMembers),
            group_name: Some("Test Group".to_string()),
            group_image_url_square: Some("https://example.com/image.png".to_string()),
            group_description: Some("A test group".to_string()),
            group_pinned_frame_url: Some("https://example.com/frame.png".to_string()),
            custom_permission_policy_set: Some(custom_permissions_valid.clone()),
        };

        let results_2 = alix
            .conversations()
            .create_group(
                vec![bola.account_address.clone()],
                create_group_options_invalid_2,
            )
            .await;

        assert!(results_2.is_err());

        let create_group_options_invalid_3 = FfiCreateGroupOptions {
            permissions: None,
            group_name: Some("Test Group".to_string()),
            group_image_url_square: Some("https://example.com/image.png".to_string()),
            group_description: Some("A test group".to_string()),
            group_pinned_frame_url: Some("https://example.com/frame.png".to_string()),
            custom_permission_policy_set: Some(custom_permissions_valid.clone()),
        };

        let results_3 = alix
            .conversations()
            .create_group(
                vec![bola.account_address.clone()],
                create_group_options_invalid_3,
            )
            .await;

        assert!(results_3.is_err());

        let create_group_options_valid = FfiCreateGroupOptions {
            permissions: Some(FfiGroupPermissionsOptions::CustomPolicy),
            group_name: Some("Test Group".to_string()),
            group_image_url_square: Some("https://example.com/image.png".to_string()),
            group_description: Some("A test group".to_string()),
            group_pinned_frame_url: Some("https://example.com/frame.png".to_string()),
            custom_permission_policy_set: Some(custom_permissions_valid),
        };

        let results_4 = alix
            .conversations()
            .create_group(
                vec![bola.account_address.clone()],
                create_group_options_valid,
            )
            .await;

        assert!(results_4.is_ok());
    }

    #[tokio::test(flavor = "multi_thread", worker_threads = 5)]
    async fn test_revoke_all_installations() {
        let wallet = xmtp_cryptography::utils::LocalWallet::new(&mut rng());
        let client_1 = new_test_client_with_wallet(wallet.clone()).await;
        let client_2 = new_test_client_with_wallet(wallet.clone()).await;

        let client_1_state = client_1.inbox_state(true).await.unwrap();
        let client_2_state = client_2.inbox_state(true).await.unwrap();
        assert_eq!(client_1_state.installations.len(), 2);
        assert_eq!(client_2_state.installations.len(), 2);

        let signature_request = client_1.revoke_all_other_installations().await.unwrap();
        sign_with_wallet(&wallet, &signature_request).await;
        client_1
            .apply_signature_request(signature_request)
            .await
            .unwrap();

        let client_1_state_after_revoke = client_1.inbox_state(true).await.unwrap();
        let client_2_state_after_revoke = client_2.inbox_state(true).await.unwrap();
        assert_eq!(client_1_state_after_revoke.installations.len(), 1);
        assert_eq!(client_2_state_after_revoke.installations.len(), 1);
        assert_eq!(
            client_1_state_after_revoke
                .installations
                .first()
                .unwrap()
                .id,
            client_1.installation_id()
        );
        assert_eq!(
            client_2_state_after_revoke
                .installations
                .first()
                .unwrap()
                .id,
            client_1.installation_id()
        );
    }

    #[tokio::test(flavor = "multi_thread", worker_threads = 5)]
    async fn test_dms_sync_but_do_not_list() {
        let alix = new_test_client().await;
        let bola = new_test_client().await;

        let alix_conversations = alix.conversations();
        let bola_conversations = bola.conversations();

        let _alix_dm = alix_conversations
            .create_dm(bola.account_address.clone())
            .await
            .unwrap();
        let alix_num_sync = alix_conversations.sync_all_conversations().await.unwrap();
        bola_conversations.sync().await.unwrap();
        let bola_num_sync = bola_conversations.sync_all_conversations().await.unwrap();
        assert_eq!(alix_num_sync, 1);
        assert_eq!(bola_num_sync, 1);

        let alix_groups = alix_conversations
            .list_groups(FfiListConversationsOptions::default())
            .await
            .unwrap();
        assert_eq!(alix_groups.len(), 0);

        let bola_groups = bola_conversations
            .list_groups(FfiListConversationsOptions::default())
            .await
            .unwrap();
        assert_eq!(bola_groups.len(), 0);

        let alix_dms = alix_conversations
            .list_dms(FfiListConversationsOptions::default())
            .await
            .unwrap();
        assert_eq!(alix_dms.len(), 1);

        let bola_dms = bola_conversations
            .list_dms(FfiListConversationsOptions::default())
            .await
            .unwrap();
        assert_eq!(bola_dms.len(), 1);

        let alix_conversations = alix_conversations
            .list(FfiListConversationsOptions::default())
            .await
            .unwrap();
        assert_eq!(alix_conversations.len(), 1);

        let bola_conversations = bola_conversations
            .list(FfiListConversationsOptions::default())
            .await
            .unwrap();
        assert_eq!(bola_conversations.len(), 1);
    }

    #[tokio::test(flavor = "multi_thread", worker_threads = 5)]
    async fn test_dm_streaming() {
        let alix = new_test_client().await;
        let bo = new_test_client().await;

        // Stream all conversations
        let stream_callback = RustStreamCallback::default();
        let stream = bo
            .conversations()
            .stream(Arc::new(stream_callback.clone()))
            .await;

        alix.conversations()
            .create_group(
                vec![bo.account_address.clone()],
                FfiCreateGroupOptions::default(),
            )
            .await
            .unwrap();

        stream_callback.wait_for_delivery(None).await.unwrap();

        assert_eq!(stream_callback.message_count(), 1);
        alix.conversations()
            .create_dm(bo.account_address.clone())
            .await
            .unwrap();
        stream_callback.wait_for_delivery(None).await.unwrap();

        assert_eq!(stream_callback.message_count(), 2);

        stream.end_and_wait().await.unwrap();
        assert!(stream.is_closed());

        // Stream just groups
        let stream_callback = RustStreamCallback::default();
        let stream = bo
            .conversations()
            .stream_groups(Arc::new(stream_callback.clone()))
            .await;

        alix.conversations()
            .create_group(
                vec![bo.account_address.clone()],
                FfiCreateGroupOptions::default(),
            )
            .await
            .unwrap();

        stream_callback.wait_for_delivery(None).await.unwrap();

        assert_eq!(stream_callback.message_count(), 1);
        alix.conversations()
            .create_dm(bo.account_address.clone())
            .await
            .unwrap();
        let result = stream_callback.wait_for_delivery(Some(2)).await;
        assert!(result.is_err(), "Stream unexpectedly received a DM");
        assert_eq!(stream_callback.message_count(), 1);

        stream.end_and_wait().await.unwrap();
        assert!(stream.is_closed());

        // Stream just dms
        let stream_callback = RustStreamCallback::default();
        let stream = bo
            .conversations()
            .stream_dms(Arc::new(stream_callback.clone()))
            .await;

        alix.conversations()
            .create_dm(bo.account_address.clone())
            .await
            .unwrap();
        stream_callback.wait_for_delivery(None).await.unwrap();
        assert_eq!(stream_callback.message_count(), 1);

        alix.conversations()
            .create_group(
                vec![bo.account_address.clone()],
                FfiCreateGroupOptions::default(),
            )
            .await
            .unwrap();

        let result = stream_callback.wait_for_delivery(Some(2)).await;
        assert!(result.is_err(), "Stream unexpectedly received a Group");
        assert_eq!(stream_callback.message_count(), 1);

        stream.end_and_wait().await.unwrap();
        assert!(stream.is_closed());
    }

    #[tokio::test(flavor = "multi_thread", worker_threads = 5)]
    async fn test_stream_all_dm_messages() {
        let alix = new_test_client().await;
        let bo = new_test_client().await;
        let alix_dm = alix
            .conversations()
            .create_dm(bo.account_address.clone())
            .await
            .unwrap();

        let alix_group = alix
            .conversations()
            .create_group(
                vec![bo.account_address.clone()],
                FfiCreateGroupOptions::default(),
            )
            .await
            .unwrap();

        // Stream all conversations
        let stream_callback = RustStreamCallback::default();
        let stream = bo
            .conversations()
            .stream_all_messages(Arc::new(stream_callback.clone()))
            .await;
        stream.wait_for_ready().await;

        alix_group.send("first".as_bytes().to_vec()).await.unwrap();
        stream_callback.wait_for_delivery(None).await.unwrap();
        assert_eq!(stream_callback.message_count(), 1);

        alix_dm.send("second".as_bytes().to_vec()).await.unwrap();
        stream_callback.wait_for_delivery(None).await.unwrap();
        assert_eq!(stream_callback.message_count(), 2);

        stream.end_and_wait().await.unwrap();
        assert!(stream.is_closed());

        // Stream just groups
        let stream_callback = RustStreamCallback::default();
        let stream = bo
            .conversations()
            .stream_all_group_messages(Arc::new(stream_callback.clone()))
            .await;
        stream.wait_for_ready().await;

        alix_group.send("first".as_bytes().to_vec()).await.unwrap();
        stream_callback.wait_for_delivery(None).await.unwrap();
        assert_eq!(stream_callback.message_count(), 1);

        alix_dm.send("second".as_bytes().to_vec()).await.unwrap();
        let result = stream_callback.wait_for_delivery(Some(2)).await;
        assert!(result.is_err(), "Stream unexpectedly received a DM message");
        assert_eq!(stream_callback.message_count(), 1);

        stream.end_and_wait().await.unwrap();
        assert!(stream.is_closed());

        // Stream just dms
        let stream_callback = RustStreamCallback::default();
        let stream = bo
            .conversations()
            .stream_all_dm_messages(Arc::new(stream_callback.clone()))
            .await;
        stream.wait_for_ready().await;

        alix_dm.send("first".as_bytes().to_vec()).await.unwrap();
        stream_callback.wait_for_delivery(None).await.unwrap();
        assert_eq!(stream_callback.message_count(), 1);

        alix_group.send("second".as_bytes().to_vec()).await.unwrap();
        let result = stream_callback.wait_for_delivery(Some(2)).await;
        assert!(
            result.is_err(),
            "Stream unexpectedly received a Group message"
        );
        assert_eq!(stream_callback.message_count(), 1);

        stream.end_and_wait().await.unwrap();
        assert!(stream.is_closed());
    }

    #[tokio::test(flavor = "multi_thread", worker_threads = 5)]
    async fn test_set_and_get_group_consent() {
        let alix = new_test_client().await;
        let bo = new_test_client().await;

        let alix_group = alix
            .conversations()
            .create_group(
                vec![bo.account_address.clone()],
                FfiCreateGroupOptions::default(),
            )
            .await
            .unwrap();

        let alix_initial_consent = alix_group.consent_state().unwrap();
        assert_eq!(alix_initial_consent, FfiConsentState::Allowed);

        bo.conversations().sync().await.unwrap();
        let bo_group = bo.conversation(alix_group.id()).unwrap();

        let bo_initial_consent = bo_group.consent_state().unwrap();
        assert_eq!(bo_initial_consent, FfiConsentState::Unknown);

        alix_group
            .update_consent_state(FfiConsentState::Denied)
            .unwrap();
        let alix_updated_consent = alix_group.consent_state().unwrap();
        assert_eq!(alix_updated_consent, FfiConsentState::Denied);
        bo.set_consent_states(vec![FfiConsent {
            state: FfiConsentState::Allowed,
            entity_type: FfiConsentEntityType::ConversationId,
            entity: hex::encode(bo_group.id()),
        }])
        .await
        .unwrap();
        let bo_updated_consent = bo_group.consent_state().unwrap();
        assert_eq!(bo_updated_consent, FfiConsentState::Allowed);
    }

    #[tokio::test(flavor = "multi_thread", worker_threads = 5)]
    async fn test_set_and_get_dm_consent() {
        let alix = new_test_client().await;
        let bo = new_test_client().await;

        let alix_dm = alix
            .conversations()
            .create_dm(bo.account_address.clone())
            .await
            .unwrap();

        let alix_initial_consent = alix_dm.consent_state().unwrap();
        assert_eq!(alix_initial_consent, FfiConsentState::Allowed);

        bo.conversations().sync().await.unwrap();
        let bo_dm = bo.conversation(alix_dm.id()).unwrap();

        let bo_initial_consent = bo_dm.consent_state().unwrap();
        assert_eq!(bo_initial_consent, FfiConsentState::Unknown);

        alix_dm
            .update_consent_state(FfiConsentState::Denied)
            .unwrap();
        let alix_updated_consent = alix_dm.consent_state().unwrap();
        assert_eq!(alix_updated_consent, FfiConsentState::Denied);
        bo.set_consent_states(vec![FfiConsent {
            state: FfiConsentState::Allowed,
            entity_type: FfiConsentEntityType::ConversationId,
            entity: hex::encode(bo_dm.id()),
        }])
        .await
        .unwrap();
        let bo_updated_consent = bo_dm.consent_state().unwrap();
        assert_eq!(bo_updated_consent, FfiConsentState::Allowed);
    }

    #[tokio::test(flavor = "multi_thread", worker_threads = 5)]
    async fn test_get_dm_peer_inbox_id() {
        let alix = new_test_client().await;
        let bo = new_test_client().await;

        let alix_dm = alix
            .conversations()
            .create_dm(bo.account_address.clone())
            .await
            .unwrap();

        let alix_dm_peer_inbox = alix_dm.dm_peer_inbox_id().unwrap();
        assert_eq!(alix_dm_peer_inbox, bo.inbox_id());

        bo.conversations().sync().await.unwrap();
        let bo_dm = bo.conversation(alix_dm.id()).unwrap();

        let bo_dm_peer_inbox = bo_dm.dm_peer_inbox_id().unwrap();
        assert_eq!(bo_dm_peer_inbox, alix.inbox_id());
    }

    #[tokio::test(flavor = "multi_thread", worker_threads = 5)]
    async fn test_set_and_get_member_consent() {
        let alix = new_test_client().await;
        let bo = new_test_client().await;

        let alix_group = alix
            .conversations()
            .create_group(
                vec![bo.account_address.clone()],
                FfiCreateGroupOptions::default(),
            )
            .await
            .unwrap();
        alix.set_consent_states(vec![FfiConsent {
            state: FfiConsentState::Allowed,
            entity_type: FfiConsentEntityType::Address,
            entity: bo.account_address.clone(),
        }])
        .await
        .unwrap();
        let bo_consent = alix
            .get_consent_state(FfiConsentEntityType::Address, bo.account_address.clone())
            .await
            .unwrap();
        assert_eq!(bo_consent, FfiConsentState::Allowed);

        if let Some(member) = alix_group
            .list_members()
            .await
            .unwrap()
            .iter()
            .find(|&m| m.inbox_id == bo.inbox_id())
        {
            assert_eq!(member.consent_state, FfiConsentState::Allowed);
        } else {
            panic!("Error: No member found with the given inbox_id.");
        }
    }
}<|MERGE_RESOLUTION|>--- conflicted
+++ resolved
@@ -522,8 +522,6 @@
     pub created_before_ns: Option<i64>,
     pub limit: Option<i64>,
     pub consent_state: Option<FfiConsentState>,
-<<<<<<< HEAD
-=======
 }
 
 impl From<FfiListConversationsOptions> for GroupQueryArgs {
@@ -534,7 +532,6 @@
             .maybe_limit(opts.limit)
             .maybe_consent_state(opts.consent_state.map(Into::into))
     }
->>>>>>> 75a3c637
 }
 
 #[derive(uniffi::Object)]
@@ -864,18 +861,7 @@
     ) -> Result<Vec<Arc<FfiConversation>>, GenericError> {
         let inner = self.inner_client.as_ref();
         let convo_list: Vec<Arc<FfiConversation>> = inner
-<<<<<<< HEAD
-            .find_groups(FindGroupParams {
-                allowed_states: None,
-                created_after_ns: opts.created_after_ns,
-                created_before_ns: opts.created_before_ns,
-                limit: opts.limit,
-                conversation_type: None,
-                consent_state: opts.consent_state.into(),
-            })?
-=======
             .find_groups(opts.into())?
->>>>>>> 75a3c637
             .into_iter()
             .map(|group| Arc::new(group.into()))
             .collect();
@@ -889,18 +875,7 @@
     ) -> Result<Vec<Arc<FfiConversation>>, GenericError> {
         let inner = self.inner_client.as_ref();
         let convo_list: Vec<Arc<FfiConversation>> = inner
-<<<<<<< HEAD
-            .find_groups(FindGroupParams {
-                allowed_states: None,
-                created_after_ns: opts.created_after_ns,
-                created_before_ns: opts.created_before_ns,
-                limit: opts.limit,
-                conversation_type: Some(ConversationType::Group),
-                consent_state: opts.consent_state.into(),
-            })?
-=======
             .find_groups(GroupQueryArgs::from(opts).conversation_type(ConversationType::Group))?
->>>>>>> 75a3c637
             .into_iter()
             .map(|group| Arc::new(group.into()))
             .collect();
@@ -914,18 +889,7 @@
     ) -> Result<Vec<Arc<FfiConversation>>, GenericError> {
         let inner = self.inner_client.as_ref();
         let convo_list: Vec<Arc<FfiConversation>> = inner
-<<<<<<< HEAD
-            .find_groups(FindGroupParams {
-                allowed_states: None,
-                created_after_ns: opts.created_after_ns,
-                created_before_ns: opts.created_before_ns,
-                limit: opts.limit,
-                conversation_type: Some(ConversationType::Dm),
-                consent_state: opts.consent_state.into(),
-            })?
-=======
             .find_groups(GroupQueryArgs::from(opts).conversation_type(ConversationType::Dm))?
->>>>>>> 75a3c637
             .into_iter()
             .map(|group| Arc::new(group.into()))
             .collect();
