pub use crate::inbox_owner::SigningError;
use crate::logger::init_logger;
use crate::logger::FfiLogger;
use crate::GenericError;
use std::collections::HashMap;
use std::convert::TryInto;
use std::sync::Arc;
use tokio::sync::Mutex;
use xmtp_api_grpc::grpc_api_helper::Client as TonicApiClient;
use xmtp_id::associations::unverified::UnverifiedSignature;
use xmtp_id::associations::AccountId;
use xmtp_id::associations::AssociationState;
use xmtp_id::scw_verifier::RpcSmartContractWalletVerifier;
use xmtp_id::scw_verifier::SmartContractSignatureVerifier;
use xmtp_id::{
    associations::{builder::SignatureRequest, generate_inbox_id as xmtp_id_generate_inbox_id},
    InboxId,
};
<<<<<<< HEAD
=======
use xmtp_mls::groups::group_mutable_metadata::MetadataField;
use xmtp_mls::groups::group_permissions::BasePolicies;
use xmtp_mls::groups::group_permissions::GroupMutablePermissionsError;
use xmtp_mls::groups::group_permissions::MembershipPolicies;
use xmtp_mls::groups::group_permissions::MetadataBasePolicies;
use xmtp_mls::groups::group_permissions::MetadataPolicies;
use xmtp_mls::groups::group_permissions::PermissionsBasePolicies;
use xmtp_mls::groups::group_permissions::PermissionsPolicies;
use xmtp_mls::groups::group_permissions::PolicySet;
use xmtp_mls::groups::intents::PermissionPolicyOption;
use xmtp_mls::groups::intents::PermissionUpdateType;
use xmtp_mls::groups::GroupMetadataOptions;
use xmtp_mls::storage::consent_record::ConsentState;
use xmtp_mls::storage::consent_record::ConsentType;
use xmtp_mls::storage::consent_record::StoredConsentRecord;
>>>>>>> cd0fc5cb
use xmtp_mls::{
    api::ApiClientWrapper,
    builder::ClientBuilder,
    client::{Client as MlsClient, ClientError},
    groups::{
        group_metadata::{ConversationType, GroupMetadata},
        group_mutable_metadata::MetadataField,
        group_permissions::{
            BasePolicies, GroupMutablePermissions, GroupMutablePermissionsError,
            MembershipPolicies, MetadataBasePolicies, MetadataPolicies, PermissionsBasePolicies,
            PermissionsPolicies, PolicySet,
        },
        intents::{PermissionPolicyOption, PermissionUpdateType},
        members::PermissionLevel,
        GroupMetadataOptions, MlsGroup, PreconfiguredPolicies, UpdateAdminListType,
    },
    identity::IdentityStrategy,
    retry::Retry,
    storage::{
        group_message::{DeliveryStatus, GroupMessageKind, StoredGroupMessage},
        EncryptedMessageStore, EncryptionKey, StorageOption,
    },
    AbortHandle, GenericStreamHandle, StreamHandle,
};

pub type RustXmtpClient = MlsClient<TonicApiClient>;

/// It returns a new client of the specified `inbox_id`.
/// Note that the `inbox_id` must be either brand new or already associated with the `account_address`.
/// i.e. `inbox_id` cannot be associated with another account address.
///
/// Prior to calling this function, it's suggested to form `inbox_id`, `account_address`, and `nonce` like below.
///
/// ```text
/// inbox_id = get_inbox_id_for_address(account_address)
/// nonce = 0
///
/// // if inbox_id is not associated, we will create new one.
/// if !inbox_id {
///     if !legacy_key { nonce = random_u64() }
///     inbox_id = generate_inbox_id(account_address, nonce)
/// } // Otherwise, we will just use the inbox and ignore the nonce.
/// db_path = $inbox_id-$env
///
/// xmtp.create_client(account_address, nonce, inbox_id, Option<legacy_signed_private_key_proto>)
/// ```
#[allow(clippy::too_many_arguments)]
#[uniffi::export(async_runtime = "tokio")]
pub async fn create_client(
    logger: Box<dyn FfiLogger>,
    host: String,
    is_secure: bool,
    db: Option<String>,
    encryption_key: Option<Vec<u8>>,
    inbox_id: &InboxId,
    account_address: String,
    nonce: u64,
    legacy_signed_private_key_proto: Option<Vec<u8>>,
    history_sync_url: Option<String>,
) -> Result<Arc<FfiXmtpClient>, GenericError> {
    init_logger(logger);
    log::info!(
        "Creating API client for host: {}, isSecure: {}",
        host,
        is_secure
    );
    let api_client = TonicApiClient::create(host.clone(), is_secure).await?;

    log::info!(
        "Creating message store with path: {:?} and encryption key: {} of length {:?}",
        db,
        encryption_key.is_some(),
        encryption_key.as_ref().map(|k| k.len())
    );

    let storage_option = match db {
        Some(path) => StorageOption::Persistent(path),
        None => StorageOption::Ephemeral,
    };

    let store = match encryption_key {
        Some(key) => {
            let key: EncryptionKey = key
                .try_into()
                .map_err(|_| "Malformed 32 byte encryption key".to_string())?;
            EncryptedMessageStore::new(storage_option, key).await?
        }
        None => EncryptedMessageStore::new_unencrypted(storage_option).await?,
    };
    log::info!("Creating XMTP client");
    let identity_strategy = IdentityStrategy::CreateIfNotFound(
        inbox_id.clone(),
        account_address.clone(),
        nonce,
        legacy_signed_private_key_proto,
    );

    let xmtp_client: RustXmtpClient = match history_sync_url {
        Some(url) => {
            ClientBuilder::new(identity_strategy)
                .api_client(api_client)
                .store(store)
                .history_sync_url(&url)
                .build()
                .await?
        }
        None => {
            ClientBuilder::new(identity_strategy)
                .api_client(api_client)
                .store(store)
                .build()
                .await?
        }
    };

    log::info!(
        "Created XMTP client for inbox_id: {}",
        xmtp_client.inbox_id()
    );
    Ok(Arc::new(FfiXmtpClient {
        inner_client: Arc::new(xmtp_client),
        account_address,
    }))
}

#[allow(unused)]
#[uniffi::export(async_runtime = "tokio")]
pub async fn get_inbox_id_for_address(
    logger: Box<dyn FfiLogger>,
    host: String,
    is_secure: bool,
    account_address: String,
) -> Result<Option<String>, GenericError> {
    let api_client = ApiClientWrapper::new(
        TonicApiClient::create(host.clone(), is_secure).await?,
        Retry::default(),
    );

    let results = api_client
        .get_inbox_ids(vec![account_address.clone()])
        .await
        .map_err(GenericError::from_error)?;

    Ok(results.get(&account_address).cloned())
}

#[allow(unused)]
#[uniffi::export]
pub fn generate_inbox_id(account_address: String, nonce: u64) -> String {
    xmtp_id_generate_inbox_id(&account_address, &nonce)
}

#[derive(uniffi::Object)]
pub struct FfiSignatureRequest {
    inner: Arc<Mutex<SignatureRequest>>,
}

// TODO:nm store the verifier on the request from the client
fn signature_verifier() -> impl SmartContractSignatureVerifier {
    RpcSmartContractWalletVerifier::new("http://www.fake.com".to_string())
}

#[uniffi::export(async_runtime = "tokio")]
impl FfiSignatureRequest {
    // Signature that's signed by EOA wallet
    pub async fn add_ecdsa_signature(&self, signature_bytes: Vec<u8>) -> Result<(), GenericError> {
        let mut inner = self.inner.lock().await;
        inner
            .add_signature(
                UnverifiedSignature::new_recoverable_ecdsa(signature_bytes),
                &signature_verifier(),
            )
            .await?;

        Ok(())
    }

    // Signature that's signed by smart contract wallet
    pub async fn add_scw_signature(
        &self,
        signature_bytes: Vec<u8>,
        address: String,
        chain_id: u64,
        block_number: u64,
    ) -> Result<(), GenericError> {
        let mut inner = self.inner.lock().await;
        let account_id = AccountId::new_evm(chain_id, address);

        let signature = UnverifiedSignature::new_smart_contract_wallet(
            signature_bytes,
            account_id,
            block_number,
        );
        inner
            .add_signature(signature, &signature_verifier())
            .await?;
        Ok(())
    }

    pub async fn is_ready(&self) -> bool {
        self.inner.lock().await.is_ready()
    }

    pub async fn signature_text(&self) -> Result<String, GenericError> {
        Ok(self.inner.lock().await.signature_text())
    }

    /// missing signatures that are from [MemberKind::Address]
    pub async fn missing_address_signatures(&self) -> Result<Vec<String>, GenericError> {
        let inner = self.inner.lock().await;
        Ok(inner
            .missing_address_signatures()
            .iter()
            .map(|member| member.to_string())
            .collect())
    }
}

#[derive(uniffi::Object)]
pub struct FfiXmtpClient {
    inner_client: Arc<RustXmtpClient>,
    #[allow(dead_code)]
    account_address: String,
}

#[uniffi::export(async_runtime = "tokio")]
impl FfiXmtpClient {
    pub fn inbox_id(&self) -> InboxId {
        self.inner_client.inbox_id()
    }

    pub fn conversations(&self) -> Arc<FfiConversations> {
        Arc::new(FfiConversations {
            inner_client: self.inner_client.clone(),
        })
    }

    pub fn group(&self, group_id: Vec<u8>) -> Result<FfiGroup, GenericError> {
        let convo = self.inner_client.group(group_id)?;
        Ok(FfiGroup {
            inner_client: self.inner_client.clone(),
            group_id: convo.group_id,
            created_at_ns: convo.created_at_ns,
        })
    }

    pub fn message(&self, message_id: Vec<u8>) -> Result<FfiMessage, GenericError> {
        let message = self.inner_client.message(message_id)?;
        Ok(message.into())
    }

    pub async fn can_message(
        &self,
        account_addresses: Vec<String>,
    ) -> Result<HashMap<String, bool>, GenericError> {
        let inner = self.inner_client.as_ref();

        let results: HashMap<String, bool> = inner.can_message(account_addresses).await?;

        Ok(results)
    }

    pub fn installation_id(&self) -> Vec<u8> {
        self.inner_client.installation_public_key()
    }

    pub fn release_db_connection(&self) -> Result<(), GenericError> {
        Ok(self.inner_client.release_db_connection()?)
    }

    pub async fn db_reconnect(&self) -> Result<(), GenericError> {
        Ok(self.inner_client.reconnect_db()?)
    }

    pub async fn find_inbox_id(&self, address: String) -> Result<Option<String>, GenericError> {
        let inner = self.inner_client.as_ref();

        let result = inner.find_inbox_id_from_address(address).await?;
        Ok(result)
    }

    /**
     * Get the client's inbox state.
     *
     * If `refresh_from_network` is true, the client will go to the network first to refresh the state.
     * Otherwise, the state will be read from the local database.
     */
    pub async fn inbox_state(
        &self,
        refresh_from_network: bool,
    ) -> Result<FfiInboxState, GenericError> {
        let state = self.inner_client.inbox_state(refresh_from_network).await?;
        Ok(state.into())
    }

    pub async fn get_latest_inbox_state(
        &self,
        inbox_id: String,
    ) -> Result<FfiInboxState, GenericError> {
        let state = self
            .inner_client
            .get_latest_association_state(&self.inner_client.store().conn()?, &inbox_id)
            .await?;
        Ok(state.into())
    }

    pub async fn set_consent_states(&self, records: Vec<FfiConsent>) -> Result<(), GenericError> {
        let inner = self.inner_client.as_ref();
        let stored_records: Vec<StoredConsentRecord> =
            records.into_iter().map(StoredConsentRecord::from).collect();

        inner.set_consent_states(stored_records).await?;
        Ok(())
    }

    pub async fn get_consent_state(
        &self,
        entity_type: FfiConsentEntityType,
        entity: String,
    ) -> Result<FfiConsentState, GenericError> {
        let inner = self.inner_client.as_ref();
        let result = inner.get_consent_state(entity_type.into(), entity).await?;

        Ok(result.into())
    }
}

#[uniffi::export(async_runtime = "tokio")]
impl FfiXmtpClient {
    pub fn signature_request(&self) -> Option<Arc<FfiSignatureRequest>> {
        self.inner_client
            .identity()
            .signature_request()
            .map(|request| {
                Arc::new(FfiSignatureRequest {
                    inner: Arc::new(Mutex::new(request)),
                })
            })
    }

    pub async fn register_identity(
        &self,
        signature_request: Arc<FfiSignatureRequest>,
    ) -> Result<(), GenericError> {
        let signature_request = signature_request.inner.lock().await;
        self.inner_client
            .register_identity(signature_request.clone())
            .await?;

        Ok(())
    }

    pub async fn request_history_sync(&self) -> Result<(), GenericError> {
        self.inner_client
            .send_history_request()
            .await
            .map_err(GenericError::from_error)?;
        Ok(())
    }

    /// Adds an identity - really a wallet address - to the existing client
    pub async fn add_wallet(
        &self,
        existing_wallet_address: &str,
        new_wallet_address: &str,
    ) -> Result<Arc<FfiSignatureRequest>, GenericError> {
        let signature_request = self
            .inner_client
            .associate_wallet(existing_wallet_address.into(), new_wallet_address.into())?;

        let request = Arc::new(FfiSignatureRequest {
            inner: Arc::new(tokio::sync::Mutex::new(signature_request)),
        });

        Ok(request)
    }

    pub async fn apply_signature_request(
        &self,
        signature_request: Arc<FfiSignatureRequest>,
    ) -> Result<(), GenericError> {
        let signature_request = signature_request.inner.lock().await;
        self.inner_client
            .apply_signature_request(signature_request.clone())
            .await?;

        Ok(())
    }

    /// Revokes or removes an identity - really a wallet address - from the existing client
    pub async fn revoke_wallet(
        &self,
        wallet_address: &str,
    ) -> Result<Arc<FfiSignatureRequest>, GenericError> {
        let signature_request = self
            .inner_client
            .revoke_wallets(vec![wallet_address.into()])
            .await?;

        let request = Arc::new(FfiSignatureRequest {
            inner: Arc::new(tokio::sync::Mutex::new(signature_request)),
        });

        Ok(request)
    }

    /**
     * Revokes all installations except the one the client is currently using
     */
    pub async fn revoke_all_other_installations(
        &self,
    ) -> Result<Arc<FfiSignatureRequest>, GenericError> {
        let installation_id = self.inner_client.installation_public_key();
        let inbox_state = self.inner_client.inbox_state(true).await?;
        let other_installation_ids = inbox_state
            .installation_ids()
            .into_iter()
            .filter(|id| id != &installation_id)
            .collect();

        let signature_request = self
            .inner_client
            .revoke_installations(other_installation_ids)
            .await?;

        Ok(Arc::new(FfiSignatureRequest {
            inner: Arc::new(tokio::sync::Mutex::new(signature_request)),
        }))
    }
}

#[derive(uniffi::Record)]
pub struct FfiInboxState {
    pub inbox_id: String,
    pub recovery_address: String,
    pub installation_ids: Vec<Vec<u8>>,
    pub account_addresses: Vec<String>,
}

impl From<AssociationState> for FfiInboxState {
    fn from(state: AssociationState) -> Self {
        Self {
            inbox_id: state.inbox_id().to_string(),
            recovery_address: state.recovery_address().to_string(),
            installation_ids: state.installation_ids(),
            account_addresses: state.account_addresses(),
        }
    }
}

#[derive(uniffi::Record, Default)]
pub struct FfiListConversationsOptions {
    pub created_after_ns: Option<i64>,
    pub created_before_ns: Option<i64>,
    pub limit: Option<i64>,
}

#[derive(uniffi::Object)]
pub struct FfiConversations {
    inner_client: Arc<RustXmtpClient>,
}

#[derive(uniffi::Enum, Clone, Debug)]
pub enum FfiGroupPermissionsOptions {
    AllMembers,
    AdminOnly,
    CustomPolicy,
}

#[derive(uniffi::Enum, Debug)]
pub enum FfiPermissionUpdateType {
    AddMember,
    RemoveMember,
    AddAdmin,
    RemoveAdmin,
    UpdateMetadata,
}

impl From<&FfiPermissionUpdateType> for PermissionUpdateType {
    fn from(update_type: &FfiPermissionUpdateType) -> Self {
        match update_type {
            FfiPermissionUpdateType::AddMember => PermissionUpdateType::AddMember,
            FfiPermissionUpdateType::RemoveMember => PermissionUpdateType::RemoveMember,
            FfiPermissionUpdateType::AddAdmin => PermissionUpdateType::AddAdmin,
            FfiPermissionUpdateType::RemoveAdmin => PermissionUpdateType::RemoveAdmin,
            FfiPermissionUpdateType::UpdateMetadata => PermissionUpdateType::UpdateMetadata,
        }
    }
}

#[derive(uniffi::Enum, Clone, Debug, PartialEq, Eq)]
pub enum FfiPermissionPolicy {
    Allow,
    Deny,
    Admin,
    SuperAdmin,
    DoesNotExist,
    Other,
}

impl TryInto<PermissionPolicyOption> for FfiPermissionPolicy {
    type Error = GroupMutablePermissionsError;

    fn try_into(self) -> Result<PermissionPolicyOption, Self::Error> {
        match self {
            FfiPermissionPolicy::Allow => Ok(PermissionPolicyOption::Allow),
            FfiPermissionPolicy::Deny => Ok(PermissionPolicyOption::Deny),
            FfiPermissionPolicy::Admin => Ok(PermissionPolicyOption::AdminOnly),
            FfiPermissionPolicy::SuperAdmin => Ok(PermissionPolicyOption::SuperAdminOnly),
            _ => Err(GroupMutablePermissionsError::InvalidPermissionPolicyOption),
        }
    }
}

impl TryInto<MembershipPolicies> for FfiPermissionPolicy {
    type Error = GroupMutablePermissionsError;

    fn try_into(self) -> Result<MembershipPolicies, Self::Error> {
        match self {
            FfiPermissionPolicy::Allow => Ok(MembershipPolicies::allow()),
            FfiPermissionPolicy::Deny => Ok(MembershipPolicies::deny()),
            FfiPermissionPolicy::Admin => Ok(MembershipPolicies::allow_if_actor_admin()),
            FfiPermissionPolicy::SuperAdmin => Ok(MembershipPolicies::allow_if_actor_super_admin()),
            _ => Err(GroupMutablePermissionsError::InvalidPermissionPolicyOption),
        }
    }
}

impl TryInto<MetadataPolicies> for FfiPermissionPolicy {
    type Error = GroupMutablePermissionsError;

    fn try_into(self) -> Result<MetadataPolicies, Self::Error> {
        match self {
            FfiPermissionPolicy::Allow => Ok(MetadataPolicies::allow()),
            FfiPermissionPolicy::Deny => Ok(MetadataPolicies::deny()),
            FfiPermissionPolicy::Admin => Ok(MetadataPolicies::allow_if_actor_admin()),
            FfiPermissionPolicy::SuperAdmin => Ok(MetadataPolicies::allow_if_actor_super_admin()),
            _ => Err(GroupMutablePermissionsError::InvalidPermissionPolicyOption),
        }
    }
}

impl TryInto<PermissionsPolicies> for FfiPermissionPolicy {
    type Error = GroupMutablePermissionsError;

    fn try_into(self) -> Result<PermissionsPolicies, Self::Error> {
        match self {
            FfiPermissionPolicy::Deny => Ok(PermissionsPolicies::deny()),
            FfiPermissionPolicy::Admin => Ok(PermissionsPolicies::allow_if_actor_admin()),
            FfiPermissionPolicy::SuperAdmin => {
                Ok(PermissionsPolicies::allow_if_actor_super_admin())
            }
            _ => Err(GroupMutablePermissionsError::InvalidPermissionPolicyOption),
        }
    }
}

impl From<&MembershipPolicies> for FfiPermissionPolicy {
    fn from(policies: &MembershipPolicies) -> Self {
        if let MembershipPolicies::Standard(base_policy) = policies {
            match base_policy {
                BasePolicies::Allow => FfiPermissionPolicy::Allow,
                BasePolicies::Deny => FfiPermissionPolicy::Deny,
                BasePolicies::AllowSameMember => FfiPermissionPolicy::Other,
                BasePolicies::AllowIfAdminOrSuperAdmin => FfiPermissionPolicy::Admin,
                BasePolicies::AllowIfSuperAdmin => FfiPermissionPolicy::SuperAdmin,
            }
        } else {
            FfiPermissionPolicy::Other
        }
    }
}

impl From<&MetadataPolicies> for FfiPermissionPolicy {
    fn from(policies: &MetadataPolicies) -> Self {
        if let MetadataPolicies::Standard(base_policy) = policies {
            match base_policy {
                MetadataBasePolicies::Allow => FfiPermissionPolicy::Allow,
                MetadataBasePolicies::Deny => FfiPermissionPolicy::Deny,
                MetadataBasePolicies::AllowIfActorAdminOrSuperAdmin => FfiPermissionPolicy::Admin,
                MetadataBasePolicies::AllowIfActorSuperAdmin => FfiPermissionPolicy::SuperAdmin,
            }
        } else {
            FfiPermissionPolicy::Other
        }
    }
}

impl From<&PermissionsPolicies> for FfiPermissionPolicy {
    fn from(policies: &PermissionsPolicies) -> Self {
        if let PermissionsPolicies::Standard(base_policy) = policies {
            match base_policy {
                PermissionsBasePolicies::Deny => FfiPermissionPolicy::Deny,
                PermissionsBasePolicies::AllowIfActorAdminOrSuperAdmin => {
                    FfiPermissionPolicy::Admin
                }
                PermissionsBasePolicies::AllowIfActorSuperAdmin => FfiPermissionPolicy::SuperAdmin,
            }
        } else {
            FfiPermissionPolicy::Other
        }
    }
}

#[derive(uniffi::Record, Clone, Debug, PartialEq, Eq)]
pub struct FfiPermissionPolicySet {
    pub add_member_policy: FfiPermissionPolicy,
    pub remove_member_policy: FfiPermissionPolicy,
    pub add_admin_policy: FfiPermissionPolicy,
    pub remove_admin_policy: FfiPermissionPolicy,
    pub update_group_name_policy: FfiPermissionPolicy,
    pub update_group_description_policy: FfiPermissionPolicy,
    pub update_group_image_url_square_policy: FfiPermissionPolicy,
    pub update_group_pinned_frame_url_policy: FfiPermissionPolicy,
}

impl From<PreconfiguredPolicies> for FfiGroupPermissionsOptions {
    fn from(policy: PreconfiguredPolicies) -> Self {
        match policy {
            PreconfiguredPolicies::AllMembers => FfiGroupPermissionsOptions::AllMembers,
            PreconfiguredPolicies::AdminsOnly => FfiGroupPermissionsOptions::AdminOnly,
        }
    }
}

impl TryFrom<FfiPermissionPolicySet> for PolicySet {
    type Error = GroupMutablePermissionsError;
    fn try_from(policy_set: FfiPermissionPolicySet) -> Result<Self, GroupMutablePermissionsError> {
        let mut metadata_permissions_map: HashMap<String, MetadataPolicies> = HashMap::new();
        metadata_permissions_map.insert(
            MetadataField::GroupName.to_string(),
            policy_set.update_group_name_policy.try_into()?,
        );
        metadata_permissions_map.insert(
            MetadataField::Description.to_string(),
            policy_set.update_group_description_policy.try_into()?,
        );
        metadata_permissions_map.insert(
            MetadataField::GroupImageUrlSquare.to_string(),
            policy_set.update_group_image_url_square_policy.try_into()?,
        );
        metadata_permissions_map.insert(
            MetadataField::GroupPinnedFrameUrl.to_string(),
            policy_set.update_group_pinned_frame_url_policy.try_into()?,
        );

        Ok(PolicySet {
            add_member_policy: policy_set.add_member_policy.try_into()?,
            remove_member_policy: policy_set.remove_member_policy.try_into()?,
            add_admin_policy: policy_set.add_admin_policy.try_into()?,
            remove_admin_policy: policy_set.remove_admin_policy.try_into()?,
            update_metadata_policy: metadata_permissions_map,
            update_permissions_policy: PermissionsPolicies::allow_if_actor_super_admin(),
        })
    }
}

#[derive(uniffi::Enum, Debug)]
pub enum FfiMetadataField {
    GroupName,
    Description,
    ImageUrlSquare,
    PinnedFrameUrl,
}

impl From<&FfiMetadataField> for MetadataField {
    fn from(field: &FfiMetadataField) -> Self {
        match field {
            FfiMetadataField::GroupName => MetadataField::GroupName,
            FfiMetadataField::Description => MetadataField::Description,
            FfiMetadataField::ImageUrlSquare => MetadataField::GroupImageUrlSquare,
            FfiMetadataField::PinnedFrameUrl => MetadataField::GroupPinnedFrameUrl,
        }
    }
}

#[uniffi::export(async_runtime = "tokio")]
impl FfiConversations {
    pub async fn create_group(
        &self,
        account_addresses: Vec<String>,
        opts: FfiCreateGroupOptions,
    ) -> Result<Arc<FfiGroup>, GenericError> {
        log::info!(
            "creating group with account addresses: {}",
            account_addresses.join(", ")
        );

        if let Some(FfiGroupPermissionsOptions::CustomPolicy) = opts.permissions {
            if opts.custom_permission_policy_set.is_none() {
                return Err(GenericError::Generic {
                    err: "CustomPolicy must include policy set".to_string(),
                });
            }
        } else if opts.custom_permission_policy_set.is_some() {
            return Err(GenericError::Generic {
                err: "Only CustomPolicy may specify a policy set".to_string(),
            });
        }

        let metadata_options = opts.clone().into_group_metadata_options();

        let group_permissions = match opts.permissions {
            Some(FfiGroupPermissionsOptions::AllMembers) => {
                Some(xmtp_mls::groups::PreconfiguredPolicies::AllMembers.to_policy_set())
            }
            Some(FfiGroupPermissionsOptions::AdminOnly) => {
                Some(xmtp_mls::groups::PreconfiguredPolicies::AdminsOnly.to_policy_set())
            }
            Some(FfiGroupPermissionsOptions::CustomPolicy) => {
                if let Some(policy_set) = opts.custom_permission_policy_set {
                    Some(policy_set.try_into()?)
                } else {
                    None
                }
            }
            _ => None,
        };

        let convo = if account_addresses.is_empty() {
            self.inner_client
                .create_group(group_permissions, metadata_options)?
        } else {
            self.inner_client
                .create_group_with_members(account_addresses, group_permissions, metadata_options)
                .await?
        };

        let out = Arc::new(FfiGroup {
            inner_client: self.inner_client.clone(),
            group_id: convo.group_id,
            created_at_ns: convo.created_at_ns,
        });

        Ok(out)
    }

    pub async fn process_streamed_welcome_message(
        &self,
        envelope_bytes: Vec<u8>,
    ) -> Result<Arc<FfiGroup>, GenericError> {
        let inner = self.inner_client.as_ref();
        let group = inner
            .process_streamed_welcome_message(envelope_bytes)
            .await?;
        let out = Arc::new(FfiGroup {
            inner_client: self.inner_client.clone(),
            group_id: group.group_id,
            created_at_ns: group.created_at_ns,
        });
        Ok(out)
    }

    pub async fn sync(&self) -> Result<(), GenericError> {
        let inner = self.inner_client.as_ref();
        inner.sync_welcomes().await?;
        Ok(())
    }

    pub async fn sync_all_groups(&self) -> Result<u32, GenericError> {
        let inner = self.inner_client.as_ref();
        let groups = inner.find_groups(None, None, None, None)?;

        let num_groups_synced: usize = inner.sync_all_groups(groups).await?;
        // Uniffi does not work with usize, so we need to convert to u32
        let num_groups_synced: u32 =
            num_groups_synced
                .try_into()
                .map_err(|_| GenericError::Generic {
                    err: "Failed to convert the number of synced groups from usize to u32"
                        .to_string(),
                })?;
        Ok(num_groups_synced)
    }

    pub async fn list(
        &self,
        opts: FfiListConversationsOptions,
    ) -> Result<Vec<Arc<FfiGroup>>, GenericError> {
        let inner = self.inner_client.as_ref();
        let convo_list: Vec<Arc<FfiGroup>> = inner
            .find_groups(
                None,
                opts.created_after_ns,
                opts.created_before_ns,
                opts.limit,
            )?
            .into_iter()
            .map(|group| {
                Arc::new(FfiGroup {
                    inner_client: self.inner_client.clone(),
                    group_id: group.group_id,
                    created_at_ns: group.created_at_ns,
                })
            })
            .collect();

        Ok(convo_list)
    }

    pub async fn stream(&self, callback: Box<dyn FfiConversationCallback>) -> FfiStreamCloser {
        let client = self.inner_client.clone();
        let handle =
            RustXmtpClient::stream_conversations_with_callback(client.clone(), move |convo| {
                callback.on_conversation(Arc::new(FfiGroup {
                    inner_client: client.clone(),
                    group_id: convo.group_id,
                    created_at_ns: convo.created_at_ns,
                }))
            });

        FfiStreamCloser::new(handle)
    }

    pub async fn stream_all_messages(
        &self,
        message_callback: Box<dyn FfiMessageCallback>,
    ) -> FfiStreamCloser {
        let handle = RustXmtpClient::stream_all_messages_with_callback(
            self.inner_client.clone(),
            move |message| message_callback.on_message(message.into()),
        );

        FfiStreamCloser::new(handle)
    }
}

#[derive(uniffi::Object)]
pub struct FfiGroup {
    inner_client: Arc<RustXmtpClient>,
    group_id: Vec<u8>,
    created_at_ns: i64,
}

#[derive(uniffi::Record)]
pub struct FfiGroupMember {
    pub inbox_id: String,
    pub account_addresses: Vec<String>,
    pub installation_ids: Vec<Vec<u8>>,
    pub permission_level: FfiPermissionLevel,
    pub consent_state: FfiConsentState,
}

#[derive(uniffi::Enum)]
pub enum FfiPermissionLevel {
    Member,
    Admin,
    SuperAdmin,
}

#[derive(uniffi::Enum, PartialEq, Debug)]
pub enum FfiConsentState {
    Unknown,
    Allowed,
    Denied,
}

impl From<ConsentState> for FfiConsentState {
    fn from(state: ConsentState) -> Self {
        match state {
            ConsentState::Unknown => FfiConsentState::Unknown,
            ConsentState::Allowed => FfiConsentState::Allowed,
            ConsentState::Denied => FfiConsentState::Denied,
        }
    }
}

impl From<FfiConsentState> for ConsentState {
    fn from(state: FfiConsentState) -> Self {
        match state {
            FfiConsentState::Unknown => ConsentState::Unknown,
            FfiConsentState::Allowed => ConsentState::Allowed,
            FfiConsentState::Denied => ConsentState::Denied,
        }
    }
}

#[derive(uniffi::Enum)]
pub enum FfiConsentEntityType {
    GroupId,
    InboxId,
    Address,
}

impl From<FfiConsentEntityType> for ConsentType {
    fn from(entity_type: FfiConsentEntityType) -> Self {
        match entity_type {
            FfiConsentEntityType::GroupId => ConsentType::GroupId,
            FfiConsentEntityType::InboxId => ConsentType::InboxId,
            FfiConsentEntityType::Address => ConsentType::Address,
        }
    }
}

#[derive(uniffi::Record, Clone, Default)]
pub struct FfiListMessagesOptions {
    pub sent_before_ns: Option<i64>,
    pub sent_after_ns: Option<i64>,
    pub limit: Option<i64>,
    pub delivery_status: Option<FfiDeliveryStatus>,
}

#[derive(uniffi::Record, Clone, Default)]
pub struct FfiCreateGroupOptions {
    pub permissions: Option<FfiGroupPermissionsOptions>,
    pub group_name: Option<String>,
    pub group_image_url_square: Option<String>,
    pub group_description: Option<String>,
    pub group_pinned_frame_url: Option<String>,
    pub custom_permission_policy_set: Option<FfiPermissionPolicySet>,
}

impl FfiCreateGroupOptions {
    pub fn into_group_metadata_options(self) -> GroupMetadataOptions {
        GroupMetadataOptions {
            name: self.group_name,
            image_url_square: self.group_image_url_square,
            description: self.group_description,
            pinned_frame_url: self.group_pinned_frame_url,
        }
    }
}

#[uniffi::export(async_runtime = "tokio")]
impl FfiGroup {
    pub async fn send(&self, content_bytes: Vec<u8>) -> Result<Vec<u8>, GenericError> {
        let group = MlsGroup::new(
            self.inner_client.context().clone(),
            self.group_id.clone(),
            self.created_at_ns,
        );

        let message_id = group
            .send_message(content_bytes.as_slice(), &self.inner_client)
            .await?;
        Ok(message_id)
    }

    /// send a message without immediately publishing to the delivery service.
    pub fn send_optimistic(&self, content_bytes: Vec<u8>) -> Result<Vec<u8>, GenericError> {
        let group = MlsGroup::new(
            self.inner_client.context().clone(),
            self.group_id.clone(),
            self.created_at_ns,
        );

        let id = group.send_message_optimistic(content_bytes.as_slice())?;

        Ok(id)
    }

    /// Publish all unpublished messages
    pub async fn publish_messages(&self) -> Result<(), GenericError> {
        let group = MlsGroup::new(
            self.inner_client.context().clone(),
            self.group_id.clone(),
            self.created_at_ns,
        );
        group.publish_messages(&self.inner_client).await?;
        Ok(())
    }

    pub async fn sync(&self) -> Result<(), GenericError> {
        let group = MlsGroup::new(
            self.inner_client.context().clone(),
            self.group_id.clone(),
            self.created_at_ns,
        );

        group.sync(&self.inner_client).await?;

        Ok(())
    }

    pub fn find_messages(
        &self,
        opts: FfiListMessagesOptions,
    ) -> Result<Vec<FfiMessage>, GenericError> {
        let group = MlsGroup::new(
            self.inner_client.context().clone(),
            self.group_id.clone(),
            self.created_at_ns,
        );

        let delivery_status = opts.delivery_status.map(|status| status.into());

        let messages: Vec<FfiMessage> = group
            .find_messages(
                None,
                opts.sent_before_ns,
                opts.sent_after_ns,
                delivery_status,
                opts.limit,
            )?
            .into_iter()
            .map(|msg| msg.into())
            .collect();

        Ok(messages)
    }

    pub async fn process_streamed_group_message(
        &self,
        envelope_bytes: Vec<u8>,
    ) -> Result<FfiMessage, GenericError> {
        let group = MlsGroup::new(
            self.inner_client.context().clone(),
            self.group_id.clone(),
            self.created_at_ns,
        );
        let message = group
            .process_streamed_group_message(envelope_bytes, &self.inner_client)
            .await?;
        let ffi_message = message.into();

        Ok(ffi_message)
    }

    pub async fn list_members(&self) -> Result<Vec<FfiGroupMember>, GenericError> {
        let group = MlsGroup::new(
            self.inner_client.context().clone(),
            self.group_id.clone(),
            self.created_at_ns,
        );

        let members: Vec<FfiGroupMember> = group
            .members(&self.inner_client)
            .await?
            .into_iter()
            .map(|member| FfiGroupMember {
                inbox_id: member.inbox_id,
                account_addresses: member.account_addresses,
                installation_ids: member.installation_ids,
                permission_level: match member.permission_level {
                    PermissionLevel::Member => FfiPermissionLevel::Member,
                    PermissionLevel::Admin => FfiPermissionLevel::Admin,
                    PermissionLevel::SuperAdmin => FfiPermissionLevel::SuperAdmin,
                },
                consent_state: member.consent_state.into(),
            })
            .collect();

        Ok(members)
    }

    pub async fn add_members(&self, account_addresses: Vec<String>) -> Result<(), GenericError> {
        log::info!("adding members: {}", account_addresses.join(","));

        let group = MlsGroup::new(
            self.inner_client.context().clone(),
            self.group_id.clone(),
            self.created_at_ns,
        );

        group
            .add_members(&self.inner_client, account_addresses)
            .await?;

        Ok(())
    }

    pub async fn add_members_by_inbox_id(
        &self,
        inbox_ids: Vec<String>,
    ) -> Result<(), GenericError> {
        log::info!("adding members by inbox id: {}", inbox_ids.join(","));

        let group = MlsGroup::new(
            self.inner_client.context().clone(),
            self.group_id.clone(),
            self.created_at_ns,
        );

        group
            .add_members_by_inbox_id(&self.inner_client, inbox_ids)
            .await?;

        Ok(())
    }

    pub async fn remove_members(&self, account_addresses: Vec<String>) -> Result<(), GenericError> {
        let group = MlsGroup::new(
            self.inner_client.context().clone(),
            self.group_id.clone(),
            self.created_at_ns,
        );

        group
            .remove_members(&self.inner_client, account_addresses)
            .await?;

        Ok(())
    }

    pub async fn remove_members_by_inbox_id(
        &self,
        inbox_ids: Vec<String>,
    ) -> Result<(), GenericError> {
        let group = MlsGroup::new(
            self.inner_client.context().clone(),
            self.group_id.clone(),
            self.created_at_ns,
        );

        group
            .remove_members_by_inbox_id(&self.inner_client, inbox_ids)
            .await?;

        Ok(())
    }

    pub async fn update_group_name(&self, group_name: String) -> Result<(), GenericError> {
        let group = MlsGroup::new(
            self.inner_client.context().clone(),
            self.group_id.clone(),
            self.created_at_ns,
        );

        group
            .update_group_name(&self.inner_client, group_name)
            .await?;

        Ok(())
    }

    pub fn group_name(&self) -> Result<String, GenericError> {
        let group = MlsGroup::new(
            self.inner_client.context().clone(),
            self.group_id.clone(),
            self.created_at_ns,
        );

        let provider = group.mls_provider()?;
        let group_name = group.group_name(&provider)?;

        Ok(group_name)
    }

    pub async fn update_group_image_url_square(
        &self,
        group_image_url_square: String,
    ) -> Result<(), GenericError> {
        let group = MlsGroup::new(
            self.inner_client.context().clone(),
            self.group_id.clone(),
            self.created_at_ns,
        );

        group
            .update_group_image_url_square(&self.inner_client, group_image_url_square)
            .await?;

        Ok(())
    }

    pub fn group_image_url_square(&self) -> Result<String, GenericError> {
        let group = MlsGroup::new(
            self.inner_client.context().clone(),
            self.group_id.clone(),
            self.created_at_ns,
        );

        let group_image_url_square = group.group_image_url_square(group.mls_provider()?)?;

        Ok(group_image_url_square)
    }

    pub async fn update_group_description(
        &self,
        group_description: String,
    ) -> Result<(), GenericError> {
        let group = MlsGroup::new(
            self.inner_client.context().clone(),
            self.group_id.clone(),
            self.created_at_ns,
        );

        group
            .update_group_description(&self.inner_client, group_description)
            .await?;

        Ok(())
    }

    pub fn group_description(&self) -> Result<String, GenericError> {
        let group = MlsGroup::new(
            self.inner_client.context().clone(),
            self.group_id.clone(),
            self.created_at_ns,
        );

        let group_description = group.group_description(group.mls_provider()?)?;

        Ok(group_description)
    }

    pub async fn update_group_pinned_frame_url(
        &self,
        pinned_frame_url: String,
    ) -> Result<(), GenericError> {
        let group = MlsGroup::new(
            self.inner_client.context().clone(),
            self.group_id.clone(),
            self.created_at_ns,
        );

        group
            .update_group_pinned_frame_url(&self.inner_client, pinned_frame_url)
            .await?;

        Ok(())
    }

    pub fn group_pinned_frame_url(&self) -> Result<String, GenericError> {
        let group = MlsGroup::new(
            self.inner_client.context().clone(),
            self.group_id.clone(),
            self.created_at_ns,
        );

        let group_pinned_frame_url = group.group_pinned_frame_url(group.mls_provider()?)?;

        Ok(group_pinned_frame_url)
    }

    pub fn admin_list(&self) -> Result<Vec<String>, GenericError> {
        let group = MlsGroup::new(
            self.inner_client.context().clone(),
            self.group_id.clone(),
            self.created_at_ns,
        );

        let admin_list = group.admin_list(group.mls_provider()?)?;

        Ok(admin_list)
    }

    pub fn super_admin_list(&self) -> Result<Vec<String>, GenericError> {
        let group = MlsGroup::new(
            self.inner_client.context().clone(),
            self.group_id.clone(),
            self.created_at_ns,
        );

        let super_admin_list = group.super_admin_list(group.mls_provider()?)?;

        Ok(super_admin_list)
    }

    pub fn is_admin(&self, inbox_id: &String) -> Result<bool, GenericError> {
        let admin_list = self.admin_list()?;
        Ok(admin_list.contains(inbox_id))
    }

    pub fn is_super_admin(&self, inbox_id: &String) -> Result<bool, GenericError> {
        let super_admin_list = self.super_admin_list()?;
        Ok(super_admin_list.contains(inbox_id))
    }

    pub async fn add_admin(&self, inbox_id: String) -> Result<(), GenericError> {
        let group = MlsGroup::new(
            self.inner_client.context().clone(),
            self.group_id.clone(),
            self.created_at_ns,
        );
        group
            .update_admin_list(&self.inner_client, UpdateAdminListType::Add, inbox_id)
            .await?;

        Ok(())
    }

    pub async fn remove_admin(&self, inbox_id: String) -> Result<(), GenericError> {
        let group = MlsGroup::new(
            self.inner_client.context().clone(),
            self.group_id.clone(),
            self.created_at_ns,
        );
        group
            .update_admin_list(&self.inner_client, UpdateAdminListType::Remove, inbox_id)
            .await?;

        Ok(())
    }

    pub async fn add_super_admin(&self, inbox_id: String) -> Result<(), GenericError> {
        let group = MlsGroup::new(
            self.inner_client.context().clone(),
            self.group_id.clone(),
            self.created_at_ns,
        );
        group
            .update_admin_list(&self.inner_client, UpdateAdminListType::AddSuper, inbox_id)
            .await?;

        Ok(())
    }

    pub async fn remove_super_admin(&self, inbox_id: String) -> Result<(), GenericError> {
        let group = MlsGroup::new(
            self.inner_client.context().clone(),
            self.group_id.clone(),
            self.created_at_ns,
        );
        group
            .update_admin_list(
                &self.inner_client,
                UpdateAdminListType::RemoveSuper,
                inbox_id,
            )
            .await?;

        Ok(())
    }

    pub fn group_permissions(&self) -> Result<Arc<FfiGroupPermissions>, GenericError> {
        let group = MlsGroup::new(
            self.inner_client.context().clone(),
            self.group_id.clone(),
            self.created_at_ns,
        );

        let permissions = group.permissions()?;
        Ok(Arc::new(FfiGroupPermissions {
            inner: Arc::new(permissions),
        }))
    }

    pub async fn update_permission_policy(
        &self,
        permission_update_type: FfiPermissionUpdateType,
        permission_policy_option: FfiPermissionPolicy,
        metadata_field: Option<FfiMetadataField>,
    ) -> Result<(), GenericError> {
        let group = MlsGroup::new(
            self.inner_client.context().clone(),
            self.group_id.clone(),
            self.created_at_ns,
        );
        group
            .update_permission_policy(
                &self.inner_client,
                PermissionUpdateType::from(&permission_update_type),
                permission_policy_option.try_into()?,
                metadata_field.map(|field| MetadataField::from(&field)),
            )
            .await
            .map_err(|e| GenericError::from(e.to_string()))?;
        Ok(())
    }

    pub async fn stream(&self, message_callback: Box<dyn FfiMessageCallback>) -> FfiStreamCloser {
        let inner_client = Arc::clone(&self.inner_client);
        let handle = MlsGroup::stream_with_callback(
            inner_client,
            self.group_id.clone(),
            self.created_at_ns,
            move |message| message_callback.on_message(message.into()),
        );

        FfiStreamCloser::new(handle)
    }

    pub fn created_at_ns(&self) -> i64 {
        self.created_at_ns
    }

    pub fn is_active(&self) -> Result<bool, GenericError> {
        let group = MlsGroup::new(
            self.inner_client.context().clone(),
            self.group_id.clone(),
            self.created_at_ns,
        );

        Ok(group.is_active(group.mls_provider()?)?)
    }

    pub fn consent_state(&self) -> Result<FfiConsentState, GenericError> {
        let group = MlsGroup::new(
            self.inner_client.context().clone(),
            self.group_id.clone(),
            self.created_at_ns,
        );

        let state = group.consent_state()?;

        Ok(state.into())
    }

    pub fn update_consent_state(&self, state: FfiConsentState) -> Result<(), GenericError> {
        let group = MlsGroup::new(
            self.inner_client.context().clone(),
            self.group_id.clone(),
            self.created_at_ns,
        );

        group.update_consent_state(state.into())?;

        Ok(())
    }

    pub fn added_by_inbox_id(&self) -> Result<String, GenericError> {
        let group = MlsGroup::new(
            self.inner_client.context().clone(),
            self.group_id.clone(),
            self.created_at_ns,
        );

        Ok(group.added_by_inbox_id()?)
    }

    pub fn group_metadata(&self) -> Result<Arc<FfiGroupMetadata>, GenericError> {
        let group = MlsGroup::new(
            self.inner_client.context().clone(),
            self.group_id.clone(),
            self.created_at_ns,
        );

        let metadata = group.metadata(group.mls_provider()?)?;
        Ok(Arc::new(FfiGroupMetadata {
            inner: Arc::new(metadata),
        }))
    }
}

#[uniffi::export]
impl FfiGroup {
    pub fn id(&self) -> Vec<u8> {
        self.group_id.clone()
    }
}

#[derive(uniffi::Enum, PartialEq)]
pub enum FfiGroupMessageKind {
    Application,
    MembershipChange,
}

impl From<GroupMessageKind> for FfiGroupMessageKind {
    fn from(kind: GroupMessageKind) -> Self {
        match kind {
            GroupMessageKind::Application => FfiGroupMessageKind::Application,
            GroupMessageKind::MembershipChange => FfiGroupMessageKind::MembershipChange,
        }
    }
}

#[derive(uniffi::Enum, Clone)]
pub enum FfiDeliveryStatus {
    Unpublished,
    Published,
    Failed,
}

impl From<DeliveryStatus> for FfiDeliveryStatus {
    fn from(status: DeliveryStatus) -> Self {
        match status {
            DeliveryStatus::Unpublished => FfiDeliveryStatus::Unpublished,
            DeliveryStatus::Published => FfiDeliveryStatus::Published,
            DeliveryStatus::Failed => FfiDeliveryStatus::Failed,
        }
    }
}

impl From<FfiDeliveryStatus> for DeliveryStatus {
    fn from(status: FfiDeliveryStatus) -> Self {
        match status {
            FfiDeliveryStatus::Unpublished => DeliveryStatus::Unpublished,
            FfiDeliveryStatus::Published => DeliveryStatus::Published,
            FfiDeliveryStatus::Failed => DeliveryStatus::Failed,
        }
    }
}

#[derive(uniffi::Record)]
pub struct FfiMessage {
    pub id: Vec<u8>,
    pub sent_at_ns: i64,
    pub convo_id: Vec<u8>,
    pub sender_inbox_id: String,
    pub content: Vec<u8>,
    pub kind: FfiGroupMessageKind,
    pub delivery_status: FfiDeliveryStatus,
}

impl From<StoredGroupMessage> for FfiMessage {
    fn from(msg: StoredGroupMessage) -> Self {
        Self {
            id: msg.id,
            sent_at_ns: msg.sent_at_ns,
            convo_id: msg.group_id,
            sender_inbox_id: msg.sender_inbox_id,
            content: msg.decrypted_message_bytes,
            kind: msg.kind.into(),
            delivery_status: msg.delivery_status.into(),
        }
    }
}

<<<<<<< HEAD
type FfiHandle = Box<GenericStreamHandle<Result<(), ClientError>>>;

#[derive(uniffi::Object, Clone)]
=======
#[derive(uniffi::Record)]
pub struct FfiConsent {
    pub entity_type: FfiConsentEntityType,
    pub state: FfiConsentState,
    pub entity: String,
}

impl From<FfiConsent> for StoredConsentRecord {
    fn from(consent: FfiConsent) -> Self {
        Self {
            entity_type: consent.entity_type.into(),
            state: consent.state.into(),
            entity: consent.entity,
        }
    }
}

#[derive(uniffi::Object, Clone, Debug)]
>>>>>>> cd0fc5cb
pub struct FfiStreamCloser {
    stream_handle: Arc<Mutex<Option<FfiHandle>>>,
    // for convenience, does not require locking mutex.
    abort_handle: Arc<Box<dyn AbortHandle>>,
}

impl FfiStreamCloser {
    pub fn new(
        stream_handle: impl StreamHandle<StreamOutput = Result<(), ClientError>> + Send + Sync + 'static,
    ) -> Self {
        Self {
            abort_handle: Arc::new(stream_handle.abort_handle()),
            stream_handle: Arc::new(Mutex::new(Some(Box::new(stream_handle)))),
        }
    }
}

#[uniffi::export(async_runtime = "tokio")]
impl FfiStreamCloser {
    /// Signal the stream to end
    /// Does not wait for the stream to end.
    pub fn end(&self) {
        self.abort_handle.end();
    }

    /// End the stream and asyncronously wait for it to shutdown
    pub async fn end_and_wait(&self) -> Result<(), GenericError> {
        use xmtp_mls::StreamHandleError::*;
        use GenericError::Generic;

        if self.abort_handle.is_finished() {
            return Ok(());
        }

        let mut stream_handle = self.stream_handle.lock().await;
        let stream_handle = stream_handle.take();
        if let Some(mut h) = stream_handle {
            match h.end_and_wait().await {
                Err(Cancelled) => Ok(()),
                Err(Panicked(msg)) => Err(Generic { err: msg }),
                Err(e) => Err(Generic {
                    err: format!("error joining task {}", e),
                }),
                Ok(t) => t.map_err(|e| Generic { err: e.to_string() }),
            }
        } else {
            log::warn!("subscription already closed");
            Ok(())
        }
    }

    pub fn is_closed(&self) -> bool {
        self.abort_handle.is_finished()
    }

    pub async fn wait_for_ready(&self) {
        let mut stream_handle = self.stream_handle.lock().await;
        if let Some(ref mut h) = *stream_handle {
            h.wait_for_ready().await;
        }
    }
}

#[uniffi::export(callback_interface)]
pub trait FfiMessageCallback: Send + Sync {
    fn on_message(&self, message: FfiMessage);
}

#[uniffi::export(callback_interface)]
pub trait FfiConversationCallback: Send + Sync {
    fn on_conversation(&self, conversation: Arc<FfiGroup>);
}

#[derive(uniffi::Object)]
pub struct FfiGroupMetadata {
    inner: Arc<GroupMetadata>,
}

#[uniffi::export]
impl FfiGroupMetadata {
    pub fn creator_inbox_id(&self) -> String {
        self.inner.creator_inbox_id.clone()
    }

    pub fn conversation_type(&self) -> String {
        match self.inner.conversation_type {
            ConversationType::Group => "group".to_string(),
            ConversationType::Dm => "dm".to_string(),
            ConversationType::Sync => "sync".to_string(),
        }
    }
}

#[derive(uniffi::Object)]
pub struct FfiGroupPermissions {
    inner: Arc<GroupMutablePermissions>,
}

#[uniffi::export]
impl FfiGroupPermissions {
    pub fn policy_type(&self) -> Result<FfiGroupPermissionsOptions, GenericError> {
        if let Ok(preconfigured_policy) = self.inner.preconfigured_policy() {
            Ok(preconfigured_policy.into())
        } else {
            Ok(FfiGroupPermissionsOptions::CustomPolicy)
        }
    }

    pub fn policy_set(&self) -> Result<FfiPermissionPolicySet, GenericError> {
        let policy_set = &self.inner.policies;
        let metadata_policy_map = &policy_set.update_metadata_policy;
        let get_policy = |field: &str| {
            metadata_policy_map
                .get(field)
                .map(FfiPermissionPolicy::from)
                .unwrap_or(FfiPermissionPolicy::DoesNotExist)
        };
        Ok(FfiPermissionPolicySet {
            add_member_policy: FfiPermissionPolicy::from(&policy_set.add_member_policy),
            remove_member_policy: FfiPermissionPolicy::from(&policy_set.remove_member_policy),
            add_admin_policy: FfiPermissionPolicy::from(&policy_set.add_admin_policy),
            remove_admin_policy: FfiPermissionPolicy::from(&policy_set.remove_admin_policy),
            update_group_name_policy: get_policy(MetadataField::GroupName.as_str()),
            update_group_description_policy: get_policy(MetadataField::Description.as_str()),
            update_group_image_url_square_policy: get_policy(
                MetadataField::GroupImageUrlSquare.as_str(),
            ),
            update_group_pinned_frame_url_policy: get_policy(
                MetadataField::GroupPinnedFrameUrl.as_str(),
            ),
        })
    }
}

#[cfg(test)]
mod tests {
    use super::{create_client, signature_verifier, FfiMessage, FfiMessageCallback, FfiXmtpClient};
    use crate::{
        get_inbox_id_for_address, inbox_owner::SigningError, logger::FfiLogger, FfiConsent,
        FfiConsentEntityType, FfiConsentState, FfiConversationCallback, FfiCreateGroupOptions,
        FfiGroup, FfiGroupMessageKind, FfiGroupPermissionsOptions, FfiInboxOwner,
        FfiListConversationsOptions, FfiListMessagesOptions, FfiMetadataField, FfiPermissionPolicy,
        FfiPermissionPolicySet, FfiPermissionUpdateType,
    };
    use ethers::utils::hex;
    use std::sync::{
        atomic::{AtomicU32, Ordering},
        Arc, Mutex,
    };
    use tokio::{sync::Notify, time::error::Elapsed};
    use xmtp_cryptography::{signature::RecoverableSignature, utils::rng};
    use xmtp_id::associations::{
        generate_inbox_id,
        unverified::{UnverifiedRecoverableEcdsaSignature, UnverifiedSignature},
    };
    use xmtp_mls::{
        groups::{GroupError, MlsGroup},
        storage::EncryptionKey,
        utils::test::tmp_path,
        InboxOwner,
    };

    #[derive(Clone)]
    pub struct LocalWalletInboxOwner {
        wallet: xmtp_cryptography::utils::LocalWallet,
    }

    impl LocalWalletInboxOwner {
        pub fn with_wallet(wallet: xmtp_cryptography::utils::LocalWallet) -> Self {
            Self { wallet }
        }

        pub fn new() -> Self {
            Self {
                wallet: xmtp_cryptography::utils::LocalWallet::new(&mut rng()),
            }
        }
    }

    impl FfiInboxOwner for LocalWalletInboxOwner {
        fn get_address(&self) -> String {
            self.wallet.get_address()
        }

        fn sign(&self, text: String) -> Result<Vec<u8>, SigningError> {
            let recoverable_signature =
                self.wallet.sign(&text).map_err(|_| SigningError::Generic)?;
            match recoverable_signature {
                RecoverableSignature::Eip191Signature(signature_bytes) => Ok(signature_bytes),
            }
        }
    }

    pub struct MockLogger {}

    impl FfiLogger for MockLogger {
        fn log(&self, _level: u32, level_label: String, message: String) {
            println!("[{}]{}", level_label, message)
        }
    }

    #[derive(Default, Clone)]
    struct RustStreamCallback {
        num_messages: Arc<AtomicU32>,
        messages: Arc<Mutex<Vec<FfiMessage>>>,
        conversations: Arc<Mutex<Vec<Arc<FfiGroup>>>>,
        notify: Arc<Notify>,
    }

    impl RustStreamCallback {
        pub fn message_count(&self) -> u32 {
            self.num_messages.load(Ordering::SeqCst)
        }

        pub async fn wait_for_delivery(&self) -> Result<(), Elapsed> {
            tokio::time::timeout(core::time::Duration::from_secs(60), async {
                self.notify.notified().await
            })
            .await?;
            Ok(())
        }
    }

    impl FfiMessageCallback for RustStreamCallback {
        fn on_message(&self, message: FfiMessage) {
            let mut messages = self.messages.lock().unwrap();
            log::info!(
                "ON MESSAGE Received\n-------- \n{}\n----------",
                String::from_utf8_lossy(&message.content)
            );
            messages.push(message);
            let _ = self.num_messages.fetch_add(1, Ordering::SeqCst);
            self.notify.notify_one();
        }
    }

    impl FfiConversationCallback for RustStreamCallback {
        fn on_conversation(&self, group: Arc<super::FfiGroup>) {
            log::debug!("received conversation");
            let _ = self.num_messages.fetch_add(1, Ordering::SeqCst);
            let mut convos = self.conversations.lock().unwrap();
            convos.push(group);
            self.notify.notify_one();
        }
    }

    fn static_enc_key() -> EncryptionKey {
        [2u8; 32]
    }

    async fn register_client(inbox_owner: &LocalWalletInboxOwner, client: &FfiXmtpClient) {
        let signature_request = client.signature_request().unwrap();
        signature_request
            .add_ecdsa_signature(
                inbox_owner
                    .sign(signature_request.signature_text().await.unwrap())
                    .unwrap(),
            )
            .await
            .unwrap();
        client.register_identity(signature_request).await.unwrap();
    }

    /// Create a new test client with a given wallet.
    async fn new_test_client_with_wallet(
        wallet: xmtp_cryptography::utils::LocalWallet,
    ) -> Arc<FfiXmtpClient> {
        let ffi_inbox_owner = LocalWalletInboxOwner::with_wallet(wallet);
        let nonce = 1;
        let inbox_id = generate_inbox_id(&ffi_inbox_owner.get_address(), &nonce);

        let client = create_client(
            Box::new(MockLogger {}),
            xmtp_api_grpc::LOCALHOST_ADDRESS.to_string(),
            false,
            Some(tmp_path()),
            Some(xmtp_mls::storage::EncryptedMessageStore::generate_enc_key().into()),
            &inbox_id,
            ffi_inbox_owner.get_address(),
            nonce,
            None,
            None,
        )
        .await
        .unwrap();

        register_client(&ffi_inbox_owner, &client).await;
        client
    }

    async fn new_test_client() -> Arc<FfiXmtpClient> {
        let wallet = xmtp_cryptography::utils::LocalWallet::new(&mut rng());
        new_test_client_with_wallet(wallet).await
    }

    impl FfiGroup {
        #[cfg(test)]
        async fn update_installations(&self) -> Result<(), GroupError> {
            let group = MlsGroup::new(
                self.inner_client.context().clone(),
                self.group_id.clone(),
                self.created_at_ns,
            );

            group.update_installations(&self.inner_client).await?;
            Ok(())
        }
    }

    #[tokio::test]
    async fn get_inbox_id() {
        let client = new_test_client().await;
        let real_inbox_id = client.inbox_id();

        let from_network = get_inbox_id_for_address(
            Box::new(MockLogger {}),
            xmtp_api_grpc::LOCALHOST_ADDRESS.to_string(),
            false,
            client.account_address.clone(),
        )
        .await
        .unwrap()
        .unwrap();

        assert_eq!(real_inbox_id, from_network);
    }

    #[tokio::test]
    #[ignore]
    async fn test_legacy_identity() {
        let account_address = "0x0bD00B21aF9a2D538103c3AAf95Cb507f8AF1B28".to_lowercase();
        let legacy_keys = hex::decode("0880bdb7a8b3f6ede81712220a20ad528ea38ce005268c4fb13832cfed13c2b2219a378e9099e48a38a30d66ef991a96010a4c08aaa8e6f5f9311a430a41047fd90688ca39237c2899281cdf2756f9648f93767f91c0e0f74aed7e3d3a8425e9eaa9fa161341c64aa1c782d004ff37ffedc887549ead4a40f18d1179df9dff124612440a403c2cb2338fb98bfe5f6850af11f6a7e97a04350fc9d37877060f8d18e8f66de31c77b3504c93cf6a47017ea700a48625c4159e3f7e75b52ff4ea23bc13db77371001").unwrap();
        let nonce = 0;
        let inbox_id = generate_inbox_id(&account_address, &nonce);

        let client = create_client(
            Box::new(MockLogger {}),
            xmtp_api_grpc::LOCALHOST_ADDRESS.to_string(),
            false,
            Some(tmp_path()),
            None,
            &inbox_id,
            account_address.to_string(),
            nonce,
            Some(legacy_keys),
            None,
        )
        .await
        .unwrap();

        assert!(client.signature_request().is_none());
    }

    #[tokio::test(flavor = "multi_thread", worker_threads = 1)]
    async fn test_create_client_with_storage() {
        let ffi_inbox_owner = LocalWalletInboxOwner::new();
        let nonce = 1;
        let inbox_id = generate_inbox_id(&ffi_inbox_owner.get_address(), &nonce);

        let path = tmp_path();

        let client_a = create_client(
            Box::new(MockLogger {}),
            xmtp_api_grpc::LOCALHOST_ADDRESS.to_string(),
            false,
            Some(path.clone()),
            None,
            &inbox_id,
            ffi_inbox_owner.get_address(),
            nonce,
            None,
            None,
        )
        .await
        .unwrap();
        register_client(&ffi_inbox_owner, &client_a).await;

        let installation_pub_key = client_a.inner_client.installation_public_key();
        drop(client_a);

        let client_b = create_client(
            Box::new(MockLogger {}),
            xmtp_api_grpc::LOCALHOST_ADDRESS.to_string(),
            false,
            Some(path),
            None,
            &inbox_id,
            ffi_inbox_owner.get_address(),
            nonce,
            None,
            None,
        )
        .await
        .unwrap();

        let other_installation_pub_key = client_b.inner_client.installation_public_key();
        drop(client_b);

        assert!(
            installation_pub_key == other_installation_pub_key,
            "did not use same installation ID"
        )
    }

    #[tokio::test(flavor = "multi_thread", worker_threads = 1)]
    async fn test_create_client_with_key() {
        let ffi_inbox_owner = LocalWalletInboxOwner::new();
        let nonce = 1;
        let inbox_id = generate_inbox_id(&ffi_inbox_owner.get_address(), &nonce);

        let path = tmp_path();

        let key = static_enc_key().to_vec();

        let client_a = create_client(
            Box::new(MockLogger {}),
            xmtp_api_grpc::LOCALHOST_ADDRESS.to_string(),
            false,
            Some(path.clone()),
            Some(key),
            &inbox_id,
            ffi_inbox_owner.get_address(),
            nonce,
            None,
            None,
        )
        .await
        .unwrap();

        drop(client_a);

        let mut other_key = static_enc_key();
        other_key[31] = 1;

        let result_errored = create_client(
            Box::new(MockLogger {}),
            xmtp_api_grpc::LOCALHOST_ADDRESS.to_string(),
            false,
            Some(path),
            Some(other_key.to_vec()),
            &inbox_id,
            ffi_inbox_owner.get_address(),
            nonce,
            None,
            None,
        )
        .await
        .is_err();

        assert!(result_errored, "did not error on wrong encryption key")
    }

    use super::FfiSignatureRequest;
    async fn sign_with_wallet(
        wallet: &xmtp_cryptography::utils::LocalWallet,
        signature_request: &FfiSignatureRequest,
    ) {
        let signature_text = signature_request.inner.lock().await.signature_text();
        let wallet_signature: Vec<u8> = wallet.sign(&signature_text.clone()).unwrap().into();

        signature_request
            .inner
            .lock()
            .await
            .add_signature(
                UnverifiedSignature::RecoverableEcdsa(UnverifiedRecoverableEcdsaSignature::new(
                    wallet_signature,
                )),
                &signature_verifier(),
            )
            .await
            .unwrap();
    }

    use xmtp_cryptography::utils::generate_local_wallet;

    #[tokio::test(flavor = "multi_thread", worker_threads = 1)]
    async fn test_can_add_wallet_to_inbox() {
        // Setup the initial first client
        let ffi_inbox_owner = LocalWalletInboxOwner::new();
        let nonce = 1;
        let inbox_id = generate_inbox_id(&ffi_inbox_owner.get_address(), &nonce);

        let path = tmp_path();
        let key = static_enc_key().to_vec();
        let client = create_client(
            Box::new(MockLogger {}),
            xmtp_api_grpc::LOCALHOST_ADDRESS.to_string(),
            false,
            Some(path.clone()),
            Some(key),
            &inbox_id,
            ffi_inbox_owner.get_address(),
            nonce,
            None,
            None,
        )
        .await
        .unwrap();

        let signature_request = client.signature_request().unwrap().clone();
        register_client(&ffi_inbox_owner, &client).await;

        sign_with_wallet(&ffi_inbox_owner.wallet, &signature_request).await;

        let conn = client.inner_client.store().conn().unwrap();
        let state = client
            .inner_client
            .get_latest_association_state(&conn, &inbox_id)
            .await
            .expect("could not get state");

        assert_eq!(state.members().len(), 2);

        // Now, add the second wallet to the client

        let wallet_to_add = generate_local_wallet();
        let new_account_address = wallet_to_add.get_address();
        println!("second address: {}", new_account_address);

        let signature_request = client
            .add_wallet(&ffi_inbox_owner.get_address(), &new_account_address)
            .await
            .expect("could not add wallet");

        sign_with_wallet(&ffi_inbox_owner.wallet, &signature_request).await;
        sign_with_wallet(&wallet_to_add, &signature_request).await;

        client
            .apply_signature_request(signature_request)
            .await
            .unwrap();

        let updated_state = client
            .inner_client
            .get_latest_association_state(&conn, &inbox_id)
            .await
            .expect("could not get state");

        assert_eq!(updated_state.members().len(), 3);
    }

    #[tokio::test(flavor = "multi_thread", worker_threads = 1)]
    async fn test_can_revoke_wallet() {
        // Setup the initial first client
        let ffi_inbox_owner = LocalWalletInboxOwner::new();
        let nonce = 1;
        let inbox_id = generate_inbox_id(&ffi_inbox_owner.get_address(), &nonce);

        let path = tmp_path();
        let key = static_enc_key().to_vec();
        let client = create_client(
            Box::new(MockLogger {}),
            xmtp_api_grpc::LOCALHOST_ADDRESS.to_string(),
            false,
            Some(path.clone()),
            Some(key),
            &inbox_id,
            ffi_inbox_owner.get_address(),
            nonce,
            None,
            None,
        )
        .await
        .unwrap();

        let signature_request = client.signature_request().unwrap().clone();
        register_client(&ffi_inbox_owner, &client).await;

        sign_with_wallet(&ffi_inbox_owner.wallet, &signature_request).await;

        let conn = client.inner_client.store().conn().unwrap();
        let state = client
            .inner_client
            .get_latest_association_state(&conn, &inbox_id)
            .await
            .expect("could not get state");

        assert_eq!(state.members().len(), 2);

        // Now, add the second wallet to the client

        let wallet_to_add = generate_local_wallet();
        let new_account_address = wallet_to_add.get_address();
        println!("second address: {}", new_account_address);

        let signature_request = client
            .add_wallet(&ffi_inbox_owner.get_address(), &new_account_address)
            .await
            .expect("could not add wallet");

        sign_with_wallet(&ffi_inbox_owner.wallet, &signature_request).await;
        sign_with_wallet(&wallet_to_add, &signature_request).await;

        client
            .apply_signature_request(signature_request.clone())
            .await
            .unwrap();

        let updated_state = client
            .inner_client
            .get_latest_association_state(&conn, &inbox_id)
            .await
            .expect("could not get state");

        assert_eq!(updated_state.members().len(), 3);

        // Now, revoke the second wallet
        let signature_request = client
            .revoke_wallet(&new_account_address)
            .await
            .expect("could not revoke wallet");

        sign_with_wallet(&ffi_inbox_owner.wallet, &signature_request).await;

        client
            .apply_signature_request(signature_request)
            .await
            .unwrap();

        let revoked_state = client
            .inner_client
            .get_latest_association_state(&conn, &inbox_id)
            .await
            .expect("could not get state");

        assert_eq!(revoked_state.members().len(), 2);
    }

    #[tokio::test(flavor = "multi_thread", worker_threads = 1)]
    async fn test_invalid_external_signature() {
        let inbox_owner = LocalWalletInboxOwner::new();
        let nonce = 1;
        let inbox_id = generate_inbox_id(&inbox_owner.get_address(), &nonce);
        let path = tmp_path();

        let client = create_client(
            Box::new(MockLogger {}),
            xmtp_api_grpc::LOCALHOST_ADDRESS.to_string(),
            false,
            Some(path.clone()),
            None, // encryption_key
            &inbox_id,
            inbox_owner.get_address(),
            nonce,
            None, // v2_signed_private_key_proto
            None,
        )
        .await
        .unwrap();

        let signature_request = client.signature_request().unwrap();
        assert!(client.register_identity(signature_request).await.is_err());
    }

    #[tokio::test(flavor = "multi_thread", worker_threads = 1)]
    async fn test_can_message() {
        let amal = LocalWalletInboxOwner::new();
        let nonce = 1;
        let amal_inbox_id = generate_inbox_id(&amal.get_address(), &nonce);
        let bola = LocalWalletInboxOwner::new();
        let bola_inbox_id = generate_inbox_id(&bola.get_address(), &nonce);
        let path = tmp_path();

        let client_amal = create_client(
            Box::new(MockLogger {}),
            xmtp_api_grpc::LOCALHOST_ADDRESS.to_string(),
            false,
            Some(path.clone()),
            None,
            &amal_inbox_id,
            amal.get_address(),
            nonce,
            None,
            None,
        )
        .await
        .unwrap();
        let can_message_result = client_amal
            .can_message(vec![bola.get_address()])
            .await
            .unwrap();

        assert!(
            can_message_result
                .get(&bola.get_address().to_string())
                .map(|&value| !value)
                .unwrap_or(false),
            "Expected the can_message result to be false for the address"
        );

        let client_bola = create_client(
            Box::new(MockLogger {}),
            xmtp_api_grpc::LOCALHOST_ADDRESS.to_string(),
            false,
            Some(path.clone()),
            None,
            &bola_inbox_id,
            bola.get_address(),
            nonce,
            None,
            None,
        )
        .await
        .unwrap();
        register_client(&bola, &client_bola).await;

        let can_message_result2 = client_amal
            .can_message(vec![bola.get_address()])
            .await
            .unwrap();

        assert!(
            can_message_result2
                .get(&bola.get_address().to_string())
                .copied()
                .unwrap_or(false),
            "Expected the can_message result to be true for the address"
        );
    }

    #[tokio::test(flavor = "multi_thread", worker_threads = 1)]
    async fn test_create_group_with_members() {
        let amal = new_test_client().await;
        let bola = new_test_client().await;

        let group = amal
            .conversations()
            .create_group(
                vec![bola.account_address.clone()],
                FfiCreateGroupOptions::default(),
            )
            .await
            .unwrap();

        let members = group.list_members().await.unwrap();
        assert_eq!(members.len(), 2);
    }

    #[tokio::test(flavor = "multi_thread", worker_threads = 1)]
    async fn test_create_group_with_metadata() {
        let amal = new_test_client().await;
        let bola = new_test_client().await;

        let group = amal
            .conversations()
            .create_group(
                vec![bola.account_address.clone()],
                FfiCreateGroupOptions {
                    permissions: Some(FfiGroupPermissionsOptions::AdminOnly),
                    group_name: Some("Group Name".to_string()),
                    group_image_url_square: Some("url".to_string()),
                    group_description: Some("group description".to_string()),
                    group_pinned_frame_url: Some("pinned frame".to_string()),
                    custom_permission_policy_set: None,
                },
            )
            .await
            .unwrap();

        let members = group.list_members().await.unwrap();
        assert_eq!(members.len(), 2);
        assert_eq!(group.group_name().unwrap(), "Group Name");
        assert_eq!(group.group_image_url_square().unwrap(), "url");
        assert_eq!(group.group_description().unwrap(), "group description");
        assert_eq!(group.group_pinned_frame_url().unwrap(), "pinned frame");
    }

    // Looks like this test might be a separate issue
    #[tokio::test(flavor = "multi_thread", worker_threads = 5)]
    #[ignore]
    async fn test_can_stream_group_messages_for_updates() {
        let alix = new_test_client().await;
        let bo = new_test_client().await;

        // Stream all group messages
        let message_callbacks = RustStreamCallback::default();
        let stream_messages = bo
            .conversations()
            .stream_all_messages(Box::new(message_callbacks.clone()))
            .await;
        stream_messages.wait_for_ready().await;

        // Create group and send first message
        let alix_group = alix
            .conversations()
            .create_group(
                vec![bo.account_address.clone()],
                FfiCreateGroupOptions::default(),
            )
            .await
            .unwrap();

        alix_group
            .update_group_name("Old Name".to_string())
            .await
            .unwrap();
        message_callbacks.wait_for_delivery().await.unwrap();

        let bo_groups = bo
            .conversations()
            .list(FfiListConversationsOptions::default())
            .await
            .unwrap();
        let bo_group = &bo_groups[0];
        bo_group.sync().await.unwrap();
        bo_group
            .update_group_name("Old Name2".to_string())
            .await
            .unwrap();
        message_callbacks.wait_for_delivery().await.unwrap();

        // Uncomment the following lines to add more group name updates
        bo_group
            .update_group_name("Old Name3".to_string())
            .await
            .unwrap();
        message_callbacks.wait_for_delivery().await.unwrap();

        assert_eq!(message_callbacks.message_count(), 3);

        stream_messages.end_and_wait().await.unwrap();

        assert!(stream_messages.is_closed());
    }

    #[tokio::test(flavor = "multi_thread", worker_threads = 5)]
    async fn test_can_sync_all_groups() {
        let alix = new_test_client().await;
        let bo = new_test_client().await;

        for _i in 0..30 {
            alix.conversations()
                .create_group(
                    vec![bo.account_address.clone()],
                    FfiCreateGroupOptions::default(),
                )
                .await
                .unwrap();
        }

        bo.conversations().sync().await.unwrap();
        let alix_groups = alix
            .conversations()
            .list(FfiListConversationsOptions::default())
            .await
            .unwrap();

        let alix_group1 = alix_groups[0].clone();
        let alix_group5 = alix_groups[5].clone();
        let bo_group1 = bo.group(alix_group1.id()).unwrap();
        let bo_group5 = bo.group(alix_group5.id()).unwrap();

        alix_group1.send("alix1".as_bytes().to_vec()).await.unwrap();
        alix_group5.send("alix1".as_bytes().to_vec()).await.unwrap();

        let bo_messages1 = bo_group1
            .find_messages(FfiListMessagesOptions::default())
            .unwrap();
        let bo_messages5 = bo_group5
            .find_messages(FfiListMessagesOptions::default())
            .unwrap();
        assert_eq!(bo_messages1.len(), 0);
        assert_eq!(bo_messages5.len(), 0);

        bo.conversations().sync_all_groups().await.unwrap();

        let bo_messages1 = bo_group1
            .find_messages(FfiListMessagesOptions::default())
            .unwrap();
        let bo_messages5 = bo_group5
            .find_messages(FfiListMessagesOptions::default())
            .unwrap();
        assert_eq!(bo_messages1.len(), 1);
        assert_eq!(bo_messages5.len(), 1);
    }

    #[tokio::test(flavor = "multi_thread", worker_threads = 5)]
    async fn test_can_sync_all_groups_active_only() {
        let alix = new_test_client().await;
        let bo = new_test_client().await;

        // Create 30 groups with alix and bo and sync them
        for _i in 0..30 {
            alix.conversations()
                .create_group(
                    vec![bo.account_address.clone()],
                    FfiCreateGroupOptions::default(),
                )
                .await
                .unwrap();
        }
        bo.conversations().sync().await.unwrap();
        let num_groups_synced_1: u32 = bo.conversations().sync_all_groups().await.unwrap();
        assert!(num_groups_synced_1 == 30);

        // Remove bo from all groups and sync
        for group in alix
            .conversations()
            .list(FfiListConversationsOptions::default())
            .await
            .unwrap()
        {
            group
                .remove_members(vec![bo.account_address.clone()])
                .await
                .unwrap();
        }

        // First sync after removal needs to process all groups and set them to inactive
        let num_groups_synced_2: u32 = bo.conversations().sync_all_groups().await.unwrap();
        assert!(num_groups_synced_2 == 30);

        // Second sync after removal will not process inactive groups
        let num_groups_synced_3: u32 = bo.conversations().sync_all_groups().await.unwrap();
        assert!(num_groups_synced_3 == 0);
    }

    #[tokio::test(flavor = "multi_thread", worker_threads = 5)]
    async fn test_can_send_message_when_out_of_sync() {
        let alix = new_test_client().await;
        let bo = new_test_client().await;
        let caro = new_test_client().await;
        let davon = new_test_client().await;
        let eri = new_test_client().await;
        let frankie = new_test_client().await;

        let alix_group = alix
            .conversations()
            .create_group(
                vec![bo.account_address.clone()],
                FfiCreateGroupOptions::default(),
            )
            .await
            .unwrap();

        bo.conversations().sync().await.unwrap();
        let bo_group = bo.group(alix_group.id()).unwrap();

        bo_group.send("bo1".as_bytes().to_vec()).await.unwrap();
        alix_group.send("alix1".as_bytes().to_vec()).await.unwrap();

        // Move the group forward by 3 epochs (as Alix's max_past_epochs is
        // configured to 3) without Bo syncing
        alix_group
            .add_members(vec![
                caro.account_address.clone(),
                davon.account_address.clone(),
            ])
            .await
            .unwrap();
        alix_group
            .remove_members(vec![
                caro.account_address.clone(),
                davon.account_address.clone(),
            ])
            .await
            .unwrap();
        alix_group
            .add_members(vec![
                eri.account_address.clone(),
                frankie.account_address.clone(),
            ])
            .await
            .unwrap();

        // Bo sends messages to Alix while 3 epochs behind
        bo_group.send("bo3".as_bytes().to_vec()).await.unwrap();
        alix_group.send("alix3".as_bytes().to_vec()).await.unwrap();
        bo_group.send("bo4".as_bytes().to_vec()).await.unwrap();
        bo_group.send("bo5".as_bytes().to_vec()).await.unwrap();

        alix_group.sync().await.unwrap();
        let alix_messages = alix_group
            .find_messages(FfiListMessagesOptions::default())
            .unwrap();

        bo_group.sync().await.unwrap();
        let bo_messages = bo_group
            .find_messages(FfiListMessagesOptions::default())
            .unwrap();
        assert_eq!(bo_messages.len(), 9);
        assert_eq!(alix_messages.len(), 10);

        assert_eq!(
            bo_messages[bo_messages.len() - 1].id,
            alix_messages[alix_messages.len() - 1].id
        );
    }

    #[tokio::test(flavor = "multi_thread", worker_threads = 5)]
    async fn test_create_new_installation_without_breaking_group() {
        let wallet1_key = &mut rng();
        let wallet1 = xmtp_cryptography::utils::LocalWallet::new(wallet1_key);
        let wallet2_key = &mut rng();
        let wallet2 = xmtp_cryptography::utils::LocalWallet::new(wallet2_key);

        // Create clients
        let client1 = new_test_client_with_wallet(wallet1).await;
        let client2 = new_test_client_with_wallet(wallet2.clone()).await;
        // Create a new group with client1 including wallet2

        let group = client1
            .conversations()
            .create_group(
                vec![client2.account_address.clone()],
                FfiCreateGroupOptions::default(),
            )
            .await
            .unwrap();

        // Sync groups
        client1.conversations().sync().await.unwrap();
        client2.conversations().sync().await.unwrap();

        // Find groups for both clients
        let client1_group = client1.group(group.id()).unwrap();
        let client2_group = client2.group(group.id()).unwrap();

        // Sync both groups
        client1_group.sync().await.unwrap();
        client2_group.sync().await.unwrap();

        // Assert both clients see 2 members
        let client1_members = client1_group.list_members().await.unwrap();
        assert_eq!(client1_members.len(), 2);

        let client2_members = client2_group.list_members().await.unwrap();
        assert_eq!(client2_members.len(), 2);

        // Drop and delete local database for client2
        client2.release_db_connection().unwrap();

        // Recreate client2 (new installation)
        let client2 = new_test_client_with_wallet(wallet2).await;

        client1_group.update_installations().await.unwrap();

        // Send a message that will break the group
        client1_group
            .send("This message will break the group".as_bytes().to_vec())
            .await
            .unwrap();

        // Assert client1 still sees 2 members
        let client1_members = client1_group.list_members().await.unwrap();
        assert_eq!(client1_members.len(), 2);

        client2.conversations().sync().await.unwrap();
        let client2_group = client2.group(group.id()).unwrap();
        let client2_members = client2_group.list_members().await.unwrap();
        assert_eq!(client2_members.len(), 2);
    }

    #[tokio::test(flavor = "multi_thread", worker_threads = 5)]
    async fn test_create_new_installations_does_not_fork_group() {
        let bo_wallet_key = &mut rng();
        let bo_wallet = xmtp_cryptography::utils::LocalWallet::new(bo_wallet_key);

        // Create clients
        let alix = new_test_client().await;
        let bo = new_test_client_with_wallet(bo_wallet.clone()).await;
        let caro = new_test_client().await;

        // Alix begins a stream for all messages
        let message_callbacks = RustStreamCallback::default();
        let stream_messages = alix
            .conversations()
            .stream_all_messages(Box::new(message_callbacks.clone()))
            .await;
        stream_messages.wait_for_ready().await;

        // Alix creates a group with Bo and Caro
        let group = alix
            .conversations()
            .create_group(
                vec![bo.account_address.clone(), caro.account_address.clone()],
                FfiCreateGroupOptions::default(),
            )
            .await
            .unwrap();

        // Alix and Caro Sync groups
        alix.conversations().sync().await.unwrap();
        bo.conversations().sync().await.unwrap();
        caro.conversations().sync().await.unwrap();

        // Alix and Caro find the group
        let alix_group = alix.group(group.id()).unwrap();
        let bo_group = bo.group(group.id()).unwrap();
        let caro_group = caro.group(group.id()).unwrap();

        alix_group.update_installations().await.unwrap();
        log::info!("Alix sending first message");
        // Alix sends a message in the group
        alix_group
            .send("First message".as_bytes().to_vec())
            .await
            .unwrap();

        log::info!("Caro sending second message");
        caro_group.update_installations().await.unwrap();
        // Caro sends a message in the group
        caro_group
            .send("Second message".as_bytes().to_vec())
            .await
            .unwrap();

        // Bo logs back in with a new installation
        let bo2 = new_test_client_with_wallet(bo_wallet).await;

        // Bo begins a stream for all messages
        let bo_message_callbacks = RustStreamCallback::default();
        let bo_stream_messages = bo2
            .conversations()
            .stream_all_messages(Box::new(bo_message_callbacks.clone()))
            .await;
        bo_stream_messages.wait_for_ready().await;

        alix_group.update_installations().await.unwrap();

        log::info!("Alix sending third message after Bo's second installation added");
        // Alix sends a message to the group
        alix_group
            .send("Third message".as_bytes().to_vec())
            .await
            .unwrap();

        // New installation of bo finds the group
        bo2.conversations().sync().await.unwrap();
        let bo2_group = bo2.group(group.id()).unwrap();

        log::info!("Bo sending fourth message");
        // Bo sends a message to the group
        bo2_group.update_installations().await.unwrap();
        bo2_group
            .send("Fourth message".as_bytes().to_vec())
            .await
            .unwrap();

        log::info!("Caro sending fifth message");
        // Caro sends a message in the group
        caro_group.update_installations().await.unwrap();
        caro_group
            .send("Fifth message".as_bytes().to_vec())
            .await
            .unwrap();

        log::info!("Syncing alix");
        alix_group.sync().await.unwrap();
        log::info!("Syncing bo 1");
        bo_group.sync().await.unwrap();
        log::info!("Syncing bo 2");
        bo2_group.sync().await.unwrap();
        log::info!("Syncing caro");
        caro_group.sync().await.unwrap();

        // Get the message count for all the clients
        let caro_messages = caro_group
            .find_messages(FfiListMessagesOptions::default())
            .unwrap();
        let alix_messages = alix_group
            .find_messages(FfiListMessagesOptions::default())
            .unwrap();
        let bo_messages = bo_group
            .find_messages(FfiListMessagesOptions::default())
            .unwrap();
        let bo2_messages = bo2_group
            .find_messages(FfiListMessagesOptions::default())
            .unwrap();

        assert_eq!(caro_messages.len(), 5);
        assert_eq!(alix_messages.len(), 6);
        assert_eq!(bo_messages.len(), 5);
        // Bo 2 only sees three messages since it joined after the first 2 were sent
        assert_eq!(bo2_messages.len(), 3);
    }

    #[tokio::test(flavor = "multi_thread", worker_threads = 5)]
    async fn test_can_send_messages_when_epochs_behind() {
        let alix = new_test_client().await;
        let bo = new_test_client().await;

        let alix_group = alix
            .conversations()
            .create_group(
                vec![bo.account_address.clone()],
                FfiCreateGroupOptions::default(),
            )
            .await
            .unwrap();

        bo.conversations().sync().await.unwrap();

        let bo_group = bo.group(alix_group.id()).unwrap();

        // Move forward 4 epochs
        alix_group
            .update_group_description("change 1".to_string())
            .await
            .unwrap();
        alix_group
            .update_group_description("change 2".to_string())
            .await
            .unwrap();
        alix_group
            .update_group_description("change 3".to_string())
            .await
            .unwrap();
        alix_group
            .update_group_description("change 4".to_string())
            .await
            .unwrap();

        bo_group
            .send("bo message 1".as_bytes().to_vec())
            .await
            .unwrap();

        alix_group.sync().await.unwrap();
        bo_group.sync().await.unwrap();

        let alix_messages = alix_group
            .find_messages(FfiListMessagesOptions::default())
            .unwrap();
        let bo_messages = bo_group
            .find_messages(FfiListMessagesOptions::default())
            .unwrap();

        let alix_can_see_bo_message = alix_messages
            .iter()
            .any(|message| message.content == "bo message 1".as_bytes());
        assert!(
            alix_can_see_bo_message,
            "\"bo message 1\" not found in alix's messages"
        );

        let bo_can_see_bo_message = bo_messages
            .iter()
            .any(|message| message.content == "bo message 1".as_bytes());
        assert!(
            bo_can_see_bo_message,
            "\"bo message 1\" not found in bo's messages"
        );
    }

    #[tokio::test(flavor = "multi_thread", worker_threads = 5)]
    async fn test_can_add_members_when_out_of_sync() {
        let alix = new_test_client().await;
        let bo = new_test_client().await;
        let caro = new_test_client().await;
        let davon = new_test_client().await;
        let eri = new_test_client().await;
        let frankie = new_test_client().await;

        let alix_group = alix
            .conversations()
            .create_group(
                vec![bo.account_address.clone()],
                FfiCreateGroupOptions::default(),
            )
            .await
            .unwrap();

        bo.conversations().sync().await.unwrap();
        let bo_group = bo.group(alix_group.id()).unwrap();

        bo_group.send("bo1".as_bytes().to_vec()).await.unwrap();
        alix_group.send("alix1".as_bytes().to_vec()).await.unwrap();

        // Move the group forward by 3 epochs (as Alix's max_past_epochs is
        // configured to 3) without Bo syncing
        alix_group
            .add_members(vec![
                caro.account_address.clone(),
                davon.account_address.clone(),
            ])
            .await
            .unwrap();
        alix_group
            .remove_members(vec![
                caro.account_address.clone(),
                davon.account_address.clone(),
            ])
            .await
            .unwrap();
        alix_group
            .add_members(vec![eri.account_address.clone()])
            .await
            .unwrap();

        // Bo adds a member while 3 epochs behind
        bo_group
            .add_members(vec![frankie.account_address.clone()])
            .await
            .unwrap();

        bo_group.sync().await.unwrap();
        let bo_members = bo_group.list_members().await.unwrap();
        assert_eq!(bo_members.len(), 4);

        alix_group.sync().await.unwrap();
        let alix_members = alix_group.list_members().await.unwrap();
        assert_eq!(alix_members.len(), 4);
    }

    #[tokio::test(flavor = "multi_thread", worker_threads = 5)]
    async fn test_removed_members_no_longer_update() {
        let alix = new_test_client().await;
        let bo = new_test_client().await;

        let alix_group = alix
            .conversations()
            .create_group(
                vec![bo.account_address.clone()],
                FfiCreateGroupOptions::default(),
            )
            .await
            .unwrap();

        bo.conversations().sync().await.unwrap();
        let bo_group = bo.group(alix_group.id()).unwrap();

        alix_group.sync().await.unwrap();
        let alix_members = alix_group.list_members().await.unwrap();
        assert_eq!(alix_members.len(), 2);

        bo_group.sync().await.unwrap();
        let bo_members = bo_group.list_members().await.unwrap();
        assert_eq!(bo_members.len(), 2);

        let bo_messages = bo_group
            .find_messages(FfiListMessagesOptions::default())
            .unwrap();
        assert_eq!(bo_messages.len(), 0);

        alix_group
            .remove_members(vec![bo.account_address.clone()])
            .await
            .unwrap();

        alix_group.send("hello".as_bytes().to_vec()).await.unwrap();

        bo_group.sync().await.unwrap();
        assert!(!bo_group.is_active().unwrap());

        let bo_messages = bo_group
            .find_messages(FfiListMessagesOptions::default())
            .unwrap();
        assert!(bo_messages.first().unwrap().kind == FfiGroupMessageKind::MembershipChange);
        assert_eq!(bo_messages.len(), 1);

        let bo_members = bo_group.list_members().await.unwrap();
        assert_eq!(bo_members.len(), 1);

        alix_group.sync().await.unwrap();
        let alix_members = alix_group.list_members().await.unwrap();
        assert_eq!(alix_members.len(), 1);
    }

    // test is also showing intermittent failures with database locked msg
    #[ignore]
    #[tokio::test(flavor = "multi_thread", worker_threads = 5)]
    async fn test_can_stream_and_update_name_without_forking_group() {
        let alix = new_test_client().await;
        let bo = new_test_client().await;

        // Stream all group messages
        let message_callbacks = RustStreamCallback::default();
        let stream_messages = bo
            .conversations()
            .stream_all_messages(Box::new(message_callbacks.clone()))
            .await;
        stream_messages.wait_for_ready().await;

        let first_msg_check = 2;
        let second_msg_check = 5;

        // Create group and send first message
        let alix_group = alix
            .conversations()
            .create_group(
                vec![bo.account_address.clone()],
                FfiCreateGroupOptions::default(),
            )
            .await
            .unwrap();

        alix_group
            .update_group_name("hello".to_string())
            .await
            .unwrap();
        message_callbacks.wait_for_delivery().await.unwrap();
        alix_group.send("hello1".as_bytes().to_vec()).await.unwrap();
        message_callbacks.wait_for_delivery().await.unwrap();

        let bo_groups = bo
            .conversations()
            .list(FfiListConversationsOptions::default())
            .await
            .unwrap();
        assert_eq!(bo_groups.len(), 1);
        let bo_group = bo_groups[0].clone();
        bo_group.sync().await.unwrap();

        let bo_messages1 = bo_group
            .find_messages(FfiListMessagesOptions::default())
            .unwrap();
        assert_eq!(bo_messages1.len(), first_msg_check);

        bo_group.send("hello2".as_bytes().to_vec()).await.unwrap();
        message_callbacks.wait_for_delivery().await.unwrap();
        bo_group.send("hello3".as_bytes().to_vec()).await.unwrap();
        message_callbacks.wait_for_delivery().await.unwrap();

        alix_group.sync().await.unwrap();

        let alix_messages = alix_group
            .find_messages(FfiListMessagesOptions::default())
            .unwrap();
        assert_eq!(alix_messages.len(), second_msg_check);

        alix_group.send("hello4".as_bytes().to_vec()).await.unwrap();
        message_callbacks.wait_for_delivery().await.unwrap();
        bo_group.sync().await.unwrap();

        let bo_messages2 = bo_group
            .find_messages(FfiListMessagesOptions::default())
            .unwrap();
        assert_eq!(bo_messages2.len(), second_msg_check);
        assert_eq!(message_callbacks.message_count(), second_msg_check as u32);

        stream_messages.end_and_wait().await.unwrap();
        assert!(stream_messages.is_closed());
    }

    #[tokio::test(flavor = "multi_thread", worker_threads = 5)]
    async fn test_conversation_streaming() {
        let amal = new_test_client().await;
        let bola = new_test_client().await;

        let stream_callback = RustStreamCallback::default();

        let stream = bola
            .conversations()
            .stream(Box::new(stream_callback.clone()))
            .await;

        amal.conversations()
            .create_group(
                vec![bola.account_address.clone()],
                FfiCreateGroupOptions::default(),
            )
            .await
            .unwrap();

        stream_callback.wait_for_delivery().await.unwrap();

        assert_eq!(stream_callback.message_count(), 1);
        // Create another group and add bola
        amal.conversations()
            .create_group(
                vec![bola.account_address.clone()],
                FfiCreateGroupOptions::default(),
            )
            .await
            .unwrap();
        stream_callback.wait_for_delivery().await.unwrap();

        assert_eq!(stream_callback.message_count(), 2);

        stream.end_and_wait().await.unwrap();
        assert!(stream.is_closed());
    }

    #[tokio::test(flavor = "multi_thread", worker_threads = 5)]
    async fn test_stream_all_messages() {
        let alix = new_test_client().await;
        let bo = new_test_client().await;
        let caro = new_test_client().await;

        let alix_group = alix
            .conversations()
            .create_group(
                vec![caro.account_address.clone()],
                FfiCreateGroupOptions::default(),
            )
            .await
            .unwrap();

        let stream_callback = RustStreamCallback::default();

        let stream = caro
            .conversations()
            .stream_all_messages(Box::new(stream_callback.clone()))
            .await;
        stream.wait_for_ready().await;

        alix_group.send("first".as_bytes().to_vec()).await.unwrap();
        stream_callback.wait_for_delivery().await.unwrap();

        let bo_group = bo
            .conversations()
            .create_group(
                vec![caro.account_address.clone()],
                FfiCreateGroupOptions::default(),
            )
            .await
            .unwrap();
        let _ = caro.inner_client.sync_welcomes().await.unwrap();

        bo_group.send("second".as_bytes().to_vec()).await.unwrap();
        stream_callback.wait_for_delivery().await.unwrap();
        alix_group.send("third".as_bytes().to_vec()).await.unwrap();
        stream_callback.wait_for_delivery().await.unwrap();
        bo_group.send("fourth".as_bytes().to_vec()).await.unwrap();
        stream_callback.wait_for_delivery().await.unwrap();

        assert_eq!(stream_callback.message_count(), 4);
        stream.end_and_wait().await.unwrap();
        assert!(stream.is_closed());
    }

    #[tokio::test(flavor = "multi_thread")]
    async fn test_message_streaming() {
        let amal = new_test_client().await;
        let bola = new_test_client().await;

        let amal_group: Arc<FfiGroup> = amal
            .conversations()
            .create_group(
                vec![bola.account_address.clone()],
                FfiCreateGroupOptions::default(),
            )
            .await
            .unwrap();

        bola.inner_client.sync_welcomes().await.unwrap();
        let bola_group = bola.group(amal_group.group_id.clone()).unwrap();

        let stream_callback = RustStreamCallback::default();
        let stream_closer = bola_group.stream(Box::new(stream_callback.clone())).await;

        stream_closer.wait_for_ready().await;

        amal_group.send("hello".as_bytes().to_vec()).await.unwrap();
        stream_callback.wait_for_delivery().await.unwrap();

        amal_group
            .send("goodbye".as_bytes().to_vec())
            .await
            .unwrap();
        stream_callback.wait_for_delivery().await.unwrap();

        assert_eq!(stream_callback.message_count(), 2);
        stream_closer.end_and_wait().await.unwrap();
    }

    #[tokio::test(flavor = "multi_thread", worker_threads = 5)]
    async fn test_message_streaming_when_removed_then_added() {
        let amal = new_test_client().await;
        let bola = new_test_client().await;
        log::info!(
            "Created Inbox IDs {} and {}",
            amal.inbox_id(),
            bola.inbox_id()
        );

        let amal_group = amal
            .conversations()
            .create_group(
                vec![bola.account_address.clone()],
                FfiCreateGroupOptions::default(),
            )
            .await
            .unwrap();

        let stream_callback = RustStreamCallback::default();
        let stream_closer = bola
            .conversations()
            .stream_all_messages(Box::new(stream_callback.clone()))
            .await;
        stream_closer.wait_for_ready().await;

        amal_group.send(b"hello1".to_vec()).await.unwrap();
        stream_callback.wait_for_delivery().await.unwrap();
        amal_group.send(b"hello2".to_vec()).await.unwrap();
        stream_callback.wait_for_delivery().await.unwrap();

        assert_eq!(stream_callback.message_count(), 2);
        assert!(!stream_closer.is_closed());

        amal_group
            .remove_members_by_inbox_id(vec![bola.inbox_id().clone()])
            .await
            .unwrap();
        stream_callback.wait_for_delivery().await.unwrap();
        assert_eq!(stream_callback.message_count(), 3); // Member removal transcript message
                                                        //
        amal_group.send(b"hello3".to_vec()).await.unwrap();
        //TODO: could verify with a log message
        tokio::time::sleep(std::time::Duration::from_millis(200)).await;
        assert_eq!(stream_callback.message_count(), 3); // Don't receive messages while removed
        assert!(!stream_closer.is_closed());

        amal_group
            .add_members(vec![bola.account_address.clone()])
            .await
            .unwrap();

        // TODO: could check for LOG message with a Eviction error on receive
        tokio::time::sleep(tokio::time::Duration::from_millis(100)).await;
        assert_eq!(stream_callback.message_count(), 3); // Don't receive transcript messages while removed

        amal_group.send("hello4".as_bytes().to_vec()).await.unwrap();
        stream_callback.wait_for_delivery().await.unwrap();
        assert_eq!(stream_callback.message_count(), 4); // Receiving messages again
        assert!(!stream_closer.is_closed());

        stream_closer.end_and_wait().await.unwrap();
        assert!(stream_closer.is_closed());
    }

    #[tokio::test(flavor = "multi_thread", worker_threads = 1)]
    async fn test_group_who_added_me() {
        // Create Clients
        let amal = new_test_client().await;
        let bola = new_test_client().await;

        // Amal creates a group and adds Bola to the group
        amal.conversations()
            .create_group(
                vec![bola.account_address.clone()],
                FfiCreateGroupOptions::default(),
            )
            .await
            .unwrap();

        // Bola syncs groups - this will decrypt the Welcome, identify who added Bola
        // and then store that value on the group and insert into the database
        let bola_conversations = bola.conversations();
        let _ = bola_conversations.sync().await;

        // Bola gets the group id. This will be needed to fetch the group from
        // the database.
        let bola_groups = bola_conversations
            .list(crate::FfiListConversationsOptions {
                created_after_ns: None,
                created_before_ns: None,
                limit: None,
            })
            .await
            .unwrap();

        let bola_group = bola_groups.first().unwrap();

        // Check Bola's group for the added_by_inbox_id of the inviter
        let added_by_inbox_id = bola_group.added_by_inbox_id().unwrap();

        // // Verify the welcome host_credential is equal to Amal's
        assert_eq!(
            amal.inbox_id(),
            added_by_inbox_id,
            "The Inviter and added_by_address do not match!"
        );
    }

    // TODO: Test current fails 50% of the time with db locking messages
    #[tokio::test(flavor = "multi_thread", worker_threads = 5)]
    async fn test_stream_groups_gets_callback_when_streaming_messages() {
        let alix = new_test_client().await;
        let bo = new_test_client().await;

        // Stream all group messages
        let message_callback = RustStreamCallback::default();
        let group_callback = RustStreamCallback::default();
        let stream_groups = bo
            .conversations()
            .stream(Box::new(group_callback.clone()))
            .await;

        let stream_messages = bo
            .conversations()
            .stream_all_messages(Box::new(message_callback.clone()))
            .await;
        stream_messages.wait_for_ready().await;

        // Create group and send first message
        let alix_group = alix
            .conversations()
            .create_group(
                vec![bo.account_address.clone()],
                FfiCreateGroupOptions::default(),
            )
            .await
            .unwrap();
        group_callback.wait_for_delivery().await.unwrap();

        alix_group.send("hello1".as_bytes().to_vec()).await.unwrap();
        message_callback.wait_for_delivery().await.unwrap();

        assert_eq!(group_callback.message_count(), 1);
        assert_eq!(message_callback.message_count(), 1);

        stream_messages.end_and_wait().await.unwrap();
        assert!(stream_messages.is_closed());

        stream_groups.end_and_wait().await.unwrap();
        assert!(stream_groups.is_closed());
    }

    #[tokio::test(flavor = "multi_thread", worker_threads = 5)]
    async fn test_permissions_show_expected_values() {
        let alix = new_test_client().await;
        let bo = new_test_client().await;
        // Create admin_only group
        let admin_only_options = FfiCreateGroupOptions {
            permissions: Some(FfiGroupPermissionsOptions::AdminOnly),
            ..Default::default()
        };
        let alix_group_admin_only = alix
            .conversations()
            .create_group(vec![bo.account_address.clone()], admin_only_options)
            .await
            .unwrap();

        // Verify we can read the expected permissions
        let alix_permission_policy_set = alix_group_admin_only
            .group_permissions()
            .unwrap()
            .policy_set()
            .unwrap();
        let expected_permission_policy_set = FfiPermissionPolicySet {
            add_member_policy: FfiPermissionPolicy::Admin,
            remove_member_policy: FfiPermissionPolicy::Admin,
            add_admin_policy: FfiPermissionPolicy::SuperAdmin,
            remove_admin_policy: FfiPermissionPolicy::SuperAdmin,
            update_group_name_policy: FfiPermissionPolicy::Admin,
            update_group_description_policy: FfiPermissionPolicy::Admin,
            update_group_image_url_square_policy: FfiPermissionPolicy::Admin,
            update_group_pinned_frame_url_policy: FfiPermissionPolicy::Admin,
        };
        assert_eq!(alix_permission_policy_set, expected_permission_policy_set);

        // Create all_members group
        let all_members_options = FfiCreateGroupOptions {
            permissions: Some(FfiGroupPermissionsOptions::AllMembers),
            ..Default::default()
        };
        let alix_group_all_members = alix
            .conversations()
            .create_group(vec![bo.account_address.clone()], all_members_options)
            .await
            .unwrap();

        // Verify we can read the expected permissions
        let alix_permission_policy_set = alix_group_all_members
            .group_permissions()
            .unwrap()
            .policy_set()
            .unwrap();
        let expected_permission_policy_set = FfiPermissionPolicySet {
            add_member_policy: FfiPermissionPolicy::Allow,
            remove_member_policy: FfiPermissionPolicy::Admin,
            add_admin_policy: FfiPermissionPolicy::SuperAdmin,
            remove_admin_policy: FfiPermissionPolicy::SuperAdmin,
            update_group_name_policy: FfiPermissionPolicy::Allow,
            update_group_description_policy: FfiPermissionPolicy::Allow,
            update_group_image_url_square_policy: FfiPermissionPolicy::Allow,
            update_group_pinned_frame_url_policy: FfiPermissionPolicy::Allow,
        };
        assert_eq!(alix_permission_policy_set, expected_permission_policy_set);
    }

    #[tokio::test(flavor = "multi_thread", worker_threads = 5)]
    async fn test_permissions_updates() {
        let alix = new_test_client().await;
        let bola = new_test_client().await;

        let admin_only_options = FfiCreateGroupOptions {
            permissions: Some(FfiGroupPermissionsOptions::AdminOnly),
            ..Default::default()
        };
        let alix_group = alix
            .conversations()
            .create_group(vec![bola.account_address.clone()], admin_only_options)
            .await
            .unwrap();

        let alix_group_permissions = alix_group
            .group_permissions()
            .unwrap()
            .policy_set()
            .unwrap();
        let expected_permission_policy_set = FfiPermissionPolicySet {
            add_member_policy: FfiPermissionPolicy::Admin,
            remove_member_policy: FfiPermissionPolicy::Admin,
            add_admin_policy: FfiPermissionPolicy::SuperAdmin,
            remove_admin_policy: FfiPermissionPolicy::SuperAdmin,
            update_group_name_policy: FfiPermissionPolicy::Admin,
            update_group_description_policy: FfiPermissionPolicy::Admin,
            update_group_image_url_square_policy: FfiPermissionPolicy::Admin,
            update_group_pinned_frame_url_policy: FfiPermissionPolicy::Admin,
        };
        assert_eq!(alix_group_permissions, expected_permission_policy_set);

        // Let's update the group so that the image url can be updated by anyone
        alix_group
            .update_permission_policy(
                FfiPermissionUpdateType::UpdateMetadata,
                FfiPermissionPolicy::Allow,
                Some(FfiMetadataField::ImageUrlSquare),
            )
            .await
            .unwrap();
        alix_group.sync().await.unwrap();
        let alix_group_permissions = alix_group
            .group_permissions()
            .unwrap()
            .policy_set()
            .unwrap();
        let new_expected_permission_policy_set = FfiPermissionPolicySet {
            add_member_policy: FfiPermissionPolicy::Admin,
            remove_member_policy: FfiPermissionPolicy::Admin,
            add_admin_policy: FfiPermissionPolicy::SuperAdmin,
            remove_admin_policy: FfiPermissionPolicy::SuperAdmin,
            update_group_name_policy: FfiPermissionPolicy::Admin,
            update_group_description_policy: FfiPermissionPolicy::Admin,
            update_group_image_url_square_policy: FfiPermissionPolicy::Allow,
            update_group_pinned_frame_url_policy: FfiPermissionPolicy::Admin,
        };
        assert_eq!(alix_group_permissions, new_expected_permission_policy_set);

        // Verify that bo can not update the group name
        let bola_conversations = bola.conversations();
        let _ = bola_conversations.sync().await;
        let bola_groups = bola_conversations
            .list(crate::FfiListConversationsOptions {
                created_after_ns: None,
                created_before_ns: None,
                limit: None,
            })
            .await
            .unwrap();

        let bola_group = bola_groups.first().unwrap();
        bola_group
            .update_group_name("new_name".to_string())
            .await
            .unwrap_err();

        // Verify that bo CAN update the image url
        bola_group
            .update_group_image_url_square("https://example.com/image.png".to_string())
            .await
            .unwrap();

        // Verify we can read the correct values from the group
        bola_group.sync().await.unwrap();
        alix_group.sync().await.unwrap();
        assert_eq!(
            bola_group.group_image_url_square().unwrap(),
            "https://example.com/image.png"
        );
        assert_eq!(bola_group.group_name().unwrap(), "");
        assert_eq!(
            alix_group.group_image_url_square().unwrap(),
            "https://example.com/image.png"
        );
        assert_eq!(alix_group.group_name().unwrap(), "");
    }

    #[tokio::test(flavor = "multi_thread", worker_threads = 5)]
    async fn test_group_creation_custom_permissions() {
        let alix = new_test_client().await;
        let bola = new_test_client().await;

        let custom_permissions = FfiPermissionPolicySet {
            add_admin_policy: FfiPermissionPolicy::Admin,
            remove_admin_policy: FfiPermissionPolicy::Admin,
            update_group_name_policy: FfiPermissionPolicy::Admin,
            update_group_description_policy: FfiPermissionPolicy::Allow,
            update_group_image_url_square_policy: FfiPermissionPolicy::Admin,
            update_group_pinned_frame_url_policy: FfiPermissionPolicy::Admin,
            add_member_policy: FfiPermissionPolicy::Allow,
            remove_member_policy: FfiPermissionPolicy::Deny,
        };

        let create_group_options = FfiCreateGroupOptions {
            permissions: Some(FfiGroupPermissionsOptions::CustomPolicy),
            group_name: Some("Test Group".to_string()),
            group_image_url_square: Some("https://example.com/image.png".to_string()),
            group_description: Some("A test group".to_string()),
            group_pinned_frame_url: Some("https://example.com/frame.png".to_string()),
            custom_permission_policy_set: Some(custom_permissions),
        };

        let alix_group = alix
            .conversations()
            .create_group(vec![bola.account_address.clone()], create_group_options)
            .await
            .unwrap();

        // Verify the group was created with the correct permissions
        let group_permissions_policy_set = alix_group
            .group_permissions()
            .unwrap()
            .policy_set()
            .unwrap();
        assert_eq!(
            group_permissions_policy_set.add_admin_policy,
            FfiPermissionPolicy::Admin
        );
        assert_eq!(
            group_permissions_policy_set.remove_admin_policy,
            FfiPermissionPolicy::Admin
        );
        assert_eq!(
            group_permissions_policy_set.update_group_name_policy,
            FfiPermissionPolicy::Admin
        );
        assert_eq!(
            group_permissions_policy_set.update_group_description_policy,
            FfiPermissionPolicy::Allow
        );
        assert_eq!(
            group_permissions_policy_set.update_group_image_url_square_policy,
            FfiPermissionPolicy::Admin
        );
        assert_eq!(
            group_permissions_policy_set.update_group_pinned_frame_url_policy,
            FfiPermissionPolicy::Admin
        );
        assert_eq!(
            group_permissions_policy_set.add_member_policy,
            FfiPermissionPolicy::Allow
        );
        assert_eq!(
            group_permissions_policy_set.remove_member_policy,
            FfiPermissionPolicy::Deny
        );

        // Verify that Bola can not update the group name
        let bola_conversations = bola.conversations();
        let _ = bola_conversations.sync().await;
        let bola_groups = bola_conversations
            .list(crate::FfiListConversationsOptions {
                created_after_ns: None,
                created_before_ns: None,
                limit: None,
            })
            .await
            .unwrap();

        let bola_group = bola_groups.first().unwrap();
        bola_group
            .update_group_name("new_name".to_string())
            .await
            .unwrap_err();
        let result = bola_group
            .update_group_name("New Group Name".to_string())
            .await;
        assert!(result.is_err());

        // Verify that Alix can update the group name
        let result = alix_group
            .update_group_name("New Group Name".to_string())
            .await;
        assert!(result.is_ok());

        // Verify that Bola can update the group description
        let result = bola_group
            .update_group_description("New Description".to_string())
            .await;
        assert!(result.is_ok());

        // Verify that Alix can not remove bola even though they are a super admin
        let result = alix_group
            .remove_members(vec![bola.account_address.clone()])
            .await;
        assert!(result.is_err());
    }

    #[tokio::test(flavor = "multi_thread", worker_threads = 5)]
    async fn test_group_creation_custom_permissions_fails_when_invalid() {
        let alix = new_test_client().await;
        let bola = new_test_client().await;

        // Add / Remove Admin must be Admin or Super Admin or Deny
        let custom_permissions_invalid_1 = FfiPermissionPolicySet {
            add_admin_policy: FfiPermissionPolicy::Allow,
            remove_admin_policy: FfiPermissionPolicy::Admin,
            update_group_name_policy: FfiPermissionPolicy::Admin,
            update_group_description_policy: FfiPermissionPolicy::Allow,
            update_group_image_url_square_policy: FfiPermissionPolicy::Admin,
            update_group_pinned_frame_url_policy: FfiPermissionPolicy::Admin,
            add_member_policy: FfiPermissionPolicy::Allow,
            remove_member_policy: FfiPermissionPolicy::Deny,
        };

        let custom_permissions_valid = FfiPermissionPolicySet {
            add_admin_policy: FfiPermissionPolicy::Admin,
            remove_admin_policy: FfiPermissionPolicy::Admin,
            update_group_name_policy: FfiPermissionPolicy::Admin,
            update_group_description_policy: FfiPermissionPolicy::Allow,
            update_group_image_url_square_policy: FfiPermissionPolicy::Admin,
            update_group_pinned_frame_url_policy: FfiPermissionPolicy::Admin,
            add_member_policy: FfiPermissionPolicy::Allow,
            remove_member_policy: FfiPermissionPolicy::Deny,
        };

        let create_group_options_invalid_1 = FfiCreateGroupOptions {
            permissions: Some(FfiGroupPermissionsOptions::CustomPolicy),
            group_name: Some("Test Group".to_string()),
            group_image_url_square: Some("https://example.com/image.png".to_string()),
            group_description: Some("A test group".to_string()),
            group_pinned_frame_url: Some("https://example.com/frame.png".to_string()),
            custom_permission_policy_set: Some(custom_permissions_invalid_1),
        };

        let results_1 = alix
            .conversations()
            .create_group(
                vec![bola.account_address.clone()],
                create_group_options_invalid_1,
            )
            .await;

        assert!(results_1.is_err());

        let create_group_options_invalid_2 = FfiCreateGroupOptions {
            permissions: Some(FfiGroupPermissionsOptions::AllMembers),
            group_name: Some("Test Group".to_string()),
            group_image_url_square: Some("https://example.com/image.png".to_string()),
            group_description: Some("A test group".to_string()),
            group_pinned_frame_url: Some("https://example.com/frame.png".to_string()),
            custom_permission_policy_set: Some(custom_permissions_valid.clone()),
        };

        let results_2 = alix
            .conversations()
            .create_group(
                vec![bola.account_address.clone()],
                create_group_options_invalid_2,
            )
            .await;

        assert!(results_2.is_err());

        let create_group_options_invalid_3 = FfiCreateGroupOptions {
            permissions: None,
            group_name: Some("Test Group".to_string()),
            group_image_url_square: Some("https://example.com/image.png".to_string()),
            group_description: Some("A test group".to_string()),
            group_pinned_frame_url: Some("https://example.com/frame.png".to_string()),
            custom_permission_policy_set: Some(custom_permissions_valid.clone()),
        };

        let results_3 = alix
            .conversations()
            .create_group(
                vec![bola.account_address.clone()],
                create_group_options_invalid_3,
            )
            .await;

        assert!(results_3.is_err());

        let create_group_options_valid = FfiCreateGroupOptions {
            permissions: Some(FfiGroupPermissionsOptions::CustomPolicy),
            group_name: Some("Test Group".to_string()),
            group_image_url_square: Some("https://example.com/image.png".to_string()),
            group_description: Some("A test group".to_string()),
            group_pinned_frame_url: Some("https://example.com/frame.png".to_string()),
            custom_permission_policy_set: Some(custom_permissions_valid),
        };

        let results_4 = alix
            .conversations()
            .create_group(
                vec![bola.account_address.clone()],
                create_group_options_valid,
            )
            .await;

        assert!(results_4.is_ok());
    }

    #[tokio::test(flavor = "multi_thread", worker_threads = 5)]
    async fn test_revoke_all_installations() {
        let wallet = xmtp_cryptography::utils::LocalWallet::new(&mut rng());
        let client_1 = new_test_client_with_wallet(wallet.clone()).await;
        let client_2 = new_test_client_with_wallet(wallet.clone()).await;

        let client_1_state = client_1.inbox_state(true).await.unwrap();
        let client_2_state = client_2.inbox_state(true).await.unwrap();
        assert_eq!(client_1_state.installation_ids.len(), 2);
        assert_eq!(client_2_state.installation_ids.len(), 2);

        let signature_request = client_1.revoke_all_other_installations().await.unwrap();
        sign_with_wallet(&wallet, &signature_request).await;
        client_1
            .apply_signature_request(signature_request)
            .await
            .unwrap();

        let client_1_state_after_revoke = client_1.inbox_state(true).await.unwrap();
        let client_2_state_after_revoke = client_2.inbox_state(true).await.unwrap();
        assert_eq!(client_1_state_after_revoke.installation_ids.len(), 1);
        assert_eq!(client_2_state_after_revoke.installation_ids.len(), 1);
        assert_eq!(
            client_1_state_after_revoke
                .installation_ids
                .first()
                .unwrap()
                .clone(),
            client_1.installation_id()
        );
        assert_eq!(
            client_2_state_after_revoke
                .installation_ids
                .first()
                .unwrap()
                .clone(),
            client_1.installation_id()
        );
    }

    #[tokio::test(flavor = "multi_thread", worker_threads = 5)]
    async fn test_set_and_get_group_consent() {
        let alix = new_test_client().await;
        let bo = new_test_client().await;

        let alix_group = alix
            .conversations()
            .create_group(
                vec![bo.account_address.clone()],
                FfiCreateGroupOptions::default(),
            )
            .await
            .unwrap();

        let alix_initial_consent = alix_group.consent_state().unwrap();
        assert_eq!(alix_initial_consent, FfiConsentState::Allowed);

        bo.conversations().sync().await.unwrap();
        let bo_group = bo.group(alix_group.id()).unwrap();

        let bo_initial_consent = bo_group.consent_state().unwrap();
        assert_eq!(bo_initial_consent, FfiConsentState::Unknown);

        alix_group
            .update_consent_state(FfiConsentState::Denied)
            .unwrap();
        let alix_updated_consent = alix_group.consent_state().unwrap();
        assert_eq!(alix_updated_consent, FfiConsentState::Denied);
        bo.set_consent_states(vec![FfiConsent {
            state: FfiConsentState::Allowed,
            entity_type: FfiConsentEntityType::GroupId,
            entity: hex::encode(bo_group.id()),
        }])
        .await
        .unwrap();
        let bo_updated_consent = bo_group.consent_state().unwrap();
        assert_eq!(bo_updated_consent, FfiConsentState::Allowed);
    }

    #[tokio::test(flavor = "multi_thread", worker_threads = 5)]
    async fn test_set_and_get_member_consent() {
        let alix = new_test_client().await;
        let bo = new_test_client().await;

        let alix_group = alix
            .conversations()
            .create_group(
                vec![bo.account_address.clone()],
                FfiCreateGroupOptions::default(),
            )
            .await
            .unwrap();
        alix.set_consent_states(vec![FfiConsent {
            state: FfiConsentState::Allowed,
            entity_type: FfiConsentEntityType::Address,
            entity: bo.account_address.clone(),
        }])
        .await
        .unwrap();
        let bo_consent = alix
            .get_consent_state(FfiConsentEntityType::Address, bo.account_address.clone())
            .await
            .unwrap();
        assert_eq!(bo_consent, FfiConsentState::Allowed);

        if let Some(member) = alix_group
            .list_members()
            .await
            .unwrap()
            .iter()
            .find(|&m| m.inbox_id == bo.inbox_id())
        {
            assert_eq!(member.consent_state, FfiConsentState::Allowed);
        } else {
            panic!("Error: No member found with the given inbox_id.");
        }
    }
}<|MERGE_RESOLUTION|>--- conflicted
+++ resolved
@@ -7,33 +7,14 @@
 use std::sync::Arc;
 use tokio::sync::Mutex;
 use xmtp_api_grpc::grpc_api_helper::Client as TonicApiClient;
-use xmtp_id::associations::unverified::UnverifiedSignature;
-use xmtp_id::associations::AccountId;
-use xmtp_id::associations::AssociationState;
-use xmtp_id::scw_verifier::RpcSmartContractWalletVerifier;
-use xmtp_id::scw_verifier::SmartContractSignatureVerifier;
 use xmtp_id::{
-    associations::{builder::SignatureRequest, generate_inbox_id as xmtp_id_generate_inbox_id},
+    associations::{
+        builder::SignatureRequest, generate_inbox_id as xmtp_id_generate_inbox_id,
+        unverified::UnverifiedSignature, AccountId, AssociationState,
+    },
+    scw_verifier::{RpcSmartContractWalletVerifier, SmartContractSignatureVerifier},
     InboxId,
 };
-<<<<<<< HEAD
-=======
-use xmtp_mls::groups::group_mutable_metadata::MetadataField;
-use xmtp_mls::groups::group_permissions::BasePolicies;
-use xmtp_mls::groups::group_permissions::GroupMutablePermissionsError;
-use xmtp_mls::groups::group_permissions::MembershipPolicies;
-use xmtp_mls::groups::group_permissions::MetadataBasePolicies;
-use xmtp_mls::groups::group_permissions::MetadataPolicies;
-use xmtp_mls::groups::group_permissions::PermissionsBasePolicies;
-use xmtp_mls::groups::group_permissions::PermissionsPolicies;
-use xmtp_mls::groups::group_permissions::PolicySet;
-use xmtp_mls::groups::intents::PermissionPolicyOption;
-use xmtp_mls::groups::intents::PermissionUpdateType;
-use xmtp_mls::groups::GroupMetadataOptions;
-use xmtp_mls::storage::consent_record::ConsentState;
-use xmtp_mls::storage::consent_record::ConsentType;
-use xmtp_mls::storage::consent_record::StoredConsentRecord;
->>>>>>> cd0fc5cb
 use xmtp_mls::{
     api::ApiClientWrapper,
     builder::ClientBuilder,
@@ -53,6 +34,7 @@
     identity::IdentityStrategy,
     retry::Retry,
     storage::{
+        consent_record::{ConsentState, ConsentType, StoredConsentRecord},
         group_message::{DeliveryStatus, GroupMessageKind, StoredGroupMessage},
         EncryptedMessageStore, EncryptionKey, StorageOption,
     },
@@ -1533,11 +1515,6 @@
     }
 }
 
-<<<<<<< HEAD
-type FfiHandle = Box<GenericStreamHandle<Result<(), ClientError>>>;
-
-#[derive(uniffi::Object, Clone)]
-=======
 #[derive(uniffi::Record)]
 pub struct FfiConsent {
     pub entity_type: FfiConsentEntityType,
@@ -1555,8 +1532,9 @@
     }
 }
 
-#[derive(uniffi::Object, Clone, Debug)]
->>>>>>> cd0fc5cb
+type FfiHandle = Box<GenericStreamHandle<Result<(), ClientError>>>;
+
+#[derive(uniffi::Object, Clone)]
 pub struct FfiStreamCloser {
     stream_handle: Arc<Mutex<Option<FfiHandle>>>,
     // for convenience, does not require locking mutex.
@@ -1702,9 +1680,13 @@
         FfiPermissionPolicySet, FfiPermissionUpdateType,
     };
     use ethers::utils::hex;
-    use std::sync::{
-        atomic::{AtomicU32, Ordering},
-        Arc, Mutex,
+    use rand::distributions::{Alphanumeric, DistString};
+    use std::{
+        env,
+        sync::{
+            atomic::{AtomicU32, Ordering},
+            Arc, Mutex,
+        },
     };
     use tokio::{sync::Notify, time::error::Elapsed};
     use xmtp_cryptography::{signature::RecoverableSignature, utils::rng};
@@ -1715,7 +1697,6 @@
     use xmtp_mls::{
         groups::{GroupError, MlsGroup},
         storage::EncryptionKey,
-        utils::test::tmp_path,
         InboxOwner,
     };
 
@@ -1772,7 +1753,7 @@
         }
 
         pub async fn wait_for_delivery(&self) -> Result<(), Elapsed> {
-            tokio::time::timeout(core::time::Duration::from_secs(60), async {
+            tokio::time::timeout(std::time::Duration::from_secs(60), async {
                 self.notify.notified().await
             })
             .await?;
@@ -1801,6 +1782,15 @@
             convos.push(group);
             self.notify.notify_one();
         }
+    }
+
+    pub fn rand_string() -> String {
+        Alphanumeric.sample_string(&mut rand::thread_rng(), 24)
+    }
+
+    pub fn tmp_path() -> String {
+        let db_name = rand_string();
+        format!("{}/{}.db3", env::temp_dir().to_str().unwrap(), db_name)
     }
 
     fn static_enc_key() -> EncryptionKey {
