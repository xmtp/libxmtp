--- conflicted
+++ resolved
@@ -3318,7018 +3318,4 @@
 }
 
 #[cfg(test)]
-<<<<<<< HEAD
-mod tests {
-    use super::{
-        FfiConsentCallback, FfiMessage, FfiMessageCallback, FfiPreferenceCallback,
-        FfiPreferenceUpdate, FfiXmtpClient, create_client,
-    };
-    use crate::{
-        FfiAttachment, FfiConsent, FfiConsentEntityType, FfiConsentState, FfiContentType,
-        FfiConversation, FfiConversationCallback, FfiConversationMessageKind, FfiConversationType,
-        FfiCreateDMOptions, FfiCreateGroupOptions, FfiDecodedMessageBody, FfiDecodedMessageContent,
-        FfiDirection, FfiGroupMessageKind, FfiGroupPermissionsOptions, FfiGroupQueryOrderBy,
-        FfiListConversationsOptions, FfiListMessagesOptions, FfiMessageDisappearingSettings,
-        FfiMessageWithReactions, FfiMetadataField, FfiMultiRemoteAttachment, FfiPasskeySignature,
-        FfiPermissionPolicy, FfiPermissionPolicySet, FfiPermissionUpdateType, FfiReactionAction,
-        FfiReactionPayload, FfiReactionSchema, FfiReadReceipt, FfiRemoteAttachment, FfiReply,
-        FfiSendMessageOpts, FfiSignatureKind, FfiSubscribeError, FfiTransactionReference,
-        GenericError, apply_signature_request, connect_to_backend, decode_attachment,
-        decode_multi_remote_attachment, decode_reaction, decode_read_receipt,
-        decode_remote_attachment, decode_reply, decode_transaction_reference, encode_attachment,
-        encode_multi_remote_attachment, encode_reaction, encode_read_receipt,
-        encode_remote_attachment, encode_reply, encode_transaction_reference,
-        get_inbox_id_for_identifier,
-        identity::{FfiIdentifier, FfiIdentifierKind},
-        inbox_owner::FfiInboxOwner,
-        inbox_state_from_inbox_ids, is_connected,
-        message::{FfiEncodedContent, FfiRemoteAttachmentInfo, FfiTransactionMetadata},
-        mls::{
-            inbox_owner::FfiWalletInboxOwner,
-            test_utils::{LocalBuilder, LocalTester, connect_to_backend_test},
-        },
-        revoke_installations,
-        worker::FfiSyncWorkerMode,
-    };
-    use alloy::signers::local::PrivateKeySigner;
-    use futures::future::join_all;
-    use log::{Instrument, info_span};
-    use parking_lot::Mutex;
-    use prost::Message;
-    use std::{
-        collections::HashMap,
-        sync::{
-            Arc,
-            atomic::{AtomicU32, Ordering},
-        },
-        time::Duration,
-    };
-    use tokio::{
-        sync::{Notify, futures::OwnedNotified},
-        time::error::Elapsed,
-    };
-    use xmtp_api::ApiClientWrapper;
-    use xmtp_api_d14n::MessageBackendBuilder;
-    use xmtp_common::tmp_path;
-    use xmtp_common::{time::now_ns, wait_for_ge};
-    use xmtp_common::{wait_for_eq, wait_for_ok};
-    use xmtp_configuration::MAX_INSTALLATIONS_PER_INBOX;
-    use xmtp_content_types::{
-        ContentCodec, attachment::AttachmentCodec, bytes_to_encoded_content,
-        encoded_content_to_bytes, group_updated::GroupUpdatedCodec,
-        membership_change::GroupMembershipChangeCodec, reaction::ReactionCodec,
-        read_receipt::ReadReceiptCodec, remote_attachment::RemoteAttachmentCodec,
-        reply::ReplyCodec, text::TextCodec, transaction_reference::TransactionReferenceCodec,
-    };
-    use xmtp_cryptography::utils::generate_local_wallet;
-    use xmtp_db::EncryptionKey;
-    use xmtp_db::MlsProviderExt;
-    use xmtp_db::XmtpMlsStorageProvider;
-    use xmtp_db::prelude::*;
-    use xmtp_id::associations::{
-        MemberIdentifier, test_utils::WalletTestExt, unverified::UnverifiedSignature,
-    };
-    use xmtp_mls::{
-        InboxOwner,
-        groups::{GroupError, device_sync::worker::SyncMetric},
-        utils::{PasskeyUser, Tester, TesterBuilder},
-    };
-    use xmtp_proto::xmtp::mls::message_contents::{
-        ContentTypeId, EncodedContent,
-        content_types::{ReactionAction, ReactionSchema, ReactionV2},
-    };
-
-    const HISTORY_SYNC_URL: &str = "http://localhost:5558";
-
-    struct RustStreamCallback {
-        num_messages: AtomicU32,
-        messages: Mutex<Vec<FfiMessage>>,
-        conversations: Mutex<Vec<Arc<FfiConversation>>>,
-        consent_updates: Mutex<Vec<FfiConsent>>,
-        preference_updates: Mutex<Vec<FfiPreferenceUpdate>>,
-        notify: Arc<Notify>,
-        inbox_id: Option<String>,
-        installation_id: Option<String>,
-    }
-
-    impl Default for RustStreamCallback {
-        fn default() -> Self {
-            RustStreamCallback {
-                num_messages: Default::default(),
-                messages: Default::default(),
-                conversations: Default::default(),
-                consent_updates: Default::default(),
-                preference_updates: Default::default(),
-                notify: Arc::new(Notify::new()),
-                inbox_id: None,
-                installation_id: None,
-            }
-        }
-    }
-
-    impl RustStreamCallback {
-        pub fn message_count(&self) -> u32 {
-            self.num_messages.load(Ordering::SeqCst)
-        }
-
-        pub fn consent_updates_count(&self) -> usize {
-            self.consent_updates.lock().len()
-        }
-
-        pub fn enable_notifications(&self) -> OwnedNotified {
-            self.notify.clone().notified_owned()
-        }
-
-        pub async fn wait_for_delivery(&self, timeout_secs: Option<u64>) -> Result<(), Elapsed> {
-            tokio::time::timeout(
-                std::time::Duration::from_secs(timeout_secs.unwrap_or(60)),
-                async { self.notify.notified().await },
-            )
-            .await?;
-            Ok(())
-        }
-
-        pub fn from_client(client: &FfiXmtpClient) -> Self {
-            RustStreamCallback {
-                inbox_id: Some(client.inner_client.inbox_id().to_string()),
-                installation_id: Some(hex::encode(client.inner_client.installation_public_key())),
-                ..Default::default()
-            }
-        }
-    }
-
-    impl FfiMessageCallback for RustStreamCallback {
-        fn on_message(&self, message: FfiMessage) {
-            let mut messages = self.messages.lock();
-            log::info!(
-                inbox_id = self.inbox_id,
-                installation_id = self.installation_id,
-                "ON MESSAGE Received\n-------- \n{}\n----------",
-                String::from_utf8_lossy(&message.content)
-            );
-            messages.push(message);
-            let _ = self.num_messages.fetch_add(1, Ordering::SeqCst);
-            self.notify.notify_one();
-        }
-
-        fn on_error(&self, error: FfiSubscribeError) {
-            log::error!("{}", error)
-        }
-
-        fn on_close(&self) {
-            log::error!("closed");
-        }
-    }
-
-    impl FfiConversationCallback for RustStreamCallback {
-        fn on_conversation(&self, group: Arc<super::FfiConversation>) {
-            log::debug!(
-                inbox_id = self.inbox_id,
-                installation_id = self.installation_id,
-                "received conversation"
-            );
-            let _ = self.num_messages.fetch_add(1, Ordering::SeqCst);
-            let mut convos = self.conversations.lock();
-            convos.push(group);
-            self.notify.notify_one();
-        }
-
-        fn on_error(&self, error: FfiSubscribeError) {
-            log::error!("{}", error)
-        }
-
-        fn on_close(&self) {
-            log::error!("closed");
-        }
-    }
-
-    impl FfiConsentCallback for RustStreamCallback {
-        fn on_consent_update(&self, mut consent: Vec<FfiConsent>) {
-            log::debug!(
-                inbox_id = self.inbox_id,
-                installation_id = self.installation_id,
-                "received consent update"
-            );
-            let mut consent_updates = self.consent_updates.lock();
-            consent_updates.append(&mut consent);
-            self.notify.notify_one();
-        }
-
-        fn on_error(&self, error: FfiSubscribeError) {
-            log::error!("{}", error)
-        }
-
-        fn on_close(&self) {
-            log::error!("closed");
-        }
-    }
-
-    impl FfiPreferenceCallback for RustStreamCallback {
-        fn on_preference_update(&self, mut preference: Vec<super::FfiPreferenceUpdate>) {
-            log::debug!(
-                inbox_id = self.inbox_id,
-                installation_id = self.installation_id,
-                "\n\n=======================received consent update==============\n\n"
-            );
-            self.preference_updates.lock().append(&mut preference);
-            self.notify.notify_one();
-        }
-
-        fn on_error(&self, error: FfiSubscribeError) {
-            log::error!("{}", error)
-        }
-
-        fn on_close(&self) {
-            log::error!("closed");
-        }
-    }
-
-    fn static_enc_key() -> EncryptionKey {
-        [2u8; 32]
-    }
-
-    async fn register_client_with_wallet(wallet: &FfiWalletInboxOwner, client: &FfiXmtpClient) {
-        register_client_with_wallet_no_panic(wallet, client)
-            .await
-            .unwrap()
-    }
-
-    async fn register_client_with_wallet_no_panic(
-        wallet: &FfiWalletInboxOwner,
-        client: &FfiXmtpClient,
-    ) -> Result<(), GenericError> {
-        let signature_request = client.signature_request().unwrap();
-
-        signature_request
-            .add_ecdsa_signature(
-                wallet
-                    .sign(signature_request.signature_text().await.unwrap())
-                    .unwrap(),
-            )
-            .await?;
-
-        client.register_identity(signature_request).await?;
-
-        Ok(())
-    }
-
-    /// Create a new test client with a given wallet.
-    async fn new_test_client_with_wallet(wallet: PrivateKeySigner) -> Arc<FfiXmtpClient> {
-        new_test_client_with_wallet_and_history_sync_url(
-            wallet,
-            None,
-            Some(FfiSyncWorkerMode::Disabled),
-        )
-        .await
-    }
-
-    async fn new_test_client_with_wallet_and_history_sync_url(
-        wallet: PrivateKeySigner,
-        history_sync_url: Option<String>,
-        sync_worker_mode: Option<FfiSyncWorkerMode>,
-    ) -> Arc<FfiXmtpClient> {
-        let ffi_inbox_owner = FfiWalletInboxOwner::with_wallet(wallet);
-        let ident = ffi_inbox_owner.identifier();
-
-        let nonce = 1;
-        let inbox_id = ident.inbox_id(nonce).unwrap();
-
-        let client = create_client(
-            connect_to_backend_test().await,
-            connect_to_backend_test().await,
-            Some(tmp_path()),
-            Some([0u8; 32].to_vec()),
-            &inbox_id,
-            ident,
-            nonce,
-            None,
-            history_sync_url,
-            sync_worker_mode,
-            None,
-            None,
-            None,
-        )
-        .await
-        .unwrap();
-
-        let conn = client.inner_client.context.db();
-        conn.register_triggers();
-
-        register_client_with_wallet(&ffi_inbox_owner, &client).await;
-
-        client
-    }
-
-    async fn new_test_client_no_panic(
-        wallet: PrivateKeySigner,
-        sync_server_url: Option<String>,
-    ) -> Result<Arc<FfiXmtpClient>, GenericError> {
-        let ffi_inbox_owner = FfiWalletInboxOwner::with_wallet(wallet);
-        let ident = ffi_inbox_owner.identifier();
-        let nonce = 1;
-        let inbox_id = ident.inbox_id(nonce).unwrap();
-
-        let client = create_client(
-            connect_to_backend_test().await,
-            connect_to_backend_test().await,
-            Some(tmp_path()),
-            Some(xmtp_db::EncryptedMessageStore::<()>::generate_enc_key().into()),
-            &inbox_id,
-            ident,
-            nonce,
-            None,
-            sync_server_url,
-            None,
-            None,
-            None,
-            None,
-        )
-        .await?;
-
-        let conn = client.inner_client.context.db();
-        conn.register_triggers();
-
-        register_client_with_wallet_no_panic(&ffi_inbox_owner, &client).await?;
-
-        Ok(client)
-    }
-
-    async fn new_test_client() -> Arc<FfiXmtpClient> {
-        let wallet = PrivateKeySigner::random();
-        new_test_client_with_wallet(wallet).await
-    }
-
-    impl FfiConversation {
-        #[cfg(test)]
-        async fn update_installations(&self) -> Result<(), GroupError> {
-            self.inner.update_installations().await?;
-            Ok(())
-        }
-    }
-
-    #[tokio::test]
-    async fn get_inbox_id() {
-        let client = new_test_client().await;
-        let ident = &client.account_identifier;
-        let real_inbox_id = client.inbox_id();
-
-        let api = connect_to_backend_test().await;
-        let from_network = get_inbox_id_for_identifier(api, ident.clone())
-            .await
-            .unwrap()
-            .unwrap();
-
-        assert_eq!(real_inbox_id, from_network);
-    }
-
-    #[tokio::test]
-    #[ignore]
-    async fn test_legacy_identity() {
-        let ident = FfiIdentifier {
-            identifier: "0x0bD00B21aF9a2D538103c3AAf95Cb507f8AF1B28".to_lowercase(),
-            identifier_kind: FfiIdentifierKind::Ethereum,
-        };
-        let legacy_keys = hex::decode("0880bdb7a8b3f6ede81712220a20ad528ea38ce005268c4fb13832cfed13c2b2219a378e9099e48a38a30d66ef991a96010a4c08aaa8e6f5f9311a430a41047fd90688ca39237c2899281cdf2756f9648f93767f91c0e0f74aed7e3d3a8425e9eaa9fa161341c64aa1c782d004ff37ffedc887549ead4a40f18d1179df9dff124612440a403c2cb2338fb98bfe5f6850af11f6a7e97a04350fc9d37877060f8d18e8f66de31c77b3504c93cf6a47017ea700a48625c4159e3f7e75b52ff4ea23bc13db77371001").unwrap();
-        let nonce = 0;
-
-        let inbox_id = ident.inbox_id(nonce).unwrap();
-
-        let client = create_client(
-            connect_to_backend_test().await,
-            connect_to_backend_test().await,
-            Some(tmp_path()),
-            None,
-            &inbox_id,
-            ident,
-            nonce,
-            Some(legacy_keys),
-            None,
-            None,
-            None,
-            None,
-            None,
-        )
-        .await
-        .unwrap();
-
-        assert!(client.signature_request().is_none());
-    }
-
-    #[tokio::test(flavor = "multi_thread", worker_threads = 1)]
-    async fn test_create_client_with_storage() {
-        let ffi_inbox_owner = FfiWalletInboxOwner::new();
-        let ident = ffi_inbox_owner.identifier();
-        let nonce = 1;
-        let inbox_id = ident.inbox_id(nonce).unwrap();
-
-        let path = tmp_path();
-
-        let client_a = create_client(
-            connect_to_backend_test().await,
-            connect_to_backend_test().await,
-            Some(path.clone()),
-            None,
-            &inbox_id,
-            ffi_inbox_owner.identifier(),
-            nonce,
-            None,
-            None,
-            None,
-            None,
-            None,
-            None,
-        )
-        .await
-        .unwrap();
-        register_client_with_wallet(&ffi_inbox_owner, &client_a).await;
-
-        let installation_pub_key = client_a.inner_client.installation_public_key().to_vec();
-        drop(client_a);
-
-        let client_b = create_client(
-            connect_to_backend_test().await,
-            connect_to_backend_test().await,
-            Some(path),
-            None,
-            &inbox_id,
-            ffi_inbox_owner.identifier(),
-            nonce,
-            None,
-            None,
-            None,
-            None,
-            None,
-            None,
-        )
-        .await
-        .unwrap();
-
-        let other_installation_pub_key = client_b.inner_client.installation_public_key().to_vec();
-        drop(client_b);
-
-        assert!(
-            installation_pub_key == other_installation_pub_key,
-            "did not use same installation ID"
-        )
-    }
-
-    #[tokio::test(flavor = "multi_thread", worker_threads = 1)]
-    async fn test_create_client_with_key() {
-        let ffi_inbox_owner = FfiWalletInboxOwner::new();
-        let nonce = 1;
-        let ident = ffi_inbox_owner.identifier();
-        let inbox_id = ident.inbox_id(nonce).unwrap();
-
-        let path = tmp_path();
-
-        let key = static_enc_key().to_vec();
-
-        let client_a = create_client(
-            connect_to_backend_test().await,
-            connect_to_backend_test().await,
-            Some(path.clone()),
-            Some(key),
-            &inbox_id,
-            ffi_inbox_owner.identifier(),
-            nonce,
-            None,
-            None,
-            None,
-            None,
-            None,
-            None,
-        )
-        .await
-        .unwrap();
-
-        drop(client_a);
-
-        let mut other_key = static_enc_key();
-        other_key[31] = 1;
-
-        let result_errored = create_client(
-            connect_to_backend_test().await,
-            connect_to_backend_test().await,
-            Some(path),
-            Some(other_key.to_vec()),
-            &inbox_id,
-            ffi_inbox_owner.identifier(),
-            nonce,
-            None,
-            None,
-            None,
-            None,
-            None,
-            None,
-        )
-        .await
-        .is_err();
-
-        assert!(result_errored, "did not error on wrong encryption key")
-    }
-
-    trait SignWithWallet {
-        async fn add_wallet_signature(&self, wallet: &PrivateKeySigner);
-    }
-
-    use super::FfiSignatureRequest;
-    impl SignWithWallet for FfiSignatureRequest {
-        async fn add_wallet_signature(&self, wallet: &PrivateKeySigner) {
-            let signature_text = self.inner.lock().await.signature_text();
-
-            self.inner
-                .lock()
-                .await
-                .add_signature(wallet.sign(&signature_text).unwrap(), &self.scw_verifier)
-                .await
-                .unwrap();
-        }
-    }
-
-    #[tokio::test(flavor = "multi_thread", worker_threads = 1)]
-    async fn create_client_does_not_hit_network() {
-        let ffi_inbox_owner = FfiWalletInboxOwner::new();
-        let nonce = 1;
-        let ident = ffi_inbox_owner.identifier();
-        let inbox_id = ident.inbox_id(nonce).unwrap();
-        let path = tmp_path();
-        let key = static_enc_key().to_vec();
-
-        let connection = connect_to_backend_test().await;
-        let client = create_client(
-            connection.clone(),
-            connect_to_backend_test().await,
-            Some(path.clone()),
-            Some(key.clone()),
-            &inbox_id,
-            ffi_inbox_owner.identifier(),
-            nonce,
-            None,
-            None,
-            None,
-            None,
-            None,
-            None,
-        )
-        .await
-        .unwrap();
-
-        let signature_request = client.signature_request().unwrap().clone();
-        register_client_with_wallet(&ffi_inbox_owner, &client).await;
-
-        signature_request
-            .add_wallet_signature(&ffi_inbox_owner.wallet)
-            .await;
-
-        tokio::time::sleep(Duration::from_secs(2)).await;
-
-        let aggregate_str = client.api_aggregate_statistics();
-        println!("Aggregate Stats Create:\n{}", aggregate_str);
-
-        let api_stats = client.api_statistics();
-        assert_eq!(api_stats.upload_key_package, 1);
-        assert_eq!(api_stats.fetch_key_package, 0);
-
-        let identity_stats = client.api_identity_statistics();
-        assert_eq!(identity_stats.publish_identity_update, 1);
-        assert_eq!(identity_stats.get_identity_updates_v2, 2);
-        assert_eq!(identity_stats.get_inbox_ids, 1);
-        assert_eq!(identity_stats.verify_smart_contract_wallet_signature, 0);
-
-        client.clear_all_statistics();
-
-        let build = create_client(
-            connection.clone(),
-            connect_to_backend_test().await,
-            Some(path.clone()),
-            Some(key.clone()),
-            &inbox_id,
-            ffi_inbox_owner.identifier(),
-            nonce,
-            None,
-            None,
-            None,
-            Some(true),
-            None,
-            None,
-        )
-        .await
-        .unwrap();
-        tokio::time::sleep(Duration::from_secs(2)).await;
-
-        let aggregate_str = build.api_aggregate_statistics();
-        println!("Aggregate Stats Build:\n{}", aggregate_str);
-
-        let api_stats = build.api_statistics();
-        assert_eq!(api_stats.upload_key_package, 0);
-        assert_eq!(api_stats.fetch_key_package, 0);
-
-        let identity_stats = build.api_identity_statistics();
-        assert_eq!(identity_stats.publish_identity_update, 0);
-        assert_eq!(identity_stats.get_identity_updates_v2, 0);
-        assert_eq!(identity_stats.get_inbox_ids, 0);
-        assert_eq!(identity_stats.verify_smart_contract_wallet_signature, 0);
-    }
-
-    #[tokio::test(flavor = "multi_thread", worker_threads = 1)]
-    async fn ffi_api_stats_exposed_correctly() {
-        let tester = Tester::new().await;
-        let client: &FfiXmtpClient = &tester.client;
-
-        let bo = Tester::new().await;
-        let _conversation = client
-            .conversations()
-            .create_group(
-                vec![bo.account_identifier.clone()],
-                FfiCreateGroupOptions::default(),
-            )
-            .await
-            .unwrap();
-
-        let _ = client
-            .conversations()
-            .list(FfiListConversationsOptions::default());
-
-        let api_stats = client.api_statistics();
-        tracing::info!(
-            "api_stats.send_group_messages {}",
-            api_stats.send_group_messages
-        );
-        assert!(api_stats.send_group_messages == 1);
-        assert!(api_stats.send_welcome_messages == 1);
-
-        let identity_stats = client.api_identity_statistics();
-        assert_eq!(identity_stats.publish_identity_update, 1);
-        assert!(identity_stats.get_inbox_ids >= 1);
-
-        let aggregate_str = client.api_aggregate_statistics();
-        println!("Aggregate Stats:\n{}", aggregate_str);
-
-        assert!(aggregate_str.contains("UploadKeyPackage"));
-        assert!(aggregate_str.contains("PublishIdentityUpdate"));
-
-        client.clear_all_statistics();
-
-        let api_stats = client.api_statistics();
-        assert!(api_stats.send_group_messages == 0);
-        assert!(api_stats.send_welcome_messages == 0);
-
-        let identity_stats = client.api_identity_statistics();
-        assert_eq!(identity_stats.publish_identity_update, 0);
-        assert!(identity_stats.get_inbox_ids == 0);
-
-        let aggregate_str = client.api_aggregate_statistics();
-        println!("Aggregate Stats:\n{}", aggregate_str);
-
-        let _conversation2 = client
-            .conversations()
-            .create_group(
-                vec![bo.account_identifier.clone()],
-                FfiCreateGroupOptions::default(),
-            )
-            .await
-            .unwrap();
-
-        let api_stats = client.api_statistics();
-        assert!(api_stats.send_group_messages == 1);
-        assert!(api_stats.send_welcome_messages == 1);
-
-        let identity_stats = client.api_identity_statistics();
-        assert_eq!(identity_stats.publish_identity_update, 0);
-        assert!(identity_stats.get_inbox_ids == 1);
-
-        let aggregate_str = client.api_aggregate_statistics();
-        println!("Aggregate Stats:\n{}", aggregate_str);
-    }
-
-    #[tokio::test(flavor = "multi_thread", worker_threads = 1)]
-    async fn radio_silence() {
-        let alex = TesterBuilder::new()
-            .sync_worker()
-            .sync_server()
-            .stream()
-            .build()
-            .await;
-
-        let convo_callback = Arc::new(RustStreamCallback::default());
-        let _convo_stream_handle = alex.conversations().stream_groups(convo_callback).await;
-
-        let worker = alex.client.inner_client.context.sync_metrics().unwrap();
-
-        let stats = alex.inner_client.api_stats();
-        let ident_stats = alex.inner_client.identity_api_stats();
-
-        // One identity update pushed. Zero interaction with groups.
-        assert_eq!(ident_stats.publish_identity_update.get_count(), 1);
-        assert_eq!(stats.send_welcome_messages.get_count(), 0);
-        assert_eq!(stats.send_group_messages.get_count(), 1);
-
-        let bo = Tester::new().await;
-        let conversation = alex
-            .conversations()
-            .create_group(
-                vec![bo.account_identifier.clone()],
-                FfiCreateGroupOptions::default(),
-            )
-            .await
-            .unwrap();
-        conversation
-            .send(b"Hello there".to_vec(), FfiSendMessageOpts::default())
-            .await
-            .unwrap();
-        worker
-            .register_interest(SyncMetric::ConsentSent, 1)
-            .wait()
-            .await
-            .unwrap();
-
-        // One identity update pushed. Zero interaction with groups.
-        assert_eq!(ident_stats.publish_identity_update.get_count(), 1);
-        assert_eq!(ident_stats.get_inbox_ids.get_count(), 2);
-        assert_eq!(stats.send_welcome_messages.get_count(), 1);
-        let group_message_count = stats.send_group_messages.get_count();
-
-        // Sleep for 2 seconds and make sure nothing else has sent
-        tokio::time::sleep(Duration::from_secs(5)).await;
-
-        // One identity update pushed. Zero interaction with groups.
-        assert_eq!(ident_stats.publish_identity_update.get_count(), 1);
-        assert_eq!(ident_stats.get_inbox_ids.get_count(), 2);
-        assert_eq!(stats.send_welcome_messages.get_count(), 1);
-        assert_eq!(stats.send_group_messages.get_count(), group_message_count);
-    }
-
-    #[tokio::test(flavor = "multi_thread", worker_threads = 1)]
-    async fn test_can_add_wallet_to_inbox() {
-        // Setup the initial first client
-        let ffi_inbox_owner = FfiWalletInboxOwner::new();
-        let ident = ffi_inbox_owner.identifier();
-        let nonce = 1;
-        let inbox_id = ident.inbox_id(nonce).unwrap();
-
-        let path = tmp_path();
-        let key = static_enc_key().to_vec();
-        let client = create_client(
-            connect_to_backend_test().await,
-            connect_to_backend_test().await,
-            Some(path.clone()),
-            Some(key),
-            &inbox_id,
-            ffi_inbox_owner.identifier(),
-            nonce,
-            None,
-            None,
-            None,
-            None,
-            None,
-            None,
-        )
-        .await
-        .unwrap();
-
-        let signature_request = client.signature_request().unwrap().clone();
-        register_client_with_wallet(&ffi_inbox_owner, &client).await;
-
-        signature_request
-            .add_wallet_signature(&ffi_inbox_owner.wallet)
-            .await;
-
-        let conn = client.inner_client.context.store().db();
-        let state = client
-            .inner_client
-            .identity_updates()
-            .get_latest_association_state(&conn, &inbox_id)
-            .await
-            .expect("could not get state");
-
-        assert_eq!(state.members().len(), 2);
-
-        // Now, add the second wallet to the client
-        let wallet_to_add = generate_local_wallet();
-        let new_account_address = wallet_to_add.identifier();
-        println!("second address: {}", new_account_address);
-
-        let signature_request = client
-            .add_identity(new_account_address.into())
-            .await
-            .expect("could not add wallet");
-
-        signature_request.add_wallet_signature(&wallet_to_add).await;
-
-        client
-            .apply_signature_request(signature_request)
-            .await
-            .unwrap();
-
-        let updated_state = client
-            .inner_client
-            .identity_updates()
-            .get_latest_association_state(&conn, &inbox_id)
-            .await
-            .expect("could not get state");
-
-        assert_eq!(updated_state.members().len(), 3);
-    }
-
-    #[tokio::test(flavor = "multi_thread", worker_threads = 10)]
-    async fn rapidfire_duplicate_create() {
-        let wallet = generate_local_wallet();
-        let mut futs = vec![];
-        for _ in 0..10 {
-            futs.push(new_test_client_no_panic(wallet.clone(), None));
-        }
-
-        let results = join_all(futs).await;
-
-        let mut num_okay = 0;
-        for result in results {
-            if result.is_ok() {
-                num_okay += 1;
-            }
-        }
-
-        // Only one client should get to sign up
-        assert_eq!(num_okay, 1);
-    }
-
-    #[tokio::test(flavor = "multi_thread", worker_threads = 1)]
-    async fn test_associate_passkey() {
-        let alex = new_test_client().await;
-        let passkey = PasskeyUser::new().await;
-
-        let sig_request = alex
-            .add_identity(passkey.identifier().into())
-            .await
-            .unwrap();
-        let challenge = sig_request.signature_text().await.unwrap();
-        let UnverifiedSignature::Passkey(sig) = passkey.sign(&challenge).unwrap() else {
-            unreachable!("Should always be a passkey.")
-        };
-        sig_request
-            .add_passkey_signature(FfiPasskeySignature {
-                public_key: sig.public_key,
-                signature: sig.signature,
-                authenticator_data: sig.authenticator_data,
-                client_data_json: sig.client_data_json,
-            })
-            .await
-            .unwrap();
-
-        alex.apply_signature_request(sig_request).await.unwrap();
-    }
-
-    #[tokio::test(flavor = "multi_thread", worker_threads = 1)]
-    async fn test_can_revoke_wallet() {
-        // Setup the initial first client
-        let ffi_inbox_owner = FfiWalletInboxOwner::new();
-        let nonce = 1;
-        let ident = ffi_inbox_owner.identifier();
-        let inbox_id = ident.inbox_id(nonce).unwrap();
-        let path = tmp_path();
-        let key = static_enc_key().to_vec();
-
-        let client = create_client(
-            connect_to_backend_test().await,
-            connect_to_backend_test().await,
-            Some(path.clone()),
-            Some(key),
-            &inbox_id,
-            ffi_inbox_owner.identifier(),
-            nonce,
-            None,
-            None,
-            None,
-            None,
-            None,
-            None,
-        )
-        .await
-        .unwrap();
-
-        let signature_request = client.signature_request().unwrap().clone();
-        register_client_with_wallet(&ffi_inbox_owner, &client).await;
-
-        signature_request
-            .add_wallet_signature(&ffi_inbox_owner.wallet)
-            .await;
-
-        let conn = client.inner_client.context.store().db();
-        let state = client
-            .inner_client
-            .identity_updates()
-            .get_latest_association_state(&conn, &inbox_id)
-            .await
-            .expect("could not get state");
-
-        assert_eq!(state.members().len(), 2);
-
-        // Now, add the second wallet to the client
-
-        let wallet_to_add = generate_local_wallet();
-        let new_account_address = wallet_to_add.identifier();
-        println!("second address: {}", new_account_address);
-
-        let signature_request = client
-            .add_identity(new_account_address.into())
-            .await
-            .expect("could not add wallet");
-
-        signature_request.add_wallet_signature(&wallet_to_add).await;
-
-        client
-            .apply_signature_request(signature_request.clone())
-            .await
-            .unwrap();
-
-        let updated_state = client
-            .inner_client
-            .identity_updates()
-            .get_latest_association_state(&conn, &inbox_id)
-            .await
-            .expect("could not get state");
-
-        assert_eq!(updated_state.members().len(), 3);
-
-        // Now, revoke the second wallet
-        let signature_request = client
-            .revoke_identity(wallet_to_add.identifier().into())
-            .await
-            .expect("could not revoke wallet");
-
-        signature_request
-            .add_wallet_signature(&ffi_inbox_owner.wallet)
-            .await;
-
-        client
-            .apply_signature_request(signature_request)
-            .await
-            .unwrap();
-
-        let revoked_state = client
-            .inner_client
-            .identity_updates()
-            .get_latest_association_state(&conn, &inbox_id)
-            .await
-            .expect("could not get state");
-
-        assert_eq!(revoked_state.members().len(), 2);
-    }
-
-    #[tokio::test(flavor = "multi_thread", worker_threads = 1)]
-    async fn test_invalid_external_signature() {
-        let inbox_owner = FfiWalletInboxOwner::new();
-        let ident = inbox_owner.identifier();
-        let nonce = 1;
-        let inbox_id = ident.inbox_id(nonce).unwrap();
-        let path = tmp_path();
-
-        let client = create_client(
-            connect_to_backend_test().await,
-            connect_to_backend_test().await,
-            Some(path.clone()),
-            None, // encryption_key
-            &inbox_id,
-            inbox_owner.identifier(),
-            nonce,
-            None, // v2_signed_private_key_proto
-            None,
-            None,
-            None,
-            None,
-            None,
-        )
-        .await
-        .unwrap();
-
-        let signature_request = client.signature_request().unwrap();
-        assert!(client.register_identity(signature_request).await.is_err());
-    }
-
-    #[tokio::test(flavor = "multi_thread", worker_threads = 1)]
-    async fn test_can_message() {
-        let amal = FfiWalletInboxOwner::new();
-        let amal_ident = amal.identifier();
-        let nonce = 1;
-        let amal_inbox_id = amal_ident.inbox_id(nonce).unwrap();
-
-        let bola = FfiWalletInboxOwner::new();
-        let bola_ident = bola.identifier();
-        let bola_inbox_id = bola_ident.inbox_id(nonce).unwrap();
-        let path = tmp_path();
-
-        let client_amal = create_client(
-            connect_to_backend_test().await,
-            connect_to_backend_test().await,
-            Some(path.clone()),
-            None,
-            &amal_inbox_id,
-            amal.identifier(),
-            nonce,
-            None,
-            None,
-            None,
-            None,
-            None,
-            None,
-        )
-        .await
-        .unwrap();
-
-        // let coda = new_passkey_cred().await;
-        // Check if can message a passkey identifier
-        // TODO: enable when xmtp-node-go is updated
-        // let can_msg = client_amal
-        // .can_message(vec![coda.client.account_identifier.clone()])
-        // .await
-        // .unwrap();
-        // let can_msg = *can_msg
-        // .get(&coda.client.account_identifier)
-        // .unwrap_or(&false);
-        // assert!(can_msg);
-
-        let can_message_result = client_amal
-            .can_message(vec![bola.identifier()])
-            .await
-            .unwrap();
-
-        assert!(
-            can_message_result
-                .get(&bola.identifier())
-                .map(|&value| !value)
-                .unwrap_or(false),
-            "Expected the can_message result to be false for the address"
-        );
-
-        let client_bola = create_client(
-            connect_to_backend_test().await,
-            connect_to_backend_test().await,
-            Some(path.clone()),
-            None,
-            &bola_inbox_id,
-            bola.identifier(),
-            nonce,
-            None,
-            None,
-            None,
-            None,
-            None,
-            None,
-        )
-        .await
-        .unwrap();
-        register_client_with_wallet(&bola, &client_bola).await;
-
-        let can_message_result2 = client_amal
-            .can_message(vec![bola.identifier()])
-            .await
-            .unwrap();
-
-        assert!(
-            can_message_result2
-                .get(&bola.identifier())
-                .copied()
-                .unwrap_or(false),
-            "Expected the can_message result to be true for the address"
-        );
-    }
-
-    #[tokio::test(flavor = "multi_thread", worker_threads = 1)]
-    async fn test_create_group_with_members() {
-        let amal = Tester::new().await;
-        let bola = Tester::new().await;
-
-        let group = amal
-            .conversations()
-            .create_group(
-                vec![bola.account_identifier.clone()],
-                FfiCreateGroupOptions::default(),
-            )
-            .await
-            .unwrap();
-
-        let members = group.list_members().await.unwrap();
-        assert_eq!(members.len(), 2);
-    }
-
-    #[tokio::test(flavor = "multi_thread", worker_threads = 1)]
-    async fn test_create_group_with_metadata() {
-        let amal = new_test_client().await;
-        let bola = new_test_client().await;
-
-        let conversation_message_disappearing_settings =
-            FfiMessageDisappearingSettings::new(10, 100);
-
-        let group = amal
-            .conversations()
-            .create_group(
-                vec![bola.account_identifier.clone()],
-                FfiCreateGroupOptions {
-                    permissions: Some(FfiGroupPermissionsOptions::AdminOnly),
-                    group_name: Some("Group Name".to_string()),
-                    group_image_url_square: Some("url".to_string()),
-                    group_description: Some("group description".to_string()),
-                    custom_permission_policy_set: None,
-                    message_disappearing_settings: Some(
-                        conversation_message_disappearing_settings.clone(),
-                    ),
-                },
-            )
-            .await
-            .unwrap();
-
-        let members = group.list_members().await.unwrap();
-        assert_eq!(members.len(), 2);
-        assert_eq!(group.group_name().unwrap(), "Group Name");
-        assert_eq!(group.group_image_url_square().unwrap(), "url");
-        assert_eq!(group.group_description().unwrap(), "group description");
-        assert_eq!(
-            group
-                .conversation_message_disappearing_settings()
-                .unwrap()
-                .unwrap()
-                .from_ns,
-            conversation_message_disappearing_settings.clone().from_ns
-        );
-        assert_eq!(
-            group
-                .conversation_message_disappearing_settings()
-                .unwrap()
-                .unwrap()
-                .in_ns,
-            conversation_message_disappearing_settings.in_ns
-        );
-    }
-
-    #[tokio::test(flavor = "multi_thread", worker_threads = 5)]
-    async fn test_revoke_installation_for_two_users_and_group_modification() {
-        // Step 1: Create two installations
-        let alix_wallet = PrivateKeySigner::random();
-        let bola_wallet = PrivateKeySigner::random();
-        let alix_client_1 = new_test_client_with_wallet(alix_wallet.clone()).await;
-        let alix_client_2 = new_test_client_with_wallet(alix_wallet.clone()).await;
-        let bola_client_1 = new_test_client_with_wallet(bola_wallet.clone()).await;
-
-        // Ensure both clients are properly initialized
-        let alix_client_1_state = alix_client_1.inbox_state(true).await.unwrap();
-        let alix_client_2_state = alix_client_2.inbox_state(true).await.unwrap();
-        let bola_client_1_state = bola_client_1.inbox_state(true).await.unwrap();
-        assert_eq!(alix_client_1_state.installations.len(), 2);
-        assert_eq!(alix_client_2_state.installations.len(), 2);
-        assert_eq!(bola_client_1_state.installations.len(), 1);
-
-        // Step 2: Create a group
-        let group = alix_client_1
-            .conversations()
-            .create_group(
-                vec![bola_client_1.account_identifier.clone()],
-                FfiCreateGroupOptions::default(),
-            )
-            .await
-            .unwrap();
-
-        // No ordering guarantee on members list
-        let group_members = group.list_members().await.unwrap();
-        assert_eq!(group_members.len(), 2);
-
-        // identify which member is alix
-        let alix_member = group_members
-            .iter()
-            .find(|m| m.inbox_id == alix_client_1.inbox_id())
-            .unwrap();
-        assert_eq!(alix_member.installation_ids.len(), 2);
-
-        // Step 3: Revoke one installation
-        let revoke_request = alix_client_1
-            .revoke_installations(vec![alix_client_2.installation_id()])
-            .await
-            .unwrap();
-        revoke_request.add_wallet_signature(&alix_wallet).await;
-        alix_client_1
-            .apply_signature_request(revoke_request)
-            .await
-            .unwrap();
-
-        // Validate revocation
-        let client_1_state_after_revoke = alix_client_1.inbox_state(true).await.unwrap();
-        let client_2_state_after_revoke = alix_client_2.inbox_state(true).await.unwrap();
-        assert_eq!(client_1_state_after_revoke.installations.len(), 1);
-        assert_eq!(client_2_state_after_revoke.installations.len(), 1);
-
-        alix_client_1
-            .conversation(group.id())
-            .unwrap()
-            .sync()
-            .await
-            .unwrap();
-        alix_client_2.conversations().sync().await.unwrap();
-        alix_client_2
-            .conversation(group.id())
-            .unwrap()
-            .sync()
-            .await
-            .unwrap();
-        bola_client_1.conversations().sync().await.unwrap();
-        bola_client_1
-            .conversation(group.id())
-            .unwrap()
-            .sync()
-            .await
-            .unwrap();
-        tokio::time::sleep(std::time::Duration::from_secs(1)).await;
-
-        // Re-fetch group members
-        let group_members = group.list_members().await.unwrap();
-        let alix_member = group_members
-            .iter()
-            .find(|m| m.inbox_id == alix_client_1.inbox_id())
-            .unwrap();
-        assert_eq!(alix_member.installation_ids.len(), 1);
-
-        let alix_2_groups = alix_client_2
-            .conversations()
-            .list(FfiListConversationsOptions::default())
-            .unwrap();
-
-        assert!(
-            alix_2_groups
-                .first()
-                .unwrap()
-                .conversation
-                .update_group_name("test 2".to_string())
-                .await
-                .is_err()
-        );
-    }
-
-    #[tokio::test(flavor = "multi_thread", worker_threads = 5)]
-    async fn test_revoke_installation_for_one_user_and_group_modification() {
-        // Step 1: Create two installations
-        let alix_wallet = PrivateKeySigner::random();
-        let alix_client_1 = new_test_client_with_wallet(alix_wallet.clone()).await;
-        let alix_client_2 = new_test_client_with_wallet(alix_wallet.clone()).await;
-
-        // Ensure both clients are properly initialized
-        let alix_client_1_state = alix_client_1.inbox_state(true).await.unwrap();
-        let alix_client_2_state = alix_client_2.inbox_state(true).await.unwrap();
-        assert_eq!(alix_client_1_state.installations.len(), 2);
-        assert_eq!(alix_client_2_state.installations.len(), 2);
-
-        // Step 2: Create a group
-        let group = alix_client_1
-            .conversations()
-            .create_group(vec![], FfiCreateGroupOptions::default())
-            .await
-            .unwrap();
-
-        // No ordering guarantee on members list
-        let group_members = group.list_members().await.unwrap();
-        assert_eq!(group_members.len(), 1);
-
-        // identify which member is alix
-        let alix_member = group_members
-            .iter()
-            .find(|m| m.inbox_id == alix_client_1.inbox_id())
-            .unwrap();
-        assert_eq!(alix_member.installation_ids.len(), 2);
-
-        // Step 3: Revoke one installation
-        let revoke_request = alix_client_1
-            .revoke_installations(vec![alix_client_2.installation_id()])
-            .await
-            .unwrap();
-        revoke_request.add_wallet_signature(&alix_wallet).await;
-        alix_client_1
-            .apply_signature_request(revoke_request)
-            .await
-            .unwrap();
-
-        tokio::time::sleep(std::time::Duration::from_secs(1)).await;
-
-        // Validate revocation
-        let client_1_state_after_revoke = alix_client_1.inbox_state(true).await.unwrap();
-        let _client_2_state_after_revoke = alix_client_2.inbox_state(true).await.unwrap();
-
-        assert_eq!(client_1_state_after_revoke.installations.len(), 1);
-
-        let alix_conversation_1 = alix_client_1.conversation(group.id()).unwrap();
-        alix_conversation_1.sync().await.unwrap();
-
-        alix_client_2.conversations().sync().await.unwrap();
-        let alix_conversation_2 = alix_client_2.conversation(group.id()).unwrap();
-        alix_conversation_2.sync().await.unwrap();
-
-        // Re-fetch group members
-        let group_members = group.list_members().await.unwrap();
-        let alix_member = group_members
-            .iter()
-            .find(|m| m.inbox_id == alix_client_1.inbox_id())
-            .unwrap();
-        assert_eq!(alix_member.installation_ids.len(), 1);
-
-        let alix_2_groups = alix_client_2
-            .conversations()
-            .list(FfiListConversationsOptions::default())
-            .unwrap();
-
-        assert!(
-            alix_2_groups
-                .first()
-                .unwrap()
-                .conversation
-                .update_group_name("test 2".to_string())
-                .await
-                .is_err()
-        );
-    }
-
-    #[tokio::test(flavor = "multi_thread", worker_threads = 5)]
-    async fn test_can_stream_group_messages_for_updates() {
-        let alix = Tester::new().await;
-        let bo = Tester::new().await;
-
-        // Stream all group messages
-        let message_callbacks = Arc::new(RustStreamCallback::default());
-        let stream_messages = bo
-            .conversations()
-            .stream_all_messages(message_callbacks.clone(), None)
-            .await;
-        stream_messages.wait_for_ready().await;
-
-        // Create group and send first message
-        let alix_group = alix
-            .conversations()
-            .create_group(
-                vec![bo.account_identifier.clone()],
-                FfiCreateGroupOptions::default(),
-            )
-            .await
-            .unwrap();
-
-        alix_group
-            .update_group_name("Old Name".to_string())
-            .await
-            .unwrap();
-        message_callbacks.wait_for_delivery(None).await.unwrap();
-
-        let bo_groups = bo
-            .conversations()
-            .list(FfiListConversationsOptions::default())
-            .unwrap();
-        let bo_group = &bo_groups[0];
-        bo_group.conversation.sync().await.unwrap();
-
-        // alix published + processed group creation and name update
-        assert_eq!(alix.client.inner_client.context.db().intents_published(), 2);
-        assert_eq!(alix.client.inner_client.context.db().intents_processed(), 2);
-
-        bo_group
-            .conversation
-            .update_group_name("Old Name2".to_string())
-            .await
-            .unwrap();
-        message_callbacks.wait_for_delivery(None).await.unwrap();
-        assert_eq!(bo.client.inner_client.context.db().intents_published(), 1);
-
-        alix_group
-            .send(b"Hello there".to_vec(), FfiSendMessageOpts::default())
-            .await
-            .unwrap();
-        message_callbacks.wait_for_delivery(None).await.unwrap();
-        assert_eq!(alix.client.inner_client.context.db().intents_published(), 3);
-
-        let dm = bo
-            .conversations()
-            .find_or_create_dm(
-                alix.account_identifier.clone(),
-                FfiCreateDMOptions::default(),
-            )
-            .await
-            .unwrap();
-        message_callbacks.wait_for_delivery(None).await.unwrap();
-        dm.send(b"Hello again".to_vec(), FfiSendMessageOpts::default())
-            .await
-            .unwrap();
-        assert_eq!(bo.client.inner_client.context.db().intents_published(), 3);
-        message_callbacks.wait_for_delivery(None).await.unwrap();
-
-        // Uncomment the following lines to add more group name updates
-        bo_group
-            .conversation
-            .update_group_name("Old Name3".to_string())
-            .await
-            .unwrap();
-        message_callbacks.wait_for_delivery(None).await.unwrap();
-        assert_eq!(bo.client.inner_client.context.db().intents_published(), 4);
-
-        wait_for_eq(|| async { message_callbacks.message_count() }, 6)
-            .await
-            .unwrap();
-
-        stream_messages.end_and_wait().await.unwrap();
-        assert!(stream_messages.is_closed());
-    }
-
-    #[tokio::test(flavor = "multi_thread", worker_threads = 5)]
-    async fn test_conversation_debug_info_returns_correct_values() {
-        // Step 1: Setup test client Alix and bo
-        let alix = new_test_client().await;
-        let bo = new_test_client().await;
-
-        // Step 2: Create a group and add messages
-        let alix_conversations = alix.conversations();
-
-        // Create a group
-        let group = alix_conversations
-            .create_group(
-                vec![bo.account_identifier.clone()],
-                FfiCreateGroupOptions::default(),
-            )
-            .await
-            .unwrap();
-
-        let debug_info = group.inner.debug_info().await.unwrap();
-        // Ensure the group is included
-        assert_eq!(debug_info.epoch, 1, "Group epoch should be 1");
-        assert!(!debug_info.maybe_forked, "Group is not marked as forked");
-        assert!(
-            debug_info.fork_details.is_empty(),
-            "Group has no fork details"
-        );
-    }
-
-    #[tokio::test(flavor = "multi_thread", worker_threads = 5)]
-    async fn test_list_conversations_last_message() {
-        // Step 1: Setup test client Alix and bo
-        let alix = new_test_client().await;
-        let bo = new_test_client().await;
-
-        // Step 2: Create a group and add messages
-        let alix_conversations = alix.conversations();
-
-        // Create a group
-        let group = alix_conversations
-            .create_group(
-                vec![bo.account_identifier.clone()],
-                FfiCreateGroupOptions::default(),
-            )
-            .await
-            .unwrap();
-
-        // Add messages to the group
-        let text_message_1 = TextCodec::encode("Text message for Group 1".to_string()).unwrap();
-        group
-            .send(
-                encoded_content_to_bytes(text_message_1),
-                FfiSendMessageOpts::default(),
-            )
-            .await
-            .unwrap();
-        let text_message_2 = TextCodec::encode("Text message for Group 2".to_string()).unwrap();
-        group
-            .send(
-                encoded_content_to_bytes(text_message_2),
-                FfiSendMessageOpts::default(),
-            )
-            .await
-            .unwrap();
-
-        // Step 3: Synchronize conversations
-        alix_conversations
-            .sync_all_conversations(None)
-            .await
-            .unwrap();
-
-        // Step 4: List conversations and verify
-        let conversations = alix_conversations
-            .list(FfiListConversationsOptions::default())
-            .unwrap();
-
-        // Ensure the group is included
-        assert_eq!(conversations.len(), 1, "Alix should have exactly 1 group");
-
-        let last_message = conversations[0].last_message.as_ref().unwrap();
-        assert_eq!(
-            TextCodec::decode(bytes_to_encoded_content(last_message.content.clone())).unwrap(),
-            "Text message for Group 2".to_string(),
-            "Last message content should be the most recent"
-        );
-    }
-
-    #[tokio::test(flavor = "multi_thread", worker_threads = 5)]
-    async fn test_list_conversations_no_messages() {
-        // Step 1: Setup test clients Alix and Bo
-        let alix = new_test_client().await;
-        let bo = new_test_client().await;
-
-        let alix_conversations = alix.conversations();
-
-        // Step 2: Create a group with Bo but do not send messages
-        alix_conversations
-            .create_group(
-                vec![bo.account_identifier.clone()],
-                FfiCreateGroupOptions::default(),
-            )
-            .await
-            .unwrap();
-
-        // Step 3: Synchronize conversations
-        alix_conversations
-            .sync_all_conversations(None)
-            .await
-            .unwrap();
-
-        // Step 4: List conversations and verify
-        let conversations = alix_conversations
-            .list(FfiListConversationsOptions::default())
-            .unwrap();
-
-        // Ensure the group is included
-        assert_eq!(conversations.len(), 1, "Alix should have exactly 1 group");
-
-        // Verify that the last_message is None
-        assert!(
-            conversations[0].last_message.is_none(),
-            "Last message should be None since no messages were sent"
-        );
-    }
-
-    #[tokio::test(flavor = "multi_thread", worker_threads = 5)]
-    async fn test_conversation_list_filters_readable_messages() {
-        // Step 1: Setup test client
-        let client = new_test_client().await;
-        let conversations_api = client.conversations();
-
-        // Step 2: Create 9 groups
-        let mut groups = Vec::with_capacity(9);
-        for _ in 0..9 {
-            let group = conversations_api
-                .create_group(vec![], FfiCreateGroupOptions::default())
-                .await
-                .unwrap();
-            groups.push(group);
-        }
-
-        // Step 3: Each group gets a message sent in it by type following the pattern:
-        //   group[0] -> TextCodec                    (readable)
-        //   group[1] -> ReactionCodec                (readable)
-        //   group[2] -> AttachmentCodec              (readable)
-        //   group[3] -> RemoteAttachmentCodec        (readable)
-        //   group[4] -> ReplyCodec                   (readable)
-        //   group[5] -> TransactionReferenceCodec    (readable)
-        //   group[6] -> GroupUpdatedCodec            (not readable)
-        //   group[7] -> GroupMembershipUpdatedCodec  (not readable)
-        //   group[8] -> ReadReceiptCodec             (not readable)
-
-        // group[0] sends TextCodec message
-        let text_message = TextCodec::encode("Text message for Group 1".to_string()).unwrap();
-        groups[0]
-            .send(
-                encoded_content_to_bytes(text_message),
-                FfiSendMessageOpts::default(),
-            )
-            .await
-            .unwrap();
-
-        // group[1] sends ReactionCodec message
-        let reaction_content_type_id = ContentTypeId {
-            authority_id: "".to_string(),
-            type_id: ReactionCodec::TYPE_ID.to_string(),
-            version_major: 0,
-            version_minor: 0,
-        };
-        let reaction_encoded_content = EncodedContent {
-            r#type: Some(reaction_content_type_id),
-            content: "reaction content".as_bytes().to_vec(),
-            parameters: HashMap::new(),
-            fallback: None,
-            compression: None,
-        };
-        groups[1]
-            .send(
-                encoded_content_to_bytes(reaction_encoded_content),
-                FfiSendMessageOpts::default(),
-            )
-            .await
-            .unwrap();
-
-        // group[2] sends AttachmentCodec message
-        let attachment_content_type_id = ContentTypeId {
-            authority_id: "".to_string(),
-            type_id: AttachmentCodec::TYPE_ID.to_string(),
-            version_major: 0,
-            version_minor: 0,
-        };
-        let attachment_encoded_content = EncodedContent {
-            r#type: Some(attachment_content_type_id),
-            content: "attachment content".as_bytes().to_vec(),
-            parameters: HashMap::new(),
-            fallback: None,
-            compression: None,
-        };
-        groups[2]
-            .send(
-                encoded_content_to_bytes(attachment_encoded_content),
-                FfiSendMessageOpts::default(),
-            )
-            .await
-            .unwrap();
-
-        // group[3] sends RemoteAttachmentCodec message
-        let remote_attachment_content_type_id = ContentTypeId {
-            authority_id: "".to_string(),
-            type_id: RemoteAttachmentCodec::TYPE_ID.to_string(),
-            version_major: 0,
-            version_minor: 0,
-        };
-        let remote_attachment_encoded_content = EncodedContent {
-            r#type: Some(remote_attachment_content_type_id),
-            content: "remote attachment content".as_bytes().to_vec(),
-            parameters: HashMap::new(),
-            fallback: None,
-            compression: None,
-        };
-        groups[3]
-            .send(
-                encoded_content_to_bytes(remote_attachment_encoded_content),
-                FfiSendMessageOpts::default(),
-            )
-            .await
-            .unwrap();
-
-        // group[4] sends ReplyCodec message
-        let reply_content_type_id = ContentTypeId {
-            authority_id: "".to_string(),
-            type_id: ReplyCodec::TYPE_ID.to_string(),
-            version_major: 0,
-            version_minor: 0,
-        };
-        let reply_encoded_content = EncodedContent {
-            r#type: Some(reply_content_type_id),
-            content: "reply content".as_bytes().to_vec(),
-            parameters: HashMap::new(),
-            fallback: None,
-            compression: None,
-        };
-        groups[4]
-            .send(
-                encoded_content_to_bytes(reply_encoded_content),
-                FfiSendMessageOpts::default(),
-            )
-            .await
-            .unwrap();
-
-        // group[5] sends TransactionReferenceCodec message
-        let transaction_reference_content_type_id = ContentTypeId {
-            authority_id: "".to_string(),
-            type_id: TransactionReferenceCodec::TYPE_ID.to_string(),
-            version_major: 0,
-            version_minor: 0,
-        };
-        let transaction_reference_encoded_content = EncodedContent {
-            r#type: Some(transaction_reference_content_type_id),
-            content: "transaction reference".as_bytes().to_vec(),
-            parameters: HashMap::new(),
-            fallback: None,
-            compression: None,
-        };
-        groups[5]
-            .send(
-                encoded_content_to_bytes(transaction_reference_encoded_content),
-                FfiSendMessageOpts::default(),
-            )
-            .await
-            .unwrap();
-
-        // group[6] sends GroupUpdatedCodec message
-        let group_updated_content_type_id = ContentTypeId {
-            authority_id: "".to_string(),
-            type_id: GroupUpdatedCodec::TYPE_ID.to_string(),
-            version_major: 0,
-            version_minor: 0,
-        };
-        let group_updated_encoded_content = EncodedContent {
-            r#type: Some(group_updated_content_type_id),
-            content: "group updated content".as_bytes().to_vec(),
-            parameters: HashMap::new(),
-            fallback: None,
-            compression: None,
-        };
-        groups[6]
-            .send(
-                encoded_content_to_bytes(group_updated_encoded_content),
-                FfiSendMessageOpts::default(),
-            )
-            .await
-            .unwrap();
-
-        // group[7] sends GroupMembershipUpdatedCodec message
-        let group_membership_updated_content_type_id = ContentTypeId {
-            authority_id: "".to_string(),
-            type_id: GroupMembershipChangeCodec::TYPE_ID.to_string(),
-            version_major: 0,
-            version_minor: 0,
-        };
-        let group_membership_updated_encoded_content = EncodedContent {
-            r#type: Some(group_membership_updated_content_type_id),
-            content: "group membership updated".as_bytes().to_vec(),
-            parameters: HashMap::new(),
-            fallback: None,
-            compression: None,
-        };
-        groups[7]
-            .send(
-                encoded_content_to_bytes(group_membership_updated_encoded_content),
-                FfiSendMessageOpts::default(),
-            )
-            .await
-            .unwrap();
-
-        // group[8] sends ReadReceiptCodec message
-        let read_receipt_content_type_id = ContentTypeId {
-            authority_id: "".to_string(),
-            type_id: ReadReceiptCodec::TYPE_ID.to_string(),
-            version_major: 0,
-            version_minor: 0,
-        };
-        let read_receipt_encoded_content = EncodedContent {
-            r#type: Some(read_receipt_content_type_id),
-            content: "read receipt content".as_bytes().to_vec(),
-            parameters: HashMap::new(),
-            fallback: None,
-            compression: None,
-        };
-        groups[8]
-            .send(
-                encoded_content_to_bytes(read_receipt_encoded_content),
-                FfiSendMessageOpts::default(),
-            )
-            .await
-            .unwrap();
-
-        // Step 4: Synchronize all conversations
-        conversations_api
-            .sync_all_conversations(None)
-            .await
-            .unwrap();
-
-        // Step 5: Fetch the list of conversations
-        let conversations = conversations_api
-            .list(FfiListConversationsOptions::default())
-            .unwrap();
-
-        // Step 6: Verify the order of conversations by last readable message sent (or recently created if no readable message)
-        // The order should be: 5, 4, 3, 2, 1, 0, 8, 7, 6
-        assert_eq!(
-            conversations.len(),
-            9,
-            "There should be exactly 9 conversations"
-        );
-
-        assert_eq!(
-            conversations[0].conversation.inner.group_id, groups[5].inner.group_id,
-            "Group 6 should be the first conversation"
-        );
-        assert_eq!(
-            conversations[1].conversation.inner.group_id, groups[4].inner.group_id,
-            "Group 5 should be the second conversation"
-        );
-        assert_eq!(
-            conversations[2].conversation.inner.group_id, groups[3].inner.group_id,
-            "Group 4 should be the third conversation"
-        );
-        assert_eq!(
-            conversations[3].conversation.inner.group_id, groups[2].inner.group_id,
-            "Group 3 should be the fourth conversation"
-        );
-        assert_eq!(
-            conversations[4].conversation.inner.group_id, groups[1].inner.group_id,
-            "Group 2 should be the fifth conversation"
-        );
-        assert_eq!(
-            conversations[5].conversation.inner.group_id, groups[0].inner.group_id,
-            "Group 1 should be the sixth conversation"
-        );
-        assert_eq!(
-            conversations[6].conversation.inner.group_id, groups[8].inner.group_id,
-            "Group 9 should be the seventh conversation"
-        );
-        assert_eq!(
-            conversations[7].conversation.inner.group_id, groups[7].inner.group_id,
-            "Group 8 should be the eighth conversation"
-        );
-        assert_eq!(
-            conversations[8].conversation.inner.group_id, groups[6].inner.group_id,
-            "Group 7 should be the ninth conversation"
-        );
-
-        // Step 7: Verify that for conversations 0 through 5, last_message is Some
-        // Index of group[0] in conversations -> 5
-        for i in 0..=5 {
-            assert!(
-                conversations[5 - i].last_message.is_some(),
-                "Group {} should have a last message",
-                i + 1
-            );
-        }
-
-        // Step 8: Verify that for conversations 6, 7, 8, last_message is None
-        #[allow(clippy::needless_range_loop)]
-        for i in 6..=8 {
-            assert!(
-                conversations[i].last_message.is_none(),
-                "Group {} should have no last message",
-                i + 1
-            );
-        }
-    }
-
-    #[tokio::test(flavor = "multi_thread", worker_threads = 5)]
-    async fn test_can_sync_all_groups() {
-        let alix = new_test_client().await;
-        let bo = new_test_client().await;
-
-        for _i in 0..30 {
-            alix.conversations()
-                .create_group(
-                    vec![bo.account_identifier.clone()],
-                    FfiCreateGroupOptions::default(),
-                )
-                .await
-                .unwrap();
-        }
-
-        bo.conversations()
-            .sync_all_conversations(None)
-            .await
-            .unwrap();
-        let alix_groups = alix
-            .conversations()
-            .list(FfiListConversationsOptions::default())
-            .unwrap();
-
-        if cfg!(feature = "d14n") {
-            tokio::time::sleep(std::time::Duration::from_secs(5)).await;
-        }
-
-        let alix_group1 = alix_groups[0].clone();
-        let alix_group5 = alix_groups[5].clone();
-        let bo_group1 = bo.conversation(alix_group1.conversation.id()).unwrap();
-        let bo_group5 = bo.conversation(alix_group5.conversation.id()).unwrap();
-
-        alix_group1
-            .conversation
-            .send("alix1".as_bytes().to_vec(), FfiSendMessageOpts::default())
-            .await
-            .unwrap();
-        alix_group5
-            .conversation
-            .send("alix1".as_bytes().to_vec(), FfiSendMessageOpts::default())
-            .await
-            .unwrap();
-
-        let bo_messages1 = bo_group1
-            .find_messages(FfiListMessagesOptions::default())
-            .await
-            .unwrap();
-        let bo_messages5 = bo_group5
-            .find_messages(FfiListMessagesOptions::default())
-            .await
-            .unwrap();
-        assert_eq!(bo_messages1.len(), 1);
-        assert_eq!(bo_messages5.len(), 1);
-
-        bo.conversations()
-            .sync_all_conversations(None)
-            .await
-            .unwrap();
-
-        let bo_messages1 = bo_group1
-            .find_messages(FfiListMessagesOptions::default())
-            .await
-            .unwrap();
-        let bo_messages5 = bo_group5
-            .find_messages(FfiListMessagesOptions::default())
-            .await
-            .unwrap();
-        assert_eq!(bo_messages1.len(), 2);
-        assert_eq!(bo_messages5.len(), 2);
-    }
-
-    #[tokio::test(flavor = "multi_thread", worker_threads = 5)]
-    async fn test_can_sync_all_groups_active_only() {
-        let alix = new_test_client().await;
-        let bo = new_test_client().await;
-
-        // Create 30 groups with alix and bo and sync them
-        for _i in 0..30 {
-            alix.conversations()
-                .create_group(
-                    vec![bo.account_identifier.clone()],
-                    FfiCreateGroupOptions::default(),
-                )
-                .await
-                .unwrap();
-        }
-        bo.conversations().sync().await.unwrap();
-        let sync_summary_1 = bo
-            .conversations()
-            .sync_all_conversations(None)
-            .await
-            .unwrap();
-        assert_eq!(sync_summary_1.num_eligible, 30);
-
-        // Remove bo from all groups and sync
-        for group in alix
-            .conversations()
-            .list(FfiListConversationsOptions::default())
-            .unwrap()
-        {
-            group
-                .conversation
-                .remove_members(vec![bo.account_identifier.clone()])
-                .await
-                .unwrap();
-        }
-
-        // First sync after removal needs to process all groups and set them to inactive
-        let sync_summary_2 = bo
-            .conversations()
-            .sync_all_conversations(None)
-            .await
-            .unwrap();
-        assert_eq!(sync_summary_2.num_synced, 30);
-
-        // Send a message to each group to make sure there is something to sync
-        for group in alix
-            .conversations()
-            .list(FfiListConversationsOptions::default())
-            .unwrap()
-        {
-            group
-                .conversation
-                .send(vec![4, 5, 6], FfiSendMessageOpts::default())
-                .await
-                .unwrap();
-        }
-
-        // Second sync after removal will not process inactive groups
-        let sync_summary_3 = bo
-            .conversations()
-            .sync_all_conversations(None)
-            .await
-            .unwrap();
-        assert_eq!(sync_summary_3.num_synced, 0);
-    }
-
-    #[tokio::test(flavor = "multi_thread", worker_threads = 5)]
-    async fn test_can_send_message_when_out_of_sync() {
-        let alix = new_test_client().await;
-        let bo = new_test_client().await;
-        let caro = new_test_client().await;
-        let davon = new_test_client().await;
-        let eri = new_test_client().await;
-        let frankie = new_test_client().await;
-
-        let alix_group = alix
-            .conversations()
-            .create_group(
-                vec![bo.account_identifier.clone()],
-                FfiCreateGroupOptions::default(),
-            )
-            .await
-            .unwrap();
-
-        bo.conversations().sync().await.unwrap();
-        let bo_group = bo.conversation(alix_group.id()).unwrap();
-
-        bo_group
-            .send("bo1".as_bytes().to_vec(), FfiSendMessageOpts::default())
-            .await
-            .unwrap();
-        // Temporary workaround for OpenMLS issue - make sure Alix's epoch is up-to-date
-        // https://github.com/xmtp/libxmtp/issues/1116
-        alix_group.sync().await.unwrap();
-        alix_group
-            .send("alix1".as_bytes().to_vec(), FfiSendMessageOpts::default())
-            .await
-            .unwrap();
-
-        // Move the group forward by 3 epochs (as Alix's max_past_epochs is
-        // configured to 3) without Bo syncing
-        alix_group
-            .add_members(vec![
-                caro.account_identifier.clone(),
-                davon.account_identifier.clone(),
-            ])
-            .await
-            .unwrap();
-        alix_group
-            .remove_members(vec![
-                caro.account_identifier.clone(),
-                davon.account_identifier.clone(),
-            ])
-            .await
-            .unwrap();
-        alix_group
-            .add_members(vec![
-                eri.account_identifier.clone(),
-                frankie.account_identifier.clone(),
-            ])
-            .await
-            .unwrap();
-
-        // Bo sends messages to Alix while 3 epochs behind
-        bo_group
-            .send("bo3".as_bytes().to_vec(), FfiSendMessageOpts::default())
-            .await
-            .unwrap();
-        alix_group
-            .send("alix3".as_bytes().to_vec(), FfiSendMessageOpts::default())
-            .await
-            .unwrap();
-        bo_group
-            .send("bo4".as_bytes().to_vec(), FfiSendMessageOpts::default())
-            .await
-            .unwrap();
-        bo_group
-            .send("bo5".as_bytes().to_vec(), FfiSendMessageOpts::default())
-            .await
-            .unwrap();
-
-        alix_group.sync().await.unwrap();
-        let alix_messages = alix_group
-            .find_messages(FfiListMessagesOptions::default())
-            .await
-            .unwrap();
-
-        bo_group.sync().await.unwrap();
-        let bo_messages = bo_group
-            .find_messages(FfiListMessagesOptions::default())
-            .await
-            .unwrap();
-        assert_eq!(bo_messages.len(), 10);
-        assert_eq!(alix_messages.len(), 10);
-
-        assert_eq!(
-            bo_messages[bo_messages.len() - 1].id,
-            alix_messages[alix_messages.len() - 1].id
-        );
-    }
-
-    #[tokio::test(flavor = "multi_thread", worker_threads = 5)]
-    async fn test_create_new_installation_without_breaking_group() {
-        let wallet1 = PrivateKeySigner::random();
-        let wallet2 = PrivateKeySigner::random();
-
-        // Create clients
-        let client1 = new_test_client_with_wallet(wallet1).await;
-        let client2 = new_test_client_with_wallet(wallet2.clone()).await;
-        // Create a new group with client1 including wallet2
-
-        let group = client1
-            .conversations()
-            .create_group(
-                vec![client2.account_identifier.clone()],
-                FfiCreateGroupOptions::default(),
-            )
-            .await
-            .unwrap();
-
-        // Sync groups
-        client1.conversations().sync().await.unwrap();
-        client2.conversations().sync().await.unwrap();
-
-        // Find groups for both clients
-        let client1_group = client1.conversation(group.id()).unwrap();
-        let client2_group = client2.conversation(group.id()).unwrap();
-
-        // Sync both groups
-        client1_group.sync().await.unwrap();
-        client2_group.sync().await.unwrap();
-
-        // Assert both clients see 2 members
-        let client1_members = client1_group.list_members().await.unwrap();
-        assert_eq!(client1_members.len(), 2);
-
-        let client2_members = client2_group.list_members().await.unwrap();
-        assert_eq!(client2_members.len(), 2);
-
-        // Drop and delete local database for client2
-        client2.release_db_connection().unwrap();
-
-        // Recreate client2 (new installation)
-        let client2 = new_test_client_with_wallet(wallet2).await;
-
-        client1_group.update_installations().await.unwrap();
-
-        // Send a message that will break the group
-        client1_group
-            .send(
-                "This message will break the group".as_bytes().to_vec(),
-                FfiSendMessageOpts::default(),
-            )
-            .await
-            .unwrap();
-
-        // Assert client1 still sees 2 members
-        let client1_members = client1_group.list_members().await.unwrap();
-        assert_eq!(client1_members.len(), 2);
-
-        client2.conversations().sync().await.unwrap();
-        let client2_group = client2.conversation(group.id()).unwrap();
-        let client2_members = client2_group.list_members().await.unwrap();
-        assert_eq!(client2_members.len(), 2);
-    }
-
-    // ... existing code ...
-
-    #[tokio::test(flavor = "multi_thread", worker_threads = 5)]
-    async fn test_create_new_installation_can_see_dm() {
-        // Create two wallets
-        let wallet1 = PrivateKeySigner::random();
-        let wallet2 = PrivateKeySigner::random();
-
-        // Create initial clients
-        let client1 = new_test_client_with_wallet(wallet1.clone()).await;
-        let client2 = new_test_client_with_wallet(wallet2).await;
-
-        // Create DM from client1 to client2
-        let dm_group = client1
-            .conversations()
-            .find_or_create_dm(
-                client2.account_identifier.clone(),
-                FfiCreateDMOptions::default(),
-            )
-            .await
-            .unwrap();
-
-        // Sync both clients
-        client1.conversations().sync().await.unwrap();
-        client2.conversations().sync().await.unwrap();
-
-        // Verify both clients can see the DM
-        let client1_groups = client1
-            .conversations()
-            .list_dms(FfiListConversationsOptions::default())
-            .unwrap();
-        let client2_groups = client2
-            .conversations()
-            .list_dms(FfiListConversationsOptions::default())
-            .unwrap();
-        assert_eq!(client1_groups.len(), 1, "Client1 should see 1 conversation");
-        assert_eq!(client2_groups.len(), 1, "Client2 should see 1 conversation");
-
-        // Create a second client1 with same wallet
-        let client1_second = new_test_client_with_wallet(wallet1).await;
-
-        // Verify client1_second starts with no conversations
-        let initial_conversations = client1_second
-            .conversations()
-            .list(FfiListConversationsOptions::default())
-            .unwrap();
-        assert_eq!(
-            initial_conversations.len(),
-            0,
-            "New client should start with no conversations"
-        );
-
-        // Send message from client1 to client2
-        dm_group
-            .send(
-                "Hello from client1".as_bytes().to_vec(),
-                FfiSendMessageOpts::default(),
-            )
-            .await
-            .unwrap();
-
-        // Sync all clients
-        client1.conversations().sync().await.unwrap();
-        // client2.conversations().sync().await.unwrap();
-
-        tracing::info!(
-            "ABOUT TO SYNC CLIENT 1 SECOND: {}",
-            client1_second.inbox_id().to_string()
-        );
-        client1_second.conversations().sync().await.unwrap();
-
-        // Verify second client1 can see the DM
-        let client1_second_groups = client1_second
-            .conversations()
-            .list_dms(FfiListConversationsOptions::default())
-            .unwrap();
-        assert_eq!(
-            client1_second_groups.len(),
-            1,
-            "Second client1 should see 1 conversation"
-        );
-        assert_eq!(
-            client1_second_groups[0].conversation.id(),
-            dm_group.id(),
-            "Second client1's conversation should match original DM"
-        );
-    }
-
-    #[tokio::test(flavor = "multi_thread", worker_threads = 5)]
-    async fn test_create_new_installations_does_not_fork_group() {
-        let bo_wallet = PrivateKeySigner::random();
-
-        // Create clients
-        let alix = new_test_client().await;
-        let bo = new_test_client_with_wallet(bo_wallet.clone()).await;
-        let caro = new_test_client().await;
-
-        // Alix begins a stream for all messages
-        let message_callbacks = Arc::new(RustStreamCallback::from_client(&alix));
-        let stream_messages = alix
-            .conversations()
-            .stream_all_messages(message_callbacks.clone(), None)
-            .await;
-        stream_messages.wait_for_ready().await;
-
-        // Alix creates a group with Bo and Caro
-        let group = alix
-            .conversations()
-            .create_group(
-                vec![
-                    bo.account_identifier.clone(),
-                    caro.account_identifier.clone(),
-                ],
-                FfiCreateGroupOptions::default(),
-            )
-            .await
-            .unwrap();
-
-        // Alix and Caro Sync groups
-        alix.conversations().sync().await.unwrap();
-        bo.conversations().sync().await.unwrap();
-        caro.conversations().sync().await.unwrap();
-
-        // Alix and Caro find the group
-        let alix_group = alix.conversation(group.id()).unwrap();
-        let bo_group = bo.conversation(group.id()).unwrap();
-        let caro_group = caro.conversation(group.id()).unwrap();
-
-        alix_group.update_installations().await.unwrap();
-        log::info!("Alix sending first message");
-        // Alix sends a message in the group
-        alix_group
-            .send(
-                "First message".as_bytes().to_vec(),
-                FfiSendMessageOpts::default(),
-            )
-            .await
-            .unwrap();
-
-        log::info!("Caro sending second message");
-        caro_group.update_installations().await.unwrap();
-        // Caro sends a message in the group
-        caro_group
-            .send(
-                "Second message".as_bytes().to_vec(),
-                FfiSendMessageOpts::default(),
-            )
-            .await
-            .unwrap();
-
-        // Wait for 2 seconds to make sure message does not get streamed to Bo's new installation
-        tokio::time::sleep(std::time::Duration::from_secs(2)).await;
-
-        // Bo logs back in with a new installation
-        let bo2 = new_test_client_with_wallet(bo_wallet).await;
-
-        // Bo begins a stream for all messages
-        let bo2_message_callbacks = Arc::new(RustStreamCallback::from_client(&bo2));
-        let bo2_stream_messages = bo2
-            .conversations()
-            .stream_all_messages(bo2_message_callbacks.clone(), None)
-            .await;
-        bo2_stream_messages.wait_for_ready().await;
-
-        alix_group.update_installations().await.unwrap();
-
-        log::info!("Alix sending third message after Bo's second installation added");
-        // Alix sends a message to the group
-        alix_group
-            .send(
-                "Third message".as_bytes().to_vec(),
-                FfiSendMessageOpts::default(),
-            )
-            .await
-            .unwrap();
-
-        // New installation of bo finds the group
-        bo2.conversations().sync().await.unwrap();
-        let bo2_group = bo2.conversation(group.id()).unwrap();
-
-        log::info!("Bo sending fourth message");
-        // Bo sends a message to the group
-        bo2_group.update_installations().await.unwrap();
-        bo2_group
-            .send(
-                "Fourth message".as_bytes().to_vec(),
-                FfiSendMessageOpts::default(),
-            )
-            .await
-            .unwrap();
-
-        log::info!("Caro sending fifth message");
-        // Caro sends a message in the group
-        caro_group.update_installations().await.unwrap();
-        // Temporary workaround for OpenMLS issue - make sure Caro's epoch is up-to-date
-        // https://github.com/xmtp/libxmtp/issues/1116
-        caro_group.sync().await.unwrap();
-        caro_group
-            .send(
-                "Fifth message".as_bytes().to_vec(),
-                FfiSendMessageOpts::default(),
-            )
-            .await
-            .unwrap();
-
-        log::info!("Syncing alix");
-        alix_group.sync().await.unwrap();
-        log::info!("Syncing bo 1");
-        bo_group.sync().await.unwrap();
-        log::info!("Syncing bo 2");
-        bo2_group.sync().await.unwrap();
-        log::info!("Syncing caro");
-        caro_group.sync().await.unwrap();
-
-        // Get the message count for all the clients
-        let caro_messages = caro_group
-            .find_messages(FfiListMessagesOptions::default())
-            .await
-            .unwrap();
-        let alix_messages = alix_group
-            .find_messages(FfiListMessagesOptions::default())
-            .await
-            .unwrap();
-        let bo_messages = bo_group
-            .find_messages(FfiListMessagesOptions::default())
-            .await
-            .unwrap();
-        let bo2_messages = bo2_group
-            .find_messages(FfiListMessagesOptions::default())
-            .await
-            .unwrap();
-
-        assert_eq!(caro_messages.len(), 6);
-        assert_eq!(alix_messages.len(), 6);
-        assert_eq!(bo_messages.len(), 6);
-        // Bo 2 only sees three messages since it joined after the first 2 were sent + plus the groupUpdatedCodec
-        assert_eq!(bo2_messages.len(), 4);
-    }
-
-    #[tokio::test(flavor = "multi_thread", worker_threads = 5)]
-    async fn test_can_send_messages_when_epochs_behind() {
-        let alix = new_test_client().await;
-        let bo = new_test_client().await;
-
-        let alix_group = alix
-            .conversations()
-            .create_group(
-                vec![bo.account_identifier.clone()],
-                FfiCreateGroupOptions::default(),
-            )
-            .await
-            .unwrap();
-
-        bo.conversations().sync().await.unwrap();
-
-        let bo_group = bo.conversation(alix_group.id()).unwrap();
-
-        // Move forward 4 epochs
-        alix_group
-            .update_group_description("change 1".to_string())
-            .await
-            .unwrap();
-        alix_group
-            .update_group_description("change 2".to_string())
-            .await
-            .unwrap();
-        alix_group
-            .update_group_description("change 3".to_string())
-            .await
-            .unwrap();
-        alix_group
-            .update_group_description("change 4".to_string())
-            .await
-            .unwrap();
-
-        bo_group
-            .send(
-                "bo message 1".as_bytes().to_vec(),
-                FfiSendMessageOpts::default(),
-            )
-            .await
-            .unwrap();
-
-        alix_group.sync().await.unwrap();
-        bo_group.sync().await.unwrap();
-
-        let alix_messages = alix_group
-            .find_messages(FfiListMessagesOptions::default())
-            .await
-            .unwrap();
-        let bo_messages = bo_group
-            .find_messages(FfiListMessagesOptions::default())
-            .await
-            .unwrap();
-
-        let alix_can_see_bo_message = alix_messages
-            .iter()
-            .any(|message| message.content == "bo message 1".as_bytes());
-        assert!(
-            alix_can_see_bo_message,
-            "\"bo message 1\" not found in alix's messages"
-        );
-
-        let bo_can_see_bo_message = bo_messages
-            .iter()
-            .any(|message| message.content == "bo message 1".as_bytes());
-        assert!(
-            bo_can_see_bo_message,
-            "\"bo message 1\" not found in bo's messages"
-        );
-    }
-
-    #[tokio::test(flavor = "multi_thread", worker_threads = 5)]
-    async fn test_can_add_members_when_out_of_sync() {
-        let alix = new_test_client().await;
-        let bo = new_test_client().await;
-        let caro = new_test_client().await;
-        let davon = new_test_client().await;
-        let eri = new_test_client().await;
-        let frankie = new_test_client().await;
-
-        let alix_group = alix
-            .conversations()
-            .create_group(
-                vec![bo.account_identifier.clone()],
-                FfiCreateGroupOptions::default(),
-            )
-            .await
-            .unwrap();
-
-        bo.conversations().sync().await.unwrap();
-        let bo_group = bo.conversation(alix_group.id()).unwrap();
-
-        bo_group
-            .send("bo1".as_bytes().to_vec(), FfiSendMessageOpts::default())
-            .await
-            .unwrap();
-        alix_group
-            .send("alix1".as_bytes().to_vec(), FfiSendMessageOpts::default())
-            .await
-            .unwrap();
-
-        // Move the group forward by 3 epochs (as Alix's max_past_epochs is
-        // configured to 3) without Bo syncing
-        alix_group
-            .add_members(vec![
-                caro.account_identifier.clone(),
-                davon.account_identifier.clone(),
-            ])
-            .await
-            .unwrap();
-        alix_group
-            .remove_members(vec![
-                caro.account_identifier.clone(),
-                davon.account_identifier.clone(),
-            ])
-            .await
-            .unwrap();
-        alix_group
-            .add_members(vec![eri.account_identifier.clone()])
-            .await
-            .unwrap();
-
-        // Bo adds a member while 3 epochs behind
-        bo_group
-            .add_members(vec![frankie.account_identifier.clone()])
-            .await
-            .unwrap();
-
-        bo_group.sync().await.unwrap();
-        let bo_members = bo_group.list_members().await.unwrap();
-        assert_eq!(bo_members.len(), 4);
-
-        alix_group.sync().await.unwrap();
-        let alix_members = alix_group.list_members().await.unwrap();
-        assert_eq!(alix_members.len(), 4);
-    }
-
-    #[tokio::test(flavor = "multi_thread", worker_threads = 5)]
-    async fn test_removed_members_no_longer_update() {
-        let alix = new_test_client().await;
-        let bo = new_test_client().await;
-
-        let alix_group = alix
-            .conversations()
-            .create_group(
-                vec![bo.account_identifier.clone()],
-                FfiCreateGroupOptions::default(),
-            )
-            .await
-            .unwrap();
-
-        bo.conversations().sync().await.unwrap();
-        let bo_group = bo.conversation(alix_group.id()).unwrap();
-
-        alix_group.sync().await.unwrap();
-        let alix_members = alix_group.list_members().await.unwrap();
-        assert_eq!(alix_members.len(), 2);
-
-        bo_group.sync().await.unwrap();
-        let bo_members = bo_group.list_members().await.unwrap();
-        assert_eq!(bo_members.len(), 2);
-
-        let bo_messages = bo_group
-            .find_messages(FfiListMessagesOptions::default())
-            .await
-            .unwrap();
-        assert_eq!(bo_messages.len(), 1);
-
-        alix_group
-            .remove_members(vec![bo.account_identifier.clone()])
-            .await
-            .unwrap();
-
-        alix_group
-            .send("hello".as_bytes().to_vec(), FfiSendMessageOpts::default())
-            .await
-            .unwrap();
-
-        bo_group.sync().await.unwrap();
-        assert!(!bo_group.is_active().unwrap());
-
-        let bo_messages = bo_group
-            .find_messages(FfiListMessagesOptions::default())
-            .await
-            .unwrap();
-        assert_eq!(
-            bo_messages.first().unwrap().kind,
-            FfiConversationMessageKind::MembershipChange
-        );
-        assert_eq!(bo_messages.len(), 2);
-
-        let bo_members = bo_group.list_members().await.unwrap();
-        assert_eq!(bo_members.len(), 1);
-
-        alix_group.sync().await.unwrap();
-        let alix_members = alix_group.list_members().await.unwrap();
-        assert_eq!(alix_members.len(), 1);
-    }
-
-    #[tokio::test(flavor = "multi_thread", worker_threads = 5)]
-    async fn test_can_stream_and_update_name_without_forking_group() {
-        let alix = new_test_client().await;
-        let bo = new_test_client().await;
-
-        // Stream all group messages
-        let message_callbacks = Arc::new(RustStreamCallback::default());
-        let stream_messages = bo
-            .conversations()
-            .stream_all_messages(message_callbacks.clone(), None)
-            .await;
-        stream_messages.wait_for_ready().await;
-
-        let first_msg_check = 2;
-        let second_msg_check = 5;
-
-        // Create group and send first message
-        let alix_group = alix
-            .conversations()
-            .create_group(
-                vec![bo.account_identifier.clone()],
-                FfiCreateGroupOptions::default(),
-            )
-            .await
-            .unwrap();
-        if cfg!(feature = "d14n") {
-            // give time for d14n to catch up
-            tokio::time::sleep(std::time::Duration::from_secs(5)).await;
-        }
-        alix_group
-            .update_group_name("hello".to_string())
-            .await
-            .unwrap();
-        message_callbacks.wait_for_delivery(None).await.unwrap();
-        alix_group
-            .send("hello1".as_bytes().to_vec(), FfiSendMessageOpts::default())
-            .await
-            .unwrap();
-        message_callbacks.wait_for_delivery(None).await.unwrap();
-
-        let bo_groups = bo
-            .conversations()
-            .list(FfiListConversationsOptions::default())
-            .unwrap();
-        assert_eq!(bo_groups.len(), 1);
-        let bo_group = bo_groups[0].clone();
-        bo_group.conversation.sync().await.unwrap();
-
-        let bo_messages1 = bo_group
-            .conversation
-            .find_messages(FfiListMessagesOptions::default())
-            .await
-            .unwrap();
-        assert_eq!(bo_messages1.len(), first_msg_check + 1);
-
-        bo_group
-            .conversation
-            .send("hello2".as_bytes().to_vec(), FfiSendMessageOpts::default())
-            .await
-            .unwrap();
-        message_callbacks.wait_for_delivery(None).await.unwrap();
-        bo_group
-            .conversation
-            .send("hello3".as_bytes().to_vec(), FfiSendMessageOpts::default())
-            .await
-            .unwrap();
-        message_callbacks.wait_for_delivery(None).await.unwrap();
-
-        alix_group.sync().await.unwrap();
-
-        let alix_messages = alix_group
-            .find_messages(FfiListMessagesOptions::default())
-            .await
-            .unwrap();
-        assert_eq!(alix_messages.len(), second_msg_check);
-
-        alix_group
-            .send("hello4".as_bytes().to_vec(), FfiSendMessageOpts::default())
-            .await
-            .unwrap();
-        message_callbacks.wait_for_delivery(None).await.unwrap();
-        bo_group.conversation.sync().await.unwrap();
-
-        let bo_messages2 = bo_group
-            .conversation
-            .find_messages(FfiListMessagesOptions::default())
-            .await
-            .unwrap();
-        assert_eq!(bo_messages2.len(), second_msg_check + 1);
-        assert_eq!(message_callbacks.message_count(), second_msg_check as u32);
-
-        stream_messages.end_and_wait().await.unwrap();
-        assert!(stream_messages.is_closed());
-    }
-
-    #[tokio::test(flavor = "multi_thread", worker_threads = 5)]
-    async fn test_conversation_streaming() {
-        let amal = new_test_client().await;
-        let bola = new_test_client().await;
-
-        let stream_callback = Arc::new(RustStreamCallback::default());
-
-        let stream = bola.conversations().stream(stream_callback.clone()).await;
-
-        amal.conversations()
-            .create_group(
-                vec![bola.account_identifier.clone()],
-                FfiCreateGroupOptions::default(),
-            )
-            .await
-            .unwrap();
-
-        stream_callback.wait_for_delivery(None).await.unwrap();
-
-        assert_eq!(stream_callback.message_count(), 1);
-        // Create another group and add bola
-        amal.conversations()
-            .create_group(
-                vec![bola.account_identifier.clone()],
-                FfiCreateGroupOptions::default(),
-            )
-            .await
-            .unwrap();
-        stream_callback.wait_for_delivery(None).await.unwrap();
-
-        assert_eq!(stream_callback.message_count(), 2);
-
-        stream.end_and_wait().await.unwrap();
-        assert!(stream.is_closed());
-    }
-
-    #[tokio::test(flavor = "multi_thread", worker_threads = 5)]
-    async fn test_stream_all_messages() {
-        let alix = new_test_client().await;
-        let bo = new_test_client().await;
-        let caro = new_test_client().await;
-
-        let alix_group = alix
-            .conversations()
-            .create_group(
-                vec![caro.account_identifier.clone()],
-                FfiCreateGroupOptions::default(),
-            )
-            .await
-            .unwrap();
-
-        let stream_callback = Arc::new(RustStreamCallback::default());
-
-        let stream = caro
-            .conversations()
-            .stream_all_messages(stream_callback.clone(), None)
-            .await;
-        stream.wait_for_ready().await;
-
-        alix_group
-            .send("first".as_bytes().to_vec(), FfiSendMessageOpts::default())
-            .await
-            .unwrap();
-        stream_callback.wait_for_delivery(None).await.unwrap();
-
-        let bo_group = bo
-            .conversations()
-            .create_group(
-                vec![caro.account_identifier.clone()],
-                FfiCreateGroupOptions::default(),
-            )
-            .await
-            .unwrap();
-        let _ = caro.inner_client.sync_welcomes().await.unwrap();
-
-        bo_group
-            .send("second".as_bytes().to_vec(), FfiSendMessageOpts::default())
-            .await
-            .unwrap();
-        stream_callback.wait_for_delivery(None).await.unwrap();
-        alix_group
-            .send("third".as_bytes().to_vec(), FfiSendMessageOpts::default())
-            .await
-            .unwrap();
-        stream_callback.wait_for_delivery(None).await.unwrap();
-        bo_group
-            .send("fourth".as_bytes().to_vec(), FfiSendMessageOpts::default())
-            .await
-            .unwrap();
-        stream_callback.wait_for_delivery(None).await.unwrap();
-
-        assert_eq!(stream_callback.message_count(), 4);
-        stream.end_and_wait().await.unwrap();
-        assert!(stream.is_closed());
-    }
-
-    #[tokio::test(flavor = "multi_thread")]
-    async fn test_message_streaming() {
-        let amal = new_test_client().await;
-        let bola = new_test_client().await;
-
-        let amal_group: Arc<FfiConversation> = amal
-            .conversations()
-            .create_group(
-                vec![bola.account_identifier.clone()],
-                FfiCreateGroupOptions::default(),
-            )
-            .await
-            .unwrap();
-
-        bola.inner_client.sync_welcomes().await.unwrap();
-        let bola_group = bola.conversation(amal_group.id()).unwrap();
-
-        let stream_callback = Arc::new(RustStreamCallback::default());
-        let stream_closer = bola_group.stream(stream_callback.clone()).await;
-
-        stream_closer.wait_for_ready().await;
-
-        amal_group
-            .send("hello".as_bytes().to_vec(), FfiSendMessageOpts::default())
-            .await
-            .unwrap();
-        stream_callback.wait_for_delivery(None).await.unwrap();
-
-        amal_group
-            .send("goodbye".as_bytes().to_vec(), FfiSendMessageOpts::default())
-            .await
-            .unwrap();
-        stream_callback.wait_for_delivery(None).await.unwrap();
-
-        assert_eq!(stream_callback.message_count(), 2);
-        stream_closer.end_and_wait().await.unwrap();
-    }
-
-    #[tokio::test(flavor = "multi_thread", worker_threads = 5)]
-    async fn test_message_streaming_when_removed_then_added() {
-        let amal = new_test_client().await;
-        let bola = new_test_client().await;
-        log::info!(
-            "Created Inbox IDs {} and {}",
-            amal.inbox_id(),
-            bola.inbox_id()
-        );
-
-        let amal_group = amal
-            .conversations()
-            .create_group(
-                vec![bola.account_identifier.clone()],
-                FfiCreateGroupOptions::default(),
-            )
-            .await
-            .unwrap();
-
-        let stream_callback = Arc::new(RustStreamCallback::default());
-        let stream_closer = bola
-            .conversations()
-            .stream_all_messages(stream_callback.clone(), None)
-            .await;
-        stream_closer.wait_for_ready().await;
-
-        amal_group
-            .send(b"hello1".to_vec(), FfiSendMessageOpts::default())
-            .await
-            .unwrap();
-        stream_callback.wait_for_delivery(None).await.unwrap();
-        amal_group
-            .send(b"hello2".to_vec(), FfiSendMessageOpts::default())
-            .await
-            .unwrap();
-        stream_callback.wait_for_delivery(None).await.unwrap();
-
-        assert_eq!(stream_callback.message_count(), 2);
-        assert!(!stream_closer.is_closed());
-
-        amal_group
-            .remove_members_by_inbox_id(vec![bola.inbox_id().clone()])
-            .await
-            .unwrap();
-        stream_callback.wait_for_delivery(None).await.unwrap();
-        assert_eq!(stream_callback.message_count(), 3); // Member removal transcript message
-        //
-        amal_group
-            .send(b"hello3".to_vec(), FfiSendMessageOpts::default())
-            .await
-            .unwrap();
-        //TODO: could verify with a log message
-        tokio::time::sleep(std::time::Duration::from_millis(200)).await;
-        assert_eq!(stream_callback.message_count(), 3); // Don't receive messages while removed
-        assert!(!stream_closer.is_closed());
-
-        amal_group
-            .add_members(vec![bola.account_identifier.clone()])
-            .await
-            .unwrap();
-
-        // TODO: could check for LOG message with a Eviction error on receive
-        tokio::time::sleep(tokio::time::Duration::from_millis(100)).await;
-        assert_eq!(stream_callback.message_count(), 3); // Don't receive transcript messages while removed
-
-        amal_group
-            .send("hello4".as_bytes().to_vec(), FfiSendMessageOpts::default())
-            .await
-            .unwrap();
-        stream_callback.wait_for_delivery(None).await.unwrap();
-        assert_eq!(stream_callback.message_count(), 4); // Receiving messages again
-        assert!(!stream_closer.is_closed());
-
-        stream_closer.end_and_wait().await.unwrap();
-        assert!(stream_closer.is_closed());
-    }
-
-    #[tokio::test(flavor = "multi_thread", worker_threads = 1)]
-    async fn test_group_who_added_me() {
-        // Create Clients
-        let amal = new_test_client().await;
-        let bola = new_test_client().await;
-
-        // Amal creates a group and adds Bola to the group
-        amal.conversations()
-            .create_group(
-                vec![bola.account_identifier.clone()],
-                FfiCreateGroupOptions::default(),
-            )
-            .await
-            .unwrap();
-
-        // Bola syncs groups - this will decrypt the Welcome, identify who added Bola
-        // and then store that value on the group and insert into the database
-        let bola_conversations = bola.conversations();
-        let _ = bola_conversations.sync().await;
-
-        // Bola gets the group id. This will be needed to fetch the group from
-        // the database.
-        let bola_groups = bola_conversations
-            .list(FfiListConversationsOptions::default())
-            .unwrap();
-
-        let bola_group = bola_groups.first().unwrap();
-
-        // Check Bola's group for the added_by_inbox_id of the inviter
-        let added_by_inbox_id = bola_group.conversation.added_by_inbox_id().unwrap();
-
-        // // Verify the welcome host_credential is equal to Amal's
-        assert_eq!(
-            amal.inbox_id(),
-            added_by_inbox_id,
-            "The Inviter and added_by_address do not match!"
-        );
-    }
-
-    // TODO: Test current fails 50% of the time with db locking messages
-    #[tokio::test(flavor = "multi_thread", worker_threads = 5)]
-    async fn test_stream_groups_gets_callback_when_streaming_messages() {
-        let alix = new_test_client().await;
-        let bo = new_test_client().await;
-
-        // Stream all group messages
-        let message_callback = Arc::new(RustStreamCallback::default());
-        let group_callback = Arc::new(RustStreamCallback::default());
-        let stream_groups = bo.conversations().stream(group_callback.clone()).await;
-
-        let stream_messages = bo
-            .conversations()
-            .stream_all_messages(message_callback.clone(), None)
-            .await;
-        stream_messages.wait_for_ready().await;
-
-        // Create group and send first message
-        let alix_group = alix
-            .conversations()
-            .create_group(
-                vec![bo.account_identifier.clone()],
-                FfiCreateGroupOptions::default(),
-            )
-            .await
-            .unwrap();
-        group_callback.wait_for_delivery(None).await.unwrap();
-
-        alix_group
-            .send("hello1".as_bytes().to_vec(), FfiSendMessageOpts::default())
-            .await
-            .unwrap();
-        message_callback.wait_for_delivery(None).await.unwrap();
-
-        assert_eq!(group_callback.message_count(), 1);
-        assert_eq!(message_callback.message_count(), 1);
-
-        stream_messages.end_and_wait().await.unwrap();
-        assert!(stream_messages.is_closed());
-
-        stream_groups.end_and_wait().await.unwrap();
-        assert!(stream_groups.is_closed());
-    }
-
-    #[tokio::test(flavor = "multi_thread", worker_threads = 5)]
-    async fn test_group_permissions_show_expected_values() {
-        let alix = new_test_client().await;
-        let bo = new_test_client().await;
-        // Create admin_only group
-        let admin_only_options = FfiCreateGroupOptions {
-            permissions: Some(FfiGroupPermissionsOptions::AdminOnly),
-            ..Default::default()
-        };
-        let alix_group_admin_only = alix
-            .conversations()
-            .create_group(vec![bo.account_identifier.clone()], admin_only_options)
-            .await
-            .unwrap();
-
-        // Verify we can read the expected permissions
-        let alix_permission_policy_set = alix_group_admin_only
-            .group_permissions()
-            .unwrap()
-            .policy_set()
-            .unwrap();
-        let expected_permission_policy_set = FfiPermissionPolicySet {
-            add_member_policy: FfiPermissionPolicy::Admin,
-            remove_member_policy: FfiPermissionPolicy::Admin,
-            add_admin_policy: FfiPermissionPolicy::SuperAdmin,
-            remove_admin_policy: FfiPermissionPolicy::SuperAdmin,
-            update_group_name_policy: FfiPermissionPolicy::Admin,
-            update_group_description_policy: FfiPermissionPolicy::Admin,
-            update_group_image_url_square_policy: FfiPermissionPolicy::Admin,
-            update_message_disappearing_policy: FfiPermissionPolicy::Admin,
-        };
-        assert_eq!(alix_permission_policy_set, expected_permission_policy_set);
-
-        // Create all_members group
-        let all_members_options = FfiCreateGroupOptions {
-            permissions: Some(FfiGroupPermissionsOptions::Default),
-            ..Default::default()
-        };
-        let alix_group_all_members = alix
-            .conversations()
-            .create_group(vec![bo.account_identifier.clone()], all_members_options)
-            .await
-            .unwrap();
-
-        // Verify we can read the expected permissions
-        let alix_permission_policy_set = alix_group_all_members
-            .group_permissions()
-            .unwrap()
-            .policy_set()
-            .unwrap();
-        let expected_permission_policy_set = FfiPermissionPolicySet {
-            add_member_policy: FfiPermissionPolicy::Allow,
-            remove_member_policy: FfiPermissionPolicy::Admin,
-            add_admin_policy: FfiPermissionPolicy::SuperAdmin,
-            remove_admin_policy: FfiPermissionPolicy::SuperAdmin,
-            update_group_name_policy: FfiPermissionPolicy::Allow,
-            update_group_description_policy: FfiPermissionPolicy::Allow,
-            update_group_image_url_square_policy: FfiPermissionPolicy::Allow,
-            update_message_disappearing_policy: FfiPermissionPolicy::Admin,
-        };
-        assert_eq!(alix_permission_policy_set, expected_permission_policy_set);
-    }
-
-    #[tokio::test(flavor = "multi_thread", worker_threads = 5)]
-    async fn test_dm_permissions_show_expected_values() {
-        let alix = new_test_client().await;
-        let bo = new_test_client().await;
-
-        let alix_group_admin_only = alix
-            .conversations()
-            .find_or_create_dm(bo.account_identifier.clone(), FfiCreateDMOptions::default())
-            .await
-            .unwrap();
-
-        // Verify we can read the expected permissions
-        let alix_permission_policy_set = alix_group_admin_only
-            .group_permissions()
-            .unwrap()
-            .policy_set()
-            .unwrap();
-        let expected_permission_policy_set = FfiPermissionPolicySet {
-            add_member_policy: FfiPermissionPolicy::Deny,
-            remove_member_policy: FfiPermissionPolicy::Deny,
-            add_admin_policy: FfiPermissionPolicy::Deny,
-            remove_admin_policy: FfiPermissionPolicy::Deny,
-            update_group_name_policy: FfiPermissionPolicy::Allow,
-            update_group_description_policy: FfiPermissionPolicy::Allow,
-            update_group_image_url_square_policy: FfiPermissionPolicy::Allow,
-            update_message_disappearing_policy: FfiPermissionPolicy::Allow,
-        };
-        assert_eq!(alix_permission_policy_set, expected_permission_policy_set);
-
-        // Create all_members group
-        let all_members_options = FfiCreateGroupOptions {
-            permissions: Some(FfiGroupPermissionsOptions::Default),
-            ..Default::default()
-        };
-        let alix_group_all_members = alix
-            .conversations()
-            .create_group(vec![bo.account_identifier.clone()], all_members_options)
-            .await
-            .unwrap();
-
-        // Verify we can read the expected permissions
-        let alix_permission_policy_set = alix_group_all_members
-            .group_permissions()
-            .unwrap()
-            .policy_set()
-            .unwrap();
-        let expected_permission_policy_set = FfiPermissionPolicySet {
-            add_member_policy: FfiPermissionPolicy::Allow,
-            remove_member_policy: FfiPermissionPolicy::Admin,
-            add_admin_policy: FfiPermissionPolicy::SuperAdmin,
-            remove_admin_policy: FfiPermissionPolicy::SuperAdmin,
-            update_group_name_policy: FfiPermissionPolicy::Allow,
-            update_group_description_policy: FfiPermissionPolicy::Allow,
-            update_group_image_url_square_policy: FfiPermissionPolicy::Allow,
-            update_message_disappearing_policy: FfiPermissionPolicy::Admin,
-        };
-        assert_eq!(alix_permission_policy_set, expected_permission_policy_set);
-    }
-
-    #[tokio::test(flavor = "multi_thread", worker_threads = 5)]
-    async fn test_permissions_updates() {
-        let alix = new_test_client().await;
-        let bola = new_test_client().await;
-
-        let admin_only_options = FfiCreateGroupOptions {
-            permissions: Some(FfiGroupPermissionsOptions::AdminOnly),
-            ..Default::default()
-        };
-        let alix_group = alix
-            .conversations()
-            .create_group(vec![bola.account_identifier.clone()], admin_only_options)
-            .await
-            .unwrap();
-
-        let alix_group_permissions = alix_group
-            .group_permissions()
-            .unwrap()
-            .policy_set()
-            .unwrap();
-        let expected_permission_policy_set = FfiPermissionPolicySet {
-            add_member_policy: FfiPermissionPolicy::Admin,
-            remove_member_policy: FfiPermissionPolicy::Admin,
-            add_admin_policy: FfiPermissionPolicy::SuperAdmin,
-            remove_admin_policy: FfiPermissionPolicy::SuperAdmin,
-            update_group_name_policy: FfiPermissionPolicy::Admin,
-            update_group_description_policy: FfiPermissionPolicy::Admin,
-            update_group_image_url_square_policy: FfiPermissionPolicy::Admin,
-            update_message_disappearing_policy: FfiPermissionPolicy::Admin,
-        };
-        assert_eq!(alix_group_permissions, expected_permission_policy_set);
-
-        // Let's update the group so that the image url can be updated by anyone
-        alix_group
-            .update_permission_policy(
-                FfiPermissionUpdateType::UpdateMetadata,
-                FfiPermissionPolicy::Allow,
-                Some(FfiMetadataField::ImageUrlSquare),
-            )
-            .await
-            .unwrap();
-        alix_group.sync().await.unwrap();
-        let alix_group_permissions = alix_group
-            .group_permissions()
-            .unwrap()
-            .policy_set()
-            .unwrap();
-        let new_expected_permission_policy_set = FfiPermissionPolicySet {
-            add_member_policy: FfiPermissionPolicy::Admin,
-            remove_member_policy: FfiPermissionPolicy::Admin,
-            add_admin_policy: FfiPermissionPolicy::SuperAdmin,
-            remove_admin_policy: FfiPermissionPolicy::SuperAdmin,
-            update_group_name_policy: FfiPermissionPolicy::Admin,
-            update_group_description_policy: FfiPermissionPolicy::Admin,
-            update_group_image_url_square_policy: FfiPermissionPolicy::Allow,
-            update_message_disappearing_policy: FfiPermissionPolicy::Admin,
-        };
-        assert_eq!(alix_group_permissions, new_expected_permission_policy_set);
-
-        // Verify that bo can not update the group name
-        let bola_conversations = bola.conversations();
-        let _ = bola_conversations.sync().await;
-        let bola_groups = bola_conversations
-            .list(FfiListConversationsOptions::default())
-            .unwrap();
-
-        let bola_group = bola_groups.first().unwrap();
-        bola_group
-            .conversation
-            .update_group_name("new_name".to_string())
-            .await
-            .unwrap_err();
-
-        // Verify that bo CAN update the image url
-        bola_group
-            .conversation
-            .update_group_image_url_square("https://example.com/image.png".to_string())
-            .await
-            .unwrap();
-
-        // Verify we can read the correct values from the group
-        bola_group.conversation.sync().await.unwrap();
-        alix_group.sync().await.unwrap();
-        assert_eq!(
-            bola_group.conversation.group_image_url_square().unwrap(),
-            "https://example.com/image.png"
-        );
-        assert_eq!(bola_group.conversation.group_name().unwrap(), "");
-        assert_eq!(
-            alix_group.group_image_url_square().unwrap(),
-            "https://example.com/image.png"
-        );
-        assert_eq!(alix_group.group_name().unwrap(), "");
-    }
-
-    #[tokio::test(flavor = "multi_thread", worker_threads = 5)]
-    async fn test_disappearing_messages_deletion() {
-        let alix = new_test_client().await;
-        let alix_provider = alix.inner_client.context.mls_provider();
-        let bola = new_test_client().await;
-        let bola_provider = bola.inner_client.context.mls_provider();
-
-        // Step 1: Create a group
-        let alix_group = alix
-            .conversations()
-            .create_group(
-                vec![bola.account_identifier.clone()],
-                FfiCreateGroupOptions::default(),
-            )
-            .await
-            .unwrap();
-
-        // Step 2: Send a message and sync
-        alix_group
-            .send(
-                "Msg 1 from group".as_bytes().to_vec(),
-                FfiSendMessageOpts::default(),
-            )
-            .await
-            .unwrap();
-        alix_group.sync().await.unwrap();
-
-        // Step 3: Verify initial messages
-        let mut alix_messages = alix_group
-            .find_messages(FfiListMessagesOptions::default())
-            .await
-            .unwrap();
-        assert_eq!(alix_messages.len(), 2);
-
-        // Step 4: Set disappearing settings to 5ns after the latest message
-        let latest_message_sent_at_ns = alix_messages.last().unwrap().sent_at_ns;
-        let disappearing_settings =
-            FfiMessageDisappearingSettings::new(latest_message_sent_at_ns, 5);
-        alix_group
-            .update_conversation_message_disappearing_settings(disappearing_settings.clone())
-            .await
-            .unwrap();
-        alix_group.sync().await.unwrap();
-
-        // Verify the settings were applied
-        let group_from_db = alix
-            .inner_client
-            .context
-            .db()
-            .find_group(&alix_group.id())
-            .unwrap();
-        assert_eq!(
-            group_from_db
-                .clone()
-                .unwrap()
-                .message_disappear_from_ns
-                .unwrap(),
-            disappearing_settings.from_ns
-        );
-        assert_eq!(
-            group_from_db.unwrap().message_disappear_in_ns.unwrap(),
-            disappearing_settings.in_ns
-        );
-        assert!(
-            alix_group
-                .is_conversation_message_disappearing_enabled()
-                .unwrap()
-        );
-
-        bola.conversations()
-            .sync_all_conversations(None)
-            .await
-            .unwrap();
-
-        let bola_group_from_db = bola_provider
-            .key_store()
-            .db()
-            .find_group(&alix_group.id())
-            .unwrap();
-        assert_eq!(
-            bola_group_from_db
-                .clone()
-                .unwrap()
-                .message_disappear_from_ns
-                .unwrap(),
-            disappearing_settings.from_ns
-        );
-        assert_eq!(
-            bola_group_from_db.unwrap().message_disappear_in_ns.unwrap(),
-            disappearing_settings.in_ns
-        );
-        assert!(
-            alix_group
-                .is_conversation_message_disappearing_enabled()
-                .unwrap()
-        );
-
-        // Step 5: Send additional messages
-        for msg in &["Msg 2 from group", "Msg 3 from group", "Msg 4 from group"] {
-            alix_group
-                .send(msg.as_bytes().to_vec(), FfiSendMessageOpts::default())
-                .await
-                .unwrap();
-        }
-        alix_group.sync().await.unwrap();
-
-        // Step 6: Verify total message count before cleanup
-        alix_messages = alix_group
-            .find_messages(FfiListMessagesOptions::default())
-            .await
-            .unwrap();
-        let msg_counts_before_cleanup = alix_messages.len();
-
-        // Wait for cleanup to complete
-        tokio::time::sleep(std::time::Duration::from_secs(2)).await;
-
-        // Step 8: Disable disappearing messages
-        alix_group
-            .remove_conversation_message_disappearing_settings()
-            .await
-            .unwrap();
-        alix_group.sync().await.unwrap();
-
-        // Verify disappearing settings are disabled
-        let group_from_db = alix_provider
-            .key_store()
-            .db()
-            .find_group(&alix_group.id())
-            .unwrap();
-        assert_eq!(
-            group_from_db
-                .clone()
-                .unwrap()
-                .message_disappear_from_ns
-                .unwrap(),
-            0
-        );
-        assert!(
-            !alix_group
-                .is_conversation_message_disappearing_enabled()
-                .unwrap()
-        );
-
-        assert_eq!(group_from_db.unwrap().message_disappear_in_ns.unwrap(), 0);
-
-        // Step 9: Send another message
-        alix_group
-            .send(
-                "Msg 5 from group".as_bytes().to_vec(),
-                FfiSendMessageOpts::default(),
-            )
-            .await
-            .unwrap();
-
-        // Step 10: Verify messages after cleanup
-        alix_messages = alix_group
-            .find_messages(FfiListMessagesOptions::default())
-            .await
-            .unwrap();
-        assert_eq!(msg_counts_before_cleanup, alix_messages.len());
-        // 3 messages got deleted, then two messages got added for metadataUpdate and one normal messaged added later
-    }
-
-    #[tokio::test(flavor = "multi_thread", worker_threads = 5)]
-    async fn test_disappearing_messages_with_0_from_ns_settings() {
-        let alix = new_test_client().await;
-        let alix_provider = alix.inner_client.context.mls_provider();
-        let bola = new_test_client().await;
-        let bola_provider = bola.inner_client.context.mls_provider();
-
-        // Step 1: Create a group
-        let alix_group = alix
-            .conversations()
-            .create_group(
-                vec![bola.account_identifier.clone()],
-                FfiCreateGroupOptions::default(),
-            )
-            .await
-            .unwrap();
-
-        // Step 2: Send a message and sync
-        alix_group
-            .send(
-                "Msg 1 from group".as_bytes().to_vec(),
-                FfiSendMessageOpts::default(),
-            )
-            .await
-            .unwrap();
-        alix_group.sync().await.unwrap();
-
-        // Step 3: Verify initial messages
-        let mut alix_messages = alix_group
-            .find_messages(FfiListMessagesOptions::default())
-            .await
-            .unwrap();
-        assert_eq!(alix_messages.len(), 2);
-
-        // Step 4: Set disappearing settings to 5ns after the latest message and from ns 0
-        let disappearing_settings = FfiMessageDisappearingSettings::new(0, 5);
-        alix_group
-            .update_conversation_message_disappearing_settings(disappearing_settings.clone())
-            .await
-            .unwrap();
-        alix_group.sync().await.unwrap();
-
-        // Verify the settings were applied and the settings is not enabled
-        let group_from_db = alix
-            .inner_client
-            .context
-            .db()
-            .find_group(&alix_group.id())
-            .unwrap();
-        assert_eq!(
-            group_from_db
-                .clone()
-                .unwrap()
-                .message_disappear_from_ns
-                .unwrap(),
-            disappearing_settings.from_ns
-        );
-        assert_eq!(
-            group_from_db.unwrap().message_disappear_in_ns.unwrap(),
-            disappearing_settings.in_ns
-        );
-        assert!(
-            !alix_group
-                .is_conversation_message_disappearing_enabled()
-                .unwrap()
-        );
-
-        bola.conversations()
-            .sync_all_conversations(None)
-            .await
-            .unwrap();
-
-        let bola_group_from_db = bola_provider
-            .key_store()
-            .db()
-            .find_group(&alix_group.id())
-            .unwrap();
-        assert_eq!(
-            bola_group_from_db
-                .clone()
-                .unwrap()
-                .message_disappear_from_ns
-                .unwrap(),
-            disappearing_settings.from_ns
-        );
-        assert_eq!(
-            bola_group_from_db.unwrap().message_disappear_in_ns.unwrap(),
-            disappearing_settings.in_ns
-        );
-        assert!(
-            !alix_group
-                .is_conversation_message_disappearing_enabled()
-                .unwrap()
-        );
-
-        // Step 5: Send additional messages
-        for msg in &["Msg 2 from group", "Msg 3 from group", "Msg 4 from group"] {
-            alix_group
-                .send(msg.as_bytes().to_vec(), FfiSendMessageOpts::default())
-                .await
-                .unwrap();
-        }
-        alix_group.sync().await.unwrap();
-
-        // Step 6: Verify total message count before cleanup
-        alix_messages = alix_group
-            .find_messages(FfiListMessagesOptions::default())
-            .await
-            .unwrap();
-        let msg_counts_before_cleanup = alix_messages.len();
-
-        // Wait for cleanup to complete
-        tokio::time::sleep(std::time::Duration::from_secs(2)).await;
-
-        // Step 8: Disable disappearing messages
-        alix_group
-            .remove_conversation_message_disappearing_settings()
-            .await
-            .unwrap();
-        alix_group.sync().await.unwrap();
-
-        // Verify disappearing settings are disabled
-        let group_from_db = alix_provider
-            .key_store()
-            .db()
-            .find_group(&alix_group.id())
-            .unwrap();
-        assert_eq!(
-            group_from_db
-                .clone()
-                .unwrap()
-                .message_disappear_from_ns
-                .unwrap(),
-            0
-        );
-        assert!(
-            !alix_group
-                .is_conversation_message_disappearing_enabled()
-                .unwrap()
-        );
-
-        assert_eq!(group_from_db.unwrap().message_disappear_in_ns.unwrap(), 0);
-
-        // Step 9: Send another message
-        alix_group
-            .send(
-                "Msg 5 from group".as_bytes().to_vec(),
-                FfiSendMessageOpts::default(),
-            )
-            .await
-            .unwrap();
-
-        // Step 10: Verify messages after cleanup
-        alix_messages = alix_group
-            .find_messages(FfiListMessagesOptions::default())
-            .await
-            .unwrap();
-        // messages before cleanup + 1 message added for metadataUpdate + 1 message added for 1 normal message
-        assert_eq!(msg_counts_before_cleanup + 2, alix_messages.len());
-        // 3 messages got deleted, then two messages got added for metadataUpdate and one normal messaged added later
-    }
-
-    #[tokio::test(flavor = "multi_thread", worker_threads = 5)]
-    async fn test_set_disappearing_messages_when_creating_group() {
-        let alix = new_test_client().await;
-        let alix_provider = alix.inner_client.context.mls_provider();
-        let bola = new_test_client().await;
-        let disappearing_settings = FfiMessageDisappearingSettings::new(now_ns(), 2_000_000_000);
-        // Step 1: Create a group
-        let alix_group = alix
-            .conversations()
-            .create_group(
-                vec![bola.account_identifier.clone()],
-                FfiCreateGroupOptions {
-                    permissions: Some(FfiGroupPermissionsOptions::AdminOnly),
-                    group_name: Some("Group Name".to_string()),
-                    group_image_url_square: Some("url".to_string()),
-                    group_description: Some("group description".to_string()),
-                    custom_permission_policy_set: None,
-                    message_disappearing_settings: Some(disappearing_settings.clone()),
-                },
-            )
-            .await
-            .unwrap();
-
-        // Step 2: Send a message and sync
-        alix_group
-            .send(
-                "Msg 1 from group".as_bytes().to_vec(),
-                FfiSendMessageOpts::default(),
-            )
-            .await
-            .unwrap();
-        alix_group.sync().await.unwrap();
-
-        // Step 3: Verify initial messages
-        let alix_messages = alix_group
-            .find_messages(FfiListMessagesOptions::default())
-            .await
-            .unwrap();
-        assert_eq!(alix_messages.len(), 2);
-        let group_from_db = alix_provider
-            .key_store()
-            .db()
-            .find_group(&alix_group.id())
-            .unwrap();
-        assert_eq!(
-            group_from_db
-                .clone()
-                .unwrap()
-                .message_disappear_from_ns
-                .unwrap(),
-            disappearing_settings.from_ns
-        );
-        assert!(
-            alix_group
-                .is_conversation_message_disappearing_enabled()
-                .unwrap()
-        );
-        tokio::time::sleep(std::time::Duration::from_secs(3)).await;
-        let alix_messages = alix_group
-            .find_messages(FfiListMessagesOptions::default())
-            .await
-            .unwrap();
-        assert_eq!(alix_messages.len(), 1);
-    }
-    #[tokio::test(flavor = "multi_thread", worker_threads = 5)]
-    async fn test_set_disappearing_messages_when_creating_dm() {
-        let alix = new_test_client().await;
-        let alix_provider = alix.inner_client.context.mls_provider();
-        let bola = new_test_client().await;
-        let disappearing_settings = FfiMessageDisappearingSettings::new(now_ns(), 2_000_000_000);
-        // Step 1: Create a group
-        let alix_group = alix
-            .conversations()
-            .find_or_create_dm(
-                bola.account_identifier.clone(),
-                FfiCreateDMOptions::new(disappearing_settings.clone()),
-            )
-            .await
-            .unwrap();
-
-        // Step 2: Send a message and sync
-        alix_group
-            .send(
-                "Msg 1 from group".as_bytes().to_vec(),
-                FfiSendMessageOpts::default(),
-            )
-            .await
-            .unwrap();
-        alix_group.sync().await.unwrap();
-
-        // Step 3: Verify initial messages
-        let alix_messages = alix_group
-            .find_messages(FfiListMessagesOptions::default())
-            .await
-            .unwrap();
-
-        assert_eq!(alix_messages.len(), 2);
-        let group_from_db = alix_provider
-            .key_store()
-            .db()
-            .find_group(&alix_group.id())
-            .unwrap();
-        assert_eq!(
-            group_from_db
-                .clone()
-                .unwrap()
-                .message_disappear_from_ns
-                .unwrap(),
-            disappearing_settings.from_ns
-        );
-        assert!(
-            alix_group
-                .is_conversation_message_disappearing_enabled()
-                .unwrap()
-        );
-        tokio::time::sleep(std::time::Duration::from_secs(3)).await;
-        let alix_messages = alix_group
-            .find_messages(FfiListMessagesOptions::default())
-            .await
-            .unwrap();
-        assert_eq!(alix_messages.len(), 1);
-    }
-
-    #[tokio::test(flavor = "multi_thread", worker_threads = 5)]
-    async fn test_group_creation_custom_permissions() {
-        let alix = Tester::new().await;
-        let bola = Tester::new().await;
-
-        let custom_permissions = FfiPermissionPolicySet {
-            add_admin_policy: FfiPermissionPolicy::Admin,
-            remove_admin_policy: FfiPermissionPolicy::Admin,
-            update_group_name_policy: FfiPermissionPolicy::Admin,
-            update_group_description_policy: FfiPermissionPolicy::Allow,
-            update_group_image_url_square_policy: FfiPermissionPolicy::Admin,
-            add_member_policy: FfiPermissionPolicy::Allow,
-            remove_member_policy: FfiPermissionPolicy::Deny,
-            update_message_disappearing_policy: FfiPermissionPolicy::Admin,
-        };
-
-        let create_group_options = FfiCreateGroupOptions {
-            permissions: Some(FfiGroupPermissionsOptions::CustomPolicy),
-            group_name: Some("Test Group".to_string()),
-            group_image_url_square: Some("https://example.com/image.png".to_string()),
-            group_description: Some("A test group".to_string()),
-            custom_permission_policy_set: Some(custom_permissions),
-            message_disappearing_settings: None,
-        };
-
-        let alix_group = alix
-            .conversations()
-            .create_group(vec![bola.account_identifier.clone()], create_group_options)
-            .await
-            .unwrap();
-
-        // Verify the group was created with the correct permissions
-        let group_permissions_policy_set = alix_group
-            .group_permissions()
-            .unwrap()
-            .policy_set()
-            .unwrap();
-        assert_eq!(
-            group_permissions_policy_set.add_admin_policy,
-            FfiPermissionPolicy::Admin
-        );
-        assert_eq!(
-            group_permissions_policy_set.remove_admin_policy,
-            FfiPermissionPolicy::Admin
-        );
-        assert_eq!(
-            group_permissions_policy_set.update_group_name_policy,
-            FfiPermissionPolicy::Admin
-        );
-        assert_eq!(
-            group_permissions_policy_set.update_group_description_policy,
-            FfiPermissionPolicy::Allow
-        );
-        assert_eq!(
-            group_permissions_policy_set.update_group_image_url_square_policy,
-            FfiPermissionPolicy::Admin
-        );
-
-        assert_eq!(
-            group_permissions_policy_set.update_message_disappearing_policy,
-            FfiPermissionPolicy::Admin
-        );
-        assert_eq!(
-            group_permissions_policy_set.add_member_policy,
-            FfiPermissionPolicy::Allow
-        );
-        assert_eq!(
-            group_permissions_policy_set.remove_member_policy,
-            FfiPermissionPolicy::Deny
-        );
-
-        // Verify that Bola can not update the group name
-        let bola_conversations = bola.conversations();
-        let _ = bola_conversations.sync().await;
-        let bola_groups = bola_conversations
-            .list(FfiListConversationsOptions::default())
-            .unwrap();
-
-        let bola_group = bola_groups.first().unwrap();
-        bola_group
-            .conversation
-            .update_group_name("new_name".to_string())
-            .await
-            .unwrap_err();
-        let result = bola_group
-            .conversation
-            .update_group_name("New Group Name".to_string())
-            .await;
-        assert!(result.is_err());
-
-        // Verify that Alix can update the group name
-        let result = alix_group
-            .update_group_name("New Group Name".to_string())
-            .await;
-        assert!(result.is_ok());
-
-        // Verify that Bola can update the group description
-        let result = bola_group
-            .conversation
-            .update_group_description("New Description".to_string())
-            .await;
-        assert!(result.is_ok());
-
-        // Verify that Alix can not remove bola even though they are a super admin
-        let result = alix_group
-            .remove_members(vec![bola.account_identifier.clone()])
-            .await;
-        assert!(result.is_err());
-    }
-
-    #[tokio::test(flavor = "multi_thread", worker_threads = 5)]
-    async fn test_group_creation_custom_permissions_fails_when_invalid() {
-        let alix = Tester::new().await;
-        let bola = Tester::new().await;
-
-        // Add / Remove Admin must be Admin or Super Admin or Deny
-        let custom_permissions_invalid_1 = FfiPermissionPolicySet {
-            add_admin_policy: FfiPermissionPolicy::Allow,
-            remove_admin_policy: FfiPermissionPolicy::Admin,
-            update_group_name_policy: FfiPermissionPolicy::Admin,
-            update_group_description_policy: FfiPermissionPolicy::Allow,
-            update_group_image_url_square_policy: FfiPermissionPolicy::Admin,
-            add_member_policy: FfiPermissionPolicy::Allow,
-            remove_member_policy: FfiPermissionPolicy::Deny,
-            update_message_disappearing_policy: FfiPermissionPolicy::Admin,
-        };
-
-        let custom_permissions_valid = FfiPermissionPolicySet {
-            add_admin_policy: FfiPermissionPolicy::Admin,
-            remove_admin_policy: FfiPermissionPolicy::Admin,
-            update_group_name_policy: FfiPermissionPolicy::Admin,
-            update_group_description_policy: FfiPermissionPolicy::Allow,
-            update_group_image_url_square_policy: FfiPermissionPolicy::Admin,
-            add_member_policy: FfiPermissionPolicy::Allow,
-            remove_member_policy: FfiPermissionPolicy::Deny,
-            update_message_disappearing_policy: FfiPermissionPolicy::Admin,
-        };
-
-        let create_group_options_invalid_1 = FfiCreateGroupOptions {
-            permissions: Some(FfiGroupPermissionsOptions::CustomPolicy),
-            group_name: Some("Test Group".to_string()),
-            group_image_url_square: Some("https://example.com/image.png".to_string()),
-            group_description: Some("A test group".to_string()),
-            custom_permission_policy_set: Some(custom_permissions_invalid_1),
-            message_disappearing_settings: None,
-        };
-
-        let results_1 = alix
-            .conversations()
-            .create_group(
-                vec![bola.account_identifier.clone()],
-                create_group_options_invalid_1,
-            )
-            .await;
-
-        assert!(results_1.is_err());
-
-        let create_group_options_invalid_2 = FfiCreateGroupOptions {
-            permissions: Some(FfiGroupPermissionsOptions::Default),
-            group_name: Some("Test Group".to_string()),
-            group_image_url_square: Some("https://example.com/image.png".to_string()),
-            group_description: Some("A test group".to_string()),
-            custom_permission_policy_set: Some(custom_permissions_valid.clone()),
-            message_disappearing_settings: None,
-        };
-
-        let results_2 = alix
-            .conversations()
-            .create_group(
-                vec![bola.account_identifier.clone()],
-                create_group_options_invalid_2,
-            )
-            .await;
-
-        assert!(results_2.is_err());
-
-        let create_group_options_invalid_3 = FfiCreateGroupOptions {
-            permissions: None,
-            group_name: Some("Test Group".to_string()),
-            group_image_url_square: Some("https://example.com/image.png".to_string()),
-            group_description: Some("A test group".to_string()),
-            custom_permission_policy_set: Some(custom_permissions_valid.clone()),
-            message_disappearing_settings: None,
-        };
-
-        let results_3 = alix
-            .conversations()
-            .create_group(
-                vec![bola.account_identifier.clone()],
-                create_group_options_invalid_3,
-            )
-            .await;
-
-        assert!(results_3.is_err());
-
-        let create_group_options_valid = FfiCreateGroupOptions {
-            permissions: Some(FfiGroupPermissionsOptions::CustomPolicy),
-            group_name: Some("Test Group".to_string()),
-            group_image_url_square: Some("https://example.com/image.png".to_string()),
-            group_description: Some("A test group".to_string()),
-            custom_permission_policy_set: Some(custom_permissions_valid),
-            message_disappearing_settings: None,
-        };
-
-        let results_4 = alix
-            .conversations()
-            .create_group(
-                vec![bola.account_identifier.clone()],
-                create_group_options_valid,
-            )
-            .await;
-
-        assert!(results_4.is_ok());
-    }
-
-    #[tokio::test(flavor = "multi_thread", worker_threads = 5)]
-    async fn test_sign_and_verify() {
-        let signature_text = "Hello there.";
-
-        let client = new_test_client().await;
-        let signature_bytes = client.sign_with_installation_key(signature_text).unwrap();
-
-        // check if verification works
-        let result =
-            client.verify_signed_with_installation_key(signature_text, signature_bytes.clone());
-        assert!(result.is_ok());
-
-        // different text should result in an error.
-        let result = client.verify_signed_with_installation_key("Hello here.", signature_bytes);
-        assert!(result.is_err());
-
-        // different bytes should result in an error
-        let signature_bytes = vec![0; 64];
-        let result = client.verify_signed_with_installation_key(signature_text, signature_bytes);
-        assert!(result.is_err());
-    }
-
-    #[tokio::test(flavor = "multi_thread", worker_threads = 5)]
-    async fn test_revoke_all_installations() {
-        let wallet = PrivateKeySigner::random();
-        let client_1 = new_test_client_with_wallet(wallet.clone()).await;
-        let client_2 = new_test_client_with_wallet(wallet.clone()).await;
-
-        let client_1_state = client_1.inbox_state(true).await.unwrap();
-        let client_2_state = client_2.inbox_state(true).await.unwrap();
-        assert_eq!(client_1_state.installations.len(), 2);
-        assert_eq!(client_2_state.installations.len(), 2);
-
-        let Some(signature_request) = client_1
-            .revoke_all_other_installations_signature_request()
-            .await
-            .unwrap()
-        else {
-            panic!("No signature request found");
-        };
-        signature_request.add_wallet_signature(&wallet).await;
-        client_1
-            .apply_signature_request(signature_request)
-            .await
-            .unwrap();
-
-        let client_1_state_after_revoke = client_1.inbox_state(true).await.unwrap();
-        let client_2_state_after_revoke = client_2.inbox_state(true).await.unwrap();
-        assert_eq!(client_1_state_after_revoke.installations.len(), 1);
-        assert_eq!(client_2_state_after_revoke.installations.len(), 1);
-        assert_eq!(
-            client_1_state_after_revoke
-                .installations
-                .first()
-                .unwrap()
-                .id,
-            client_1.installation_id()
-        );
-        assert_eq!(
-            client_2_state_after_revoke
-                .installations
-                .first()
-                .unwrap()
-                .id,
-            client_1.installation_id()
-        );
-    }
-
-    #[tokio::test(flavor = "multi_thread", worker_threads = 5)]
-    async fn test_revoke_all_installations_no_crash() {
-        let wallet = PrivateKeySigner::random();
-        let client_1 = new_test_client_with_wallet(wallet.clone()).await;
-
-        let client_1_state = client_1.inbox_state(true).await.unwrap();
-        assert_eq!(client_1_state.installations.len(), 1);
-
-        // revoke all other installations should return None since we only have 1 installation
-        let signature_request = client_1
-            .revoke_all_other_installations_signature_request()
-            .await
-            .unwrap();
-        assert!(signature_request.is_none());
-
-        // Now we should have two installations
-        let _client_2 = new_test_client_with_wallet(wallet.clone()).await;
-        let client_1_state = client_1.inbox_state(true).await.unwrap();
-        assert_eq!(client_1_state.installations.len(), 2);
-
-        let signature_request = client_1
-            .revoke_all_other_installations_signature_request()
-            .await
-            .unwrap();
-        assert!(signature_request.is_some());
-
-        let Some(signature_request) = signature_request else {
-            panic!("No signature request found");
-        };
-        signature_request.add_wallet_signature(&wallet).await;
-        let result = client_1.apply_signature_request(signature_request).await;
-
-        // should not error
-        assert!(result.is_ok());
-
-        // Should still have 1 installation
-        let client_1_state_after_revoke = client_1.inbox_state(true).await.unwrap();
-        assert_eq!(client_1_state_after_revoke.installations.len(), 1);
-        assert_eq!(
-            client_1_state_after_revoke
-                .installations
-                .first()
-                .unwrap()
-                .id,
-            client_1.installation_id()
-        );
-    }
-
-    #[tokio::test(flavor = "multi_thread", worker_threads = 5)]
-    async fn test_revoke_installations() {
-        let wallet = PrivateKeySigner::random();
-        let client_1 = new_test_client_with_wallet(wallet.clone()).await;
-        let client_2 = new_test_client_with_wallet(wallet.clone()).await;
-
-        let client_1_state = client_1.inbox_state(true).await.unwrap();
-        let client_2_state = client_2.inbox_state(true).await.unwrap();
-        assert_eq!(client_1_state.installations.len(), 2);
-        assert_eq!(client_2_state.installations.len(), 2);
-
-        let signature_request = client_1
-            .revoke_installations(vec![client_2.installation_id()])
-            .await
-            .unwrap();
-        signature_request.add_wallet_signature(&wallet).await;
-        client_1
-            .apply_signature_request(signature_request)
-            .await
-            .unwrap();
-
-        let client_1_state_after_revoke = client_1.inbox_state(true).await.unwrap();
-        let client_2_state_after_revoke = client_2.inbox_state(true).await.unwrap();
-        assert_eq!(client_1_state_after_revoke.installations.len(), 1);
-        assert_eq!(client_2_state_after_revoke.installations.len(), 1);
-        assert_eq!(
-            client_1_state_after_revoke
-                .installations
-                .first()
-                .unwrap()
-                .id,
-            client_1.installation_id()
-        );
-        assert_eq!(
-            client_2_state_after_revoke
-                .installations
-                .first()
-                .unwrap()
-                .id,
-            client_1.installation_id()
-        );
-    }
-
-    #[tokio::test(flavor = "multi_thread", worker_threads = 5)]
-    async fn test_dms_sync_but_do_not_list() {
-        let alix = Tester::new().await;
-        let bola = Tester::new().await;
-
-        let alix_conversations = alix.conversations();
-        let bola_conversations = bola.conversations();
-
-        let _alix_dm = alix_conversations
-            .find_or_create_dm(
-                bola.account_identifier.clone(),
-                FfiCreateDMOptions::default(),
-            )
-            .await
-            .unwrap();
-        let alix_sync_summary = alix_conversations
-            .sync_all_conversations(None)
-            .await
-            .unwrap();
-        bola_conversations.sync().await.unwrap();
-        let bola_sync_summary = bola_conversations
-            .sync_all_conversations(None)
-            .await
-            .unwrap();
-        assert_eq!(alix_sync_summary.num_eligible, 1);
-        assert_eq!(alix_sync_summary.num_synced, 0);
-        assert_eq!(bola_sync_summary.num_eligible, 1);
-        assert_eq!(bola_sync_summary.num_synced, 0);
-
-        let alix_groups = alix_conversations
-            .list_groups(FfiListConversationsOptions::default())
-            .unwrap();
-        assert_eq!(alix_groups.len(), 0);
-
-        let bola_groups = bola_conversations
-            .list_groups(FfiListConversationsOptions::default())
-            .unwrap();
-        assert_eq!(bola_groups.len(), 0);
-
-        let alix_dms = alix_conversations
-            .list_dms(FfiListConversationsOptions::default())
-            .unwrap();
-        assert_eq!(alix_dms.len(), 1);
-
-        let bola_dms = bola_conversations
-            .list_dms(FfiListConversationsOptions::default())
-            .unwrap();
-        assert_eq!(bola_dms.len(), 1);
-
-        let alix_conversations = alix_conversations
-            .list(FfiListConversationsOptions::default())
-            .unwrap();
-        assert_eq!(alix_conversations.len(), 1);
-
-        let bola_conversations = bola_conversations
-            .list(FfiListConversationsOptions::default())
-            .unwrap();
-        assert_eq!(bola_conversations.len(), 1);
-    }
-
-    #[tokio::test(flavor = "multi_thread", worker_threads = 5)]
-    async fn test_dm_stream_correct_type() {
-        let amal = Tester::new().await;
-        let bola = Tester::new().await;
-
-        let stream_callback = Arc::new(RustStreamCallback::default());
-        amal.conversations()
-            .stream_dms(stream_callback.clone())
-            .await;
-        amal.conversations()
-            .find_or_create_dm(
-                bola.account_identifier.clone(),
-                FfiCreateDMOptions::default(),
-            )
-            .await
-            .unwrap();
-        stream_callback.wait_for_delivery(None).await.unwrap();
-        assert_eq!(stream_callback.message_count(), 1);
-
-        let convo_list = stream_callback.conversations.lock();
-        assert_eq!(convo_list.len(), 1);
-        assert_eq!(convo_list[0].conversation_type(), FfiConversationType::Dm);
-    }
-
-    #[tokio::test(flavor = "multi_thread", worker_threads = 5)]
-    async fn test_dm_streaming() {
-        let alix = Tester::new().await;
-        let bo = Tester::new().await;
-        let caro = Tester::new().await;
-
-        // Stream all conversations
-        let stream_callback = Arc::new(RustStreamCallback::default());
-        let stream = bo.conversations().stream(stream_callback.clone()).await;
-
-        alix.conversations()
-            .create_group(
-                vec![bo.account_identifier.clone()],
-                FfiCreateGroupOptions::default(),
-            )
-            .await
-            .unwrap();
-
-        stream_callback.wait_for_delivery(None).await.unwrap();
-
-        assert_eq!(stream_callback.message_count(), 1);
-        alix.conversations()
-            .find_or_create_dm(bo.account_identifier.clone(), FfiCreateDMOptions::default())
-            .await
-            .unwrap();
-        stream_callback.wait_for_delivery(None).await.unwrap();
-
-        assert_eq!(stream_callback.message_count(), 2);
-
-        stream.end_and_wait().await.unwrap();
-        assert!(stream.is_closed());
-
-        // Stream just groups
-        // Sync bo first to avoid any spillover from the last stream
-        bo.conversations().sync().await.unwrap();
-        let stream_callback = Arc::new(RustStreamCallback::default());
-        let stream = bo
-            .conversations()
-            .stream_groups(stream_callback.clone())
-            .await;
-
-        alix.conversations()
-            .create_group(
-                vec![bo.account_identifier.clone()],
-                FfiCreateGroupOptions::default(),
-            )
-            .await
-            .unwrap();
-
-        stream_callback.wait_for_delivery(Some(2)).await.unwrap();
-        assert_eq!(stream_callback.message_count(), 1);
-
-        alix.conversations()
-            .find_or_create_dm(bo.account_identifier.clone(), FfiCreateDMOptions::default())
-            .await
-            .unwrap();
-        let result = stream_callback.wait_for_delivery(Some(1)).await;
-        assert!(result.is_err(), "Stream unexpectedly received a DM");
-        assert_eq!(stream_callback.message_count(), 1);
-
-        stream.end_and_wait().await.unwrap();
-        assert!(stream.is_closed());
-
-        // Stream just dms
-        // Sync bo before opening the stream
-        bo.conversations().sync().await.unwrap();
-        let stream_callback = Arc::new(RustStreamCallback::default());
-        let stream = bo.conversations().stream_dms(stream_callback.clone()).await;
-        caro.conversations()
-            .find_or_create_dm(bo.account_identifier.clone(), FfiCreateDMOptions::default())
-            .await
-            .unwrap();
-        stream_callback.wait_for_delivery(Some(2)).await.unwrap();
-        assert_eq!(stream_callback.message_count(), 1);
-
-        alix.conversations()
-            .create_group(
-                vec![bo.account_identifier.clone()],
-                FfiCreateGroupOptions::default(),
-            )
-            .await
-            .unwrap();
-
-        let result = stream_callback.wait_for_delivery(Some(2)).await;
-        assert!(result.is_err(), "Stream unexpectedly received a Group");
-        assert_eq!(stream_callback.message_count(), 1);
-
-        stream.end_and_wait().await.unwrap();
-        assert!(stream.is_closed());
-    }
-
-    #[tokio::test(flavor = "multi_thread", worker_threads = 5)]
-    async fn test_stream_all_dm_messages() {
-        let alix = Tester::new().await;
-        let bo = Tester::new().await;
-        let alix_dm = alix
-            .conversations()
-            .find_or_create_dm(bo.account_identifier.clone(), FfiCreateDMOptions::default())
-            .await
-            .unwrap();
-
-        let alix_group = alix
-            .conversations()
-            .create_group(
-                vec![bo.account_identifier.clone()],
-                FfiCreateGroupOptions::default(),
-            )
-            .await
-            .unwrap();
-
-        // Stream all conversations
-        let stream_callback = Arc::new(RustStreamCallback::default());
-        let stream = bo
-            .conversations()
-            .stream_all_messages(
-                stream_callback.clone(),
-                Some(vec![FfiConsentState::Allowed, FfiConsentState::Unknown]),
-            )
-            .await;
-        stream.wait_for_ready().await;
-
-        alix_group
-            .send("first".as_bytes().to_vec(), FfiSendMessageOpts::default())
-            .await
-            .unwrap();
-        stream_callback.wait_for_delivery(None).await.unwrap();
-        assert_eq!(stream_callback.message_count(), 1);
-
-        alix_dm
-            .send("second".as_bytes().to_vec(), FfiSendMessageOpts::default())
-            .await
-            .unwrap();
-        stream_callback.wait_for_delivery(None).await.unwrap();
-        assert_eq!(stream_callback.message_count(), 2);
-
-        stream.end_and_wait().await.unwrap();
-        assert!(stream.is_closed());
-        bo.conversations()
-            .sync_all_conversations(None)
-            .await
-            .unwrap();
-        // Stream just groups
-        let stream_callback = Arc::new(RustStreamCallback::default());
-        let stream = bo
-            .conversations()
-            .stream_all_group_messages(stream_callback.clone(), None)
-            .await;
-        stream.wait_for_ready().await;
-
-        alix_group
-            .send("first".as_bytes().to_vec(), FfiSendMessageOpts::default())
-            .await
-            .unwrap();
-        stream_callback.wait_for_delivery(None).await.unwrap();
-        assert_eq!(stream_callback.message_count(), 1);
-
-        alix_dm
-            .send("second".as_bytes().to_vec(), FfiSendMessageOpts::default())
-            .await
-            .unwrap();
-        let result = stream_callback.wait_for_delivery(Some(2)).await;
-        assert!(result.is_err(), "Stream unexpectedly received a DM message");
-        assert_eq!(stream_callback.message_count(), 1);
-
-        stream.end_and_wait().await.unwrap();
-        assert!(stream.is_closed());
-
-        bo.conversations()
-            .sync_all_conversations(None)
-            .await
-            .unwrap();
-        // Stream just dms
-        let stream_callback = Arc::new(RustStreamCallback::default());
-        let stream = bo
-            .conversations()
-            .stream_all_dm_messages(stream_callback.clone(), None)
-            .await;
-        stream.wait_for_ready().await;
-
-        alix_dm
-            .send("first".as_bytes().to_vec(), FfiSendMessageOpts::default())
-            .await
-            .unwrap();
-        stream_callback.wait_for_delivery(None).await.unwrap();
-        assert_eq!(stream_callback.message_count(), 1);
-
-        alix_group
-            .send("second".as_bytes().to_vec(), FfiSendMessageOpts::default())
-            .await
-            .unwrap();
-        let result = stream_callback.wait_for_delivery(Some(2)).await;
-        assert!(
-            result.is_err(),
-            "Stream unexpectedly received a Group message"
-        );
-        assert_eq!(stream_callback.message_count(), 1);
-    }
-
-    #[tokio::test(flavor = "multi_thread", worker_threads = 5)]
-    async fn test_long_messages() {
-        let alix = Tester::new().await;
-        let bo = Tester::new().await;
-
-        let dm = alix
-            .conversations()
-            .find_or_create_dm_by_inbox_id(bo.inbox_id(), FfiCreateDMOptions::default())
-            .await
-            .unwrap();
-
-        bo.conversations()
-            .sync_all_conversations(None)
-            .await
-            .unwrap();
-
-        let data = xmtp_common::rand_vec::<100000>();
-        dm.send(data.clone(), FfiSendMessageOpts::default())
-            .await
-            .unwrap();
-
-        let bo_dm = bo
-            .conversations()
-            .find_or_create_dm_by_inbox_id(alix.inbox_id(), FfiCreateDMOptions::default())
-            .await
-            .unwrap();
-
-        bo_dm.sync().await.unwrap();
-        let bo_msgs = bo_dm
-            .find_messages(FfiListMessagesOptions::default())
-            .await
-            .unwrap();
-        assert!(bo_msgs.iter().any(|msg| msg.content.eq(&data)));
-    }
-
-    #[tokio::test(flavor = "multi_thread", worker_threads = 5)]
-    async fn test_stream_consent() {
-        let alix_a = Tester::builder().sync_worker().sync_server().build().await;
-
-        let alix_b = alix_a.builder.build().await;
-
-        let bo = Tester::new().await;
-
-        // check that they have the same sync group
-        alix_a
-            .inner_client
-            .test_has_same_sync_group_as(&alix_b.inner_client)
-            .await
-            .unwrap();
-        alix_a
-            .worker()
-            .register_interest(SyncMetric::PayloadSent, 1)
-            .wait()
-            .await
-            .unwrap();
-        alix_a
-            .worker()
-            .register_interest(SyncMetric::HmacSent, 1)
-            .wait()
-            .await
-            .unwrap();
-
-        alix_b.sync_preferences().await.unwrap();
-        alix_b
-            .worker()
-            .register_interest(SyncMetric::PayloadProcessed, 1)
-            .wait()
-            .await
-            .unwrap();
-        alix_a
-            .inner_client
-            .test_has_same_sync_group_as(&alix_b.inner_client)
-            .await
-            .unwrap();
-        alix_b
-            .worker()
-            .register_interest(SyncMetric::HmacReceived, 1)
-            .wait()
-            .await
-            .unwrap();
-
-        // create a stream from both installations
-        let stream_a_callback = Arc::new(RustStreamCallback::default());
-        let stream_b_callback = Arc::new(RustStreamCallback::default());
-        let a_stream = alix_a
-            .conversations()
-            .stream_consent(stream_a_callback.clone())
-            .await;
-        let b_stream = alix_b
-            .conversations()
-            .stream_consent(stream_b_callback.clone())
-            .await;
-        a_stream.wait_for_ready().await;
-        b_stream.wait_for_ready().await;
-        alix_b.sync_preferences().await.unwrap();
-
-        // consent with bo
-        alix_a
-            .set_consent_states(vec![FfiConsent {
-                entity: bo.inbox_id(),
-                entity_type: FfiConsentEntityType::InboxId,
-                state: FfiConsentState::Denied,
-            }])
-            .await
-            .unwrap();
-
-        // Wait for alix_a to send the consent sync out
-        alix_a
-            .worker()
-            .register_interest(SyncMetric::ConsentSent, 1)
-            .wait()
-            .await
-            .unwrap();
-
-        // Have alix_b sync the sync group and wait for the new consent to be processed
-        alix_b.sync_preferences().await.unwrap();
-        alix_b
-            .worker()
-            .register_interest(SyncMetric::ConsentReceived, 1)
-            .wait()
-            .await
-            .unwrap();
-
-        stream_a_callback.wait_for_delivery(Some(3)).await.unwrap();
-        wait_for_ok(|| async {
-            alix_b.sync_preferences().await.unwrap();
-            stream_b_callback.wait_for_delivery(Some(1)).await
-        })
-        .await
-        .unwrap();
-
-        wait_for_eq(|| async { stream_a_callback.consent_updates_count() }, 1)
-            .await
-            .unwrap();
-        wait_for_eq(|| async { stream_a_callback.consent_updates_count() }, 1)
-            .await
-            .unwrap();
-
-        // Consent should be the same
-        let consent_a = alix_a
-            .get_consent_state(FfiConsentEntityType::InboxId, bo.inbox_id())
-            .await
-            .unwrap();
-        let consent_b = alix_b
-            .get_consent_state(FfiConsentEntityType::InboxId, bo.inbox_id())
-            .await
-            .unwrap();
-        assert_eq!(consent_a, consent_b);
-
-        // Now we'll allow Bo
-        alix_a
-            .set_consent_states(vec![FfiConsent {
-                entity: bo.inbox_id(),
-                entity_type: FfiConsentEntityType::InboxId,
-                state: FfiConsentState::Allowed,
-            }])
-            .await
-            .unwrap();
-
-        // Wait for alix_a to send out the consent on the sync group
-        alix_a
-            .worker()
-            .register_interest(SyncMetric::ConsentSent, 3)
-            .wait()
-            .await
-            .unwrap();
-        // Have alix_b sync the sync group
-        alix_b.sync_preferences().await.unwrap();
-        // Wait for alix_b to process the new consent
-        alix_b
-            .worker()
-            .register_interest(SyncMetric::ConsentReceived, 2)
-            .wait()
-            .await
-            .unwrap();
-
-        // This consent should stream
-        wait_for_ge(|| async { stream_a_callback.consent_updates_count() }, 2)
-            .await
-            .unwrap();
-
-        // alix_b should now be ALLOWED with bo via device sync
-        let consent_b = alix_b
-            .get_consent_state(FfiConsentEntityType::InboxId, bo.inbox_id())
-            .await
-            .unwrap();
-        assert_eq!(consent_b, FfiConsentState::Allowed);
-
-        a_stream.end_and_wait().await.unwrap();
-        b_stream.end_and_wait().await.unwrap();
-    }
-
-    #[tokio::test(flavor = "multi_thread", worker_threads = 5)]
-    async fn test_stream_preferences() {
-        let alix_wallet = generate_local_wallet();
-        let alix_a_span = info_span!("alix_a");
-        let alix_a = Tester::builder()
-            .owner(alix_wallet.clone())
-            .sync_worker()
-            .with_name("alix_a")
-            .build()
-            .instrument(alix_a_span)
-            .await;
-        let alix_b_span = info_span!("alix_b");
-        let alix_b = Tester::builder()
-            .owner(alix_wallet)
-            .sync_worker()
-            .with_name("alix_b")
-            .build()
-            .instrument(alix_b_span)
-            .await;
-
-        let hmac_sent = alix_a.worker().register_interest(SyncMetric::HmacSent, 1);
-        let hmac_received = alix_b
-            .worker()
-            .register_interest(SyncMetric::HmacReceived, 1);
-
-        let cb = RustStreamCallback::default();
-        let notify = cb.enable_notifications();
-        tokio::pin!(notify);
-        notify.as_mut().enable();
-
-        let stream_b_callback = Arc::new(cb);
-        let b_stream = alix_b
-            .conversations()
-            .stream_preferences(stream_b_callback.clone())
-            .await;
-
-        b_stream.wait_for_ready().await;
-
-        alix_a
-            .inner_client
-            .test_has_same_sync_group_as(&alix_b.inner_client)
-            .await
-            .unwrap();
-
-        hmac_sent.wait().await.unwrap();
-        alix_b.sync_preferences().await.unwrap();
-        hmac_received.wait().await.unwrap();
-
-        let result = tokio::time::timeout(std::time::Duration::from_secs(10), notify).await;
-        assert!(result.is_ok());
-
-        {
-            let updates = stream_b_callback.preference_updates.lock();
-            assert!(
-                updates
-                    .iter()
-                    .any(|u| matches!(u, FfiPreferenceUpdate::HMAC { .. }))
-            );
-        }
-
-        b_stream.end_and_wait().await.unwrap();
-    }
-
-    #[tokio::test(flavor = "multi_thread", worker_threads = 5)]
-    async fn test_get_hmac_keys() {
-        let alix = new_test_client().await;
-        let bo = new_test_client().await;
-
-        let alix_group = alix
-            .conversations()
-            .create_group(
-                vec![bo.account_identifier.clone()],
-                FfiCreateGroupOptions::default(),
-            )
-            .await
-            .unwrap();
-
-        let hmac_keys = alix_group.get_hmac_keys().unwrap();
-
-        let keys = hmac_keys.get(&alix_group.id()).unwrap();
-
-        assert!(!keys.is_empty());
-        assert_eq!(keys.len(), 3);
-
-        for value in keys {
-            assert!(!value.key.is_empty());
-            assert_eq!(value.key.len(), 42);
-            assert!(value.epoch >= 1);
-        }
-    }
-
-    #[tokio::test(flavor = "multi_thread", worker_threads = 5)]
-    async fn test_set_and_get_group_consent() {
-        let alix = new_test_client().await;
-        let bo = new_test_client().await;
-
-        let alix_group = alix
-            .conversations()
-            .create_group(
-                vec![bo.account_identifier.clone()],
-                FfiCreateGroupOptions::default(),
-            )
-            .await
-            .unwrap();
-
-        let alix_initial_consent = alix_group.consent_state().unwrap();
-        assert_eq!(alix_initial_consent, FfiConsentState::Allowed);
-
-        bo.conversations().sync().await.unwrap();
-        let bo_group = bo.conversation(alix_group.id()).unwrap();
-
-        let bo_initial_consent = bo_group.consent_state().unwrap();
-        assert_eq!(bo_initial_consent, FfiConsentState::Unknown);
-
-        alix_group
-            .update_consent_state(FfiConsentState::Denied)
-            .unwrap();
-        let alix_updated_consent = alix_group.consent_state().unwrap();
-        assert_eq!(alix_updated_consent, FfiConsentState::Denied);
-        bo.set_consent_states(vec![FfiConsent {
-            state: FfiConsentState::Allowed,
-            entity_type: FfiConsentEntityType::ConversationId,
-            entity: hex::encode(bo_group.id()),
-        }])
-        .await
-        .unwrap();
-        let bo_updated_consent = bo_group.consent_state().unwrap();
-        assert_eq!(bo_updated_consent, FfiConsentState::Allowed);
-    }
-
-    #[tokio::test(flavor = "multi_thread", worker_threads = 5)]
-    async fn test_set_and_get_dm_consent() {
-        let alix = new_test_client().await;
-        let bo = new_test_client().await;
-
-        let alix_dm = alix
-            .conversations()
-            .find_or_create_dm(bo.account_identifier.clone(), FfiCreateDMOptions::default())
-            .await
-            .unwrap();
-
-        let alix_initial_consent = alix_dm.consent_state().unwrap();
-        assert_eq!(alix_initial_consent, FfiConsentState::Allowed);
-
-        bo.conversations().sync().await.unwrap();
-        let bo_dm = bo.conversation(alix_dm.id()).unwrap();
-
-        let bo_initial_consent = bo_dm.consent_state().unwrap();
-        assert_eq!(bo_initial_consent, FfiConsentState::Unknown);
-
-        alix_dm
-            .update_consent_state(FfiConsentState::Denied)
-            .unwrap();
-        let alix_updated_consent = alix_dm.consent_state().unwrap();
-        assert_eq!(alix_updated_consent, FfiConsentState::Denied);
-        bo.set_consent_states(vec![FfiConsent {
-            state: FfiConsentState::Allowed,
-            entity_type: FfiConsentEntityType::ConversationId,
-            entity: hex::encode(bo_dm.id()),
-        }])
-        .await
-        .unwrap();
-        let bo_updated_consent = bo_dm.consent_state().unwrap();
-        assert_eq!(bo_updated_consent, FfiConsentState::Allowed);
-    }
-
-    #[tokio::test(flavor = "multi_thread", worker_threads = 5)]
-    async fn test_get_dm_peer_inbox_id() {
-        let alix = new_test_client().await;
-        let bo = new_test_client().await;
-
-        let alix_dm = alix
-            .conversations()
-            .find_or_create_dm(bo.account_identifier.clone(), FfiCreateDMOptions::default())
-            .await
-            .unwrap();
-
-        let alix_dm_peer_inbox = alix_dm.dm_peer_inbox_id().unwrap();
-        assert_eq!(alix_dm_peer_inbox, bo.inbox_id());
-
-        bo.conversations().sync().await.unwrap();
-        let bo_dm = bo.conversation(alix_dm.id()).unwrap();
-
-        let bo_dm_peer_inbox = bo_dm.dm_peer_inbox_id().unwrap();
-        assert_eq!(bo_dm_peer_inbox, alix.inbox_id());
-    }
-
-    #[tokio::test(flavor = "multi_thread", worker_threads = 5)]
-    async fn test_set_and_get_member_consent() {
-        let alix = new_test_client().await;
-        let bo = new_test_client().await;
-
-        let alix_group = alix
-            .conversations()
-            .create_group(
-                vec![bo.account_identifier.clone()],
-                FfiCreateGroupOptions::default(),
-            )
-            .await
-            .unwrap();
-        alix.set_consent_states(vec![FfiConsent {
-            state: FfiConsentState::Allowed,
-            entity_type: FfiConsentEntityType::InboxId,
-            entity: bo.inbox_id(),
-        }])
-        .await
-        .unwrap();
-        let bo_consent = alix
-            .get_consent_state(FfiConsentEntityType::InboxId, bo.inbox_id())
-            .await
-            .unwrap();
-        assert_eq!(bo_consent, FfiConsentState::Allowed);
-
-        if let Some(member) = alix_group
-            .list_members()
-            .await
-            .unwrap()
-            .iter()
-            .find(|&m| m.inbox_id == bo.inbox_id())
-        {
-            assert_eq!(member.consent_state, FfiConsentState::Allowed);
-        } else {
-            panic!("Error: No member found with the given inbox_id.");
-        }
-    }
-
-    // Groups contain membership updates, but dms do not
-    #[tokio::test(flavor = "multi_thread", worker_threads = 5)]
-    async fn test_dm_first_messages() {
-        let alix = new_test_client().await;
-        let bo = new_test_client().await;
-
-        // Alix creates DM with Bo
-        let alix_dm = alix
-            .conversations()
-            .find_or_create_dm(bo.account_identifier.clone(), FfiCreateDMOptions::default())
-            .await
-            .unwrap();
-
-        // Alix creates group with Bo
-        let alix_group = alix
-            .conversations()
-            .create_group(
-                vec![bo.account_identifier.clone()],
-                FfiCreateGroupOptions::default(),
-            )
-            .await
-            .unwrap();
-
-        // Bo syncs to get both conversations
-        bo.conversations().sync().await.unwrap();
-        let bo_dm = bo.conversation(alix_dm.id()).unwrap();
-        let bo_group = bo.conversation(alix_group.id()).unwrap();
-
-        // Alix sends messages in both conversations
-        alix_dm
-            .send(
-                "Hello in DM".as_bytes().to_vec(),
-                FfiSendMessageOpts::default(),
-            )
-            .await
-            .unwrap();
-        alix_group
-            .send(
-                "Hello in group".as_bytes().to_vec(),
-                FfiSendMessageOpts::default(),
-            )
-            .await
-            .unwrap();
-
-        // Bo syncs the dm and the group
-        bo_dm.sync().await.unwrap();
-        bo_group.sync().await.unwrap();
-
-        // Get messages for both participants in both conversations
-        let alix_dm_messages = alix_dm
-            .find_messages(FfiListMessagesOptions::default())
-            .await
-            .unwrap();
-        let bo_dm_messages = bo_dm
-            .find_messages(FfiListMessagesOptions::default())
-            .await
-            .unwrap();
-        let alix_group_messages = alix_group
-            .find_messages(FfiListMessagesOptions::default())
-            .await
-            .unwrap();
-        let bo_group_messages = bo_group
-            .find_messages(FfiListMessagesOptions::default())
-            .await
-            .unwrap();
-
-        // Verify DM messages
-        assert_eq!(alix_dm_messages.len(), 2);
-        assert_eq!(bo_dm_messages.len(), 2);
-        assert_eq!(
-            String::from_utf8_lossy(&alix_dm_messages[1].content),
-            "Hello in DM"
-        );
-        assert_eq!(
-            String::from_utf8_lossy(&bo_dm_messages[1].content),
-            "Hello in DM"
-        );
-
-        // Verify group messages
-        assert_eq!(alix_group_messages.len(), 2);
-        assert_eq!(bo_group_messages.len(), 2);
-        assert_eq!(
-            String::from_utf8_lossy(&alix_group_messages[1].content),
-            "Hello in group"
-        );
-        assert_eq!(
-            String::from_utf8_lossy(&bo_group_messages[1].content),
-            "Hello in group"
-        );
-    }
-
-    #[tokio::test(flavor = "multi_thread", worker_threads = 5)]
-    async fn test_can_not_create_new_inbox_id_with_already_associated_wallet() {
-        // Step 1: Generate wallet A
-        let wallet_a = generate_local_wallet();
-        let ident_a = wallet_a.identifier();
-
-        // Step 2: Use wallet A to create a new client with a new inbox id derived from wallet A
-        let wallet_a_inbox_id = ident_a.inbox_id(1).unwrap();
-        let ffi_ident: FfiIdentifier = wallet_a.identifier().into();
-        let client_a = create_client(
-            connect_to_backend_test().await,
-            connect_to_backend_test().await,
-            Some(tmp_path()),
-            Some(xmtp_db::EncryptedMessageStore::<()>::generate_enc_key().into()),
-            &wallet_a_inbox_id,
-            ffi_ident,
-            1,
-            None,
-            Some(HISTORY_SYNC_URL.to_string()),
-            None,
-            None,
-            None,
-            None,
-        )
-        .await
-        .unwrap();
-        let ffi_inbox_owner = FfiWalletInboxOwner::with_wallet(wallet_a.clone());
-        register_client_with_wallet(&ffi_inbox_owner, &client_a).await;
-
-        // Step 3: Generate wallet B
-        let wallet_b = generate_local_wallet();
-        let wallet_b_ident = wallet_b.identifier();
-
-        // Step 4: Associate wallet B to inbox A
-        let add_wallet_signature_request = client_a
-            .add_identity(wallet_b.identifier().into())
-            .await
-            .expect("could not add wallet");
-        add_wallet_signature_request
-            .add_wallet_signature(&wallet_b)
-            .await;
-        client_a
-            .apply_signature_request(add_wallet_signature_request)
-            .await
-            .unwrap();
-
-        // Verify that we can now use wallet B to create a new client that has inbox_id == client_a.inbox_id
-        let nonce = 1;
-        let inbox_id = client_a.inbox_id();
-
-        let ffi_ident: FfiIdentifier = wallet_b.identifier().into();
-        let client_b = create_client(
-            connect_to_backend_test().await,
-            connect_to_backend_test().await,
-            Some(tmp_path()),
-            Some(xmtp_db::EncryptedMessageStore::<()>::generate_enc_key().into()),
-            &inbox_id,
-            ffi_ident,
-            nonce,
-            None,
-            Some(HISTORY_SYNC_URL.to_string()),
-            None,
-            None,
-            None,
-            None,
-        )
-        .await
-        .unwrap();
-        let ffi_inbox_owner = FfiWalletInboxOwner::with_wallet(wallet_b.clone());
-        register_client_with_wallet(&ffi_inbox_owner, &client_b).await;
-
-        assert!(client_b.inbox_id() == client_a.inbox_id());
-
-        // Verify both clients can receive messages for inbox_id == client_a.inbox_id
-        let bo = new_test_client().await;
-
-        // Alix creates DM with Bo
-        let bo_dm = bo
-            .conversations()
-            .find_or_create_dm(wallet_a.identifier().into(), FfiCreateDMOptions::default())
-            .await
-            .unwrap();
-
-        bo_dm
-            .send(
-                "Hello in DM".as_bytes().to_vec(),
-                FfiSendMessageOpts::default(),
-            )
-            .await
-            .unwrap();
-
-        // Verify that client_a and client_b received the dm message to wallet a address
-        client_a
-            .conversations()
-            .sync_all_conversations(None)
-            .await
-            .unwrap();
-        client_b
-            .conversations()
-            .sync_all_conversations(None)
-            .await
-            .unwrap();
-        bo.conversations()
-            .sync_all_conversations(None)
-            .await
-            .unwrap();
-
-        let a_dm_messages = client_a
-            .conversations()
-            .list(FfiListConversationsOptions::default())
-            .unwrap()[0]
-            .conversation
-            .find_messages(FfiListMessagesOptions::default())
-            .await
-            .unwrap();
-        let b_dm_messages = client_b
-            .conversations()
-            .list(FfiListConversationsOptions::default())
-            .unwrap()[0]
-            .conversation
-            .find_messages(FfiListMessagesOptions::default())
-            .await
-            .unwrap();
-        let bo_dm_messages = bo
-            .conversations()
-            .list(FfiListConversationsOptions::default())
-            .unwrap()[0]
-            .conversation
-            .find_messages(FfiListMessagesOptions::default())
-            .await
-            .unwrap();
-        assert_eq!(a_dm_messages[1].content, "Hello in DM".as_bytes());
-        assert_eq!(b_dm_messages[1].content, "Hello in DM".as_bytes());
-        assert_eq!(bo_dm_messages[1].content, "Hello in DM".as_bytes());
-
-        let client_b_inbox_id = wallet_b_ident.inbox_id(nonce).unwrap();
-        let ffi_ident: FfiIdentifier = wallet_b.identifier().into();
-        let client_b_new_result = create_client(
-            connect_to_backend_test().await,
-            connect_to_backend_test().await,
-            Some(tmp_path()),
-            Some(xmtp_db::EncryptedMessageStore::<()>::generate_enc_key().into()),
-            &client_b_inbox_id,
-            ffi_ident,
-            nonce,
-            None,
-            Some(HISTORY_SYNC_URL.to_string()),
-            None,
-            None,
-            None,
-            None,
-        )
-        .await;
-
-        // Client creation for b now fails since wallet b is already associated with inbox a
-        match client_b_new_result {
-            Err(err) => {
-                println!("Error returned: {:?}", err);
-                assert_eq!(
-                    err.to_string(),
-                    "Client builder error: error creating new identity: Inbox ID mismatch"
-                        .to_string()
-                );
-            }
-            Ok(_) => panic!("Expected an error, but got Ok"),
-        }
-    }
-
-    #[tokio::test(flavor = "multi_thread", worker_threads = 5)]
-    async fn test_wallet_b_cannot_create_new_client_for_inbox_b_after_association() {
-        // Step 1: Wallet A creates a new client with inbox_id A
-        let wallet_a = generate_local_wallet();
-        let ident_a = wallet_a.identifier();
-        let wallet_a_inbox_id = ident_a.inbox_id(1).unwrap();
-        let ffi_ident: FfiIdentifier = wallet_a.identifier().into();
-        let client_a = create_client(
-            connect_to_backend_test().await,
-            connect_to_backend_test().await,
-            Some(tmp_path()),
-            Some(xmtp_db::EncryptedMessageStore::<()>::generate_enc_key().into()),
-            &wallet_a_inbox_id,
-            ffi_ident,
-            1,
-            None,
-            Some(HISTORY_SYNC_URL.to_string()),
-            None,
-            None,
-            None,
-            None,
-        )
-        .await
-        .unwrap();
-        let ffi_inbox_owner_a = FfiWalletInboxOwner::with_wallet(wallet_a.clone());
-        register_client_with_wallet(&ffi_inbox_owner_a, &client_a).await;
-
-        // Step 2: Wallet B creates a new client with inbox_id B
-        let wallet_b = generate_local_wallet();
-        let ident_b = wallet_b.identifier();
-        let wallet_b_inbox_id = ident_b.inbox_id(1).unwrap();
-        let ffi_ident: FfiIdentifier = wallet_b.identifier().into();
-        let client_b1 = create_client(
-            connect_to_backend_test().await,
-            connect_to_backend_test().await,
-            Some(tmp_path()),
-            Some(xmtp_db::EncryptedMessageStore::<()>::generate_enc_key().into()),
-            &wallet_b_inbox_id,
-            ffi_ident,
-            1,
-            None,
-            Some(HISTORY_SYNC_URL.to_string()),
-            None,
-            None,
-            None,
-            None,
-        )
-        .await
-        .unwrap();
-        let ffi_inbox_owner_b1 = FfiWalletInboxOwner::with_wallet(wallet_b.clone());
-        register_client_with_wallet(&ffi_inbox_owner_b1, &client_b1).await;
-
-        // Step 3: Wallet B creates a second client for inbox_id B
-        let ffi_ident: FfiIdentifier = wallet_b.identifier().into();
-        let _client_b2 = create_client(
-            connect_to_backend_test().await,
-            connect_to_backend_test().await,
-            Some(tmp_path()),
-            Some(xmtp_db::EncryptedMessageStore::<()>::generate_enc_key().into()),
-            &wallet_b_inbox_id,
-            ffi_ident,
-            1,
-            None,
-            Some(HISTORY_SYNC_URL.to_string()),
-            None,
-            None,
-            None,
-            None,
-        )
-        .await
-        .unwrap();
-
-        // Step 4: Client A adds association to wallet B
-        let add_wallet_signature_request = client_a
-            .add_identity(wallet_b.identifier().into())
-            .await
-            .expect("could not add wallet");
-        add_wallet_signature_request
-            .add_wallet_signature(&wallet_b)
-            .await;
-        client_a
-            .apply_signature_request(add_wallet_signature_request)
-            .await
-            .unwrap();
-
-        // Step 5: Wallet B tries to create another new client for inbox_id B, but it fails
-        let ffi_ident: FfiIdentifier = wallet_b.identifier().into();
-        let client_b3 = create_client(
-            connect_to_backend_test().await,
-            connect_to_backend_test().await,
-            Some(tmp_path()),
-            Some(xmtp_db::EncryptedMessageStore::<()>::generate_enc_key().into()),
-            &wallet_b_inbox_id,
-            ffi_ident,
-            1,
-            None,
-            Some(HISTORY_SYNC_URL.to_string()),
-            None,
-            None,
-            None,
-            None,
-        )
-        .await;
-
-        // Client creation for b now fails since wallet b is already associated with inbox a
-        match client_b3 {
-            Err(err) => {
-                println!("Error returned: {:?}", err);
-                assert_eq!(
-                    err.to_string(),
-                    "Client builder error: error creating new identity: Inbox ID mismatch"
-                        .to_string()
-                );
-            }
-            Ok(_) => panic!("Expected an error, but got Ok"),
-        }
-    }
-
-    #[tokio::test(flavor = "multi_thread", worker_threads = 5)]
-    async fn test_can_list_messages_with_content_types() {
-        // Create test clients
-        let alix = new_test_client().await;
-        let bo = new_test_client().await;
-
-        // Alix creates group with Bo
-        let alix_group = alix
-            .conversations()
-            .create_group(
-                vec![bo.account_identifier.clone()],
-                FfiCreateGroupOptions::default(),
-            )
-            .await
-            .unwrap();
-
-        // Bo syncs to get the group
-        bo.conversations().sync().await.unwrap();
-        let bo_group = bo.conversation(alix_group.id()).unwrap();
-
-        // Alix sends first message
-        alix_group
-            .send("hey".as_bytes().to_vec(), FfiSendMessageOpts::default())
-            .await
-            .unwrap();
-
-        // Bo syncs and responds
-        bo_group.sync().await.unwrap();
-        let bo_message_response = TextCodec::encode("hey alix".to_string()).unwrap();
-        let mut buf = Vec::new();
-        bo_message_response.encode(&mut buf).unwrap();
-        bo_group
-            .send(buf, FfiSendMessageOpts::default())
-            .await
-            .unwrap();
-
-        // Bo sends read receipt
-        let read_receipt_content_id = ContentTypeId {
-            authority_id: "xmtp.org".to_string(),
-            type_id: ReadReceiptCodec::TYPE_ID.to_string(),
-            version_major: 1,
-            version_minor: 0,
-        };
-        let read_receipt_encoded_content = EncodedContent {
-            r#type: Some(read_receipt_content_id),
-            parameters: HashMap::new(),
-            fallback: None,
-            compression: None,
-            content: vec![],
-        };
-
-        let mut buf = Vec::new();
-        read_receipt_encoded_content.encode(&mut buf).unwrap();
-        bo_group
-            .send(buf, FfiSendMessageOpts::default())
-            .await
-            .unwrap();
-
-        // Alix syncs and gets all messages
-        alix_group.sync().await.unwrap();
-        let latest_message = alix_group
-            // ... existing code ...
-            .find_messages(FfiListMessagesOptions {
-                direction: Some(FfiDirection::Descending),
-                limit: Some(1),
-                ..Default::default()
-            })
-            .await
-            .unwrap();
-
-        // Verify last message is the read receipt
-        assert_eq!(latest_message.len(), 1);
-        let latest_message_encoded_content =
-            EncodedContent::decode(latest_message.last().unwrap().content.clone().as_slice())
-                .unwrap();
-        assert_eq!(
-            latest_message_encoded_content.r#type.unwrap().type_id,
-            "readReceipt"
-        );
-
-        // Get only text messages
-        let text_messages = alix_group
-            .find_messages(FfiListMessagesOptions {
-                content_types: Some(vec![FfiContentType::Text]),
-                direction: Some(FfiDirection::Descending),
-                limit: Some(1),
-                ..Default::default()
-            })
-            .await
-            .unwrap();
-
-        // Verify last message is "hey alix" when filtered
-        assert_eq!(text_messages.len(), 1);
-        let latest_message_encoded_content =
-            EncodedContent::decode(text_messages.last().unwrap().content.clone().as_slice())
-                .unwrap();
-        let text_message = TextCodec::decode(latest_message_encoded_content).unwrap();
-        assert_eq!(text_message, "hey alix");
-    }
-
-    #[tokio::test(flavor = "multi_thread", worker_threads = 5)]
-    async fn test_can_send_and_receive_reaction() {
-        // Create two test clients
-        let alix = new_test_client().await;
-        let bo = new_test_client().await;
-
-        // Create a conversation between them
-        let alix_conversation = alix
-            .conversations()
-            .create_group(
-                vec![bo.account_identifier.clone()],
-                FfiCreateGroupOptions::default(),
-            )
-            .await
-            .unwrap();
-        // Send initial message to react to
-        let mut buf = Vec::new();
-        TextCodec::encode("Hello world".to_string())
-            .unwrap()
-            .encode(&mut buf)
-            .unwrap();
-        alix_conversation
-            .send(buf, FfiSendMessageOpts::default())
-            .await
-            .unwrap();
-
-        // Have Bo sync to get the conversation and message
-        bo.conversations().sync().await.unwrap();
-        let bo_conversation = bo.conversation(alix_conversation.id()).unwrap();
-        bo_conversation.sync().await.unwrap();
-
-        // Get the message to react to
-        let messages = bo_conversation
-            .find_messages(FfiListMessagesOptions::default())
-            .await
-            .unwrap();
-        let message_to_react_to = &messages[1];
-
-        // Create and send reaction
-        let ffi_reaction = FfiReactionPayload {
-            reference: hex::encode(message_to_react_to.id.clone()),
-            reference_inbox_id: alix.inbox_id(),
-            action: FfiReactionAction::Added,
-            content: "👍".to_string(),
-            schema: FfiReactionSchema::Unicode,
-        };
-        let bytes_to_send = encode_reaction(ffi_reaction).unwrap();
-        bo_conversation
-            .send(bytes_to_send, FfiSendMessageOpts::default())
-            .await
-            .unwrap();
-
-        // Have Alix sync to get the reaction
-        alix_conversation.sync().await.unwrap();
-
-        // Get reactions for the original message
-        let messages = alix_conversation
-            .find_messages(FfiListMessagesOptions::default())
-            .await
-            .unwrap();
-
-        // Verify reaction details
-        assert_eq!(messages.len(), 3);
-        let received_reaction = &messages[2];
-        let message_content = received_reaction.content.clone();
-        let reaction = decode_reaction(message_content).unwrap();
-        assert_eq!(reaction.content, "👍");
-        assert_eq!(reaction.action, FfiReactionAction::Added);
-        assert_eq!(reaction.reference_inbox_id, alix.inbox_id());
-        assert_eq!(
-            reaction.reference,
-            hex::encode(message_to_react_to.id.clone())
-        );
-        assert_eq!(reaction.schema, FfiReactionSchema::Unicode);
-
-        // Test find_messages_with_reactions query
-        let messages_with_reactions: Vec<FfiMessageWithReactions> = alix_conversation
-            .find_messages_with_reactions(FfiListMessagesOptions::default())
-            .unwrap();
-        assert_eq!(messages_with_reactions.len(), 2);
-        let message_with_reactions = &messages_with_reactions[1];
-        assert_eq!(message_with_reactions.reactions.len(), 1);
-        let message_content = message_with_reactions.reactions[0].content.clone();
-        let slice: &[u8] = message_content.as_slice();
-        let encoded_content = EncodedContent::decode(slice).unwrap();
-        let reaction = ReactionV2::decode(encoded_content.content.as_slice()).unwrap();
-        assert_eq!(reaction.content, "👍");
-        assert_eq!(reaction.action, ReactionAction::Added as i32);
-        assert_eq!(reaction.reference_inbox_id, alix.inbox_id());
-        assert_eq!(
-            reaction.reference,
-            hex::encode(message_to_react_to.id.clone())
-        );
-        assert_eq!(reaction.schema, ReactionSchema::Unicode as i32);
-    }
-
-    #[tokio::test]
-    async fn test_reaction_encode_decode() {
-        // Create a test reaction
-        let original_reaction = FfiReactionPayload {
-            reference: "123abc".to_string(),
-            reference_inbox_id: "test_inbox_id".to_string(),
-            action: FfiReactionAction::Added,
-            content: "👍".to_string(),
-            schema: FfiReactionSchema::Unicode,
-        };
-
-        // Encode the reaction
-        let encoded_bytes = encode_reaction(original_reaction.clone())
-            .expect("Should encode reaction successfully");
-
-        // Decode the reaction
-        let decoded_reaction =
-            decode_reaction(encoded_bytes).expect("Should decode reaction successfully");
-
-        // Verify the decoded reaction matches the original
-        assert_eq!(decoded_reaction.reference, original_reaction.reference);
-        assert_eq!(
-            decoded_reaction.reference_inbox_id,
-            original_reaction.reference_inbox_id
-        );
-        assert!(matches!(decoded_reaction.action, FfiReactionAction::Added));
-        assert_eq!(decoded_reaction.content, original_reaction.content);
-        assert!(matches!(
-            decoded_reaction.schema,
-            FfiReactionSchema::Unicode
-        ));
-    }
-
-    #[tokio::test(flavor = "multi_thread", worker_threads = 5)]
-    async fn test_update_policies_empty_group() {
-        let amal = new_test_client().await;
-        let bola = new_test_client().await;
-
-        // Create a group with amal and bola with admin-only permissions
-        let admin_only_options = FfiCreateGroupOptions {
-            permissions: Some(FfiGroupPermissionsOptions::AdminOnly),
-            ..Default::default()
-        };
-        let amal_group = amal
-            .conversations()
-            .create_group(
-                vec![bola.account_identifier.clone()],
-                admin_only_options.clone(),
-            )
-            .await
-            .unwrap();
-
-        // Verify we can update the group name without syncing first
-        amal_group
-            .update_group_name("New Group Name 1".to_string())
-            .await
-            .unwrap();
-
-        // Verify the name is updated
-        amal_group.sync().await.unwrap();
-        assert_eq!(amal_group.group_name().unwrap(), "New Group Name 1");
-
-        // Create a group with just amal
-        let amal_solo_group = amal
-            .conversations()
-            .create_group(vec![], admin_only_options)
-            .await
-            .unwrap();
-
-        // Verify we can update the group name
-        amal_solo_group
-            .update_group_name("New Group Name 2".to_string())
-            .await
-            .unwrap();
-
-        // Verify the name is updated
-        amal_solo_group.sync().await.unwrap();
-        assert_eq!(amal_solo_group.group_name().unwrap(), "New Group Name 2");
-    }
-
-    #[tokio::test]
-    async fn test_find_or_create_dm() {
-        // Create two test users
-        let wallet1 = generate_local_wallet();
-        let wallet2 = generate_local_wallet();
-
-        let client1 = new_test_client_with_wallet(wallet1).await;
-        let client2 = new_test_client_with_wallet(wallet2).await;
-
-        // Test find_or_create_dm_by_inbox_id
-        let inbox_id2 = client2.inbox_id();
-        let dm_by_inbox = client1
-            .conversations()
-            .find_or_create_dm_by_inbox_id(inbox_id2, FfiCreateDMOptions::default())
-            .await
-            .expect("Should create DM with inbox ID");
-
-        // Verify conversation appears in DM list
-        let dms = client1
-            .conversations()
-            .list_dms(FfiListConversationsOptions::default())
-            .unwrap();
-        assert_eq!(dms.len(), 1, "Should have one DM conversation");
-        assert_eq!(
-            dms[0].conversation.id(),
-            dm_by_inbox.id(),
-            "Listed DM should match created DM"
-        );
-
-        // Sync both clients
-        client1.conversations().sync().await.unwrap();
-        client2.conversations().sync().await.unwrap();
-
-        // First client tries to create another DM with the same inbox id
-        let dm_by_inbox2 = client1
-            .conversations()
-            .find_or_create_dm_by_inbox_id(client2.inbox_id(), FfiCreateDMOptions::default())
-            .await
-            .unwrap();
-
-        // Sync both clients
-        client1.conversations().sync().await.unwrap();
-        client2.conversations().sync().await.unwrap();
-
-        // Id should be the same as the existing DM and the num of dms should still be 1
-        assert_eq!(
-            dm_by_inbox2.id(),
-            dm_by_inbox.id(),
-            "New DM should match existing DM"
-        );
-        let dms = client1
-            .conversations()
-            .list_dms(FfiListConversationsOptions::default())
-            .unwrap();
-        assert_eq!(dms.len(), 1, "Should still have one DM conversation");
-
-        // Second client tries to create a DM with the client 1 inbox id
-        let dm_by_inbox3 = client2
-            .conversations()
-            .find_or_create_dm_by_inbox_id(client1.inbox_id(), FfiCreateDMOptions::default())
-            .await
-            .unwrap();
-
-        // Sync both clients
-        client1.conversations().sync().await.unwrap();
-        client2.conversations().sync().await.unwrap();
-
-        // Id should be the same as the existing DM and the num of dms should still be 1
-        assert_eq!(
-            dm_by_inbox3.id(),
-            dm_by_inbox.id(),
-            "New DM should match existing DM"
-        );
-        let dms = client2
-            .conversations()
-            .list_dms(FfiListConversationsOptions::default())
-            .unwrap();
-        assert_eq!(dms.len(), 1, "Should still have one DM conversation");
-    }
-
-    #[tokio::test(flavor = "multi_thread", worker_threads = 5)]
-    async fn test_can_stream_and_receive_metadata_update() {
-        // Create test clients
-        let alix = new_test_client().await;
-        let bo = new_test_client().await;
-
-        // If we comment out this stream, the test passes
-        let stream_callback = Arc::new(RustStreamCallback::default());
-        let stream = bo
-            .conversations()
-            .stream_all_messages(stream_callback.clone(), None)
-            .await;
-        stream.wait_for_ready().await;
-
-        // Create group and perform actions
-        let alix_group = alix
-            .conversations()
-            .create_group(
-                vec![bo.account_identifier.clone()],
-                FfiCreateGroupOptions::default(),
-            )
-            .await
-            .unwrap();
-
-        // Send first message
-        let mut buf = Vec::new();
-        TextCodec::encode("hello1".to_string())
-            .unwrap()
-            .encode(&mut buf)
-            .unwrap();
-        alix_group
-            .send(buf, FfiSendMessageOpts::default())
-            .await
-            .unwrap();
-
-        // Update group name
-        alix_group
-            .update_group_name("hello".to_string())
-            .await
-            .unwrap();
-
-        // Send second message
-        let mut buf = Vec::new();
-        TextCodec::encode("hello2".to_string())
-            .unwrap()
-            .encode(&mut buf)
-            .unwrap();
-        alix_group
-            .send(buf, FfiSendMessageOpts::default())
-            .await
-            .unwrap();
-
-        // Sync Bo's client
-        bo.conversations().sync().await.unwrap();
-
-        // Get Bo's groups and verify count
-        let bo_groups = bo
-            .conversations()
-            .list_groups(FfiListConversationsOptions::default())
-            .unwrap();
-        assert_eq!(bo_groups.len(), 1);
-        let bo_group = bo_groups[0].conversation.clone();
-
-        // Sync both groups
-        bo_group.sync().await.unwrap();
-        alix_group.sync().await.unwrap();
-
-        // Get Bo's messages and verify content types
-        let bo_messages = bo_group
-            .find_messages(FfiListMessagesOptions::default())
-            .await
-            .unwrap();
-        assert_eq!(bo_messages.len(), 4);
-
-        // Verify message content types
-        let message_types: Vec<String> = bo_messages
-            .iter()
-            .map(|msg| {
-                let encoded_content = EncodedContent::decode(msg.content.as_slice()).unwrap();
-                encoded_content.r#type.unwrap().type_id
-            })
-            .collect();
-
-        assert_eq!(message_types[0], "group_updated");
-        assert_eq!(message_types[1], "text");
-        assert_eq!(message_types[2], "group_updated");
-        assert_eq!(message_types[3], "text");
-
-        assert_eq!(alix_group.group_name().unwrap(), "hello");
-        // this assertion will also fail
-        assert_eq!(bo_group.group_name().unwrap(), "hello");
-
-        // Clean up stream
-        stream.end_and_wait().await.unwrap();
-    }
-
-    #[tokio::test]
-    async fn test_multi_remote_attachment_encode_decode() {
-        // Create a test attachment
-        let original_attachment = FfiMultiRemoteAttachment {
-            attachments: vec![
-                FfiRemoteAttachmentInfo {
-                    filename: Some("test1.jpg".to_string()),
-                    content_length: Some(1000),
-                    secret: vec![1, 2, 3],
-                    content_digest: "123".to_string(),
-                    nonce: vec![7, 8, 9],
-                    salt: vec![1, 2, 3],
-                    scheme: "https".to_string(),
-                    url: "https://example.com/test1.jpg".to_string(),
-                },
-                FfiRemoteAttachmentInfo {
-                    filename: Some("test2.pdf".to_string()),
-                    content_length: Some(2000),
-                    secret: vec![4, 5, 6],
-                    content_digest: "456".to_string(),
-                    nonce: vec![10, 11, 12],
-                    salt: vec![1, 2, 3],
-                    scheme: "https".to_string(),
-                    url: "https://example.com/test2.pdf".to_string(),
-                },
-            ],
-        };
-
-        // Encode the attachment
-        let encoded_bytes = encode_multi_remote_attachment(original_attachment.clone())
-            .expect("Should encode multi remote attachment successfully");
-
-        // Decode the attachment
-        let decoded_attachment = decode_multi_remote_attachment(encoded_bytes)
-            .expect("Should decode multi remote attachment successfully");
-
-        assert_eq!(
-            decoded_attachment.attachments.len(),
-            original_attachment.attachments.len()
-        );
-
-        for (decoded, original) in decoded_attachment
-            .attachments
-            .iter()
-            .zip(original_attachment.attachments.iter())
-        {
-            assert_eq!(decoded.filename, original.filename);
-            assert_eq!(decoded.content_digest, original.content_digest);
-            assert_eq!(decoded.nonce, original.nonce);
-            assert_eq!(decoded.scheme, original.scheme);
-            assert_eq!(decoded.url, original.url);
-        }
-    }
-
-    #[tokio::test]
-    async fn test_transaction_reference_roundtrip() {
-        let original = FfiTransactionReference {
-            namespace: Some("eip155".to_string()),
-            network_id: "1".to_string(),
-            reference: "0xabc123".to_string(),
-            metadata: Some(FfiTransactionMetadata {
-                transaction_type: "transfer".to_string(),
-                currency: "ETH".to_string(),
-                amount: 0.42,
-                decimals: 18,
-                from_address: "0xfrom".to_string(),
-                to_address: "0xto".to_string(),
-            }),
-        };
-
-        let encoded = encode_transaction_reference(original.clone()).unwrap();
-        let decoded = decode_transaction_reference(encoded).unwrap();
-
-        assert_eq!(original.reference, decoded.reference);
-        assert_eq!(
-            original.metadata.as_ref().unwrap().currency,
-            decoded.metadata.as_ref().unwrap().currency
-        );
-    }
-
-    #[tokio::test]
-    async fn test_attachment_roundtrip() {
-        let original = FfiAttachment {
-            filename: Some("test.txt".to_string()),
-            mime_type: "text/plain".to_string(),
-            content: "Hello, World!".as_bytes().to_vec(),
-        };
-
-        let encoded = encode_attachment(original.clone()).unwrap();
-        let decoded = decode_attachment(encoded).unwrap();
-
-        assert_eq!(original.filename, decoded.filename);
-        assert_eq!(original.mime_type, decoded.mime_type);
-        assert_eq!(original.content, decoded.content);
-    }
-
-    #[tokio::test]
-    async fn test_reply_roundtrip() {
-        let original = FfiReply {
-            reference: "0x1234567890abcdef".to_string(),
-            reference_inbox_id: Some("test_inbox_id".to_string()),
-            content: FfiEncodedContent {
-                type_id: None,
-                parameters: HashMap::new(),
-                fallback: Some("This is a reply".to_string()),
-                compression: None,
-                content: b"This is a reply".to_vec(),
-            },
-        };
-
-        let encoded = encode_reply(original.clone()).unwrap();
-        let decoded = decode_reply(encoded).unwrap();
-
-        assert_eq!(original.reference, decoded.reference);
-        assert_eq!(original.reference_inbox_id, decoded.reference_inbox_id);
-        assert_eq!(original.content, decoded.content);
-    }
-
-    #[tokio::test(flavor = "multi_thread", worker_threads = 1)]
-    async fn test_find_enriched_messages_with_reactions() {
-        let alix = Tester::new().await;
-        let bo = Tester::new().await;
-
-        // Create a group with both participants
-        let alix_group = alix
-            .client
-            .conversations()
-            .create_group(
-                vec![bo.account_identifier.clone()],
-                FfiCreateGroupOptions::default(),
-            )
-            .await
-            .unwrap();
-
-        // Bo accepts the invitation
-        bo.client.conversations().sync().await.unwrap();
-        let bo_group = bo.client.conversation(alix_group.id()).unwrap();
-
-        // Send a few initial messages using proper text encoding
-        let text1 = TextCodec::encode("Message 1".to_string()).unwrap();
-        alix_group
-            .send(
-                encoded_content_to_bytes(text1),
-                FfiSendMessageOpts::default(),
-            )
-            .await
-            .unwrap();
-
-        let text2 = TextCodec::encode("Message 2".to_string()).unwrap();
-        alix_group
-            .send(
-                encoded_content_to_bytes(text2),
-                FfiSendMessageOpts::default(),
-            )
-            .await
-            .unwrap();
-
-        let text3 = TextCodec::encode("Message 3".to_string()).unwrap();
-        bo_group
-            .send(
-                encoded_content_to_bytes(text3),
-                FfiSendMessageOpts::default(),
-            )
-            .await
-            .unwrap();
-
-        // Sync both clients
-        alix_group.sync().await.unwrap();
-        bo_group.sync().await.unwrap();
-
-        // Get messages to react to
-        let all_messages = bo_group
-            .find_enriched_messages(FfiListMessagesOptions::default())
-            .unwrap();
-
-        // Filter for just text messages to react to
-        let text_messages: Vec<_> = all_messages
-            .into_iter()
-            .filter(|m| {
-                m.kind() == FfiGroupMessageKind::Application
-                    && m.content_type_id().type_id == "text"
-            })
-            .collect();
-
-        assert_eq!(text_messages.len(), 3);
-        let messages = text_messages;
-
-        // Add reactions to different messages
-        let reaction1 = FfiReactionPayload {
-            reference: hex::encode(messages[0].id()),
-            reference_inbox_id: alix.client.inbox_id(),
-            action: FfiReactionAction::Added,
-            content: "👍".to_string(),
-            schema: FfiReactionSchema::Unicode,
-        };
-        bo_group
-            .send(
-                encode_reaction(reaction1).unwrap(),
-                FfiSendMessageOpts::default(),
-            )
-            .await
-            .unwrap();
-
-        let reaction2 = FfiReactionPayload {
-            reference: hex::encode(messages[1].id()),
-            reference_inbox_id: alix.client.inbox_id(),
-            action: FfiReactionAction::Added,
-            content: "❤️".to_string(),
-            schema: FfiReactionSchema::Unicode,
-        };
-        alix_group
-            .send(
-                encode_reaction(reaction2).unwrap(),
-                FfiSendMessageOpts::default(),
-            )
-            .await
-            .unwrap();
-
-        // Remove a reaction
-        let reaction3 = FfiReactionPayload {
-            reference: hex::encode(messages[0].id()),
-            reference_inbox_id: alix.client.inbox_id(),
-            action: FfiReactionAction::Removed,
-            content: "👍".to_string(),
-            schema: FfiReactionSchema::Unicode,
-        };
-        bo_group
-            .send(
-                encode_reaction(reaction3).unwrap(),
-                FfiSendMessageOpts::default(),
-            )
-            .await
-            .unwrap();
-
-        // Sync and verify messages with reactions
-        alix_group.sync().await.unwrap();
-        bo_group.sync().await.unwrap();
-
-        // Test find_enriched_messages returns all messages including reactions
-        let all_messages = alix_group
-            .find_enriched_messages(FfiListMessagesOptions::default())
-            .unwrap();
-
-        // Should have 1 membership change + 3 text messages
-        assert_eq!(all_messages.len(), 4);
-
-        let message_0 = all_messages
-            .iter()
-            .find(|m| m.id() == messages[0].id())
-            .unwrap();
-
-        // Verify reaction content
-        for reaction in message_0.reactions() {
-            if let FfiDecodedMessageContent::Reaction(reaction) = reaction.content() {
-                assert!(reaction.content == "👍" || reaction.content == "❤️");
-            } else {
-                panic!("Expected reaction content type");
-            }
-        }
-
-        assert_eq!(message_0.reactions().len(), 2);
-        assert_eq!(message_0.reaction_count(), 2);
-    }
-
-    #[tokio::test(flavor = "multi_thread", worker_threads = 1)]
-    async fn test_find_enriched_messages_with_replies() {
-        let alix = Tester::new().await;
-        let bo = Tester::new().await;
-
-        // Create a DM conversation
-        let alix_dm = alix
-            .client
-            .conversations()
-            .find_or_create_dm(bo.account_identifier.clone(), FfiCreateDMOptions::default())
-            .await
-            .unwrap();
-
-        // Bo finds the DM
-        bo.client.conversations().sync().await.unwrap();
-        let bo_dm = bo.client.dm_conversation(alix.client.inbox_id()).unwrap();
-
-        // Send initial messages using proper text encoding
-        let text1 = TextCodec::encode("Hello!".to_string()).unwrap();
-        let msg1_id = alix_dm
-            .send(
-                encoded_content_to_bytes(text1),
-                FfiSendMessageOpts::default(),
-            )
-            .await
-            .unwrap();
-
-        let text2 = TextCodec::encode("Hi there!".to_string()).unwrap();
-        let msg2_id = bo_dm
-            .send(
-                encoded_content_to_bytes(text2),
-                FfiSendMessageOpts::default(),
-            )
-            .await
-            .unwrap();
-
-        let text3 = TextCodec::encode("How are you?".to_string()).unwrap();
-        alix_dm
-            .send(
-                encoded_content_to_bytes(text3),
-                FfiSendMessageOpts::default(),
-            )
-            .await
-            .unwrap();
-
-        // Sync both clients
-        alix_dm.sync().await.unwrap();
-        bo_dm.sync().await.unwrap();
-
-        // Get messages to reply to
-        let messages = alix_dm
-            .find_enriched_messages(FfiListMessagesOptions::default())
-            .unwrap();
-        // 3 messages sent + group membership change
-        assert_eq!(messages.len(), 4);
-
-        // Create replies to different messages
-        let reply1 = FfiReply {
-            reference: hex::encode(msg1_id),
-            reference_inbox_id: Some(alix.client.inbox_id()),
-            content: TextCodec::encode("Replying to Hello".to_string())
-                .unwrap()
-                .into(),
-        };
-        bo_dm
-            .send(encode_reply(reply1).unwrap(), FfiSendMessageOpts::default())
-            .await
-            .unwrap();
-
-        let reply2 = FfiReply {
-            reference: hex::encode(msg2_id),
-            reference_inbox_id: Some(bo.client.inbox_id()),
-            content: TextCodec::encode("Replying to Hi there".to_string())
-                .unwrap()
-                .into(),
-        };
-        alix_dm
-            .send(encode_reply(reply2).unwrap(), FfiSendMessageOpts::default())
-            .await
-            .unwrap();
-
-        // Add a reaction to a reply
-        alix_dm.sync().await.unwrap();
-        let updated_messages = alix_dm
-            .find_enriched_messages(FfiListMessagesOptions::default())
-            .unwrap();
-
-        // Find the first reply message
-        updated_messages
-            .iter()
-            .find(|m| {
-                if let FfiDecodedMessageContent::Reply(reply) = m.content() {
-                    // Check if the content matches
-                    if let Some(FfiDecodedMessageBody::Text(text)) = &reply.content {
-                        text.content == "Replying to Hello"
-                    } else {
-                        false
-                    }
-                } else {
-                    false
-                }
-            })
-            .unwrap();
-    }
-
-    #[tokio::test]
-    async fn test_read_receipt_roundtrip() {
-        let original = FfiReadReceipt {};
-
-        let encoded = encode_read_receipt(original.clone()).unwrap();
-        decode_read_receipt(encoded).unwrap();
-    }
-
-    #[tokio::test]
-    async fn test_remote_attachment_roundtrip() {
-        let original = FfiRemoteAttachment {
-            filename: Some("remote_file.txt".to_string()),
-            content_length: 2048,
-            url: "https://example.com/file.txt".to_string(),
-            content_digest: "sha256:abc123def456".to_string(),
-            scheme: "https".to_string(),
-            secret: vec![1, 2, 3, 4, 5],
-            nonce: vec![6, 7, 8, 9, 10],
-            salt: vec![11, 12, 13, 14, 15],
-        };
-
-        let encoded = encode_remote_attachment(original.clone()).unwrap();
-        let decoded = decode_remote_attachment(encoded).unwrap();
-
-        assert_eq!(original.filename, decoded.filename);
-        assert_eq!(original.content_length, decoded.content_length);
-        assert_eq!(original.url, decoded.url);
-        assert_eq!(original.content_digest, decoded.content_digest);
-        assert_eq!(original.secret, decoded.secret);
-        assert_eq!(original.nonce, decoded.nonce);
-        assert_eq!(original.salt, decoded.salt);
-    }
-
-    #[tokio::test]
-    async fn test_can_successfully_thread_dms() {
-        // Create two test users
-        let wallet_bo = generate_local_wallet();
-        let wallet_alix = generate_local_wallet();
-
-        let client_bo = new_test_client_with_wallet(wallet_bo).await;
-        let client_alix = new_test_client_with_wallet(wallet_alix).await;
-
-        let bo_provider = client_bo.inner_client.context.mls_provider();
-        let bo_conn = bo_provider.key_store().db();
-        let alix_provider = client_alix.inner_client.context.mls_provider();
-        let alix_conn = alix_provider.key_store().db();
-
-        // Find or create DM conversations
-        let convo_bo = client_bo
-            .conversations()
-            .find_or_create_dm_by_inbox_id(client_alix.inbox_id(), FfiCreateDMOptions::default())
-            .await
-            .unwrap();
-        let convo_alix = client_alix
-            .conversations()
-            .find_or_create_dm_by_inbox_id(client_bo.inbox_id(), FfiCreateDMOptions::default())
-            .await
-            .unwrap();
-
-        // Send messages
-        convo_bo.send_text("Bo hey").await.unwrap();
-        convo_alix.send_text("Alix hey").await.unwrap();
-
-        let group_bo = bo_conn.find_group(&convo_bo.id()).unwrap().unwrap();
-        let group_alix = alix_conn.find_group(&convo_alix.id()).unwrap().unwrap();
-        assert!(group_bo.last_message_ns.unwrap() < group_alix.last_message_ns.unwrap());
-        assert_eq!(group_bo.id, convo_bo.id());
-
-        // Check messages
-        let bo_messages = convo_bo
-            .find_messages(FfiListMessagesOptions::default())
-            .await
-            .unwrap();
-        let alix_messages = convo_alix
-            .find_messages(FfiListMessagesOptions::default())
-            .await
-            .unwrap();
-
-        assert_eq!(bo_messages.len(), 2, "Bo should see 2 messages");
-        assert_eq!(alix_messages.len(), 2, "Alix should see 2 messages");
-
-        // Sync conversations
-        client_bo
-            .conversations()
-            .sync_all_conversations(None)
-            .await
-            .unwrap();
-        client_alix
-            .conversations()
-            .sync_all_conversations(None)
-            .await
-            .unwrap();
-
-        let bo_messages = convo_bo
-            .find_messages(FfiListMessagesOptions::default())
-            .await
-            .unwrap();
-        let alix_messages = convo_alix
-            .find_messages(FfiListMessagesOptions::default())
-            .await
-            .unwrap();
-        assert_eq!(bo_messages.len(), 3, "Bo should see 3 messages after sync");
-        assert_eq!(
-            alix_messages.len(),
-            3,
-            "Alix should see 3 messages after sync"
-        );
-
-        // Ensure conversations remain the same
-        let convo_alix_2 = client_alix
-            .conversations()
-            .find_or_create_dm_by_inbox_id(client_bo.inbox_id(), FfiCreateDMOptions::default())
-            .await
-            .unwrap();
-        let convo_bo_2 = client_bo
-            .conversations()
-            .find_or_create_dm_by_inbox_id(client_alix.inbox_id(), FfiCreateDMOptions::default())
-            .await
-            .unwrap();
-
-        let topic_bo_same = client_bo.conversation(convo_bo.id()).unwrap();
-        let topic_alix_same = client_alix.conversation(convo_alix.id()).unwrap();
-
-        assert_eq!(
-            convo_alix_2.id(),
-            convo_bo_2.id(),
-            "Conversations should match"
-        );
-        assert_eq!(
-            convo_alix.id(),
-            convo_bo_2.id(),
-            "Conversations should match"
-        );
-        assert_ne!(
-            convo_alix.id(),
-            convo_bo.id(),
-            "Conversations id should not match dms should be matched on peerInboxId"
-        );
-        assert_eq!(convo_alix.id(), topic_bo_same.id(), "Topics should match");
-        assert_eq!(convo_alix.id(), topic_alix_same.id(), "Topics should match");
-        let alix_dms = client_alix
-            .conversations()
-            .list_dms(FfiListConversationsOptions::default())
-            .unwrap();
-        let bo_dms = client_bo
-            .conversations()
-            .list_dms(FfiListConversationsOptions::default())
-            .unwrap();
-        assert_eq!(
-            convo_alix.id(),
-            bo_dms[0].conversation.id(),
-            "Dms should match"
-        );
-        assert_eq!(
-            convo_alix.id(),
-            alix_dms[0].conversation.id(),
-            "Dms should match"
-        );
-
-        // Send additional messages
-        let text_message_bo2 = TextCodec::encode("Bo hey2".to_string()).unwrap();
-        convo_alix_2
-            .send(
-                encoded_content_to_bytes(text_message_bo2),
-                FfiSendMessageOpts::default(),
-            )
-            .await
-            .unwrap();
-        let text_message_alix2 = TextCodec::encode("Alix hey2".to_string()).unwrap();
-        convo_bo_2
-            .send(
-                encoded_content_to_bytes(text_message_alix2),
-                FfiSendMessageOpts::default(),
-            )
-            .await
-            .unwrap();
-        convo_bo_2.sync().await.unwrap();
-        convo_alix_2.sync().await.unwrap();
-
-        // Validate final message count
-        let final_bo_messages = convo_alix_2
-            .find_messages(FfiListMessagesOptions::default())
-            .await
-            .unwrap();
-        let final_alix_messages = convo_bo_2
-            .find_messages(FfiListMessagesOptions::default())
-            .await
-            .unwrap();
-
-        assert_eq!(final_bo_messages.len(), 5, "Bo should see 5 messages");
-        assert_eq!(final_alix_messages.len(), 5, "Alix should see 5 messages");
-    }
-
-    #[tokio::test]
-    async fn test_can_successfully_thread_dms_with_no_messages() {
-        // Create two test users
-        let wallet_bo = generate_local_wallet();
-        let wallet_alix = generate_local_wallet();
-
-        let client_bo = new_test_client_with_wallet(wallet_bo).await;
-        let client_alix = new_test_client_with_wallet(wallet_alix).await;
-
-        // Find or create DM conversations
-        let convo_bo = client_bo
-            .conversations()
-            .find_or_create_dm_by_inbox_id(client_alix.inbox_id(), FfiCreateDMOptions::default())
-            .await
-            .unwrap();
-        let convo_alix = client_alix
-            .conversations()
-            .find_or_create_dm_by_inbox_id(client_bo.inbox_id(), FfiCreateDMOptions::default())
-            .await
-            .unwrap();
-
-        client_bo
-            .conversations()
-            .sync_all_conversations(None)
-            .await
-            .unwrap();
-        client_alix
-            .conversations()
-            .sync_all_conversations(None)
-            .await
-            .unwrap();
-
-        let group_bo = client_bo.conversation(convo_bo.id()).unwrap();
-        let group_alix = client_alix.conversation(convo_alix.id()).unwrap();
-        assert_eq!(group_bo.id(), group_alix.id(), "Conversations should match");
-    }
-
-    #[tokio::test(flavor = "multi_thread", worker_threads = 5)]
-    async fn test_key_package_validation() {
-        // Create a test client
-        let client = Tester::new().await;
-
-        // Get the client's inbox state to retrieve installation IDs
-        let inbox_state = client.inbox_state(true).await.unwrap();
-        // let inbox_state = client.get_latest_inbox_state("f87420435131ea1b911ad66fbe4b626b107f81955da023d049f8aef6636b8e1b".to_string()).await.unwrap();
-        // let inbox_state = client.get_latest_inbox_state("bd03ba1d688c7ababe4e39eb0012a3cff7003e0faef2e164ff95e1ce4db30141".to_string()).await.unwrap();
-
-        // Extract installation IDs from the inbox state
-        let installation_ids: Vec<Vec<u8>> = inbox_state
-            .installations
-            .iter()
-            .map(|installation| installation.id.clone())
-            .collect();
-
-        assert!(
-            !installation_ids.is_empty(),
-            "Client should have at least one installation ID"
-        );
-
-        // Get key packages for the installation IDs
-        let key_package_statuses = client
-            .get_key_package_statuses_for_installation_ids(installation_ids.clone())
-            .await
-            .unwrap();
-
-        // Verify we got results for all installation IDs
-        assert_eq!(
-            key_package_statuses.len(),
-            installation_ids.len(),
-            "Should get key package status for each installation ID"
-        );
-
-        // Check each key package status
-        for (installation_id, key_package_status) in key_package_statuses {
-            println!("Installation ID: {:?}", hex::encode(&installation_id));
-
-            if let Some(error) = &key_package_status.validation_error {
-                println!("Key package validation error: {}", error);
-            } else if let Some(lifetime) = &key_package_status.lifetime {
-                let not_before_date =
-                    chrono::DateTime::<chrono::Utc>::from_timestamp(lifetime.not_before as i64, 0)
-                        .map(|dt| dt.to_rfc3339())
-                        .unwrap_or_else(|| lifetime.not_before.to_string());
-                let not_after_date =
-                    chrono::DateTime::<chrono::Utc>::from_timestamp(lifetime.not_after as i64, 0)
-                        .map(|dt| dt.to_rfc3339())
-                        .unwrap_or_else(|| lifetime.not_after.to_string());
-
-                println!(
-                    "Key package valid: not_before={} ({}), not_after={} ({})",
-                    lifetime.not_before, not_before_date, lifetime.not_after, not_after_date
-                );
-                println!();
-
-                // Verify the lifetime is valid (not expired)
-                let current_time = std::time::SystemTime::now()
-                    .duration_since(std::time::UNIX_EPOCH)
-                    .unwrap()
-                    .as_secs();
-
-                assert!(
-                    lifetime.not_before <= current_time,
-                    "Key package should be valid now"
-                );
-                assert!(
-                    lifetime.not_after > current_time,
-                    "Key package should not be expired"
-                );
-            } else {
-                println!("No lifetime for this key package")
-            }
-        }
-    }
-
-    #[tokio::test]
-    async fn test_sync_consent() {
-        // Create two test users
-        let alix = Tester::builder().sync_server().sync_worker().build().await;
-        let bo = Tester::new().await;
-
-        // Create a group conversation
-        let alix_group = alix
-            .conversations()
-            .create_group_with_inbox_ids(vec![bo.inbox_id()], FfiCreateGroupOptions::default())
-            .await
-            .unwrap();
-        let initial_consent = alix_group.consent_state().unwrap();
-        assert_eq!(initial_consent, FfiConsentState::Allowed);
-
-        let alix2 = alix.builder.build().await;
-        let state = alix2.inbox_state(true).await.unwrap();
-        assert_eq!(state.installations.len(), 2);
-
-        alix.sync_preferences().await.unwrap();
-        alix_group.sync().await.unwrap();
-        alix2.conversations().sync().await.unwrap();
-
-        let sg1 = alix
-            .inner_client
-            .device_sync_client()
-            .get_sync_group()
-            .await
-            .unwrap();
-        let sg2 = alix2
-            .inner_client
-            .device_sync_client()
-            .get_sync_group()
-            .await
-            .unwrap();
-
-        assert_eq!(sg1.group_id, sg2.group_id);
-
-        alix.conversations()
-            .sync_all_conversations(None)
-            .await
-            .unwrap();
-        alix2
-            .conversations()
-            .sync_all_conversations(None)
-            .await
-            .unwrap();
-
-        alix2.inner_client.sync_welcomes().await.unwrap();
-
-        // Update consent state
-        alix_group
-            .update_consent_state(FfiConsentState::Denied)
-            .unwrap();
-        alix.worker()
-            .register_interest(SyncMetric::ConsentSent, 3)
-            .wait()
-            .await
-            .unwrap();
-
-        sg2.sync().await.unwrap();
-
-        alix2
-            .worker()
-            .register_interest(SyncMetric::ConsentReceived, 1)
-            .wait()
-            .await
-            .unwrap();
-
-        let alix_group2 = alix2.conversation(alix_group.id()).unwrap();
-        assert_eq!(
-            alix_group2.consent_state().unwrap(),
-            FfiConsentState::Denied
-        );
-    }
-
-    #[tokio::test]
-    async fn test_can_find_duplicate_dms_for_group() {
-        let wallet_a = generate_local_wallet();
-        let wallet_b = generate_local_wallet();
-
-        let client_a = new_test_client_with_wallet(wallet_a).await;
-        let client_b = new_test_client_with_wallet(wallet_b).await;
-
-        // Create two DMs (same logical participants, will generate duplicate dm_id)
-        let dm1 = client_a
-            .conversations()
-            .find_or_create_dm_by_inbox_id(client_b.inbox_id(), FfiCreateDMOptions::default())
-            .await
-            .unwrap();
-
-        let _dm2 = client_b
-            .conversations()
-            .find_or_create_dm_by_inbox_id(client_a.inbox_id(), FfiCreateDMOptions::default())
-            .await
-            .unwrap();
-
-        client_a
-            .conversations()
-            .sync_all_conversations(None)
-            .await
-            .unwrap();
-        client_b
-            .conversations()
-            .sync_all_conversations(None)
-            .await
-            .unwrap();
-
-        let group_a = client_a.conversation(dm1.id()).unwrap();
-        let duplicates = group_a.find_duplicate_dms().await.unwrap();
-
-        assert_eq!(duplicates.len(), 1);
-    }
-
-    #[tokio::test]
-    async fn test_can_quickly_fetch_dm_peer_inbox_id() {
-        let wallet_a = generate_local_wallet();
-        let wallet_b = generate_local_wallet();
-
-        let client_a = new_test_client_with_wallet(wallet_a).await;
-        let client_b = new_test_client_with_wallet(wallet_b).await;
-
-        // Initialize streaming at the beginning, before creating the DM
-        let stream_callback = Arc::new(RustStreamCallback::default());
-        let stream = client_a
-            .conversations()
-            .stream(stream_callback.clone())
-            .await;
-
-        // Wait for the streaming to initialize
-        stream.wait_for_ready().await;
-
-        // Test find_or_create_dm returns correct dm_peer_inbox_id
-        let dm = client_a
-            .conversations()
-            .find_or_create_dm_by_inbox_id(client_b.inbox_id(), FfiCreateDMOptions::default())
-            .await
-            .unwrap();
-
-        assert_eq!(dm.dm_peer_inbox_id().unwrap(), client_b.inbox_id());
-
-        // Test conversations.list returns correct dm_peer_inbox_id
-        let client_a_conversation_list = client_a
-            .conversations()
-            .list(FfiListConversationsOptions::default())
-            .unwrap();
-        assert_eq!(client_a_conversation_list.len(), 1);
-        assert_eq!(
-            client_a_conversation_list[0]
-                .conversation()
-                .dm_peer_inbox_id()
-                .unwrap(),
-            client_b.inbox_id()
-        );
-
-        // Wait for streaming to receive the conversation
-        // This is similar to how test_conversation_streaming and other streaming tests work
-        for _ in 0..10 {
-            let conversation_count = stream_callback.conversations.lock().len();
-
-            if conversation_count > 0 {
-                break;
-            }
-
-            tokio::time::sleep(std::time::Duration::from_millis(100)).await;
-        }
-
-        // Get the streamed conversations
-        let streamed_conversations = stream_callback.conversations.lock().clone();
-
-        // Verify we received the conversation from the stream
-        assert!(
-            !streamed_conversations.is_empty(),
-            "Should have received the conversation from the stream"
-        );
-
-        // Verify the streamed conversation has the correct dm_peer_inbox_id
-        let found_matching_peer = streamed_conversations.iter().any(|conversation| {
-            if let Some(dm_peer_id) = conversation.dm_peer_inbox_id() {
-                dm_peer_id == client_b.inbox_id()
-            } else {
-                false
-            }
-        });
-
-        assert!(
-            found_matching_peer,
-            "Should have received conversation with matching peer inbox ID"
-        );
-
-        // Clean up the stream
-        stream.end_and_wait().await.unwrap();
-    }
-
-    #[tokio::test]
-    async fn test_new_installation_group_message_visibility() {
-        let alix = Tester::builder().sync_worker().build().await;
-        let bo = Tester::new().await;
-
-        let group = alix
-            .conversations()
-            .create_group_with_inbox_ids(vec![bo.inbox_id()], Default::default())
-            .await
-            .unwrap();
-
-        let text_message_alix = TextCodec::encode("hello from alix".to_string()).unwrap();
-        group
-            .send(
-                encoded_content_to_bytes(text_message_alix.clone()),
-                FfiSendMessageOpts::default(),
-            )
-            .await
-            .unwrap();
-
-        let alix2 = alix.builder.build().await;
-
-        bo.conversations().sync().await.unwrap();
-        let bo_group = bo.conversation(group.id()).unwrap();
-        let text_message_bo = TextCodec::encode("hello from bo".to_string()).unwrap();
-        bo_group
-            .send(
-                encoded_content_to_bytes(text_message_bo.clone()),
-                FfiSendMessageOpts::default(),
-            )
-            .await
-            .unwrap();
-        alix.conversations()
-            .sync_all_conversations(None)
-            .await
-            .unwrap();
-        alix2
-            .conversations()
-            .sync_all_conversations(None)
-            .await
-            .unwrap();
-
-        alix.inner_client
-            .test_has_same_sync_group_as(&alix2.inner_client)
-            .await
-            .unwrap();
-
-        let group2 = alix2.conversation(group.id()).unwrap();
-        let messages = group2
-            .find_messages(FfiListMessagesOptions::default())
-            .await
-            .unwrap();
-
-        assert_eq!(
-            messages.len(),
-            2,
-            "Expected two message to be visible to new installation"
-        );
-
-        let text_message_alix2 = TextCodec::encode("hi from alix2".to_string()).unwrap();
-        let msg_from_alix2 = group2
-            .send(
-                encoded_content_to_bytes(text_message_alix2.clone()),
-                FfiSendMessageOpts::default(),
-            )
-            .await
-            .unwrap();
-
-        bo.conversations()
-            .sync_all_conversations(None)
-            .await
-            .unwrap();
-        let bob_group = bo.conversation(group.id()).unwrap();
-        let bob_msgs = bob_group
-            .find_messages(FfiListMessagesOptions::default())
-            .await
-            .unwrap();
-
-        assert!(
-            bob_msgs.iter().any(|m| m.id == msg_from_alix2),
-            "Bob should see the message sent by alix2"
-        );
-
-        alix.conversations()
-            .sync_all_conversations(None)
-            .await
-            .unwrap();
-        let alice_msgs = group
-            .find_messages(FfiListMessagesOptions::default())
-            .await
-            .unwrap();
-
-        assert!(
-            alice_msgs.iter().any(|m| m.id == msg_from_alix2),
-            "Original Alix should see the message from alix2"
-        );
-    }
-
-    #[tokio::test]
-    async fn test_cannot_create_more_than_max_installations() {
-        // Create a base tester
-        let alix_wallet = PrivateKeySigner::random();
-        let bo = Tester::new().await;
-        let alix = new_test_client_no_panic(alix_wallet.clone(), None)
-            .await
-            .unwrap();
-
-        // Create (MAX_INSTALLATIONS_PER_INBOX - 1) additional installations (total MAX_INSTALLATIONS_PER_INBOX)
-        let mut installations = vec![];
-        for _ in 0..(MAX_INSTALLATIONS_PER_INBOX - 1) {
-            let new_client_installation = new_test_client_no_panic(alix_wallet.clone(), None)
-                .await
-                .unwrap();
-            installations.push(new_client_installation);
-        }
-
-        // Verify we have MAX_INSTALLATIONS_PER_INBOX installations
-        let state = alix.inbox_state(true).await.unwrap();
-        assert_eq!(state.installations.len(), MAX_INSTALLATIONS_PER_INBOX);
-
-        // Attempt to create an additional installation, expect failure
-        let alix_max_plus_one_result = new_test_client_no_panic(alix_wallet.clone(), None).await;
-        assert!(
-            alix_max_plus_one_result.is_err(),
-            "Expected failure when creating MAX_INSTALLATIONS_PER_INBOX + 1 installation, but got Ok"
-        );
-
-        // Create a group with one of the valid installations
-        let bo_group = bo
-            .conversations()
-            .create_group_with_inbox_ids(
-                vec![installations[2].inbox_id()],
-                FfiCreateGroupOptions::default(),
-            )
-            .await
-            .unwrap();
-
-        // Confirm group members list Alix's inbox with exactly 5 installations
-        let members = bo_group.list_members().await.unwrap();
-        let alix_member = members
-            .iter()
-            .find(|m| m.inbox_id == alix.inbox_id())
-            .expect("Alix should be a group member");
-        assert_eq!(
-            alix_member.installation_ids.len(),
-            MAX_INSTALLATIONS_PER_INBOX
-        );
-
-        // Revoke one of Alix's installations (e.g. installations[4])
-        let signature_request = alix
-            .revoke_installations(vec![installations[4].installation_id()])
-            .await
-            .unwrap();
-
-        signature_request.add_wallet_signature(&alix_wallet).await;
-        alix.apply_signature_request(signature_request)
-            .await
-            .unwrap();
-
-        let state_after_revoke = alix.inbox_state(true).await.unwrap();
-        assert_eq!(
-            state_after_revoke.installations.len(),
-            MAX_INSTALLATIONS_PER_INBOX - 1
-        );
-
-        // Now try building alix6 again – should succeed
-        let _new_client_installation = new_test_client_no_panic(alix_wallet.clone(), None).await;
-        let updated_state = alix.inbox_state(true).await.unwrap();
-        assert_eq!(
-            updated_state.installations.len(),
-            MAX_INSTALLATIONS_PER_INBOX
-        );
-    }
-
-    #[tokio::test(flavor = "multi_thread", worker_threads = 5)]
-    async fn test_static_revoke_installations() {
-        let wallet = PrivateKeySigner::random();
-
-        let ident = wallet.identifier();
-        let ffi_ident: FfiIdentifier = ident.clone().into();
-        let api_backend = connect_to_backend_test().await;
-
-        let client_1 = new_test_client_with_wallet(wallet.clone()).await;
-        let client_2 = new_test_client_with_wallet(wallet.clone()).await;
-        let _client_3 = new_test_client_with_wallet(wallet.clone()).await;
-        let _client_4 = new_test_client_with_wallet(wallet.clone()).await;
-        let _client_5 = new_test_client_with_wallet(wallet.clone()).await;
-
-        let inbox_id = client_1.inbox_id();
-
-        let client_1_state = client_1.inbox_state(true).await.unwrap();
-        let client_2_state = client_2.inbox_state(true).await.unwrap();
-        assert_eq!(client_1_state.installations.len(), 5);
-        assert_eq!(client_2_state.installations.len(), 5);
-
-        let revoke_request = revoke_installations(
-            api_backend.clone(),
-            ffi_ident,
-            &inbox_id,
-            vec![client_2.installation_id()],
-        )
-        .unwrap();
-
-        revoke_request.add_wallet_signature(&wallet).await;
-        apply_signature_request(api_backend.clone(), revoke_request)
-            .await
-            .unwrap();
-
-        let client_1_state_after = client_1.inbox_state(true).await.unwrap();
-        let client_2_state_after = client_2.inbox_state(true).await.unwrap();
-
-        assert_eq!(client_1_state_after.installations.len(), 4);
-        assert_eq!(client_2_state_after.installations.len(), 4);
-    }
-
-    #[tokio::test(flavor = "multi_thread", worker_threads = 5)]
-    async fn test_static_revoke_fails_with_non_recovery_identity() {
-        let wallet_a = PrivateKeySigner::random();
-        let wallet_b = PrivateKeySigner::random();
-
-        let client_a = new_test_client_with_wallet(wallet_a.clone()).await;
-        let client_a2 = new_test_client_with_wallet(wallet_a.clone()).await;
-        let inbox_id = client_a.inbox_id();
-
-        let add_identity_request = client_a
-            .add_identity(wallet_b.identifier().into())
-            .await
-            .unwrap();
-        add_identity_request.add_wallet_signature(&wallet_b).await;
-        client_a
-            .apply_signature_request(add_identity_request)
-            .await
-            .unwrap();
-
-        let client_a_state = client_a.inbox_state(true).await.unwrap();
-        assert_eq!(client_a_state.installations.len(), 2);
-
-        let ffi_ident: FfiIdentifier = wallet_b.identifier().into();
-        let api_backend = connect_to_backend_test().await;
-
-        let revoke_request = revoke_installations(
-            api_backend.clone(),
-            ffi_ident,
-            &inbox_id,
-            vec![client_a2.installation_id()],
-        )
-        .unwrap();
-
-        revoke_request.add_wallet_signature(&wallet_b).await;
-        let revoke_result = apply_signature_request(api_backend.clone(), revoke_request).await;
-
-        assert!(
-            revoke_result.is_err(),
-            "Revocation should fail when using a non-recovery identity"
-        );
-
-        let client_a_state_after = client_a.inbox_state(true).await.unwrap();
-        assert_eq!(client_a_state_after.installations.len(), 2);
-    }
-
-    #[tokio::test]
-    async fn test_can_get_inbox_state_statically() {
-        let alix_wallet = PrivateKeySigner::random();
-        let alix = new_test_client_no_panic(alix_wallet.clone(), None)
-            .await
-            .unwrap();
-        let _alix2 = new_test_client_no_panic(alix_wallet.clone(), None)
-            .await
-            .unwrap();
-        let _alix3 = new_test_client_no_panic(alix_wallet.clone(), None)
-            .await
-            .unwrap();
-
-        let api_backend = connect_to_backend_test().await;
-
-        let state = inbox_state_from_inbox_ids(api_backend, vec![alix.inbox_id()])
-            .await
-            .unwrap();
-        assert_eq!(state[0].installations.len(), 3);
-        assert_eq!(
-            state[0].creation_signature_kind.clone().unwrap(),
-            FfiSignatureKind::Erc191
-        )
-    }
-
-    #[tokio::test(flavor = "multi_thread", worker_threads = 1)]
-    async fn test_sorts_members_by_created_at_using_ffi_identifiers() {
-        let ffi_inbox_owner = FfiWalletInboxOwner::new();
-        let ident = ffi_inbox_owner.identifier();
-        let nonce = 1;
-        let inbox_id = ident.inbox_id(nonce).unwrap();
-
-        let path = tmp_path();
-        let key = static_enc_key().to_vec();
-        let client = create_client(
-            connect_to_backend_test().await,
-            connect_to_backend_test().await,
-            Some(path.clone()),
-            Some(key),
-            &inbox_id,
-            ffi_inbox_owner.identifier(),
-            nonce,
-            None,
-            None,
-            None,
-            None,
-            None,
-            None,
-        )
-        .await
-        .unwrap();
-
-        let signature_request = client.signature_request().unwrap().clone();
-        register_client_with_wallet(&ffi_inbox_owner, &client).await;
-
-        signature_request
-            .add_wallet_signature(&ffi_inbox_owner.wallet)
-            .await;
-
-        let initial_state = client
-            .get_latest_inbox_state(inbox_id.clone())
-            .await
-            .expect("Failed to fetch inbox state");
-
-        assert_eq!(
-            initial_state.account_identities.len(),
-            1,
-            "Should have 1 identity initially"
-        );
-
-        for _i in 0..5 {
-            let wallet_to_add = generate_local_wallet();
-            let new_account_address = wallet_to_add.identifier();
-
-            let signature_request = client
-                .add_identity(new_account_address.into())
-                .await
-                .expect("could not add wallet");
-
-            signature_request.add_wallet_signature(&wallet_to_add).await;
-
-            client
-                .apply_signature_request(signature_request)
-                .await
-                .unwrap();
-
-            tokio::time::sleep(std::time::Duration::from_millis(10)).await;
-        }
-
-        let updated_ffi_state = client
-            .get_latest_inbox_state(inbox_id.clone())
-            .await
-            .expect("Failed to fetch updated inbox state");
-
-        assert_eq!(
-            updated_ffi_state.account_identities.len(),
-            1 + 5,
-            "Expected 1 initial identity + 5 added"
-        );
-
-        let association_state = client
-            .inner_client
-            .identity_updates()
-            .get_latest_association_state(&client.inner_client.context.store().db(), &inbox_id)
-            .await
-            .expect("Failed to fetch association state");
-
-        let expected_order: Vec<_> = association_state
-            .members()
-            .iter()
-            .filter_map(|m| match &m.identifier {
-                MemberIdentifier::Ethereum(addr) => Some(addr.to_string()),
-                _ => None,
-            })
-            .collect();
-
-        let ffi_identities: Vec<_> = updated_ffi_state
-            .account_identities
-            .iter()
-            .map(|id| id.identifier.clone())
-            .collect();
-
-        assert_eq!(
-            ffi_identities, expected_order,
-            "FFI identifiers are not ordered by creation timestamp"
-        );
-    }
-
-    #[tokio::test]
-    async fn test_is_connected_after_connect() {
-        let api_backend = connect_to_backend_test().await;
-
-        let connected = is_connected(api_backend).await;
-
-        assert!(connected, "Expected API client to report as connected");
-
-        let api = connect_to_backend("http://127.0.0.1:59999".to_string(), None, false, None)
-            .await
-            .unwrap();
-        let backend = MessageBackendBuilder::default()
-            .from_bundle(api.0.clone())
-            .unwrap();
-        let api = ApiClientWrapper::new(backend, Default::default());
-        let result = api
-            .query_group_messages(xmtp_common::rand_vec::<16>().into())
-            .await;
-        assert!(result.is_err(), "Expected connection to fail");
-    }
-
-    #[tokio::test]
-    async fn test_get_last_read_times() {
-        let alix_wallet = generate_local_wallet();
-        let bo_wallet = generate_local_wallet();
-
-        let alix_client = new_test_client_with_wallet(alix_wallet).await;
-        let bo_client = new_test_client_with_wallet(bo_wallet).await;
-
-        // Create a DM between Alix and Bo
-        let alix_dm = alix_client
-            .conversations()
-            .find_or_create_dm(
-                bo_client.account_identifier.clone(),
-                FfiCreateDMOptions {
-                    message_disappearing_settings: None,
-                },
-            )
-            .await
-            .unwrap();
-
-        let bo_dm = bo_client
-            .conversations()
-            .find_or_create_dm(
-                alix_client.account_identifier.clone(),
-                FfiCreateDMOptions {
-                    message_disappearing_settings: None,
-                },
-            )
-            .await
-            .unwrap();
-
-        // Bo sends a read receipt
-        let read_receipt = FfiReadReceipt {};
-        let read_receipt_encoded = encode_read_receipt(read_receipt).unwrap();
-        bo_dm
-            .send(read_receipt_encoded, FfiSendMessageOpts::default())
-            .await
-            .unwrap();
-
-        alix_client
-            .conversations()
-            .sync_all_conversations(None)
-            .await
-            .unwrap();
-        bo_client
-            .conversations()
-            .sync_all_conversations(None)
-            .await
-            .unwrap();
-
-        // Test get_last_read_times - should return Bo's read receipt timestamp
-        let alix_last_read_times = alix_dm.get_last_read_times().unwrap();
-        let bo_last_read_times = bo_dm.get_last_read_times().unwrap();
-
-        // Should have one entry for Bo's inbox ID
-        assert_eq!(alix_last_read_times.len(), 1);
-        assert_eq!(bo_last_read_times.len(), 1);
-        assert_eq!(alix_last_read_times, bo_last_read_times);
-
-        // Get Bo's inbox ID
-        let bo_inbox_id = bo_client.inbox_id();
-
-        // Verify that Bo's read receipt timestamp is recorded
-        assert!(alix_last_read_times.contains_key(&bo_inbox_id));
-        let bo_read_time = alix_last_read_times.get(&bo_inbox_id).unwrap();
-        assert!(
-            *bo_read_time > 0,
-            "Read receipt timestamp should be positive"
-        );
-    }
-
-    #[tokio::test(flavor = "multi_thread", worker_threads = 5)]
-    async fn test_pagination_of_conversations_list() {
-        let bo_client = new_test_client().await;
-        let caro_client = new_test_client().await;
-
-        // Create 15 groups
-        let mut groups = Vec::new();
-        for i in 0..15 {
-            let group = bo_client
-                .conversations()
-                .create_group(
-                    vec![caro_client.account_identifier.clone()],
-                    FfiCreateGroupOptions {
-                        group_name: Some(format!("Test Group {}", i)),
-                        ..Default::default()
-                    },
-                )
-                .await
-                .unwrap();
-            groups.push(group);
-        }
-
-        // Send a message to every 7th group to ensure they're ordered by last message
-        // and not by created_at
-        for (index, group) in groups.iter().enumerate() {
-            if index % 2 == 0 {
-                group.send_text("Jumbling the sort").await.unwrap();
-            }
-        }
-
-        // Track all conversations retrieved through pagination
-        let mut all_conversations = std::collections::HashSet::new();
-        let mut page_count = 0;
-
-        // Get the first page
-        let mut page = bo_client
-            .conversations()
-            .list_groups(FfiListConversationsOptions {
-                limit: Some(5),
-                order_by: Some(FfiGroupQueryOrderBy::LastActivity),
-                ..Default::default()
-            })
-            .unwrap();
-
-        while !page.is_empty() {
-            page_count += 1;
-
-            // Add new conversation IDs to our set
-            for conversation in &page {
-                let conversation_arc = conversation.conversation();
-                assert!(!all_conversations.contains(&conversation_arc.id()));
-                all_conversations.insert(conversation_arc.id());
-            }
-
-            // If we got fewer than the limit, we've reached the end
-            if page.len() < 5 {
-                break;
-            }
-
-            // Get the oldest (last) conversation's timestamp for the next page
-            let last_conversation = page.last().unwrap().conversation();
-
-            let before = if let Some(last_message) = page.last().unwrap().last_message() {
-                last_message.sent_at_ns
-            } else {
-                last_conversation.created_at_ns()
-            };
-
-            // Get the next page
-            page = bo_client
-                .conversations()
-                .list_groups(FfiListConversationsOptions {
-                    last_activity_before_ns: Some(before),
-                    order_by: Some(FfiGroupQueryOrderBy::LastActivity),
-                    limit: Some(5),
-                    ..Default::default()
-                })
-                .unwrap();
-
-            // Safety check to prevent infinite loop
-            if page_count > 10 {
-                panic!("Too many pages, possible infinite loop");
-            }
-        }
-
-        // Validate results
-        assert_eq!(
-            all_conversations.len(),
-            15,
-            "Should have retrieved all 15 groups"
-        );
-
-        // Verify all created groups are in the results
-        for group in &groups {
-            assert!(
-                all_conversations.contains(&group.id()),
-                "Group {} should be in paginated results",
-                hex::encode(group.id())
-            );
-        }
-    }
-
-    #[tokio::test(flavor = "multi_thread", worker_threads = 5)]
-    async fn test_overlapping_streams() {
-        let alix = Tester::new().await;
-        let bo = Tester::new().await;
-
-        let message_callbacks = Arc::new(RustStreamCallback::default());
-        let conversation_callbacks = Arc::new(RustStreamCallback::default());
-        // Stream all group messages
-        let stream_messages = bo.conversations().stream(message_callbacks.clone()).await;
-        // Stream all groups
-        let stream_conversations = bo
-            .conversations()
-            .stream(conversation_callbacks.clone())
-            .await;
-        stream_messages.wait_for_ready().await;
-        stream_conversations.wait_for_ready().await;
-
-        // Create group and send first message
-        let alix_group = alix
-            .conversations()
-            .create_group(
-                vec![bo.account_identifier.clone()],
-                FfiCreateGroupOptions::default(),
-            )
-            .await
-            .unwrap();
-
-        alix_group
-            .send("hi".into(), FfiSendMessageOpts::default())
-            .await
-            .unwrap();
-
-        // The group should be received in both streams without erroring
-        message_callbacks.wait_for_delivery(None).await.unwrap();
-        conversation_callbacks
-            .wait_for_delivery(None)
-            .await
-            .unwrap();
-    }
-}
-=======
-pub mod tests;
->>>>>>> ecc41cda
+pub mod tests;