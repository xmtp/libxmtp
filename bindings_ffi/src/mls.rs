pub use crate::inbox_owner::SigningError;
use crate::logger::init_logger;
use crate::logger::FfiLogger;
use crate::GenericError;
use std::collections::HashMap;
use std::convert::TryInto;
use std::sync::Arc;
use tokio::{sync::Mutex, task::AbortHandle};
use xmtp_api_grpc::grpc_api_helper::Client as TonicApiClient;
use xmtp_id::associations::unverified::NewUnverifiedSmartContractWalletSignature;
use xmtp_id::associations::unverified::UnverifiedSignature;
use xmtp_id::associations::AccountId;
use xmtp_id::associations::AssociationState;
use xmtp_id::associations::MemberIdentifier;
use xmtp_id::scw_verifier::RemoteSignatureVerifier;
use xmtp_id::scw_verifier::SmartContractSignatureVerifier;
use xmtp_id::{
    associations::{builder::SignatureRequest, generate_inbox_id as xmtp_id_generate_inbox_id},
    InboxId,
};
use xmtp_mls::client::FindGroupParams;
use xmtp_mls::groups::group_mutable_metadata::MetadataField;
use xmtp_mls::groups::group_permissions::BasePolicies;
use xmtp_mls::groups::group_permissions::GroupMutablePermissionsError;
use xmtp_mls::groups::group_permissions::MembershipPolicies;
use xmtp_mls::groups::group_permissions::MetadataBasePolicies;
use xmtp_mls::groups::group_permissions::MetadataPolicies;
use xmtp_mls::groups::group_permissions::PermissionsBasePolicies;
use xmtp_mls::groups::group_permissions::PermissionsPolicies;
use xmtp_mls::groups::group_permissions::PolicySet;
use xmtp_mls::groups::intents::PermissionPolicyOption;
use xmtp_mls::groups::intents::PermissionUpdateType;
use xmtp_mls::groups::GroupMetadataOptions;
use xmtp_mls::storage::consent_record::ConsentState;
use xmtp_mls::storage::consent_record::ConsentType;
use xmtp_mls::storage::consent_record::StoredConsentRecord;
use xmtp_mls::{
    api::ApiClientWrapper,
    builder::ClientBuilder,
    client::Client as MlsClient,
    client::ClientError,
    groups::{
        group_metadata::{ConversationType, GroupMetadata},
        group_permissions::GroupMutablePermissions,
        members::PermissionLevel,
        MlsGroup, PreconfiguredPolicies, UpdateAdminListType,
    },
    identity::IdentityStrategy,
    retry::Retry,
    storage::{
        group_message::{DeliveryStatus, GroupMessageKind, StoredGroupMessage},
        EncryptedMessageStore, EncryptionKey, StorageOption,
    },
    subscriptions::StreamHandle,
};

pub type RustXmtpClient = MlsClient<TonicApiClient>;

/// It returns a new client of the specified `inbox_id`.
/// Note that the `inbox_id` must be either brand new or already associated with the `account_address`.
/// i.e. `inbox_id` cannot be associated with another account address.
///
/// Prior to calling this function, it's suggested to form `inbox_id`, `account_address`, and `nonce` like below.
///
/// ```text
/// inbox_id = get_inbox_id_for_address(account_address)
/// nonce = 0
///
/// // if inbox_id is not associated, we will create new one.
/// if !inbox_id {
///     if !legacy_key { nonce = random_u64() }
///     inbox_id = generate_inbox_id(account_address, nonce)
/// } // Otherwise, we will just use the inbox and ignore the nonce.
/// db_path = $inbox_id-$env
///
/// xmtp.create_client(account_address, nonce, inbox_id, Option<legacy_signed_private_key_proto>)
/// ```
#[allow(clippy::too_many_arguments)]
#[uniffi::export(async_runtime = "tokio")]
pub async fn create_client(
    logger: Box<dyn FfiLogger>,
    host: String,
    is_secure: bool,
    db: Option<String>,
    encryption_key: Option<Vec<u8>>,
    inbox_id: &InboxId,
    account_address: String,
    nonce: u64,
    legacy_signed_private_key_proto: Option<Vec<u8>>,
    history_sync_url: Option<String>,
) -> Result<Arc<FfiXmtpClient>, GenericError> {
    init_logger(logger);
    log::info!(
        "Creating API client for host: {}, isSecure: {}",
        host,
        is_secure
    );
    let api_client = TonicApiClient::create(host.clone(), is_secure).await?;

    log::info!(
        "Creating message store with path: {:?} and encryption key: {} of length {:?}",
        db,
        encryption_key.is_some(),
        encryption_key.as_ref().map(|k| k.len())
    );

    let storage_option = match db {
        Some(path) => StorageOption::Persistent(path),
        None => StorageOption::Ephemeral,
    };

    let store = match encryption_key {
        Some(key) => {
            let key: EncryptionKey = key
                .try_into()
                .map_err(|_| "Malformed 32 byte encryption key".to_string())?;
            EncryptedMessageStore::new(storage_option, key)?
        }
        None => EncryptedMessageStore::new_unencrypted(storage_option)?,
    };
    log::info!("Creating XMTP client");
    let identity_strategy = IdentityStrategy::CreateIfNotFound(
        inbox_id.clone(),
        account_address.clone(),
        nonce,
        legacy_signed_private_key_proto,
    );

    let scw_verifier = RemoteSignatureVerifier::new(api_client.identity_client().clone());

    let xmtp_client: RustXmtpClient = match history_sync_url {
        Some(url) => {
            ClientBuilder::new(identity_strategy)
                .api_client(api_client)
                .store(store)
                .history_sync_url(&url)
                .scw_signature_verifier(scw_verifier)
                .build()
                .await?
        }
        None => {
            ClientBuilder::new(identity_strategy)
                .api_client(api_client)
                .store(store)
                .scw_signature_verifier(scw_verifier)
                .build()
                .await?
        }
    };

    log::info!(
        "Created XMTP client for inbox_id: {}",
        xmtp_client.inbox_id()
    );
    Ok(Arc::new(FfiXmtpClient {
        inner_client: Arc::new(xmtp_client),
        account_address,
    }))
}

#[allow(unused)]
#[uniffi::export(async_runtime = "tokio")]
pub async fn get_inbox_id_for_address(
    logger: Box<dyn FfiLogger>,
    host: String,
    is_secure: bool,
    account_address: String,
) -> Result<Option<String>, GenericError> {
    let api_client = ApiClientWrapper::new(
        TonicApiClient::create(host.clone(), is_secure).await?,
        Retry::default(),
    );

    let results = api_client
        .get_inbox_ids(vec![account_address.clone()])
        .await
        .map_err(GenericError::from_error)?;

    Ok(results.get(&account_address).cloned())
}

#[allow(unused)]
#[uniffi::export]
pub fn generate_inbox_id(account_address: String, nonce: u64) -> String {
    xmtp_id_generate_inbox_id(&account_address, &nonce)
}

#[derive(uniffi::Object)]
pub struct FfiSignatureRequest {
    inner: Arc<Mutex<SignatureRequest>>,
    scw_verifier: Box<dyn SmartContractSignatureVerifier>,
}

#[uniffi::export(async_runtime = "tokio")]
impl FfiSignatureRequest {
    // Signature that's signed by EOA wallet
    pub async fn add_ecdsa_signature(&self, signature_bytes: Vec<u8>) -> Result<(), GenericError> {
        let mut inner = self.inner.lock().await;
        inner
            .add_signature(
                UnverifiedSignature::new_recoverable_ecdsa(signature_bytes),
                self.scw_verifier.clone().as_ref(),
            )
            .await?;

        Ok(())
    }

    // Signature that's signed by smart contract wallet
    pub async fn add_scw_signature(
        &self,
        signature_bytes: Vec<u8>,
        address: String,
        chain_id: u64,
        block_number: Option<u64>,
    ) -> Result<(), GenericError> {
        let mut inner = self.inner.lock().await;
        let account_id = AccountId::new_evm(chain_id, address);

        let new_signature = NewUnverifiedSmartContractWalletSignature::new(
            signature_bytes,
            account_id,
            block_number,
        );

        inner
            .add_new_unverified_smart_contract_signature(
                new_signature,
                self.scw_verifier.clone().as_ref(),
            )
            .await?;

        Ok(())
    }

    pub async fn is_ready(&self) -> bool {
        self.inner.lock().await.is_ready()
    }

    pub async fn signature_text(&self) -> Result<String, GenericError> {
        Ok(self.inner.lock().await.signature_text())
    }

    /// missing signatures that are from [MemberKind::Address]
    pub async fn missing_address_signatures(&self) -> Result<Vec<String>, GenericError> {
        let inner = self.inner.lock().await;
        Ok(inner
            .missing_address_signatures()
            .iter()
            .map(|member| member.to_string())
            .collect())
    }
}

#[derive(uniffi::Object)]
pub struct FfiXmtpClient {
    inner_client: Arc<RustXmtpClient>,
    #[allow(dead_code)]
    account_address: String,
}

#[uniffi::export(async_runtime = "tokio")]
impl FfiXmtpClient {
    pub fn inbox_id(&self) -> InboxId {
        self.inner_client.inbox_id()
    }

    pub fn conversations(&self) -> Arc<FfiConversations> {
        Arc::new(FfiConversations {
            inner_client: self.inner_client.clone(),
        })
    }

<<<<<<< HEAD
    pub fn group(&self, group_id: Vec<u8>) -> Result<FfiGroup, GenericError> {
        let convo = self.inner_client.group(group_id)?;

        Ok(FfiGroup {
            inner_client: self.inner_client.clone(),
            group_id: convo.group_id,
            created_at_ns: convo.created_at_ns,
        })
    }

    pub fn dm_group(&self, target_inbox_id: String) -> Result<FfiGroup, GenericError> {
        let convo = self
            .inner_client
            .dm_group_from_target_inbox(target_inbox_id)?;

        Ok(FfiGroup {
=======
    pub fn conversation(&self, conversation_id: Vec<u8>) -> Result<FfiConversation, GenericError> {
        let convo = self.inner_client.group(conversation_id)?;
        Ok(FfiConversation {
>>>>>>> 6edeed87
            inner_client: self.inner_client.clone(),
            conversation_id: convo.group_id,
            created_at_ns: convo.created_at_ns,
        })
    }

    pub fn message(&self, message_id: Vec<u8>) -> Result<FfiMessage, GenericError> {
        let message = self.inner_client.message(message_id)?;
        Ok(message.into())
    }

    pub async fn can_message(
        &self,
        account_addresses: Vec<String>,
    ) -> Result<HashMap<String, bool>, GenericError> {
        let inner = self.inner_client.as_ref();

        let results: HashMap<String, bool> = inner.can_message(account_addresses).await?;

        Ok(results)
    }

    pub fn installation_id(&self) -> Vec<u8> {
        self.inner_client.installation_public_key()
    }

    pub fn release_db_connection(&self) -> Result<(), GenericError> {
        Ok(self.inner_client.release_db_connection()?)
    }

    pub async fn db_reconnect(&self) -> Result<(), GenericError> {
        Ok(self.inner_client.reconnect_db()?)
    }

    pub async fn find_inbox_id(&self, address: String) -> Result<Option<String>, GenericError> {
        let inner = self.inner_client.as_ref();

        let result = inner.find_inbox_id_from_address(address).await?;
        Ok(result)
    }

    /**
     * Get the client's inbox state.
     *
     * If `refresh_from_network` is true, the client will go to the network first to refresh the state.
     * Otherwise, the state will be read from the local database.
     */
    pub async fn inbox_state(
        &self,
        refresh_from_network: bool,
    ) -> Result<FfiInboxState, GenericError> {
        let state = self.inner_client.inbox_state(refresh_from_network).await?;
        Ok(state.into())
    }

    /**
     * Get the inbox state for each `inbox_id`.
     *
     * If `refresh_from_network` is true, the client will go to the network first to refresh the state.
     * Otherwise, the state will be read from the local database.
     */
    pub async fn addresses_from_inbox_id(
        &self,
        refresh_from_network: bool,
        inbox_ids: Vec<String>,
    ) -> Result<Vec<FfiInboxState>, GenericError> {
        let state = self
            .inner_client
            .inbox_addresses(refresh_from_network, inbox_ids)
            .await?;
        Ok(state.into_iter().map(Into::into).collect())
    }

    /**
     * Get the inbox_id for each address.
     */
    pub async fn inbox_ids_from_addresses(
        &self,
        addresses: Vec<String>,
    ) -> Result<Vec<Option<String>>, GenericError> {
        let inbox_ids = self
            .inner_client
            .find_inbox_ids_from_addresses(addresses)
            .await?;

        Ok(inbox_ids)
    }

    pub async fn get_latest_inbox_state(
        &self,
        inbox_id: String,
    ) -> Result<FfiInboxState, GenericError> {
        let state = self
            .inner_client
            .get_latest_association_state(&self.inner_client.store().conn()?, &inbox_id)
            .await?;
        Ok(state.into())
    }

    pub async fn set_consent_states(&self, records: Vec<FfiConsent>) -> Result<(), GenericError> {
        let inner = self.inner_client.as_ref();
        let stored_records: Vec<StoredConsentRecord> =
            records.into_iter().map(StoredConsentRecord::from).collect();

        inner.set_consent_states(stored_records).await?;
        Ok(())
    }

    pub async fn get_consent_state(
        &self,
        entity_type: FfiConsentEntityType,
        entity: String,
    ) -> Result<FfiConsentState, GenericError> {
        let inner = self.inner_client.as_ref();
        let result = inner.get_consent_state(entity_type.into(), entity).await?;

        Ok(result.into())
    }
}

#[uniffi::export(async_runtime = "tokio")]
impl FfiXmtpClient {
    pub fn signature_request(&self) -> Option<Arc<FfiSignatureRequest>> {
        let scw_verifier = self.inner_client.context().scw_verifier.clone();
        self.inner_client
            .identity()
            .signature_request()
            .map(|request| {
                Arc::new(FfiSignatureRequest {
                    inner: Arc::new(Mutex::new(request)),
                    scw_verifier,
                })
            })
    }

    pub async fn register_identity(
        &self,
        signature_request: Arc<FfiSignatureRequest>,
    ) -> Result<(), GenericError> {
        let signature_request = signature_request.inner.lock().await;
        self.inner_client
            .register_identity(signature_request.clone())
            .await?;

        Ok(())
    }

    pub async fn request_history_sync(&self) -> Result<(), GenericError> {
        self.inner_client
            .send_history_request()
            .await
            .map_err(GenericError::from_error)?;
        Ok(())
    }

    /// Adds an identity - really a wallet address - to the existing client
    pub async fn add_wallet(
        &self,
        existing_wallet_address: &str,
        new_wallet_address: &str,
    ) -> Result<Arc<FfiSignatureRequest>, GenericError> {
        let signature_request = self
            .inner_client
            .associate_wallet(existing_wallet_address.into(), new_wallet_address.into())?;

        let request = Arc::new(FfiSignatureRequest {
            inner: Arc::new(tokio::sync::Mutex::new(signature_request)),
            scw_verifier: self.inner_client.context().scw_verifier.clone(),
        });

        Ok(request)
    }

    pub async fn apply_signature_request(
        &self,
        signature_request: Arc<FfiSignatureRequest>,
    ) -> Result<(), GenericError> {
        let signature_request = signature_request.inner.lock().await;
        self.inner_client
            .apply_signature_request(signature_request.clone())
            .await?;

        Ok(())
    }

    /// Revokes or removes an identity - really a wallet address - from the existing client
    pub async fn revoke_wallet(
        &self,
        wallet_address: &str,
    ) -> Result<Arc<FfiSignatureRequest>, GenericError> {
        let signature_request = self
            .inner_client
            .revoke_wallets(vec![wallet_address.into()])
            .await?;

        let request = Arc::new(FfiSignatureRequest {
            inner: Arc::new(tokio::sync::Mutex::new(signature_request)),
            scw_verifier: self.inner_client.context().scw_verifier.clone(),
        });

        Ok(request)
    }

    /**
     * Revokes all installations except the one the client is currently using
     */
    pub async fn revoke_all_other_installations(
        &self,
    ) -> Result<Arc<FfiSignatureRequest>, GenericError> {
        let installation_id = self.inner_client.installation_public_key();
        let inbox_state = self.inner_client.inbox_state(true).await?;
        let other_installation_ids = inbox_state
            .installation_ids()
            .into_iter()
            .filter(|id| id != &installation_id)
            .collect();

        let signature_request = self
            .inner_client
            .revoke_installations(other_installation_ids)
            .await?;

        Ok(Arc::new(FfiSignatureRequest {
            inner: Arc::new(tokio::sync::Mutex::new(signature_request)),
            scw_verifier: self.inner_client.context().scw_verifier.clone(),
        }))
    }
}

#[derive(uniffi::Record)]
pub struct FfiInboxState {
    pub inbox_id: String,
    pub recovery_address: String,
    pub installations: Vec<FfiInstallation>,
    pub account_addresses: Vec<String>,
}

#[derive(uniffi::Record)]
pub struct FfiInstallation {
    pub id: Vec<u8>,
    pub client_timestamp_ns: Option<u64>,
}

impl From<AssociationState> for FfiInboxState {
    fn from(state: AssociationState) -> Self {
        Self {
            inbox_id: state.inbox_id().to_string(),
            recovery_address: state.recovery_address().to_string(),
            installations: state
                .members()
                .into_iter()
                .filter_map(|m| match m.identifier {
                    MemberIdentifier::Address(_) => None,
                    MemberIdentifier::Installation(inst) => Some(FfiInstallation {
                        id: inst,
                        client_timestamp_ns: m.client_timestamp_ns,
                    }),
                })
                .collect(),
            account_addresses: state.account_addresses(),
        }
    }
}

#[derive(uniffi::Record, Default)]
pub struct FfiListConversationsOptions {
    pub created_after_ns: Option<i64>,
    pub created_before_ns: Option<i64>,
    pub limit: Option<i64>,
}

#[derive(uniffi::Object)]
pub struct FfiConversations {
    inner_client: Arc<RustXmtpClient>,
}

#[derive(uniffi::Enum, Clone, Debug)]
pub enum FfiGroupPermissionsOptions {
    AllMembers,
    AdminOnly,
    CustomPolicy,
}

#[derive(uniffi::Enum, Debug)]
pub enum FfiPermissionUpdateType {
    AddMember,
    RemoveMember,
    AddAdmin,
    RemoveAdmin,
    UpdateMetadata,
}

impl From<&FfiPermissionUpdateType> for PermissionUpdateType {
    fn from(update_type: &FfiPermissionUpdateType) -> Self {
        match update_type {
            FfiPermissionUpdateType::AddMember => PermissionUpdateType::AddMember,
            FfiPermissionUpdateType::RemoveMember => PermissionUpdateType::RemoveMember,
            FfiPermissionUpdateType::AddAdmin => PermissionUpdateType::AddAdmin,
            FfiPermissionUpdateType::RemoveAdmin => PermissionUpdateType::RemoveAdmin,
            FfiPermissionUpdateType::UpdateMetadata => PermissionUpdateType::UpdateMetadata,
        }
    }
}

#[derive(uniffi::Enum, Clone, Debug, PartialEq, Eq)]
pub enum FfiPermissionPolicy {
    Allow,
    Deny,
    Admin,
    SuperAdmin,
    DoesNotExist,
    Other,
}

impl TryInto<PermissionPolicyOption> for FfiPermissionPolicy {
    type Error = GroupMutablePermissionsError;

    fn try_into(self) -> Result<PermissionPolicyOption, Self::Error> {
        match self {
            FfiPermissionPolicy::Allow => Ok(PermissionPolicyOption::Allow),
            FfiPermissionPolicy::Deny => Ok(PermissionPolicyOption::Deny),
            FfiPermissionPolicy::Admin => Ok(PermissionPolicyOption::AdminOnly),
            FfiPermissionPolicy::SuperAdmin => Ok(PermissionPolicyOption::SuperAdminOnly),
            _ => Err(GroupMutablePermissionsError::InvalidPermissionPolicyOption),
        }
    }
}

impl TryInto<MembershipPolicies> for FfiPermissionPolicy {
    type Error = GroupMutablePermissionsError;

    fn try_into(self) -> Result<MembershipPolicies, Self::Error> {
        match self {
            FfiPermissionPolicy::Allow => Ok(MembershipPolicies::allow()),
            FfiPermissionPolicy::Deny => Ok(MembershipPolicies::deny()),
            FfiPermissionPolicy::Admin => Ok(MembershipPolicies::allow_if_actor_admin()),
            FfiPermissionPolicy::SuperAdmin => Ok(MembershipPolicies::allow_if_actor_super_admin()),
            _ => Err(GroupMutablePermissionsError::InvalidPermissionPolicyOption),
        }
    }
}

impl TryInto<MetadataPolicies> for FfiPermissionPolicy {
    type Error = GroupMutablePermissionsError;

    fn try_into(self) -> Result<MetadataPolicies, Self::Error> {
        match self {
            FfiPermissionPolicy::Allow => Ok(MetadataPolicies::allow()),
            FfiPermissionPolicy::Deny => Ok(MetadataPolicies::deny()),
            FfiPermissionPolicy::Admin => Ok(MetadataPolicies::allow_if_actor_admin()),
            FfiPermissionPolicy::SuperAdmin => Ok(MetadataPolicies::allow_if_actor_super_admin()),
            _ => Err(GroupMutablePermissionsError::InvalidPermissionPolicyOption),
        }
    }
}

impl TryInto<PermissionsPolicies> for FfiPermissionPolicy {
    type Error = GroupMutablePermissionsError;

    fn try_into(self) -> Result<PermissionsPolicies, Self::Error> {
        match self {
            FfiPermissionPolicy::Deny => Ok(PermissionsPolicies::deny()),
            FfiPermissionPolicy::Admin => Ok(PermissionsPolicies::allow_if_actor_admin()),
            FfiPermissionPolicy::SuperAdmin => {
                Ok(PermissionsPolicies::allow_if_actor_super_admin())
            }
            _ => Err(GroupMutablePermissionsError::InvalidPermissionPolicyOption),
        }
    }
}

impl From<&MembershipPolicies> for FfiPermissionPolicy {
    fn from(policies: &MembershipPolicies) -> Self {
        if let MembershipPolicies::Standard(base_policy) = policies {
            match base_policy {
                BasePolicies::Allow => FfiPermissionPolicy::Allow,
                BasePolicies::Deny => FfiPermissionPolicy::Deny,
                BasePolicies::AllowSameMember => FfiPermissionPolicy::Other,
                BasePolicies::AllowIfAdminOrSuperAdmin => FfiPermissionPolicy::Admin,
                BasePolicies::AllowIfSuperAdmin => FfiPermissionPolicy::SuperAdmin,
            }
        } else {
            FfiPermissionPolicy::Other
        }
    }
}

impl From<&MetadataPolicies> for FfiPermissionPolicy {
    fn from(policies: &MetadataPolicies) -> Self {
        if let MetadataPolicies::Standard(base_policy) = policies {
            match base_policy {
                MetadataBasePolicies::Allow => FfiPermissionPolicy::Allow,
                MetadataBasePolicies::Deny => FfiPermissionPolicy::Deny,
                MetadataBasePolicies::AllowIfActorAdminOrSuperAdmin => FfiPermissionPolicy::Admin,
                MetadataBasePolicies::AllowIfActorSuperAdmin => FfiPermissionPolicy::SuperAdmin,
            }
        } else {
            FfiPermissionPolicy::Other
        }
    }
}

impl From<&PermissionsPolicies> for FfiPermissionPolicy {
    fn from(policies: &PermissionsPolicies) -> Self {
        if let PermissionsPolicies::Standard(base_policy) = policies {
            match base_policy {
                PermissionsBasePolicies::Deny => FfiPermissionPolicy::Deny,
                PermissionsBasePolicies::AllowIfActorAdminOrSuperAdmin => {
                    FfiPermissionPolicy::Admin
                }
                PermissionsBasePolicies::AllowIfActorSuperAdmin => FfiPermissionPolicy::SuperAdmin,
            }
        } else {
            FfiPermissionPolicy::Other
        }
    }
}

#[derive(uniffi::Record, Clone, Debug, PartialEq, Eq)]
pub struct FfiPermissionPolicySet {
    pub add_member_policy: FfiPermissionPolicy,
    pub remove_member_policy: FfiPermissionPolicy,
    pub add_admin_policy: FfiPermissionPolicy,
    pub remove_admin_policy: FfiPermissionPolicy,
    pub update_group_name_policy: FfiPermissionPolicy,
    pub update_group_description_policy: FfiPermissionPolicy,
    pub update_group_image_url_square_policy: FfiPermissionPolicy,
    pub update_group_pinned_frame_url_policy: FfiPermissionPolicy,
}

impl From<PreconfiguredPolicies> for FfiGroupPermissionsOptions {
    fn from(policy: PreconfiguredPolicies) -> Self {
        match policy {
            PreconfiguredPolicies::AllMembers => FfiGroupPermissionsOptions::AllMembers,
            PreconfiguredPolicies::AdminsOnly => FfiGroupPermissionsOptions::AdminOnly,
        }
    }
}

impl TryFrom<FfiPermissionPolicySet> for PolicySet {
    type Error = GroupMutablePermissionsError;
    fn try_from(policy_set: FfiPermissionPolicySet) -> Result<Self, GroupMutablePermissionsError> {
        let mut metadata_permissions_map: HashMap<String, MetadataPolicies> = HashMap::new();
        metadata_permissions_map.insert(
            MetadataField::GroupName.to_string(),
            policy_set.update_group_name_policy.try_into()?,
        );
        metadata_permissions_map.insert(
            MetadataField::Description.to_string(),
            policy_set.update_group_description_policy.try_into()?,
        );
        metadata_permissions_map.insert(
            MetadataField::GroupImageUrlSquare.to_string(),
            policy_set.update_group_image_url_square_policy.try_into()?,
        );
        metadata_permissions_map.insert(
            MetadataField::GroupPinnedFrameUrl.to_string(),
            policy_set.update_group_pinned_frame_url_policy.try_into()?,
        );

        Ok(PolicySet {
            add_member_policy: policy_set.add_member_policy.try_into()?,
            remove_member_policy: policy_set.remove_member_policy.try_into()?,
            add_admin_policy: policy_set.add_admin_policy.try_into()?,
            remove_admin_policy: policy_set.remove_admin_policy.try_into()?,
            update_metadata_policy: metadata_permissions_map,
            update_permissions_policy: PermissionsPolicies::allow_if_actor_super_admin(),
        })
    }
}

#[derive(uniffi::Enum, Debug)]
pub enum FfiMetadataField {
    GroupName,
    Description,
    ImageUrlSquare,
    PinnedFrameUrl,
}

impl From<&FfiMetadataField> for MetadataField {
    fn from(field: &FfiMetadataField) -> Self {
        match field {
            FfiMetadataField::GroupName => MetadataField::GroupName,
            FfiMetadataField::Description => MetadataField::Description,
            FfiMetadataField::ImageUrlSquare => MetadataField::GroupImageUrlSquare,
            FfiMetadataField::PinnedFrameUrl => MetadataField::GroupPinnedFrameUrl,
        }
    }
}

#[uniffi::export(async_runtime = "tokio")]
impl FfiConversations {
    pub async fn create_group(
        &self,
        account_addresses: Vec<String>,
        opts: FfiCreateGroupOptions,
    ) -> Result<Arc<FfiConversation>, GenericError> {
        log::info!(
            "creating group with account addresses: {}",
            account_addresses.join(", ")
        );

        if let Some(FfiGroupPermissionsOptions::CustomPolicy) = opts.permissions {
            if opts.custom_permission_policy_set.is_none() {
                return Err(GenericError::Generic {
                    err: "CustomPolicy must include policy set".to_string(),
                });
            }
        } else if opts.custom_permission_policy_set.is_some() {
            return Err(GenericError::Generic {
                err: "Only CustomPolicy may specify a policy set".to_string(),
            });
        }

        let metadata_options = opts.clone().into_group_metadata_options();

        let group_permissions = match opts.permissions {
            Some(FfiGroupPermissionsOptions::AllMembers) => {
                Some(xmtp_mls::groups::PreconfiguredPolicies::AllMembers.to_policy_set())
            }
            Some(FfiGroupPermissionsOptions::AdminOnly) => {
                Some(xmtp_mls::groups::PreconfiguredPolicies::AdminsOnly.to_policy_set())
            }
            Some(FfiGroupPermissionsOptions::CustomPolicy) => {
                if let Some(policy_set) = opts.custom_permission_policy_set {
                    Some(policy_set.try_into()?)
                } else {
                    None
                }
            }
            _ => None,
        };

        let convo = if account_addresses.is_empty() {
            self.inner_client
                .create_group(group_permissions, metadata_options)?
        } else {
            self.inner_client
                .create_group_with_members(account_addresses, group_permissions, metadata_options)
                .await?
        };

        let out = Arc::new(FfiConversation {
            inner_client: self.inner_client.clone(),
            conversation_id: convo.group_id,
            created_at_ns: convo.created_at_ns,
        });

        Ok(out)
    }

    pub async fn create_dm(
        &self,
        account_address: String,
    ) -> Result<Arc<FfiConversation>, GenericError> {
        log::info!("creating dm with target address: {}", account_address);

        let convo = self.inner_client.create_dm(account_address).await?;

        let out = Arc::new(FfiConversation {
            inner_client: self.inner_client.clone(),
            conversation_id: convo.group_id,
            created_at_ns: convo.created_at_ns,
        });

        Ok(out)
    }

    pub async fn process_streamed_welcome_message(
        &self,
        envelope_bytes: Vec<u8>,
    ) -> Result<Arc<FfiConversation>, GenericError> {
        let inner = self.inner_client.as_ref();
        let group = inner
            .process_streamed_welcome_message(envelope_bytes)
            .await?;
        let out = Arc::new(FfiConversation {
            inner_client: self.inner_client.clone(),
            conversation_id: group.group_id,
            created_at_ns: group.created_at_ns,
        });
        Ok(out)
    }

    pub async fn sync(&self) -> Result<(), GenericError> {
        let inner = self.inner_client.as_ref();
        inner.sync_welcomes().await?;
        Ok(())
    }

    pub async fn sync_all_conversations(&self) -> Result<u32, GenericError> {
        let inner = self.inner_client.as_ref();
        let groups = inner.find_groups(FindGroupParams {
            conversation_type: None,
            ..FindGroupParams::default()
        })?;

        log::info!(
            "groups for client inbox id {:?}: {:?}",
            self.inner_client.inbox_id(),
            groups.len()
        );

        let num_groups_synced: usize = inner.sync_all_groups(groups).await?;
        // Uniffi does not work with usize, so we need to convert to u32
        let num_groups_synced: u32 =
            num_groups_synced
                .try_into()
                .map_err(|_| GenericError::Generic {
                    err: "Failed to convert the number of synced groups from usize to u32"
                        .to_string(),
                })?;
        Ok(num_groups_synced)
    }

    pub async fn list(
        &self,
        opts: FfiListConversationsOptions,
    ) -> Result<Vec<Arc<FfiConversation>>, GenericError> {
        let inner = self.inner_client.as_ref();
        let convo_list: Vec<Arc<FfiConversation>> = inner
            .find_groups(FindGroupParams {
                allowed_states: None,
                created_after_ns: opts.created_after_ns,
                created_before_ns: opts.created_before_ns,
                limit: opts.limit,
                conversation_type: None,
            })?
            .into_iter()
            .map(|group| {
                Arc::new(FfiConversation {
                    inner_client: self.inner_client.clone(),
                    conversation_id: group.group_id,
                    created_at_ns: group.created_at_ns,
                })
            })
            .collect();

        Ok(convo_list)
    }

    pub async fn list_groups(
        &self,
        opts: FfiListConversationsOptions,
    ) -> Result<Vec<Arc<FfiConversation>>, GenericError> {
        let inner = self.inner_client.as_ref();
        let convo_list: Vec<Arc<FfiConversation>> = inner
            .find_groups(FindGroupParams {
                allowed_states: None,
                created_after_ns: opts.created_after_ns,
                created_before_ns: opts.created_before_ns,
                limit: opts.limit,
                conversation_type: Some(ConversationType::Group),
            })?
            .into_iter()
            .map(|group| {
                Arc::new(FfiConversation {
                    inner_client: self.inner_client.clone(),
                    conversation_id: group.group_id,
                    created_at_ns: group.created_at_ns,
                })
            })
            .collect();

        Ok(convo_list)
    }

    pub async fn list_dms(
        &self,
        opts: FfiListConversationsOptions,
    ) -> Result<Vec<Arc<FfiConversation>>, GenericError> {
        let inner = self.inner_client.as_ref();
        let convo_list: Vec<Arc<FfiConversation>> = inner
            .find_groups(FindGroupParams {
                allowed_states: None,
                created_after_ns: opts.created_after_ns,
                created_before_ns: opts.created_before_ns,
                limit: opts.limit,
                conversation_type: Some(ConversationType::Dm),
            })?
            .into_iter()
            .map(|group| {
                Arc::new(FfiConversation {
                    inner_client: self.inner_client.clone(),
                    conversation_id: group.group_id,
                    created_at_ns: group.created_at_ns,
                })
            })
            .collect();

        Ok(convo_list)
    }

    pub async fn stream_groups(
        &self,
        callback: Box<dyn FfiConversationCallback>,
    ) -> FfiStreamCloser {
        let client = self.inner_client.clone();
        let handle = RustXmtpClient::stream_conversations_with_callback(
            client.clone(),
            move |convo| {
                callback.on_conversation(Arc::new(FfiConversation {
                    inner_client: client.clone(),
                    conversation_id: convo.group_id,
                    created_at_ns: convo.created_at_ns,
                }))
            },
            Some(ConversationType::Group),
        );

        FfiStreamCloser::new(handle)
    }

    pub async fn stream_dms(&self, callback: Box<dyn FfiConversationCallback>) -> FfiStreamCloser {
        let client = self.inner_client.clone();
        let handle = RustXmtpClient::stream_conversations_with_callback(
            client.clone(),
            move |convo| {
                callback.on_conversation(Arc::new(FfiConversation {
                    inner_client: client.clone(),
                    conversation_id: convo.group_id,
                    created_at_ns: convo.created_at_ns,
                }))
            },
            Some(ConversationType::Dm),
        );

        FfiStreamCloser::new(handle)
    }

    pub async fn stream(&self, callback: Box<dyn FfiConversationCallback>) -> FfiStreamCloser {
        let client = self.inner_client.clone();
        let handle = RustXmtpClient::stream_conversations_with_callback(
            client.clone(),
            move |convo| {
                callback.on_conversation(Arc::new(FfiConversation {
                    inner_client: client.clone(),
                    conversation_id: convo.group_id,
                    created_at_ns: convo.created_at_ns,
                }))
            },
            None,
        );

        FfiStreamCloser::new(handle)
    }

    pub async fn stream_all_group_messages(
        &self,
        message_callback: Box<dyn FfiMessageCallback>,
    ) -> FfiStreamCloser {
        let handle = RustXmtpClient::stream_all_messages_with_callback(
            self.inner_client.clone(),
            move |message| message_callback.on_message(message.into()),
            Some(ConversationType::Group),
        );

        FfiStreamCloser::new(handle)
    }

    pub async fn stream_all_dm_messages(
        &self,
        message_callback: Box<dyn FfiMessageCallback>,
    ) -> FfiStreamCloser {
        let handle = RustXmtpClient::stream_all_messages_with_callback(
            self.inner_client.clone(),
            move |message| message_callback.on_message(message.into()),
            Some(ConversationType::Dm),
        );

        FfiStreamCloser::new(handle)
    }

    pub async fn stream_all_messages(
        &self,
        message_callback: Box<dyn FfiMessageCallback>,
    ) -> FfiStreamCloser {
        let handle = RustXmtpClient::stream_all_messages_with_callback(
            self.inner_client.clone(),
            move |message| message_callback.on_message(message.into()),
            None,
        );

        FfiStreamCloser::new(handle)
    }
}

#[derive(uniffi::Object)]
pub struct FfiConversation {
    inner_client: Arc<RustXmtpClient>,
    conversation_id: Vec<u8>,
    created_at_ns: i64,
}

#[derive(uniffi::Record)]
pub struct FfiConversationMember {
    pub inbox_id: String,
    pub account_addresses: Vec<String>,
    pub installation_ids: Vec<Vec<u8>>,
    pub permission_level: FfiPermissionLevel,
    pub consent_state: FfiConsentState,
}

#[derive(uniffi::Enum)]
pub enum FfiPermissionLevel {
    Member,
    Admin,
    SuperAdmin,
}

#[derive(uniffi::Enum, PartialEq, Debug)]
pub enum FfiConsentState {
    Unknown,
    Allowed,
    Denied,
}

impl From<ConsentState> for FfiConsentState {
    fn from(state: ConsentState) -> Self {
        match state {
            ConsentState::Unknown => FfiConsentState::Unknown,
            ConsentState::Allowed => FfiConsentState::Allowed,
            ConsentState::Denied => FfiConsentState::Denied,
        }
    }
}

impl From<FfiConsentState> for ConsentState {
    fn from(state: FfiConsentState) -> Self {
        match state {
            FfiConsentState::Unknown => ConsentState::Unknown,
            FfiConsentState::Allowed => ConsentState::Allowed,
            FfiConsentState::Denied => ConsentState::Denied,
        }
    }
}

#[derive(uniffi::Enum)]
pub enum FfiConsentEntityType {
    ConversationId,
    InboxId,
    Address,
}

impl From<FfiConsentEntityType> for ConsentType {
    fn from(entity_type: FfiConsentEntityType) -> Self {
        match entity_type {
            FfiConsentEntityType::ConversationId => ConsentType::ConversationId,
            FfiConsentEntityType::InboxId => ConsentType::InboxId,
            FfiConsentEntityType::Address => ConsentType::Address,
        }
    }
}

#[derive(uniffi::Record, Clone, Default)]
pub struct FfiListMessagesOptions {
    pub sent_before_ns: Option<i64>,
    pub sent_after_ns: Option<i64>,
    pub limit: Option<i64>,
    pub delivery_status: Option<FfiDeliveryStatus>,
}

#[derive(uniffi::Record, Clone, Default)]
pub struct FfiCreateGroupOptions {
    pub permissions: Option<FfiGroupPermissionsOptions>,
    pub group_name: Option<String>,
    pub group_image_url_square: Option<String>,
    pub group_description: Option<String>,
    pub group_pinned_frame_url: Option<String>,
    pub custom_permission_policy_set: Option<FfiPermissionPolicySet>,
}

impl FfiCreateGroupOptions {
    pub fn into_group_metadata_options(self) -> GroupMetadataOptions {
        GroupMetadataOptions {
            name: self.group_name,
            image_url_square: self.group_image_url_square,
            description: self.group_description,
            pinned_frame_url: self.group_pinned_frame_url,
        }
    }
}

#[uniffi::export(async_runtime = "tokio")]
impl FfiConversation {
    pub async fn send(&self, content_bytes: Vec<u8>) -> Result<Vec<u8>, GenericError> {
        let group = MlsGroup::new(
            self.inner_client.context().clone(),
            self.conversation_id.clone(),
            self.created_at_ns,
        );

        let message_id = group
            .send_message(content_bytes.as_slice(), &self.inner_client)
            .await?;
        Ok(message_id)
    }

    /// send a message without immediately publishing to the delivery service.
    pub fn send_optimistic(&self, content_bytes: Vec<u8>) -> Result<Vec<u8>, GenericError> {
        let group = MlsGroup::new(
            self.inner_client.context().clone(),
            self.conversation_id.clone(),
            self.created_at_ns,
        );

        let id = group.send_message_optimistic(content_bytes.as_slice())?;

        Ok(id)
    }

    /// Publish all unpublished messages
    pub async fn publish_messages(&self) -> Result<(), GenericError> {
        let group = MlsGroup::new(
            self.inner_client.context().clone(),
            self.conversation_id.clone(),
            self.created_at_ns,
        );
        group.publish_messages(&self.inner_client).await?;
        Ok(())
    }

    pub async fn sync(&self) -> Result<(), GenericError> {
        let group = MlsGroup::new(
            self.inner_client.context().clone(),
            self.conversation_id.clone(),
            self.created_at_ns,
        );

        group.sync(&self.inner_client).await?;

        Ok(())
    }

    pub fn find_messages(
        &self,
        opts: FfiListMessagesOptions,
    ) -> Result<Vec<FfiMessage>, GenericError> {
        let group = MlsGroup::new(
            self.inner_client.context().clone(),
            self.conversation_id.clone(),
            self.created_at_ns,
        );

        let delivery_status = opts.delivery_status.map(|status| status.into());

        let messages: Vec<FfiMessage> = group
            .find_messages(
                None,
                opts.sent_before_ns,
                opts.sent_after_ns,
                delivery_status,
                opts.limit,
            )?
            .into_iter()
            .map(|msg| msg.into())
            .collect();

        Ok(messages)
    }

    pub async fn process_streamed_conversation_message(
        &self,
        envelope_bytes: Vec<u8>,
    ) -> Result<FfiMessage, GenericError> {
        let group = MlsGroup::new(
            self.inner_client.context().clone(),
            self.conversation_id.clone(),
            self.created_at_ns,
        );
        let message = group
            .process_streamed_group_message(envelope_bytes, &self.inner_client)
            .await?;
        let ffi_message = message.into();

        Ok(ffi_message)
    }

    pub async fn list_members(&self) -> Result<Vec<FfiConversationMember>, GenericError> {
        let group = MlsGroup::new(
            self.inner_client.context().clone(),
            self.conversation_id.clone(),
            self.created_at_ns,
        );

        let members: Vec<FfiConversationMember> = group
            .members(&self.inner_client)
            .await?
            .into_iter()
            .map(|member| FfiConversationMember {
                inbox_id: member.inbox_id,
                account_addresses: member.account_addresses,
                installation_ids: member.installation_ids,
                permission_level: match member.permission_level {
                    PermissionLevel::Member => FfiPermissionLevel::Member,
                    PermissionLevel::Admin => FfiPermissionLevel::Admin,
                    PermissionLevel::SuperAdmin => FfiPermissionLevel::SuperAdmin,
                },
                consent_state: member.consent_state.into(),
            })
            .collect();

        Ok(members)
    }

    pub async fn add_members(&self, account_addresses: Vec<String>) -> Result<(), GenericError> {
        log::info!("adding members: {}", account_addresses.join(","));

        let group = MlsGroup::new(
            self.inner_client.context().clone(),
            self.conversation_id.clone(),
            self.created_at_ns,
        );

        group
            .add_members(&self.inner_client, account_addresses)
            .await?;

        Ok(())
    }

    pub async fn add_members_by_inbox_id(
        &self,
        inbox_ids: Vec<String>,
    ) -> Result<(), GenericError> {
        log::info!("adding members by inbox id: {}", inbox_ids.join(","));

        let group = MlsGroup::new(
            self.inner_client.context().clone(),
            self.conversation_id.clone(),
            self.created_at_ns,
        );

        group
            .add_members_by_inbox_id(&self.inner_client, inbox_ids)
            .await?;

        Ok(())
    }

    pub async fn remove_members(&self, account_addresses: Vec<String>) -> Result<(), GenericError> {
        let group = MlsGroup::new(
            self.inner_client.context().clone(),
            self.conversation_id.clone(),
            self.created_at_ns,
        );

        group
            .remove_members(&self.inner_client, account_addresses)
            .await?;

        Ok(())
    }

    pub async fn remove_members_by_inbox_id(
        &self,
        inbox_ids: Vec<String>,
    ) -> Result<(), GenericError> {
        let group = MlsGroup::new(
            self.inner_client.context().clone(),
            self.conversation_id.clone(),
            self.created_at_ns,
        );

        group
            .remove_members_by_inbox_id(&self.inner_client, inbox_ids)
            .await?;

        Ok(())
    }

    pub async fn update_group_name(&self, group_name: String) -> Result<(), GenericError> {
        let group = MlsGroup::new(
            self.inner_client.context().clone(),
            self.conversation_id.clone(),
            self.created_at_ns,
        );

        group
            .update_group_name(&self.inner_client, group_name)
            .await?;

        Ok(())
    }

    pub fn group_name(&self) -> Result<String, GenericError> {
        let group = MlsGroup::new(
            self.inner_client.context().clone(),
            self.conversation_id.clone(),
            self.created_at_ns,
        );

        let provider = group.mls_provider()?;
        let group_name = group.group_name(&provider)?;

        Ok(group_name)
    }

    pub async fn update_group_image_url_square(
        &self,
        group_image_url_square: String,
    ) -> Result<(), GenericError> {
        let group = MlsGroup::new(
            self.inner_client.context().clone(),
            self.conversation_id.clone(),
            self.created_at_ns,
        );

        group
            .update_group_image_url_square(&self.inner_client, group_image_url_square)
            .await?;

        Ok(())
    }

    pub fn group_image_url_square(&self) -> Result<String, GenericError> {
        let group = MlsGroup::new(
            self.inner_client.context().clone(),
            self.conversation_id.clone(),
            self.created_at_ns,
        );

        let group_image_url_square = group.group_image_url_square(group.mls_provider()?)?;

        Ok(group_image_url_square)
    }

    pub async fn update_group_description(
        &self,
        group_description: String,
    ) -> Result<(), GenericError> {
        let group = MlsGroup::new(
            self.inner_client.context().clone(),
            self.conversation_id.clone(),
            self.created_at_ns,
        );

        group
            .update_group_description(&self.inner_client, group_description)
            .await?;

        Ok(())
    }

    pub fn group_description(&self) -> Result<String, GenericError> {
        let group = MlsGroup::new(
            self.inner_client.context().clone(),
            self.conversation_id.clone(),
            self.created_at_ns,
        );

        let group_description = group.group_description(group.mls_provider()?)?;

        Ok(group_description)
    }

    pub async fn update_group_pinned_frame_url(
        &self,
        pinned_frame_url: String,
    ) -> Result<(), GenericError> {
        let group = MlsGroup::new(
            self.inner_client.context().clone(),
            self.conversation_id.clone(),
            self.created_at_ns,
        );

        group
            .update_group_pinned_frame_url(&self.inner_client, pinned_frame_url)
            .await?;

        Ok(())
    }

    pub fn group_pinned_frame_url(&self) -> Result<String, GenericError> {
        let group = MlsGroup::new(
            self.inner_client.context().clone(),
            self.conversation_id.clone(),
            self.created_at_ns,
        );

        let group_pinned_frame_url = group.group_pinned_frame_url(group.mls_provider()?)?;

        Ok(group_pinned_frame_url)
    }

    pub fn admin_list(&self) -> Result<Vec<String>, GenericError> {
        let group = MlsGroup::new(
            self.inner_client.context().clone(),
            self.conversation_id.clone(),
            self.created_at_ns,
        );

        let admin_list = group.admin_list(group.mls_provider()?)?;

        Ok(admin_list)
    }

    pub fn super_admin_list(&self) -> Result<Vec<String>, GenericError> {
        let group = MlsGroup::new(
            self.inner_client.context().clone(),
            self.conversation_id.clone(),
            self.created_at_ns,
        );

        let super_admin_list = group.super_admin_list(group.mls_provider()?)?;

        Ok(super_admin_list)
    }

    pub fn is_admin(&self, inbox_id: &String) -> Result<bool, GenericError> {
        let admin_list = self.admin_list()?;
        Ok(admin_list.contains(inbox_id))
    }

    pub fn is_super_admin(&self, inbox_id: &String) -> Result<bool, GenericError> {
        let super_admin_list = self.super_admin_list()?;
        Ok(super_admin_list.contains(inbox_id))
    }

    pub async fn add_admin(&self, inbox_id: String) -> Result<(), GenericError> {
        let group = MlsGroup::new(
            self.inner_client.context().clone(),
            self.conversation_id.clone(),
            self.created_at_ns,
        );
        group
            .update_admin_list(&self.inner_client, UpdateAdminListType::Add, inbox_id)
            .await?;

        Ok(())
    }

    pub async fn remove_admin(&self, inbox_id: String) -> Result<(), GenericError> {
        let group = MlsGroup::new(
            self.inner_client.context().clone(),
            self.conversation_id.clone(),
            self.created_at_ns,
        );
        group
            .update_admin_list(&self.inner_client, UpdateAdminListType::Remove, inbox_id)
            .await?;

        Ok(())
    }

    pub async fn add_super_admin(&self, inbox_id: String) -> Result<(), GenericError> {
        let group = MlsGroup::new(
            self.inner_client.context().clone(),
            self.conversation_id.clone(),
            self.created_at_ns,
        );
        group
            .update_admin_list(&self.inner_client, UpdateAdminListType::AddSuper, inbox_id)
            .await?;

        Ok(())
    }

    pub async fn remove_super_admin(&self, inbox_id: String) -> Result<(), GenericError> {
        let group = MlsGroup::new(
            self.inner_client.context().clone(),
            self.conversation_id.clone(),
            self.created_at_ns,
        );
        group
            .update_admin_list(
                &self.inner_client,
                UpdateAdminListType::RemoveSuper,
                inbox_id,
            )
            .await?;

        Ok(())
    }

    pub fn group_permissions(&self) -> Result<Arc<FfiGroupPermissions>, GenericError> {
        let group = MlsGroup::new(
            self.inner_client.context().clone(),
            self.conversation_id.clone(),
            self.created_at_ns,
        );

        let permissions = group.permissions()?;
        Ok(Arc::new(FfiGroupPermissions {
            inner: Arc::new(permissions),
        }))
    }

    pub async fn update_permission_policy(
        &self,
        permission_update_type: FfiPermissionUpdateType,
        permission_policy_option: FfiPermissionPolicy,
        metadata_field: Option<FfiMetadataField>,
    ) -> Result<(), GenericError> {
        let group = MlsGroup::new(
            self.inner_client.context().clone(),
            self.conversation_id.clone(),
            self.created_at_ns,
        );
        group
            .update_permission_policy(
                &self.inner_client,
                PermissionUpdateType::from(&permission_update_type),
                permission_policy_option.try_into()?,
                metadata_field.map(|field| MetadataField::from(&field)),
            )
            .await
            .map_err(|e| GenericError::from(e.to_string()))?;
        Ok(())
    }

    pub async fn stream(&self, message_callback: Box<dyn FfiMessageCallback>) -> FfiStreamCloser {
        let inner_client = Arc::clone(&self.inner_client);
        let handle = MlsGroup::stream_with_callback(
            inner_client,
            self.conversation_id.clone(),
            self.created_at_ns,
            move |message| message_callback.on_message(message.into()),
        );

        FfiStreamCloser::new(handle)
    }

    pub fn created_at_ns(&self) -> i64 {
        self.created_at_ns
    }

    pub fn is_active(&self) -> Result<bool, GenericError> {
        let group = MlsGroup::new(
            self.inner_client.context().clone(),
            self.conversation_id.clone(),
            self.created_at_ns,
        );

        Ok(group.is_active(group.mls_provider()?)?)
    }

    pub fn consent_state(&self) -> Result<FfiConsentState, GenericError> {
        let group = MlsGroup::new(
            self.inner_client.context().clone(),
            self.conversation_id.clone(),
            self.created_at_ns,
        );

        let state = group.consent_state()?;

        Ok(state.into())
    }

    pub fn update_consent_state(&self, state: FfiConsentState) -> Result<(), GenericError> {
        let group = MlsGroup::new(
            self.inner_client.context().clone(),
            self.conversation_id.clone(),
            self.created_at_ns,
        );

        group.update_consent_state(state.into())?;

        Ok(())
    }

    pub fn added_by_inbox_id(&self) -> Result<String, GenericError> {
        let group = MlsGroup::new(
            self.inner_client.context().clone(),
            self.conversation_id.clone(),
            self.created_at_ns,
        );

        Ok(group.added_by_inbox_id()?)
    }

    pub fn group_metadata(&self) -> Result<Arc<FfiConversationMetadata>, GenericError> {
        let group = MlsGroup::new(
            self.inner_client.context().clone(),
            self.conversation_id.clone(),
            self.created_at_ns,
        );

        let metadata = group.metadata(group.mls_provider()?)?;
        Ok(Arc::new(FfiConversationMetadata {
            inner: Arc::new(metadata),
        }))
    }
}

#[uniffi::export]
impl FfiConversation {
    pub fn id(&self) -> Vec<u8> {
        self.conversation_id.clone()
    }
}

#[derive(uniffi::Enum, PartialEq)]
pub enum FfiConversationMessageKind {
    Application,
    MembershipChange,
}

impl From<GroupMessageKind> for FfiConversationMessageKind {
    fn from(kind: GroupMessageKind) -> Self {
        match kind {
            GroupMessageKind::Application => FfiConversationMessageKind::Application,
            GroupMessageKind::MembershipChange => FfiConversationMessageKind::MembershipChange,
        }
    }
}

#[derive(uniffi::Enum, Clone)]
pub enum FfiDeliveryStatus {
    Unpublished,
    Published,
    Failed,
}

impl From<DeliveryStatus> for FfiDeliveryStatus {
    fn from(status: DeliveryStatus) -> Self {
        match status {
            DeliveryStatus::Unpublished => FfiDeliveryStatus::Unpublished,
            DeliveryStatus::Published => FfiDeliveryStatus::Published,
            DeliveryStatus::Failed => FfiDeliveryStatus::Failed,
        }
    }
}

impl From<FfiDeliveryStatus> for DeliveryStatus {
    fn from(status: FfiDeliveryStatus) -> Self {
        match status {
            FfiDeliveryStatus::Unpublished => DeliveryStatus::Unpublished,
            FfiDeliveryStatus::Published => DeliveryStatus::Published,
            FfiDeliveryStatus::Failed => DeliveryStatus::Failed,
        }
    }
}

#[derive(uniffi::Record)]
pub struct FfiMessage {
    pub id: Vec<u8>,
    pub sent_at_ns: i64,
    pub convo_id: Vec<u8>,
    pub sender_inbox_id: String,
    pub content: Vec<u8>,
    pub kind: FfiConversationMessageKind,
    pub delivery_status: FfiDeliveryStatus,
}

impl From<StoredGroupMessage> for FfiMessage {
    fn from(msg: StoredGroupMessage) -> Self {
        Self {
            id: msg.id,
            sent_at_ns: msg.sent_at_ns,
            convo_id: msg.group_id,
            sender_inbox_id: msg.sender_inbox_id,
            content: msg.decrypted_message_bytes,
            kind: msg.kind.into(),
            delivery_status: msg.delivery_status.into(),
        }
    }
}

#[derive(uniffi::Record)]
pub struct FfiConsent {
    pub entity_type: FfiConsentEntityType,
    pub state: FfiConsentState,
    pub entity: String,
}

impl From<FfiConsent> for StoredConsentRecord {
    fn from(consent: FfiConsent) -> Self {
        Self {
            entity_type: consent.entity_type.into(),
            state: consent.state.into(),
            entity: consent.entity,
        }
    }
}

#[derive(uniffi::Object, Clone, Debug)]
pub struct FfiStreamCloser {
    #[allow(clippy::type_complexity)]
    stream_handle: Arc<Mutex<Option<StreamHandle<Result<(), ClientError>>>>>,
    // for convenience, does not require locking mutex.
    abort_handle: Arc<AbortHandle>,
}

impl FfiStreamCloser {
    pub fn new(stream_handle: StreamHandle<Result<(), ClientError>>) -> Self {
        Self {
            abort_handle: Arc::new(stream_handle.handle.abort_handle()),
            stream_handle: Arc::new(Mutex::new(Some(stream_handle))),
        }
    }

    #[cfg(test)]
    pub async fn wait_for_ready(&self) {
        let mut handle = self.stream_handle.lock().await;
        if let Some(ref mut h) = &mut *handle {
            h.wait_for_ready().await;
        }
    }
}

#[uniffi::export(async_runtime = "tokio")]
impl FfiStreamCloser {
    /// Signal the stream to end
    /// Does not wait for the stream to end.
    pub fn end(&self) {
        self.abort_handle.abort();
    }

    /// End the stream and asyncronously wait for it to shutdown
    pub async fn end_and_wait(&self) -> Result<(), GenericError> {
        if self.abort_handle.is_finished() {
            return Ok(());
        }

        let mut stream_handle = self.stream_handle.lock().await;
        let stream_handle = stream_handle.take();
        if let Some(h) = stream_handle {
            h.handle.abort();
            match h.handle.await {
                Err(e) if !e.is_cancelled() => Err(GenericError::Generic {
                    err: format!("subscription event loop join error {}", e),
                }),
                Err(e) if e.is_cancelled() => Ok(()),
                Ok(t) => t.map_err(|e| GenericError::Generic { err: e.to_string() }),
                Err(e) => Err(GenericError::Generic {
                    err: format!("error joining task {}", e),
                }),
            }
        } else {
            log::warn!("subscription already closed");
            Ok(())
        }
    }

    pub fn is_closed(&self) -> bool {
        self.abort_handle.is_finished()
    }
}

#[uniffi::export(callback_interface)]
pub trait FfiMessageCallback: Send + Sync {
    fn on_message(&self, message: FfiMessage);
}

#[uniffi::export(callback_interface)]
pub trait FfiConversationCallback: Send + Sync {
    fn on_conversation(&self, conversation: Arc<FfiConversation>);
}

#[derive(uniffi::Object)]
pub struct FfiConversationMetadata {
    inner: Arc<GroupMetadata>,
}

#[uniffi::export]
impl FfiConversationMetadata {
    pub fn creator_inbox_id(&self) -> String {
        self.inner.creator_inbox_id.clone()
    }

    pub fn conversation_type(&self) -> String {
        match self.inner.conversation_type {
            ConversationType::Group => "group".to_string(),
            ConversationType::Dm => "dm".to_string(),
            ConversationType::Sync => "sync".to_string(),
        }
    }
}

#[derive(uniffi::Object)]
pub struct FfiGroupPermissions {
    inner: Arc<GroupMutablePermissions>,
}

#[uniffi::export]
impl FfiGroupPermissions {
    pub fn policy_type(&self) -> Result<FfiGroupPermissionsOptions, GenericError> {
        if let Ok(preconfigured_policy) = self.inner.preconfigured_policy() {
            Ok(preconfigured_policy.into())
        } else {
            Ok(FfiGroupPermissionsOptions::CustomPolicy)
        }
    }

    pub fn policy_set(&self) -> Result<FfiPermissionPolicySet, GenericError> {
        let policy_set = &self.inner.policies;
        let metadata_policy_map = &policy_set.update_metadata_policy;
        let get_policy = |field: &str| {
            metadata_policy_map
                .get(field)
                .map(FfiPermissionPolicy::from)
                .unwrap_or(FfiPermissionPolicy::DoesNotExist)
        };
        Ok(FfiPermissionPolicySet {
            add_member_policy: FfiPermissionPolicy::from(&policy_set.add_member_policy),
            remove_member_policy: FfiPermissionPolicy::from(&policy_set.remove_member_policy),
            add_admin_policy: FfiPermissionPolicy::from(&policy_set.add_admin_policy),
            remove_admin_policy: FfiPermissionPolicy::from(&policy_set.remove_admin_policy),
            update_group_name_policy: get_policy(MetadataField::GroupName.as_str()),
            update_group_description_policy: get_policy(MetadataField::Description.as_str()),
            update_group_image_url_square_policy: get_policy(
                MetadataField::GroupImageUrlSquare.as_str(),
            ),
            update_group_pinned_frame_url_policy: get_policy(
                MetadataField::GroupPinnedFrameUrl.as_str(),
            ),
        })
    }
}

#[cfg(test)]
mod tests {
    use super::{create_client, FfiMessage, FfiMessageCallback, FfiXmtpClient};
    use crate::{
        get_inbox_id_for_address, inbox_owner::SigningError, logger::FfiLogger, FfiConsent,
        FfiConsentEntityType, FfiConsentState, FfiConversation, FfiConversationCallback,
        FfiConversationMessageKind, FfiCreateGroupOptions, FfiGroupPermissionsOptions,
        FfiInboxOwner, FfiListConversationsOptions, FfiListMessagesOptions, FfiMetadataField,
        FfiPermissionPolicy, FfiPermissionPolicySet, FfiPermissionUpdateType,
    };
    use ethers::utils::hex;
    use rand::distributions::{Alphanumeric, DistString};
    use std::{
        env,
        sync::{
            atomic::{AtomicU32, Ordering},
            Arc, Mutex,
        },
    };
    use tokio::{sync::Notify, time::error::Elapsed};
    use xmtp_cryptography::{signature::RecoverableSignature, utils::rng};
    use xmtp_id::associations::{
        generate_inbox_id,
        unverified::{UnverifiedRecoverableEcdsaSignature, UnverifiedSignature},
    };
    use xmtp_mls::{
        groups::{GroupError, MlsGroup},
        storage::EncryptionKey,
        InboxOwner,
    };

    #[derive(Clone)]
    pub struct LocalWalletInboxOwner {
        wallet: xmtp_cryptography::utils::LocalWallet,
    }

    impl LocalWalletInboxOwner {
        pub fn with_wallet(wallet: xmtp_cryptography::utils::LocalWallet) -> Self {
            Self { wallet }
        }

        pub fn new() -> Self {
            Self {
                wallet: xmtp_cryptography::utils::LocalWallet::new(&mut rng()),
            }
        }
    }

    impl FfiInboxOwner for LocalWalletInboxOwner {
        fn get_address(&self) -> String {
            self.wallet.get_address()
        }

        fn sign(&self, text: String) -> Result<Vec<u8>, SigningError> {
            let recoverable_signature =
                self.wallet.sign(&text).map_err(|_| SigningError::Generic)?;
            match recoverable_signature {
                RecoverableSignature::Eip191Signature(signature_bytes) => Ok(signature_bytes),
            }
        }
    }

    pub struct MockLogger {}

    impl FfiLogger for MockLogger {
        fn log(&self, _level: u32, level_label: String, message: String) {
            println!("[{}]{}", level_label, message)
        }
    }

    #[derive(Default, Clone)]
    struct RustStreamCallback {
        num_messages: Arc<AtomicU32>,
        messages: Arc<Mutex<Vec<FfiMessage>>>,
        conversations: Arc<Mutex<Vec<Arc<FfiConversation>>>>,
        notify: Arc<Notify>,
    }

    impl RustStreamCallback {
        pub fn message_count(&self) -> u32 {
            self.num_messages.load(Ordering::SeqCst)
        }

        pub async fn wait_for_delivery(&self, timeout_secs: Option<u64>) -> Result<(), Elapsed> {
            tokio::time::timeout(
                std::time::Duration::from_secs(timeout_secs.unwrap_or(60)),
                async { self.notify.notified().await },
            )
            .await?;
            Ok(())
        }
    }

    impl FfiMessageCallback for RustStreamCallback {
        fn on_message(&self, message: FfiMessage) {
            let mut messages = self.messages.lock().unwrap();
            log::info!(
                "ON MESSAGE Received\n-------- \n{}\n----------",
                String::from_utf8_lossy(&message.content)
            );
            messages.push(message);
            let _ = self.num_messages.fetch_add(1, Ordering::SeqCst);
            self.notify.notify_one();
        }
    }

    impl FfiConversationCallback for RustStreamCallback {
        fn on_conversation(&self, group: Arc<super::FfiConversation>) {
            log::debug!("received conversation");
            let _ = self.num_messages.fetch_add(1, Ordering::SeqCst);
            let mut convos = self.conversations.lock().unwrap();
            convos.push(group);
            self.notify.notify_one();
        }
    }

    pub fn rand_string() -> String {
        Alphanumeric.sample_string(&mut rand::thread_rng(), 24)
    }

    pub fn tmp_path() -> String {
        let db_name = rand_string();
        format!("{}/{}.db3", env::temp_dir().to_str().unwrap(), db_name)
    }

    fn static_enc_key() -> EncryptionKey {
        [2u8; 32]
    }

    async fn register_client(inbox_owner: &LocalWalletInboxOwner, client: &FfiXmtpClient) {
        let signature_request = client.signature_request().unwrap();
        signature_request
            .add_ecdsa_signature(
                inbox_owner
                    .sign(signature_request.signature_text().await.unwrap())
                    .unwrap(),
            )
            .await
            .unwrap();
        client.register_identity(signature_request).await.unwrap();
    }

    /// Create a new test client with a given wallet.
    async fn new_test_client_with_wallet(
        wallet: xmtp_cryptography::utils::LocalWallet,
    ) -> Arc<FfiXmtpClient> {
        let ffi_inbox_owner = LocalWalletInboxOwner::with_wallet(wallet);
        let nonce = 1;
        let inbox_id = generate_inbox_id(&ffi_inbox_owner.get_address(), &nonce);

        let client = create_client(
            Box::new(MockLogger {}),
            xmtp_api_grpc::LOCALHOST_ADDRESS.to_string(),
            false,
            Some(tmp_path()),
            Some(xmtp_mls::storage::EncryptedMessageStore::generate_enc_key().into()),
            &inbox_id,
            ffi_inbox_owner.get_address(),
            nonce,
            None,
            None,
        )
        .await
        .unwrap();

        register_client(&ffi_inbox_owner, &client).await;
        client
    }

    async fn new_test_client() -> Arc<FfiXmtpClient> {
        let wallet = xmtp_cryptography::utils::LocalWallet::new(&mut rng());
        new_test_client_with_wallet(wallet).await
    }

    impl FfiConversation {
        #[cfg(test)]
        async fn update_installations(&self) -> Result<(), GroupError> {
            let group = MlsGroup::new(
                self.inner_client.context().clone(),
                self.conversation_id.clone(),
                self.created_at_ns,
            );

            group.update_installations(&self.inner_client).await?;
            Ok(())
        }
    }

    #[tokio::test]
    async fn get_inbox_id() {
        let client = new_test_client().await;
        let real_inbox_id = client.inbox_id();

        let from_network = get_inbox_id_for_address(
            Box::new(MockLogger {}),
            xmtp_api_grpc::LOCALHOST_ADDRESS.to_string(),
            false,
            client.account_address.clone(),
        )
        .await
        .unwrap()
        .unwrap();

        assert_eq!(real_inbox_id, from_network);
    }

    #[tokio::test]
    #[ignore]
    async fn test_legacy_identity() {
        let account_address = "0x0bD00B21aF9a2D538103c3AAf95Cb507f8AF1B28".to_lowercase();
        let legacy_keys = hex::decode("0880bdb7a8b3f6ede81712220a20ad528ea38ce005268c4fb13832cfed13c2b2219a378e9099e48a38a30d66ef991a96010a4c08aaa8e6f5f9311a430a41047fd90688ca39237c2899281cdf2756f9648f93767f91c0e0f74aed7e3d3a8425e9eaa9fa161341c64aa1c782d004ff37ffedc887549ead4a40f18d1179df9dff124612440a403c2cb2338fb98bfe5f6850af11f6a7e97a04350fc9d37877060f8d18e8f66de31c77b3504c93cf6a47017ea700a48625c4159e3f7e75b52ff4ea23bc13db77371001").unwrap();
        let nonce = 0;
        let inbox_id = generate_inbox_id(&account_address, &nonce);

        let client = create_client(
            Box::new(MockLogger {}),
            xmtp_api_grpc::LOCALHOST_ADDRESS.to_string(),
            false,
            Some(tmp_path()),
            None,
            &inbox_id,
            account_address.to_string(),
            nonce,
            Some(legacy_keys),
            None,
        )
        .await
        .unwrap();

        assert!(client.signature_request().is_none());
    }

    #[tokio::test(flavor = "multi_thread", worker_threads = 1)]
    async fn test_create_client_with_storage() {
        let ffi_inbox_owner = LocalWalletInboxOwner::new();
        let nonce = 1;
        let inbox_id = generate_inbox_id(&ffi_inbox_owner.get_address(), &nonce);

        let path = tmp_path();

        let client_a = create_client(
            Box::new(MockLogger {}),
            xmtp_api_grpc::LOCALHOST_ADDRESS.to_string(),
            false,
            Some(path.clone()),
            None,
            &inbox_id,
            ffi_inbox_owner.get_address(),
            nonce,
            None,
            None,
        )
        .await
        .unwrap();
        register_client(&ffi_inbox_owner, &client_a).await;

        let installation_pub_key = client_a.inner_client.installation_public_key();
        drop(client_a);

        let client_b = create_client(
            Box::new(MockLogger {}),
            xmtp_api_grpc::LOCALHOST_ADDRESS.to_string(),
            false,
            Some(path),
            None,
            &inbox_id,
            ffi_inbox_owner.get_address(),
            nonce,
            None,
            None,
        )
        .await
        .unwrap();

        let other_installation_pub_key = client_b.inner_client.installation_public_key();
        drop(client_b);

        assert!(
            installation_pub_key == other_installation_pub_key,
            "did not use same installation ID"
        )
    }

    #[tokio::test(flavor = "multi_thread", worker_threads = 1)]
    async fn test_create_client_with_key() {
        let ffi_inbox_owner = LocalWalletInboxOwner::new();
        let nonce = 1;
        let inbox_id = generate_inbox_id(&ffi_inbox_owner.get_address(), &nonce);

        let path = tmp_path();

        let key = static_enc_key().to_vec();

        let client_a = create_client(
            Box::new(MockLogger {}),
            xmtp_api_grpc::LOCALHOST_ADDRESS.to_string(),
            false,
            Some(path.clone()),
            Some(key),
            &inbox_id,
            ffi_inbox_owner.get_address(),
            nonce,
            None,
            None,
        )
        .await
        .unwrap();

        drop(client_a);

        let mut other_key = static_enc_key();
        other_key[31] = 1;

        let result_errored = create_client(
            Box::new(MockLogger {}),
            xmtp_api_grpc::LOCALHOST_ADDRESS.to_string(),
            false,
            Some(path),
            Some(other_key.to_vec()),
            &inbox_id,
            ffi_inbox_owner.get_address(),
            nonce,
            None,
            None,
        )
        .await
        .is_err();

        assert!(result_errored, "did not error on wrong encryption key")
    }

    use super::FfiSignatureRequest;
    async fn sign_with_wallet(
        wallet: &xmtp_cryptography::utils::LocalWallet,
        signature_request: &FfiSignatureRequest,
    ) {
        let scw_verifier = signature_request.scw_verifier.clone();
        let signature_text = signature_request.inner.lock().await.signature_text();
        let wallet_signature: Vec<u8> = wallet.sign(&signature_text.clone()).unwrap().into();

        signature_request
            .inner
            .lock()
            .await
            .add_signature(
                UnverifiedSignature::RecoverableEcdsa(UnverifiedRecoverableEcdsaSignature::new(
                    wallet_signature,
                )),
                scw_verifier.clone().as_ref(),
            )
            .await
            .unwrap();
    }

    use xmtp_cryptography::utils::generate_local_wallet;

    #[tokio::test(flavor = "multi_thread", worker_threads = 1)]
    async fn test_can_add_wallet_to_inbox() {
        // Setup the initial first client
        let ffi_inbox_owner = LocalWalletInboxOwner::new();
        let nonce = 1;
        let inbox_id = generate_inbox_id(&ffi_inbox_owner.get_address(), &nonce);

        let path = tmp_path();
        let key = static_enc_key().to_vec();
        let client = create_client(
            Box::new(MockLogger {}),
            xmtp_api_grpc::LOCALHOST_ADDRESS.to_string(),
            false,
            Some(path.clone()),
            Some(key),
            &inbox_id,
            ffi_inbox_owner.get_address(),
            nonce,
            None,
            None,
        )
        .await
        .unwrap();

        let signature_request = client.signature_request().unwrap().clone();
        register_client(&ffi_inbox_owner, &client).await;

        sign_with_wallet(&ffi_inbox_owner.wallet, &signature_request).await;

        let conn = client.inner_client.store().conn().unwrap();
        let state = client
            .inner_client
            .get_latest_association_state(&conn, &inbox_id)
            .await
            .expect("could not get state");

        assert_eq!(state.members().len(), 2);

        // Now, add the second wallet to the client

        let wallet_to_add = generate_local_wallet();
        let new_account_address = wallet_to_add.get_address();
        println!("second address: {}", new_account_address);

        let signature_request = client
            .add_wallet(&ffi_inbox_owner.get_address(), &new_account_address)
            .await
            .expect("could not add wallet");

        sign_with_wallet(&ffi_inbox_owner.wallet, &signature_request).await;
        sign_with_wallet(&wallet_to_add, &signature_request).await;

        client
            .apply_signature_request(signature_request)
            .await
            .unwrap();

        let updated_state = client
            .inner_client
            .get_latest_association_state(&conn, &inbox_id)
            .await
            .expect("could not get state");

        assert_eq!(updated_state.members().len(), 3);
    }

    #[tokio::test(flavor = "multi_thread", worker_threads = 1)]
    async fn test_can_revoke_wallet() {
        // Setup the initial first client
        let ffi_inbox_owner = LocalWalletInboxOwner::new();
        let nonce = 1;
        let inbox_id = generate_inbox_id(&ffi_inbox_owner.get_address(), &nonce);

        let path = tmp_path();
        let key = static_enc_key().to_vec();
        let client = create_client(
            Box::new(MockLogger {}),
            xmtp_api_grpc::LOCALHOST_ADDRESS.to_string(),
            false,
            Some(path.clone()),
            Some(key),
            &inbox_id,
            ffi_inbox_owner.get_address(),
            nonce,
            None,
            None,
        )
        .await
        .unwrap();

        let signature_request = client.signature_request().unwrap().clone();
        register_client(&ffi_inbox_owner, &client).await;

        sign_with_wallet(&ffi_inbox_owner.wallet, &signature_request).await;

        let conn = client.inner_client.store().conn().unwrap();
        let state = client
            .inner_client
            .get_latest_association_state(&conn, &inbox_id)
            .await
            .expect("could not get state");

        assert_eq!(state.members().len(), 2);

        // Now, add the second wallet to the client

        let wallet_to_add = generate_local_wallet();
        let new_account_address = wallet_to_add.get_address();
        println!("second address: {}", new_account_address);

        let signature_request = client
            .add_wallet(&ffi_inbox_owner.get_address(), &new_account_address)
            .await
            .expect("could not add wallet");

        sign_with_wallet(&ffi_inbox_owner.wallet, &signature_request).await;
        sign_with_wallet(&wallet_to_add, &signature_request).await;

        client
            .apply_signature_request(signature_request.clone())
            .await
            .unwrap();

        let updated_state = client
            .inner_client
            .get_latest_association_state(&conn, &inbox_id)
            .await
            .expect("could not get state");

        assert_eq!(updated_state.members().len(), 3);

        // Now, revoke the second wallet
        let signature_request = client
            .revoke_wallet(&new_account_address)
            .await
            .expect("could not revoke wallet");

        sign_with_wallet(&ffi_inbox_owner.wallet, &signature_request).await;

        client
            .apply_signature_request(signature_request)
            .await
            .unwrap();

        let revoked_state = client
            .inner_client
            .get_latest_association_state(&conn, &inbox_id)
            .await
            .expect("could not get state");

        assert_eq!(revoked_state.members().len(), 2);
    }

    #[tokio::test(flavor = "multi_thread", worker_threads = 1)]
    async fn test_invalid_external_signature() {
        let inbox_owner = LocalWalletInboxOwner::new();
        let nonce = 1;
        let inbox_id = generate_inbox_id(&inbox_owner.get_address(), &nonce);
        let path = tmp_path();

        let client = create_client(
            Box::new(MockLogger {}),
            xmtp_api_grpc::LOCALHOST_ADDRESS.to_string(),
            false,
            Some(path.clone()),
            None, // encryption_key
            &inbox_id,
            inbox_owner.get_address(),
            nonce,
            None, // v2_signed_private_key_proto
            None,
        )
        .await
        .unwrap();

        let signature_request = client.signature_request().unwrap();
        assert!(client.register_identity(signature_request).await.is_err());
    }

    #[tokio::test(flavor = "multi_thread", worker_threads = 1)]
    async fn test_can_message() {
        let amal = LocalWalletInboxOwner::new();
        let nonce = 1;
        let amal_inbox_id = generate_inbox_id(&amal.get_address(), &nonce);
        let bola = LocalWalletInboxOwner::new();
        let bola_inbox_id = generate_inbox_id(&bola.get_address(), &nonce);
        let path = tmp_path();

        let client_amal = create_client(
            Box::new(MockLogger {}),
            xmtp_api_grpc::LOCALHOST_ADDRESS.to_string(),
            false,
            Some(path.clone()),
            None,
            &amal_inbox_id,
            amal.get_address(),
            nonce,
            None,
            None,
        )
        .await
        .unwrap();
        let can_message_result = client_amal
            .can_message(vec![bola.get_address()])
            .await
            .unwrap();

        assert!(
            can_message_result
                .get(&bola.get_address().to_string())
                .map(|&value| !value)
                .unwrap_or(false),
            "Expected the can_message result to be false for the address"
        );

        let client_bola = create_client(
            Box::new(MockLogger {}),
            xmtp_api_grpc::LOCALHOST_ADDRESS.to_string(),
            false,
            Some(path.clone()),
            None,
            &bola_inbox_id,
            bola.get_address(),
            nonce,
            None,
            None,
        )
        .await
        .unwrap();
        register_client(&bola, &client_bola).await;

        let can_message_result2 = client_amal
            .can_message(vec![bola.get_address()])
            .await
            .unwrap();

        assert!(
            can_message_result2
                .get(&bola.get_address().to_string())
                .copied()
                .unwrap_or(false),
            "Expected the can_message result to be true for the address"
        );
    }

    #[tokio::test(flavor = "multi_thread", worker_threads = 1)]
    async fn test_create_group_with_members() {
        let amal = new_test_client().await;
        let bola = new_test_client().await;

        let group = amal
            .conversations()
            .create_group(
                vec![bola.account_address.clone()],
                FfiCreateGroupOptions::default(),
            )
            .await
            .unwrap();

        let members = group.list_members().await.unwrap();
        assert_eq!(members.len(), 2);
    }

    #[tokio::test(flavor = "multi_thread", worker_threads = 1)]
    async fn test_create_group_with_metadata() {
        let amal = new_test_client().await;
        let bola = new_test_client().await;

        let group = amal
            .conversations()
            .create_group(
                vec![bola.account_address.clone()],
                FfiCreateGroupOptions {
                    permissions: Some(FfiGroupPermissionsOptions::AdminOnly),
                    group_name: Some("Group Name".to_string()),
                    group_image_url_square: Some("url".to_string()),
                    group_description: Some("group description".to_string()),
                    group_pinned_frame_url: Some("pinned frame".to_string()),
                    custom_permission_policy_set: None,
                },
            )
            .await
            .unwrap();

        let members = group.list_members().await.unwrap();
        assert_eq!(members.len(), 2);
        assert_eq!(group.group_name().unwrap(), "Group Name");
        assert_eq!(group.group_image_url_square().unwrap(), "url");
        assert_eq!(group.group_description().unwrap(), "group description");
        assert_eq!(group.group_pinned_frame_url().unwrap(), "pinned frame");
    }

    // Looks like this test might be a separate issue
    #[tokio::test(flavor = "multi_thread", worker_threads = 5)]
    #[ignore]
    async fn test_can_stream_group_messages_for_updates() {
        let alix = new_test_client().await;
        let bo = new_test_client().await;

        // Stream all group messages
        let message_callbacks = RustStreamCallback::default();
        let stream_messages = bo
            .conversations()
            .stream_all_messages(Box::new(message_callbacks.clone()))
            .await;
        stream_messages.wait_for_ready().await;

        // Create group and send first message
        let alix_group = alix
            .conversations()
            .create_group(
                vec![bo.account_address.clone()],
                FfiCreateGroupOptions::default(),
            )
            .await
            .unwrap();

        alix_group
            .update_group_name("Old Name".to_string())
            .await
            .unwrap();
        message_callbacks.wait_for_delivery(None).await.unwrap();

        let bo_groups = bo
            .conversations()
            .list(FfiListConversationsOptions::default())
            .await
            .unwrap();
        let bo_group = &bo_groups[0];
        bo_group.sync().await.unwrap();
        bo_group
            .update_group_name("Old Name2".to_string())
            .await
            .unwrap();
        message_callbacks.wait_for_delivery(None).await.unwrap();

        // Uncomment the following lines to add more group name updates
        bo_group
            .update_group_name("Old Name3".to_string())
            .await
            .unwrap();
        message_callbacks.wait_for_delivery(None).await.unwrap();

        assert_eq!(message_callbacks.message_count(), 3);

        stream_messages.end_and_wait().await.unwrap();

        assert!(stream_messages.is_closed());
    }

    #[tokio::test(flavor = "multi_thread", worker_threads = 5)]
    async fn test_can_sync_all_groups() {
        let alix = new_test_client().await;
        let bo = new_test_client().await;

        for _i in 0..30 {
            alix.conversations()
                .create_group(
                    vec![bo.account_address.clone()],
                    FfiCreateGroupOptions::default(),
                )
                .await
                .unwrap();
        }

        bo.conversations().sync().await.unwrap();
        let alix_groups = alix
            .conversations()
            .list(FfiListConversationsOptions::default())
            .await
            .unwrap();

        let alix_group1 = alix_groups[0].clone();
        let alix_group5 = alix_groups[5].clone();
        let bo_group1 = bo.conversation(alix_group1.id()).unwrap();
        let bo_group5 = bo.conversation(alix_group5.id()).unwrap();

        alix_group1.send("alix1".as_bytes().to_vec()).await.unwrap();
        alix_group5.send("alix1".as_bytes().to_vec()).await.unwrap();

        let bo_messages1 = bo_group1
            .find_messages(FfiListMessagesOptions::default())
            .unwrap();
        let bo_messages5 = bo_group5
            .find_messages(FfiListMessagesOptions::default())
            .unwrap();
        assert_eq!(bo_messages1.len(), 0);
        assert_eq!(bo_messages5.len(), 0);

        bo.conversations().sync_all_conversations().await.unwrap();

        let bo_messages1 = bo_group1
            .find_messages(FfiListMessagesOptions::default())
            .unwrap();
        let bo_messages5 = bo_group5
            .find_messages(FfiListMessagesOptions::default())
            .unwrap();
        assert_eq!(bo_messages1.len(), 1);
        assert_eq!(bo_messages5.len(), 1);
    }

    #[tokio::test(flavor = "multi_thread", worker_threads = 5)]
    async fn test_can_sync_all_groups_active_only() {
        let alix = new_test_client().await;
        let bo = new_test_client().await;

        // Create 30 groups with alix and bo and sync them
        for _i in 0..30 {
            alix.conversations()
                .create_group(
                    vec![bo.account_address.clone()],
                    FfiCreateGroupOptions::default(),
                )
                .await
                .unwrap();
        }
        bo.conversations().sync().await.unwrap();
        let num_groups_synced_1: u32 = bo.conversations().sync_all_conversations().await.unwrap();
        assert!(num_groups_synced_1 == 30);

        // Remove bo from all groups and sync
        for group in alix
            .conversations()
            .list(FfiListConversationsOptions::default())
            .await
            .unwrap()
        {
            group
                .remove_members(vec![bo.account_address.clone()])
                .await
                .unwrap();
        }

        // First sync after removal needs to process all groups and set them to inactive
        let num_groups_synced_2: u32 = bo.conversations().sync_all_conversations().await.unwrap();
        assert!(num_groups_synced_2 == 30);

        // Second sync after removal will not process inactive groups
        let num_groups_synced_3: u32 = bo.conversations().sync_all_conversations().await.unwrap();
        assert!(num_groups_synced_3 == 0);
    }

    #[tokio::test(flavor = "multi_thread", worker_threads = 5)]
    async fn test_can_send_message_when_out_of_sync() {
        let alix = new_test_client().await;
        let bo = new_test_client().await;
        let caro = new_test_client().await;
        let davon = new_test_client().await;
        let eri = new_test_client().await;
        let frankie = new_test_client().await;

        let alix_group = alix
            .conversations()
            .create_group(
                vec![bo.account_address.clone()],
                FfiCreateGroupOptions::default(),
            )
            .await
            .unwrap();

        bo.conversations().sync().await.unwrap();
        let bo_group = bo.conversation(alix_group.id()).unwrap();

        bo_group.send("bo1".as_bytes().to_vec()).await.unwrap();
        // Temporary workaround for OpenMLS issue - make sure Alix's epoch is up-to-date
        // https://github.com/xmtp/libxmtp/issues/1116
        alix_group.sync().await.unwrap();
        alix_group.send("alix1".as_bytes().to_vec()).await.unwrap();

        // Move the group forward by 3 epochs (as Alix's max_past_epochs is
        // configured to 3) without Bo syncing
        alix_group
            .add_members(vec![
                caro.account_address.clone(),
                davon.account_address.clone(),
            ])
            .await
            .unwrap();
        alix_group
            .remove_members(vec![
                caro.account_address.clone(),
                davon.account_address.clone(),
            ])
            .await
            .unwrap();
        alix_group
            .add_members(vec![
                eri.account_address.clone(),
                frankie.account_address.clone(),
            ])
            .await
            .unwrap();

        // Bo sends messages to Alix while 3 epochs behind
        bo_group.send("bo3".as_bytes().to_vec()).await.unwrap();
        alix_group.send("alix3".as_bytes().to_vec()).await.unwrap();
        bo_group.send("bo4".as_bytes().to_vec()).await.unwrap();
        bo_group.send("bo5".as_bytes().to_vec()).await.unwrap();

        alix_group.sync().await.unwrap();
        let alix_messages = alix_group
            .find_messages(FfiListMessagesOptions::default())
            .unwrap();

        bo_group.sync().await.unwrap();
        let bo_messages = bo_group
            .find_messages(FfiListMessagesOptions::default())
            .unwrap();
        assert_eq!(bo_messages.len(), 9);
        assert_eq!(alix_messages.len(), 10);

        assert_eq!(
            bo_messages[bo_messages.len() - 1].id,
            alix_messages[alix_messages.len() - 1].id
        );
    }

    #[tokio::test(flavor = "multi_thread", worker_threads = 5)]
    async fn test_create_new_installation_without_breaking_group() {
        let wallet1_key = &mut rng();
        let wallet1 = xmtp_cryptography::utils::LocalWallet::new(wallet1_key);
        let wallet2_key = &mut rng();
        let wallet2 = xmtp_cryptography::utils::LocalWallet::new(wallet2_key);

        // Create clients
        let client1 = new_test_client_with_wallet(wallet1).await;
        let client2 = new_test_client_with_wallet(wallet2.clone()).await;
        // Create a new group with client1 including wallet2

        let group = client1
            .conversations()
            .create_group(
                vec![client2.account_address.clone()],
                FfiCreateGroupOptions::default(),
            )
            .await
            .unwrap();

        // Sync groups
        client1.conversations().sync().await.unwrap();
        client2.conversations().sync().await.unwrap();

        // Find groups for both clients
        let client1_group = client1.conversation(group.id()).unwrap();
        let client2_group = client2.conversation(group.id()).unwrap();

        // Sync both groups
        client1_group.sync().await.unwrap();
        client2_group.sync().await.unwrap();

        // Assert both clients see 2 members
        let client1_members = client1_group.list_members().await.unwrap();
        assert_eq!(client1_members.len(), 2);

        let client2_members = client2_group.list_members().await.unwrap();
        assert_eq!(client2_members.len(), 2);

        // Drop and delete local database for client2
        client2.release_db_connection().unwrap();

        // Recreate client2 (new installation)
        let client2 = new_test_client_with_wallet(wallet2).await;

        client1_group.update_installations().await.unwrap();

        // Send a message that will break the group
        client1_group
            .send("This message will break the group".as_bytes().to_vec())
            .await
            .unwrap();

        // Assert client1 still sees 2 members
        let client1_members = client1_group.list_members().await.unwrap();
        assert_eq!(client1_members.len(), 2);

        client2.conversations().sync().await.unwrap();
        let client2_group = client2.conversation(group.id()).unwrap();
        let client2_members = client2_group.list_members().await.unwrap();
        assert_eq!(client2_members.len(), 2);
    }

    #[tokio::test(flavor = "multi_thread", worker_threads = 5)]
    async fn test_create_new_installations_does_not_fork_group() {
        let bo_wallet_key = &mut rng();
        let bo_wallet = xmtp_cryptography::utils::LocalWallet::new(bo_wallet_key);

        // Create clients
        let alix = new_test_client().await;
        let bo = new_test_client_with_wallet(bo_wallet.clone()).await;
        let caro = new_test_client().await;

        // Alix begins a stream for all messages
        let message_callbacks = RustStreamCallback::default();
        let stream_messages = alix
            .conversations()
            .stream_all_messages(Box::new(message_callbacks.clone()))
            .await;
        stream_messages.wait_for_ready().await;

        // Alix creates a group with Bo and Caro
        let group = alix
            .conversations()
            .create_group(
                vec![bo.account_address.clone(), caro.account_address.clone()],
                FfiCreateGroupOptions::default(),
            )
            .await
            .unwrap();

        // Alix and Caro Sync groups
        alix.conversations().sync().await.unwrap();
        bo.conversations().sync().await.unwrap();
        caro.conversations().sync().await.unwrap();

        // Alix and Caro find the group
        let alix_group = alix.conversation(group.id()).unwrap();
        let bo_group = bo.conversation(group.id()).unwrap();
        let caro_group = caro.conversation(group.id()).unwrap();

        alix_group.update_installations().await.unwrap();
        log::info!("Alix sending first message");
        // Alix sends a message in the group
        alix_group
            .send("First message".as_bytes().to_vec())
            .await
            .unwrap();

        log::info!("Caro sending second message");
        caro_group.update_installations().await.unwrap();
        // Caro sends a message in the group
        caro_group
            .send("Second message".as_bytes().to_vec())
            .await
            .unwrap();

        // Bo logs back in with a new installation
        let bo2 = new_test_client_with_wallet(bo_wallet).await;

        // Bo begins a stream for all messages
        let bo_message_callbacks = RustStreamCallback::default();
        let bo_stream_messages = bo2
            .conversations()
            .stream_all_messages(Box::new(bo_message_callbacks.clone()))
            .await;
        bo_stream_messages.wait_for_ready().await;

        alix_group.update_installations().await.unwrap();

        log::info!("Alix sending third message after Bo's second installation added");
        // Alix sends a message to the group
        alix_group
            .send("Third message".as_bytes().to_vec())
            .await
            .unwrap();

        // New installation of bo finds the group
        bo2.conversations().sync().await.unwrap();
        let bo2_group = bo2.conversation(group.id()).unwrap();

        log::info!("Bo sending fourth message");
        // Bo sends a message to the group
        bo2_group.update_installations().await.unwrap();
        bo2_group
            .send("Fourth message".as_bytes().to_vec())
            .await
            .unwrap();

        log::info!("Caro sending fifth message");
        // Caro sends a message in the group
        caro_group.update_installations().await.unwrap();
        // Temporary workaround for OpenMLS issue - make sure Caro's epoch is up-to-date
        // https://github.com/xmtp/libxmtp/issues/1116
        caro_group.sync().await.unwrap();
        caro_group
            .send("Fifth message".as_bytes().to_vec())
            .await
            .unwrap();

        log::info!("Syncing alix");
        alix_group.sync().await.unwrap();
        log::info!("Syncing bo 1");
        bo_group.sync().await.unwrap();
        log::info!("Syncing bo 2");
        bo2_group.sync().await.unwrap();
        log::info!("Syncing caro");
        caro_group.sync().await.unwrap();

        // Get the message count for all the clients
        let caro_messages = caro_group
            .find_messages(FfiListMessagesOptions::default())
            .unwrap();
        let alix_messages = alix_group
            .find_messages(FfiListMessagesOptions::default())
            .unwrap();
        let bo_messages = bo_group
            .find_messages(FfiListMessagesOptions::default())
            .unwrap();
        let bo2_messages = bo2_group
            .find_messages(FfiListMessagesOptions::default())
            .unwrap();

        assert_eq!(caro_messages.len(), 5);
        assert_eq!(alix_messages.len(), 6);
        assert_eq!(bo_messages.len(), 5);
        // Bo 2 only sees three messages since it joined after the first 2 were sent
        assert_eq!(bo2_messages.len(), 3);
    }

    #[tokio::test(flavor = "multi_thread", worker_threads = 5)]
    async fn test_can_send_messages_when_epochs_behind() {
        let alix = new_test_client().await;
        let bo = new_test_client().await;

        let alix_group = alix
            .conversations()
            .create_group(
                vec![bo.account_address.clone()],
                FfiCreateGroupOptions::default(),
            )
            .await
            .unwrap();

        bo.conversations().sync().await.unwrap();

        let bo_group = bo.conversation(alix_group.id()).unwrap();

        // Move forward 4 epochs
        alix_group
            .update_group_description("change 1".to_string())
            .await
            .unwrap();
        alix_group
            .update_group_description("change 2".to_string())
            .await
            .unwrap();
        alix_group
            .update_group_description("change 3".to_string())
            .await
            .unwrap();
        alix_group
            .update_group_description("change 4".to_string())
            .await
            .unwrap();

        bo_group
            .send("bo message 1".as_bytes().to_vec())
            .await
            .unwrap();

        alix_group.sync().await.unwrap();
        bo_group.sync().await.unwrap();

        let alix_messages = alix_group
            .find_messages(FfiListMessagesOptions::default())
            .unwrap();
        let bo_messages = bo_group
            .find_messages(FfiListMessagesOptions::default())
            .unwrap();

        let alix_can_see_bo_message = alix_messages
            .iter()
            .any(|message| message.content == "bo message 1".as_bytes());
        assert!(
            alix_can_see_bo_message,
            "\"bo message 1\" not found in alix's messages"
        );

        let bo_can_see_bo_message = bo_messages
            .iter()
            .any(|message| message.content == "bo message 1".as_bytes());
        assert!(
            bo_can_see_bo_message,
            "\"bo message 1\" not found in bo's messages"
        );
    }

    #[tokio::test(flavor = "multi_thread", worker_threads = 5)]
    async fn test_can_add_members_when_out_of_sync() {
        let alix = new_test_client().await;
        let bo = new_test_client().await;
        let caro = new_test_client().await;
        let davon = new_test_client().await;
        let eri = new_test_client().await;
        let frankie = new_test_client().await;

        let alix_group = alix
            .conversations()
            .create_group(
                vec![bo.account_address.clone()],
                FfiCreateGroupOptions::default(),
            )
            .await
            .unwrap();

        bo.conversations().sync().await.unwrap();
        let bo_group = bo.conversation(alix_group.id()).unwrap();

        bo_group.send("bo1".as_bytes().to_vec()).await.unwrap();
        alix_group.send("alix1".as_bytes().to_vec()).await.unwrap();

        // Move the group forward by 3 epochs (as Alix's max_past_epochs is
        // configured to 3) without Bo syncing
        alix_group
            .add_members(vec![
                caro.account_address.clone(),
                davon.account_address.clone(),
            ])
            .await
            .unwrap();
        alix_group
            .remove_members(vec![
                caro.account_address.clone(),
                davon.account_address.clone(),
            ])
            .await
            .unwrap();
        alix_group
            .add_members(vec![eri.account_address.clone()])
            .await
            .unwrap();

        // Bo adds a member while 3 epochs behind
        bo_group
            .add_members(vec![frankie.account_address.clone()])
            .await
            .unwrap();

        bo_group.sync().await.unwrap();
        let bo_members = bo_group.list_members().await.unwrap();
        assert_eq!(bo_members.len(), 4);

        alix_group.sync().await.unwrap();
        let alix_members = alix_group.list_members().await.unwrap();
        assert_eq!(alix_members.len(), 4);
    }

    #[tokio::test(flavor = "multi_thread", worker_threads = 5)]
    async fn test_removed_members_no_longer_update() {
        let alix = new_test_client().await;
        let bo = new_test_client().await;

        let alix_group = alix
            .conversations()
            .create_group(
                vec![bo.account_address.clone()],
                FfiCreateGroupOptions::default(),
            )
            .await
            .unwrap();

        bo.conversations().sync().await.unwrap();
        let bo_group = bo.conversation(alix_group.id()).unwrap();

        alix_group.sync().await.unwrap();
        let alix_members = alix_group.list_members().await.unwrap();
        assert_eq!(alix_members.len(), 2);

        bo_group.sync().await.unwrap();
        let bo_members = bo_group.list_members().await.unwrap();
        assert_eq!(bo_members.len(), 2);

        let bo_messages = bo_group
            .find_messages(FfiListMessagesOptions::default())
            .unwrap();
        assert_eq!(bo_messages.len(), 0);

        alix_group
            .remove_members(vec![bo.account_address.clone()])
            .await
            .unwrap();

        alix_group.send("hello".as_bytes().to_vec()).await.unwrap();

        bo_group.sync().await.unwrap();
        assert!(!bo_group.is_active().unwrap());

        let bo_messages = bo_group
            .find_messages(FfiListMessagesOptions::default())
            .unwrap();
        assert!(bo_messages.first().unwrap().kind == FfiConversationMessageKind::MembershipChange);
        assert_eq!(bo_messages.len(), 1);

        let bo_members = bo_group.list_members().await.unwrap();
        assert_eq!(bo_members.len(), 1);

        alix_group.sync().await.unwrap();
        let alix_members = alix_group.list_members().await.unwrap();
        assert_eq!(alix_members.len(), 1);
    }

    // test is also showing intermittent failures with database locked msg
    #[ignore]
    #[tokio::test(flavor = "multi_thread", worker_threads = 5)]
    async fn test_can_stream_and_update_name_without_forking_group() {
        let alix = new_test_client().await;
        let bo = new_test_client().await;

        // Stream all group messages
        let message_callbacks = RustStreamCallback::default();
        let stream_messages = bo
            .conversations()
            .stream_all_messages(Box::new(message_callbacks.clone()))
            .await;
        stream_messages.wait_for_ready().await;

        let first_msg_check = 2;
        let second_msg_check = 5;

        // Create group and send first message
        let alix_group = alix
            .conversations()
            .create_group(
                vec![bo.account_address.clone()],
                FfiCreateGroupOptions::default(),
            )
            .await
            .unwrap();

        alix_group
            .update_group_name("hello".to_string())
            .await
            .unwrap();
        message_callbacks.wait_for_delivery(None).await.unwrap();
        alix_group.send("hello1".as_bytes().to_vec()).await.unwrap();
        message_callbacks.wait_for_delivery(None).await.unwrap();

        let bo_groups = bo
            .conversations()
            .list(FfiListConversationsOptions::default())
            .await
            .unwrap();
        assert_eq!(bo_groups.len(), 1);
        let bo_group = bo_groups[0].clone();
        bo_group.sync().await.unwrap();

        let bo_messages1 = bo_group
            .find_messages(FfiListMessagesOptions::default())
            .unwrap();
        assert_eq!(bo_messages1.len(), first_msg_check);

        bo_group.send("hello2".as_bytes().to_vec()).await.unwrap();
        message_callbacks.wait_for_delivery(None).await.unwrap();
        bo_group.send("hello3".as_bytes().to_vec()).await.unwrap();
        message_callbacks.wait_for_delivery(None).await.unwrap();

        alix_group.sync().await.unwrap();

        let alix_messages = alix_group
            .find_messages(FfiListMessagesOptions::default())
            .unwrap();
        assert_eq!(alix_messages.len(), second_msg_check);

        alix_group.send("hello4".as_bytes().to_vec()).await.unwrap();
        message_callbacks.wait_for_delivery(None).await.unwrap();
        bo_group.sync().await.unwrap();

        let bo_messages2 = bo_group
            .find_messages(FfiListMessagesOptions::default())
            .unwrap();
        assert_eq!(bo_messages2.len(), second_msg_check);
        assert_eq!(message_callbacks.message_count(), second_msg_check as u32);

        stream_messages.end_and_wait().await.unwrap();
        assert!(stream_messages.is_closed());
    }

    #[tokio::test(flavor = "multi_thread", worker_threads = 5)]
    async fn test_conversation_streaming() {
        let amal = new_test_client().await;
        let bola = new_test_client().await;

        let stream_callback = RustStreamCallback::default();

        let stream = bola
            .conversations()
            .stream(Box::new(stream_callback.clone()))
            .await;

        amal.conversations()
            .create_group(
                vec![bola.account_address.clone()],
                FfiCreateGroupOptions::default(),
            )
            .await
            .unwrap();

        stream_callback.wait_for_delivery(None).await.unwrap();

        assert_eq!(stream_callback.message_count(), 1);
        // Create another group and add bola
        amal.conversations()
            .create_group(
                vec![bola.account_address.clone()],
                FfiCreateGroupOptions::default(),
            )
            .await
            .unwrap();
        stream_callback.wait_for_delivery(None).await.unwrap();

        assert_eq!(stream_callback.message_count(), 2);

        stream.end_and_wait().await.unwrap();
        assert!(stream.is_closed());
    }

    #[tokio::test(flavor = "multi_thread", worker_threads = 5)]
    async fn test_stream_all_messages() {
        let alix = new_test_client().await;
        let bo = new_test_client().await;
        let caro = new_test_client().await;

        let alix_group = alix
            .conversations()
            .create_group(
                vec![caro.account_address.clone()],
                FfiCreateGroupOptions::default(),
            )
            .await
            .unwrap();

        let stream_callback = RustStreamCallback::default();

        let stream = caro
            .conversations()
            .stream_all_messages(Box::new(stream_callback.clone()))
            .await;
        stream.wait_for_ready().await;

        alix_group.send("first".as_bytes().to_vec()).await.unwrap();
        stream_callback.wait_for_delivery(None).await.unwrap();

        let bo_group = bo
            .conversations()
            .create_group(
                vec![caro.account_address.clone()],
                FfiCreateGroupOptions::default(),
            )
            .await
            .unwrap();
        let _ = caro.inner_client.sync_welcomes().await.unwrap();

        bo_group.send("second".as_bytes().to_vec()).await.unwrap();
        stream_callback.wait_for_delivery(None).await.unwrap();
        alix_group.send("third".as_bytes().to_vec()).await.unwrap();
        stream_callback.wait_for_delivery(None).await.unwrap();
        bo_group.send("fourth".as_bytes().to_vec()).await.unwrap();
        stream_callback.wait_for_delivery(None).await.unwrap();

        assert_eq!(stream_callback.message_count(), 4);
        stream.end_and_wait().await.unwrap();
        assert!(stream.is_closed());
    }

    #[tokio::test(flavor = "multi_thread")]
    async fn test_message_streaming() {
        let amal = new_test_client().await;
        let bola = new_test_client().await;

        let amal_group: Arc<FfiConversation> = amal
            .conversations()
            .create_group(
                vec![bola.account_address.clone()],
                FfiCreateGroupOptions::default(),
            )
            .await
            .unwrap();

        bola.inner_client.sync_welcomes().await.unwrap();
        let bola_group = bola
            .conversation(amal_group.conversation_id.clone())
            .unwrap();

        let stream_callback = RustStreamCallback::default();
        let stream_closer = bola_group.stream(Box::new(stream_callback.clone())).await;

        stream_closer.wait_for_ready().await;

        amal_group.send("hello".as_bytes().to_vec()).await.unwrap();
        stream_callback.wait_for_delivery(None).await.unwrap();

        amal_group
            .send("goodbye".as_bytes().to_vec())
            .await
            .unwrap();
        stream_callback.wait_for_delivery(None).await.unwrap();

        assert_eq!(stream_callback.message_count(), 2);
        stream_closer.end_and_wait().await.unwrap();
    }

    #[tokio::test(flavor = "multi_thread", worker_threads = 5)]
    async fn test_message_streaming_when_removed_then_added() {
        let amal = new_test_client().await;
        let bola = new_test_client().await;
        log::info!(
            "Created Inbox IDs {} and {}",
            amal.inbox_id(),
            bola.inbox_id()
        );

        let amal_group = amal
            .conversations()
            .create_group(
                vec![bola.account_address.clone()],
                FfiCreateGroupOptions::default(),
            )
            .await
            .unwrap();

        let stream_callback = RustStreamCallback::default();
        let stream_closer = bola
            .conversations()
            .stream_all_messages(Box::new(stream_callback.clone()))
            .await;
        stream_closer.wait_for_ready().await;

        amal_group.send(b"hello1".to_vec()).await.unwrap();
        stream_callback.wait_for_delivery(None).await.unwrap();
        amal_group.send(b"hello2".to_vec()).await.unwrap();
        stream_callback.wait_for_delivery(None).await.unwrap();

        assert_eq!(stream_callback.message_count(), 2);
        assert!(!stream_closer.is_closed());

        amal_group
            .remove_members_by_inbox_id(vec![bola.inbox_id().clone()])
            .await
            .unwrap();
        stream_callback.wait_for_delivery(None).await.unwrap();
        assert_eq!(stream_callback.message_count(), 3); // Member removal transcript message
                                                        //
        amal_group.send(b"hello3".to_vec()).await.unwrap();
        //TODO: could verify with a log message
        tokio::time::sleep(std::time::Duration::from_millis(200)).await;
        assert_eq!(stream_callback.message_count(), 3); // Don't receive messages while removed
        assert!(!stream_closer.is_closed());

        amal_group
            .add_members(vec![bola.account_address.clone()])
            .await
            .unwrap();

        // TODO: could check for LOG message with a Eviction error on receive
        tokio::time::sleep(tokio::time::Duration::from_millis(100)).await;
        assert_eq!(stream_callback.message_count(), 3); // Don't receive transcript messages while removed

        amal_group.send("hello4".as_bytes().to_vec()).await.unwrap();
        stream_callback.wait_for_delivery(None).await.unwrap();
        assert_eq!(stream_callback.message_count(), 4); // Receiving messages again
        assert!(!stream_closer.is_closed());

        stream_closer.end_and_wait().await.unwrap();
        assert!(stream_closer.is_closed());
    }

    #[tokio::test(flavor = "multi_thread", worker_threads = 1)]
    async fn test_group_who_added_me() {
        // Create Clients
        let amal = new_test_client().await;
        let bola = new_test_client().await;

        // Amal creates a group and adds Bola to the group
        amal.conversations()
            .create_group(
                vec![bola.account_address.clone()],
                FfiCreateGroupOptions::default(),
            )
            .await
            .unwrap();

        // Bola syncs groups - this will decrypt the Welcome, identify who added Bola
        // and then store that value on the group and insert into the database
        let bola_conversations = bola.conversations();
        let _ = bola_conversations.sync().await;

        // Bola gets the group id. This will be needed to fetch the group from
        // the database.
        let bola_groups = bola_conversations
            .list(crate::FfiListConversationsOptions {
                created_after_ns: None,
                created_before_ns: None,
                limit: None,
            })
            .await
            .unwrap();

        let bola_group = bola_groups.first().unwrap();

        // Check Bola's group for the added_by_inbox_id of the inviter
        let added_by_inbox_id = bola_group.added_by_inbox_id().unwrap();

        // // Verify the welcome host_credential is equal to Amal's
        assert_eq!(
            amal.inbox_id(),
            added_by_inbox_id,
            "The Inviter and added_by_address do not match!"
        );
    }

    // TODO: Test current fails 50% of the time with db locking messages
    #[tokio::test(flavor = "multi_thread", worker_threads = 5)]
    async fn test_stream_groups_gets_callback_when_streaming_messages() {
        let alix = new_test_client().await;
        let bo = new_test_client().await;

        // Stream all group messages
        let message_callback = RustStreamCallback::default();
        let group_callback = RustStreamCallback::default();
        let stream_groups = bo
            .conversations()
            .stream(Box::new(group_callback.clone()))
            .await;

        let stream_messages = bo
            .conversations()
            .stream_all_messages(Box::new(message_callback.clone()))
            .await;
        stream_messages.wait_for_ready().await;

        // Create group and send first message
        let alix_group = alix
            .conversations()
            .create_group(
                vec![bo.account_address.clone()],
                FfiCreateGroupOptions::default(),
            )
            .await
            .unwrap();
        group_callback.wait_for_delivery(None).await.unwrap();

        alix_group.send("hello1".as_bytes().to_vec()).await.unwrap();
        message_callback.wait_for_delivery(None).await.unwrap();

        assert_eq!(group_callback.message_count(), 1);
        assert_eq!(message_callback.message_count(), 1);

        stream_messages.end_and_wait().await.unwrap();
        assert!(stream_messages.is_closed());

        stream_groups.end_and_wait().await.unwrap();
        assert!(stream_groups.is_closed());
    }

    #[tokio::test(flavor = "multi_thread", worker_threads = 5)]
    async fn test_permissions_show_expected_values() {
        let alix = new_test_client().await;
        let bo = new_test_client().await;
        // Create admin_only group
        let admin_only_options = FfiCreateGroupOptions {
            permissions: Some(FfiGroupPermissionsOptions::AdminOnly),
            ..Default::default()
        };
        let alix_group_admin_only = alix
            .conversations()
            .create_group(vec![bo.account_address.clone()], admin_only_options)
            .await
            .unwrap();

        // Verify we can read the expected permissions
        let alix_permission_policy_set = alix_group_admin_only
            .group_permissions()
            .unwrap()
            .policy_set()
            .unwrap();
        let expected_permission_policy_set = FfiPermissionPolicySet {
            add_member_policy: FfiPermissionPolicy::Admin,
            remove_member_policy: FfiPermissionPolicy::Admin,
            add_admin_policy: FfiPermissionPolicy::SuperAdmin,
            remove_admin_policy: FfiPermissionPolicy::SuperAdmin,
            update_group_name_policy: FfiPermissionPolicy::Admin,
            update_group_description_policy: FfiPermissionPolicy::Admin,
            update_group_image_url_square_policy: FfiPermissionPolicy::Admin,
            update_group_pinned_frame_url_policy: FfiPermissionPolicy::Admin,
        };
        assert_eq!(alix_permission_policy_set, expected_permission_policy_set);

        // Create all_members group
        let all_members_options = FfiCreateGroupOptions {
            permissions: Some(FfiGroupPermissionsOptions::AllMembers),
            ..Default::default()
        };
        let alix_group_all_members = alix
            .conversations()
            .create_group(vec![bo.account_address.clone()], all_members_options)
            .await
            .unwrap();

        // Verify we can read the expected permissions
        let alix_permission_policy_set = alix_group_all_members
            .group_permissions()
            .unwrap()
            .policy_set()
            .unwrap();
        let expected_permission_policy_set = FfiPermissionPolicySet {
            add_member_policy: FfiPermissionPolicy::Allow,
            remove_member_policy: FfiPermissionPolicy::Admin,
            add_admin_policy: FfiPermissionPolicy::SuperAdmin,
            remove_admin_policy: FfiPermissionPolicy::SuperAdmin,
            update_group_name_policy: FfiPermissionPolicy::Allow,
            update_group_description_policy: FfiPermissionPolicy::Allow,
            update_group_image_url_square_policy: FfiPermissionPolicy::Allow,
            update_group_pinned_frame_url_policy: FfiPermissionPolicy::Allow,
        };
        assert_eq!(alix_permission_policy_set, expected_permission_policy_set);
    }

    #[tokio::test(flavor = "multi_thread", worker_threads = 5)]
    async fn test_permissions_updates() {
        let alix = new_test_client().await;
        let bola = new_test_client().await;

        let admin_only_options = FfiCreateGroupOptions {
            permissions: Some(FfiGroupPermissionsOptions::AdminOnly),
            ..Default::default()
        };
        let alix_group = alix
            .conversations()
            .create_group(vec![bola.account_address.clone()], admin_only_options)
            .await
            .unwrap();

        let alix_group_permissions = alix_group
            .group_permissions()
            .unwrap()
            .policy_set()
            .unwrap();
        let expected_permission_policy_set = FfiPermissionPolicySet {
            add_member_policy: FfiPermissionPolicy::Admin,
            remove_member_policy: FfiPermissionPolicy::Admin,
            add_admin_policy: FfiPermissionPolicy::SuperAdmin,
            remove_admin_policy: FfiPermissionPolicy::SuperAdmin,
            update_group_name_policy: FfiPermissionPolicy::Admin,
            update_group_description_policy: FfiPermissionPolicy::Admin,
            update_group_image_url_square_policy: FfiPermissionPolicy::Admin,
            update_group_pinned_frame_url_policy: FfiPermissionPolicy::Admin,
        };
        assert_eq!(alix_group_permissions, expected_permission_policy_set);

        // Let's update the group so that the image url can be updated by anyone
        alix_group
            .update_permission_policy(
                FfiPermissionUpdateType::UpdateMetadata,
                FfiPermissionPolicy::Allow,
                Some(FfiMetadataField::ImageUrlSquare),
            )
            .await
            .unwrap();
        alix_group.sync().await.unwrap();
        let alix_group_permissions = alix_group
            .group_permissions()
            .unwrap()
            .policy_set()
            .unwrap();
        let new_expected_permission_policy_set = FfiPermissionPolicySet {
            add_member_policy: FfiPermissionPolicy::Admin,
            remove_member_policy: FfiPermissionPolicy::Admin,
            add_admin_policy: FfiPermissionPolicy::SuperAdmin,
            remove_admin_policy: FfiPermissionPolicy::SuperAdmin,
            update_group_name_policy: FfiPermissionPolicy::Admin,
            update_group_description_policy: FfiPermissionPolicy::Admin,
            update_group_image_url_square_policy: FfiPermissionPolicy::Allow,
            update_group_pinned_frame_url_policy: FfiPermissionPolicy::Admin,
        };
        assert_eq!(alix_group_permissions, new_expected_permission_policy_set);

        // Verify that bo can not update the group name
        let bola_conversations = bola.conversations();
        let _ = bola_conversations.sync().await;
        let bola_groups = bola_conversations
            .list(crate::FfiListConversationsOptions {
                created_after_ns: None,
                created_before_ns: None,
                limit: None,
            })
            .await
            .unwrap();

        let bola_group = bola_groups.first().unwrap();
        bola_group
            .update_group_name("new_name".to_string())
            .await
            .unwrap_err();

        // Verify that bo CAN update the image url
        bola_group
            .update_group_image_url_square("https://example.com/image.png".to_string())
            .await
            .unwrap();

        // Verify we can read the correct values from the group
        bola_group.sync().await.unwrap();
        alix_group.sync().await.unwrap();
        assert_eq!(
            bola_group.group_image_url_square().unwrap(),
            "https://example.com/image.png"
        );
        assert_eq!(bola_group.group_name().unwrap(), "");
        assert_eq!(
            alix_group.group_image_url_square().unwrap(),
            "https://example.com/image.png"
        );
        assert_eq!(alix_group.group_name().unwrap(), "");
    }

    #[tokio::test(flavor = "multi_thread", worker_threads = 5)]
    async fn test_group_creation_custom_permissions() {
        let alix = new_test_client().await;
        let bola = new_test_client().await;

        let custom_permissions = FfiPermissionPolicySet {
            add_admin_policy: FfiPermissionPolicy::Admin,
            remove_admin_policy: FfiPermissionPolicy::Admin,
            update_group_name_policy: FfiPermissionPolicy::Admin,
            update_group_description_policy: FfiPermissionPolicy::Allow,
            update_group_image_url_square_policy: FfiPermissionPolicy::Admin,
            update_group_pinned_frame_url_policy: FfiPermissionPolicy::Admin,
            add_member_policy: FfiPermissionPolicy::Allow,
            remove_member_policy: FfiPermissionPolicy::Deny,
        };

        let create_group_options = FfiCreateGroupOptions {
            permissions: Some(FfiGroupPermissionsOptions::CustomPolicy),
            group_name: Some("Test Group".to_string()),
            group_image_url_square: Some("https://example.com/image.png".to_string()),
            group_description: Some("A test group".to_string()),
            group_pinned_frame_url: Some("https://example.com/frame.png".to_string()),
            custom_permission_policy_set: Some(custom_permissions),
        };

        let alix_group = alix
            .conversations()
            .create_group(vec![bola.account_address.clone()], create_group_options)
            .await
            .unwrap();

        // Verify the group was created with the correct permissions
        let group_permissions_policy_set = alix_group
            .group_permissions()
            .unwrap()
            .policy_set()
            .unwrap();
        assert_eq!(
            group_permissions_policy_set.add_admin_policy,
            FfiPermissionPolicy::Admin
        );
        assert_eq!(
            group_permissions_policy_set.remove_admin_policy,
            FfiPermissionPolicy::Admin
        );
        assert_eq!(
            group_permissions_policy_set.update_group_name_policy,
            FfiPermissionPolicy::Admin
        );
        assert_eq!(
            group_permissions_policy_set.update_group_description_policy,
            FfiPermissionPolicy::Allow
        );
        assert_eq!(
            group_permissions_policy_set.update_group_image_url_square_policy,
            FfiPermissionPolicy::Admin
        );
        assert_eq!(
            group_permissions_policy_set.update_group_pinned_frame_url_policy,
            FfiPermissionPolicy::Admin
        );
        assert_eq!(
            group_permissions_policy_set.add_member_policy,
            FfiPermissionPolicy::Allow
        );
        assert_eq!(
            group_permissions_policy_set.remove_member_policy,
            FfiPermissionPolicy::Deny
        );

        // Verify that Bola can not update the group name
        let bola_conversations = bola.conversations();
        let _ = bola_conversations.sync().await;
        let bola_groups = bola_conversations
            .list(crate::FfiListConversationsOptions {
                created_after_ns: None,
                created_before_ns: None,
                limit: None,
            })
            .await
            .unwrap();

        let bola_group = bola_groups.first().unwrap();
        bola_group
            .update_group_name("new_name".to_string())
            .await
            .unwrap_err();
        let result = bola_group
            .update_group_name("New Group Name".to_string())
            .await;
        assert!(result.is_err());

        // Verify that Alix can update the group name
        let result = alix_group
            .update_group_name("New Group Name".to_string())
            .await;
        assert!(result.is_ok());

        // Verify that Bola can update the group description
        let result = bola_group
            .update_group_description("New Description".to_string())
            .await;
        assert!(result.is_ok());

        // Verify that Alix can not remove bola even though they are a super admin
        let result = alix_group
            .remove_members(vec![bola.account_address.clone()])
            .await;
        assert!(result.is_err());
    }

    #[tokio::test(flavor = "multi_thread", worker_threads = 5)]
    async fn test_group_creation_custom_permissions_fails_when_invalid() {
        let alix = new_test_client().await;
        let bola = new_test_client().await;

        // Add / Remove Admin must be Admin or Super Admin or Deny
        let custom_permissions_invalid_1 = FfiPermissionPolicySet {
            add_admin_policy: FfiPermissionPolicy::Allow,
            remove_admin_policy: FfiPermissionPolicy::Admin,
            update_group_name_policy: FfiPermissionPolicy::Admin,
            update_group_description_policy: FfiPermissionPolicy::Allow,
            update_group_image_url_square_policy: FfiPermissionPolicy::Admin,
            update_group_pinned_frame_url_policy: FfiPermissionPolicy::Admin,
            add_member_policy: FfiPermissionPolicy::Allow,
            remove_member_policy: FfiPermissionPolicy::Deny,
        };

        let custom_permissions_valid = FfiPermissionPolicySet {
            add_admin_policy: FfiPermissionPolicy::Admin,
            remove_admin_policy: FfiPermissionPolicy::Admin,
            update_group_name_policy: FfiPermissionPolicy::Admin,
            update_group_description_policy: FfiPermissionPolicy::Allow,
            update_group_image_url_square_policy: FfiPermissionPolicy::Admin,
            update_group_pinned_frame_url_policy: FfiPermissionPolicy::Admin,
            add_member_policy: FfiPermissionPolicy::Allow,
            remove_member_policy: FfiPermissionPolicy::Deny,
        };

        let create_group_options_invalid_1 = FfiCreateGroupOptions {
            permissions: Some(FfiGroupPermissionsOptions::CustomPolicy),
            group_name: Some("Test Group".to_string()),
            group_image_url_square: Some("https://example.com/image.png".to_string()),
            group_description: Some("A test group".to_string()),
            group_pinned_frame_url: Some("https://example.com/frame.png".to_string()),
            custom_permission_policy_set: Some(custom_permissions_invalid_1),
        };

        let results_1 = alix
            .conversations()
            .create_group(
                vec![bola.account_address.clone()],
                create_group_options_invalid_1,
            )
            .await;

        assert!(results_1.is_err());

        let create_group_options_invalid_2 = FfiCreateGroupOptions {
            permissions: Some(FfiGroupPermissionsOptions::AllMembers),
            group_name: Some("Test Group".to_string()),
            group_image_url_square: Some("https://example.com/image.png".to_string()),
            group_description: Some("A test group".to_string()),
            group_pinned_frame_url: Some("https://example.com/frame.png".to_string()),
            custom_permission_policy_set: Some(custom_permissions_valid.clone()),
        };

        let results_2 = alix
            .conversations()
            .create_group(
                vec![bola.account_address.clone()],
                create_group_options_invalid_2,
            )
            .await;

        assert!(results_2.is_err());

        let create_group_options_invalid_3 = FfiCreateGroupOptions {
            permissions: None,
            group_name: Some("Test Group".to_string()),
            group_image_url_square: Some("https://example.com/image.png".to_string()),
            group_description: Some("A test group".to_string()),
            group_pinned_frame_url: Some("https://example.com/frame.png".to_string()),
            custom_permission_policy_set: Some(custom_permissions_valid.clone()),
        };

        let results_3 = alix
            .conversations()
            .create_group(
                vec![bola.account_address.clone()],
                create_group_options_invalid_3,
            )
            .await;

        assert!(results_3.is_err());

        let create_group_options_valid = FfiCreateGroupOptions {
            permissions: Some(FfiGroupPermissionsOptions::CustomPolicy),
            group_name: Some("Test Group".to_string()),
            group_image_url_square: Some("https://example.com/image.png".to_string()),
            group_description: Some("A test group".to_string()),
            group_pinned_frame_url: Some("https://example.com/frame.png".to_string()),
            custom_permission_policy_set: Some(custom_permissions_valid),
        };

        let results_4 = alix
            .conversations()
            .create_group(
                vec![bola.account_address.clone()],
                create_group_options_valid,
            )
            .await;

        assert!(results_4.is_ok());
    }

    #[tokio::test(flavor = "multi_thread", worker_threads = 5)]
    async fn test_revoke_all_installations() {
        let wallet = xmtp_cryptography::utils::LocalWallet::new(&mut rng());
        let client_1 = new_test_client_with_wallet(wallet.clone()).await;
        let client_2 = new_test_client_with_wallet(wallet.clone()).await;

        let client_1_state = client_1.inbox_state(true).await.unwrap();
        let client_2_state = client_2.inbox_state(true).await.unwrap();
        assert_eq!(client_1_state.installations.len(), 2);
        assert_eq!(client_2_state.installations.len(), 2);

        let signature_request = client_1.revoke_all_other_installations().await.unwrap();
        sign_with_wallet(&wallet, &signature_request).await;
        client_1
            .apply_signature_request(signature_request)
            .await
            .unwrap();

        let client_1_state_after_revoke = client_1.inbox_state(true).await.unwrap();
        let client_2_state_after_revoke = client_2.inbox_state(true).await.unwrap();
        assert_eq!(client_1_state_after_revoke.installations.len(), 1);
        assert_eq!(client_2_state_after_revoke.installations.len(), 1);
        assert_eq!(
            client_1_state_after_revoke
                .installations
                .first()
                .unwrap()
                .id,
            client_1.installation_id()
        );
        assert_eq!(
            client_2_state_after_revoke
                .installations
                .first()
                .unwrap()
                .id,
            client_1.installation_id()
        );
    }

    #[tokio::test(flavor = "multi_thread", worker_threads = 5)]
    async fn test_dms_sync_but_do_not_list() {
        let alix = new_test_client().await;
        let bola = new_test_client().await;

        let alix_conversations = alix.conversations();
        let bola_conversations = bola.conversations();

        let _alix_dm = alix_conversations
            .create_dm(bola.account_address.clone())
            .await
            .unwrap();
        let alix_num_sync = alix_conversations.sync_all_conversations().await.unwrap();
        bola_conversations.sync().await.unwrap();
        let bola_num_sync = bola_conversations.sync_all_conversations().await.unwrap();
        assert_eq!(alix_num_sync, 1);
        assert_eq!(bola_num_sync, 1);

        let alix_groups = alix_conversations
            .list_groups(FfiListConversationsOptions::default())
            .await
            .unwrap();
        assert_eq!(alix_groups.len(), 0);

        let bola_groups = bola_conversations
            .list_groups(FfiListConversationsOptions::default())
            .await
            .unwrap();
        assert_eq!(bola_groups.len(), 0);

        let alix_dms = alix_conversations
            .list_dms(FfiListConversationsOptions::default())
            .await
            .unwrap();
        assert_eq!(alix_dms.len(), 1);

        let bola_dms = bola_conversations
            .list_dms(FfiListConversationsOptions::default())
            .await
            .unwrap();
        assert_eq!(bola_dms.len(), 1);

        let alix_conversations = alix_conversations
            .list(FfiListConversationsOptions::default())
            .await
            .unwrap();
        assert_eq!(alix_conversations.len(), 1);

        let bola_conversations = bola_conversations
            .list(FfiListConversationsOptions::default())
            .await
            .unwrap();
        assert_eq!(bola_conversations.len(), 1);
    }

    #[tokio::test(flavor = "multi_thread", worker_threads = 5)]
    async fn test_dm_streaming() {
        let alix = new_test_client().await;
        let bo = new_test_client().await;

        // Stream all conversations
        let stream_callback = RustStreamCallback::default();
        let stream = bo
            .conversations()
            .stream(Box::new(stream_callback.clone()))
            .await;

        alix.conversations()
            .create_group(
                vec![bo.account_address.clone()],
                FfiCreateGroupOptions::default(),
            )
            .await
            .unwrap();

        stream_callback.wait_for_delivery(None).await.unwrap();

        assert_eq!(stream_callback.message_count(), 1);
        alix.conversations()
            .create_dm(bo.account_address.clone())
            .await
            .unwrap();
        stream_callback.wait_for_delivery(None).await.unwrap();

        assert_eq!(stream_callback.message_count(), 2);

        stream.end_and_wait().await.unwrap();
        assert!(stream.is_closed());

        // Stream just groups
        let stream_callback = RustStreamCallback::default();
        let stream = bo
            .conversations()
            .stream_groups(Box::new(stream_callback.clone()))
            .await;

        alix.conversations()
            .create_group(
                vec![bo.account_address.clone()],
                FfiCreateGroupOptions::default(),
            )
            .await
            .unwrap();

        stream_callback.wait_for_delivery(None).await.unwrap();

        assert_eq!(stream_callback.message_count(), 1);
        alix.conversations()
            .create_dm(bo.account_address.clone())
            .await
            .unwrap();
        let result = stream_callback.wait_for_delivery(Some(2)).await;
        assert!(result.is_err(), "Stream unexpectedly received a DM");
        assert_eq!(stream_callback.message_count(), 1);

        stream.end_and_wait().await.unwrap();
        assert!(stream.is_closed());

        // Stream just dms
        let stream_callback = RustStreamCallback::default();
        let stream = bo
            .conversations()
            .stream_dms(Box::new(stream_callback.clone()))
            .await;

        alix.conversations()
            .create_dm(bo.account_address.clone())
            .await
            .unwrap();
        stream_callback.wait_for_delivery(None).await.unwrap();
        assert_eq!(stream_callback.message_count(), 1);

        alix.conversations()
            .create_group(
                vec![bo.account_address.clone()],
                FfiCreateGroupOptions::default(),
            )
            .await
            .unwrap();

        let result = stream_callback.wait_for_delivery(Some(2)).await;
        assert!(result.is_err(), "Stream unexpectedly received a Group");
        assert_eq!(stream_callback.message_count(), 1);

        stream.end_and_wait().await.unwrap();
        assert!(stream.is_closed());
    }

    #[tokio::test(flavor = "multi_thread", worker_threads = 5)]
    async fn test_stream_all_dm_messages() {
        let alix = new_test_client().await;
        let bo = new_test_client().await;
        let alix_dm = alix
            .conversations()
            .create_dm(bo.account_address.clone())
            .await
            .unwrap();

        let alix_group = alix
            .conversations()
            .create_group(
                vec![bo.account_address.clone()],
                FfiCreateGroupOptions::default(),
            )
            .await
            .unwrap();

        // Stream all conversations
        let stream_callback = RustStreamCallback::default();
        let stream = bo
            .conversations()
            .stream_all_messages(Box::new(stream_callback.clone()))
            .await;
        stream.wait_for_ready().await;

        alix_group.send("first".as_bytes().to_vec()).await.unwrap();
        stream_callback.wait_for_delivery(None).await.unwrap();
        assert_eq!(stream_callback.message_count(), 1);

        alix_dm.send("second".as_bytes().to_vec()).await.unwrap();
        stream_callback.wait_for_delivery(None).await.unwrap();
        assert_eq!(stream_callback.message_count(), 2);

        stream.end_and_wait().await.unwrap();
        assert!(stream.is_closed());

        // Stream just groups
        let stream_callback = RustStreamCallback::default();
        let stream = bo
            .conversations()
            .stream_all_group_messages(Box::new(stream_callback.clone()))
            .await;
        stream.wait_for_ready().await;

        alix_group.send("first".as_bytes().to_vec()).await.unwrap();
        stream_callback.wait_for_delivery(None).await.unwrap();
        assert_eq!(stream_callback.message_count(), 1);

        alix_dm.send("second".as_bytes().to_vec()).await.unwrap();
        let result = stream_callback.wait_for_delivery(Some(2)).await;
        assert!(result.is_err(), "Stream unexpectedly received a DM message");
        assert_eq!(stream_callback.message_count(), 1);

        stream.end_and_wait().await.unwrap();
        assert!(stream.is_closed());

        // Stream just dms
        let stream_callback = RustStreamCallback::default();
        let stream = bo
            .conversations()
            .stream_all_dm_messages(Box::new(stream_callback.clone()))
            .await;
        stream.wait_for_ready().await;

        alix_dm.send("first".as_bytes().to_vec()).await.unwrap();
        stream_callback.wait_for_delivery(None).await.unwrap();
        assert_eq!(stream_callback.message_count(), 1);

        alix_group.send("second".as_bytes().to_vec()).await.unwrap();
        let result = stream_callback.wait_for_delivery(Some(2)).await;
        assert!(
            result.is_err(),
            "Stream unexpectedly received a Group message"
        );
        assert_eq!(stream_callback.message_count(), 1);

        stream.end_and_wait().await.unwrap();
        assert!(stream.is_closed());
    }

    #[tokio::test(flavor = "multi_thread", worker_threads = 5)]
    async fn test_set_and_get_group_consent() {
        let alix = new_test_client().await;
        let bo = new_test_client().await;

        let alix_group = alix
            .conversations()
            .create_group(
                vec![bo.account_address.clone()],
                FfiCreateGroupOptions::default(),
            )
            .await
            .unwrap();

        let alix_initial_consent = alix_group.consent_state().unwrap();
        assert_eq!(alix_initial_consent, FfiConsentState::Allowed);

        bo.conversations().sync().await.unwrap();
        let bo_group = bo.conversation(alix_group.id()).unwrap();

        let bo_initial_consent = bo_group.consent_state().unwrap();
        assert_eq!(bo_initial_consent, FfiConsentState::Unknown);

        alix_group
            .update_consent_state(FfiConsentState::Denied)
            .unwrap();
        let alix_updated_consent = alix_group.consent_state().unwrap();
        assert_eq!(alix_updated_consent, FfiConsentState::Denied);
        bo.set_consent_states(vec![FfiConsent {
            state: FfiConsentState::Allowed,
            entity_type: FfiConsentEntityType::ConversationId,
            entity: hex::encode(bo_group.id()),
        }])
        .await
        .unwrap();
        let bo_updated_consent = bo_group.consent_state().unwrap();
        assert_eq!(bo_updated_consent, FfiConsentState::Allowed);
    }

    #[tokio::test(flavor = "multi_thread", worker_threads = 5)]
    async fn test_set_and_get_dm_consent() {
        let alix = new_test_client().await;
        let bo = new_test_client().await;

        let alix_dm = alix
            .conversations()
            .create_dm(bo.account_address.clone())
            .await
            .unwrap();

        let alix_initial_consent = alix_dm.consent_state().unwrap();
        assert_eq!(alix_initial_consent, FfiConsentState::Allowed);

        bo.conversations().sync().await.unwrap();
        let bo_dm = bo.conversation(alix_dm.id()).unwrap();

        let bo_initial_consent = bo_dm.consent_state().unwrap();
        assert_eq!(bo_initial_consent, FfiConsentState::Unknown);

        alix_dm
            .update_consent_state(FfiConsentState::Denied)
            .unwrap();
        let alix_updated_consent = alix_dm.consent_state().unwrap();
        assert_eq!(alix_updated_consent, FfiConsentState::Denied);
        bo.set_consent_states(vec![FfiConsent {
            state: FfiConsentState::Allowed,
            entity_type: FfiConsentEntityType::ConversationId,
            entity: hex::encode(bo_dm.id()),
        }])
        .await
        .unwrap();
        let bo_updated_consent = bo_dm.consent_state().unwrap();
        assert_eq!(bo_updated_consent, FfiConsentState::Allowed);
    }

    #[tokio::test(flavor = "multi_thread", worker_threads = 5)]
    async fn test_set_and_get_member_consent() {
        let alix = new_test_client().await;
        let bo = new_test_client().await;

        let alix_group = alix
            .conversations()
            .create_group(
                vec![bo.account_address.clone()],
                FfiCreateGroupOptions::default(),
            )
            .await
            .unwrap();
        alix.set_consent_states(vec![FfiConsent {
            state: FfiConsentState::Allowed,
            entity_type: FfiConsentEntityType::Address,
            entity: bo.account_address.clone(),
        }])
        .await
        .unwrap();
        let bo_consent = alix
            .get_consent_state(FfiConsentEntityType::Address, bo.account_address.clone())
            .await
            .unwrap();
        assert_eq!(bo_consent, FfiConsentState::Allowed);

        if let Some(member) = alix_group
            .list_members()
            .await
            .unwrap()
            .iter()
            .find(|&m| m.inbox_id == bo.inbox_id())
        {
            assert_eq!(member.consent_state, FfiConsentState::Allowed);
        } else {
            panic!("Error: No member found with the given inbox_id.");
        }
    }
}<|MERGE_RESOLUTION|>--- conflicted
+++ resolved
@@ -271,28 +271,25 @@
         })
     }
 
-<<<<<<< HEAD
-    pub fn group(&self, group_id: Vec<u8>) -> Result<FfiGroup, GenericError> {
-        let convo = self.inner_client.group(group_id)?;
-
-        Ok(FfiGroup {
+    pub fn conversation(&self, conversation_id: Vec<u8>) -> Result<FfiConversation, GenericError> {
+        let convo = self.inner_client.group(conversation_id)?;
+
+        Ok(FfiConversation {
             inner_client: self.inner_client.clone(),
-            group_id: convo.group_id,
+            conversation_id: convo.group_id,
             created_at_ns: convo.created_at_ns,
         })
     }
 
-    pub fn dm_group(&self, target_inbox_id: String) -> Result<FfiGroup, GenericError> {
+    pub fn dm_conversation(
+        &self,
+        target_inbox_id: String,
+    ) -> Result<FfiConversation, GenericError> {
         let convo = self
             .inner_client
             .dm_group_from_target_inbox(target_inbox_id)?;
 
-        Ok(FfiGroup {
-=======
-    pub fn conversation(&self, conversation_id: Vec<u8>) -> Result<FfiConversation, GenericError> {
-        let convo = self.inner_client.group(conversation_id)?;
         Ok(FfiConversation {
->>>>>>> 6edeed87
             inner_client: self.inner_client.clone(),
             conversation_id: convo.group_id,
             created_at_ns: convo.created_at_ns,
