pub use crate::inbox_owner::SigningError;
use crate::logger::init_logger;
use crate::logger::FfiLogger;
use crate::GenericError;
use std::collections::HashMap;
use std::convert::TryInto;
use std::sync::Arc;
use tokio::{task::{JoinHandle, AbortHandle}, sync::Mutex};
use xmtp_api_grpc::grpc_api_helper::Client as TonicApiClient;
use xmtp_id::{
    associations::{
        builder::SignatureRequest, generate_inbox_id as xmtp_id_generate_inbox_id,
        RecoverableEcdsaSignature, SmartContractWalletSignature,
    },
    InboxId,
};
use xmtp_mls::groups::group_mutable_metadata::MetadataField;
use xmtp_mls::groups::group_permissions::BasePolicies;
use xmtp_mls::groups::group_permissions::GroupMutablePermissionsError;
use xmtp_mls::groups::group_permissions::MembershipPolicies;
use xmtp_mls::groups::group_permissions::MetadataBasePolicies;
use xmtp_mls::groups::group_permissions::MetadataPolicies;
use xmtp_mls::groups::group_permissions::PermissionsBasePolicies;
use xmtp_mls::groups::group_permissions::PermissionsPolicies;
use xmtp_mls::groups::intents::PermissionPolicyOption;
use xmtp_mls::groups::intents::PermissionUpdateType;
use xmtp_mls::groups::GroupMetadataOptions;
use xmtp_mls::{
    api::ApiClientWrapper,
    builder::ClientBuilder,
    client::Client as MlsClient,
    groups::{
        group_metadata::{ConversationType, GroupMetadata},
        group_permissions::GroupMutablePermissions,
        members::PermissionLevel,
        MlsGroup, PreconfiguredPolicies, UpdateAdminListType,
    },
    identity::IdentityStrategy,
    retry::Retry,
    storage::{
        group_message::{DeliveryStatus, GroupMessageKind, StoredGroupMessage},
        EncryptedMessageStore, EncryptionKey, StorageOption,
    },
    client::ClientError,
};

pub type RustXmtpClient = MlsClient<TonicApiClient>;

/// It returns a new client of the specified `inbox_id`.
/// Note that the `inbox_id` must be either brand new or already associated with the `account_address`.
/// i.e. `inbox_id` cannot be associated with another account address.
///
/// Prior to calling this function, it's suggested to form `inbox_id`, `account_address`, and `nonce` like below.
///
/// ```text
/// inbox_id = get_inbox_id_for_address(account_address)
/// nonce = 0
///
/// // if inbox_id is not associated, we will create new one.
/// if !inbox_id {
///     if !legacy_key { nonce = random_u64() }
///     inbox_id = generate_inbox_id(account_address, nonce)
/// } // Otherwise, we will just use the inbox and ignore the nonce.
/// db_path = $inbox_id-$env
///
/// xmtp.create_client(account_address, nonce, inbox_id, Option<legacy_signed_private_key_proto>)
/// ```
#[allow(clippy::too_many_arguments)]
#[allow(unused)]
#[uniffi::export(async_runtime = "tokio")]
pub async fn create_client(
    logger: Box<dyn FfiLogger>,
    host: String,
    is_secure: bool,
    db: Option<String>,
    encryption_key: Option<Vec<u8>>,
    inbox_id: &InboxId,
    account_address: String,
    nonce: u64,
    legacy_signed_private_key_proto: Option<Vec<u8>>,
    history_sync_url: Option<String>,
) -> Result<Arc<FfiXmtpClient>, GenericError> {
    // TODO: revert
    // init_logger(logger);
    log::info!(
        "Creating API client for host: {}, isSecure: {}",
        host,
        is_secure
    );
    let api_client = TonicApiClient::create(host.clone(), is_secure).await?;

    log::info!(
        "Creating message store with path: {:?} and encryption key: {}",
        db,
        encryption_key.is_some()
    );

    let storage_option = match db {
        Some(path) => StorageOption::Persistent(path),
        None => StorageOption::Ephemeral,
    };

    let store = match encryption_key {
        Some(key) => {
            let key: EncryptionKey = key
                .try_into()
                .map_err(|_| "Malformed 32 byte encryption key".to_string())?;
            EncryptedMessageStore::new(storage_option, key)?
        }
        None => EncryptedMessageStore::new_unencrypted(storage_option)?,
    };
    log::info!("Creating XMTP client");
    let identity_strategy = IdentityStrategy::CreateIfNotFound(
        inbox_id.clone(),
        account_address.clone(),
        nonce,
        legacy_signed_private_key_proto,
    );

    let xmtp_client: RustXmtpClient = match history_sync_url {
        Some(url) => {
            ClientBuilder::new(identity_strategy)
                .api_client(api_client)
                .store(store)
                .history_sync_url(&url)
                .build()
                .await?
        }
        None => {
            ClientBuilder::new(identity_strategy)
                .api_client(api_client)
                .store(store)
                .build()
                .await?
        }
    };

    log::info!(
        "Created XMTP client for inbox_id: {}",
        xmtp_client.inbox_id()
    );
    Ok(Arc::new(FfiXmtpClient {
        inner_client: Arc::new(xmtp_client),
        account_address,
    }))
}

#[allow(unused)]
#[uniffi::export(async_runtime = "tokio")]
pub async fn get_inbox_id_for_address(
    logger: Box<dyn FfiLogger>,
    host: String,
    is_secure: bool,
    account_address: String,
) -> Result<Option<String>, GenericError> {
    let api_client = ApiClientWrapper::new(
        TonicApiClient::create(host.clone(), is_secure).await?,
        Retry::default(),
    );

    let results = api_client
        .get_inbox_ids(vec![account_address.clone()])
        .await
        .map_err(GenericError::from_error)?;

    Ok(results.get(&account_address).cloned())
}

#[allow(unused)]
#[uniffi::export]
pub fn generate_inbox_id(account_address: String, nonce: u64) -> String {
    xmtp_id_generate_inbox_id(&account_address, &nonce)
}

#[derive(uniffi::Object)]
pub struct FfiSignatureRequest {
    inner: Arc<Mutex<SignatureRequest>>,
}

#[uniffi::export(async_runtime = "tokio")]
impl FfiSignatureRequest {
    // Signature that's signed by EOA wallet
    pub async fn add_ecdsa_signature(&self, signature_bytes: Vec<u8>) -> Result<(), GenericError> {
        let mut inner = self.inner.lock().await;
        let signature_text = inner.signature_text();
        inner
            .add_signature(Box::new(RecoverableEcdsaSignature::new(
                signature_text,
                signature_bytes,
            )))
            .await?;

        Ok(())
    }

    // Signature that's signed by smart contract wallet
    pub async fn add_scw_signature(
        &self,
        signature_bytes: Vec<u8>,
        address: String,
        chain_rpc_url: String,
    ) -> Result<(), GenericError> {
        let mut inner = self.inner.lock().await;
        let signature = SmartContractWalletSignature::new_with_rpc(
            inner.signature_text(),
            signature_bytes,
            address,
            chain_rpc_url,
        )
        .await?;
        inner.add_signature(Box::new(signature)).await?;
        Ok(())
    }

    pub async fn is_ready(&self) -> bool {
        self.inner.lock().await.is_ready()
    }

    pub async fn signature_text(&self) -> Result<String, GenericError> {
        Ok(self.inner.lock().await.signature_text())
    }

    /// missing signatures that are from [MemberKind::Address]
    pub async fn missing_address_signatures(&self) -> Result<Vec<String>, GenericError> {
        let inner = self.inner.lock().await;
        Ok(inner
            .missing_address_signatures()
            .iter()
            .map(|member| member.to_string())
            .collect())
    }
}

#[derive(uniffi::Object)]
pub struct FfiXmtpClient {
    inner_client: Arc<RustXmtpClient>,
    #[allow(dead_code)]
    account_address: String,
}

#[uniffi::export(async_runtime = "tokio")]
impl FfiXmtpClient {
    pub fn inbox_id(&self) -> InboxId {
        self.inner_client.inbox_id()
    }

    pub fn conversations(&self) -> Arc<FfiConversations> {
        Arc::new(FfiConversations {
            inner_client: self.inner_client.clone(),
        })
    }

    pub fn group(&self, group_id: Vec<u8>) -> Result<FfiGroup, GenericError> {
        let convo = self.inner_client.group(group_id)?;
        Ok(FfiGroup {
            inner_client: self.inner_client.clone(),
            group_id: convo.group_id,
            created_at_ns: convo.created_at_ns,
        })
    }

    pub fn message(&self, message_id: Vec<u8>) -> Result<FfiMessage, GenericError> {
        let message = self.inner_client.message(message_id)?;
        Ok(message.into())
    }

    pub async fn can_message(
        &self,
        account_addresses: Vec<String>,
    ) -> Result<HashMap<String, bool>, GenericError> {
        let inner = self.inner_client.as_ref();

        let results: HashMap<String, bool> = inner.can_message(account_addresses).await?;

        Ok(results)
    }

    pub fn installation_id(&self) -> Vec<u8> {
        self.inner_client.installation_public_key()
    }

    pub fn release_db_connection(&self) -> Result<(), GenericError> {
        Ok(self.inner_client.release_db_connection()?)
    }

    pub async fn db_reconnect(&self) -> Result<(), GenericError> {
        Ok(self.inner_client.reconnect_db()?)
    }

    pub async fn find_inbox_id(&self, address: String) -> Result<Option<String>, GenericError> {
        let inner = self.inner_client.as_ref();

        let result = inner.find_inbox_id_from_address(address).await?;
        Ok(result)
    }
}

#[uniffi::export(async_runtime = "tokio")]
impl FfiXmtpClient {
    pub fn signature_request(&self) -> Option<Arc<FfiSignatureRequest>> {
        self.inner_client
            .identity()
            .signature_request()
            .map(|request| {
                Arc::new(FfiSignatureRequest {
                    inner: Arc::new(Mutex::new(request)),
                })
            })
    }

    pub async fn register_identity(
        &self,
        signature_request: Arc<FfiSignatureRequest>,
    ) -> Result<(), GenericError> {
        let signature_request = signature_request.inner.lock().await;
        self.inner_client
            .register_identity(signature_request.clone())
            .await?;

        Ok(())
    }

    pub async fn request_history_sync(&self) -> Result<(), GenericError> {
        self.inner_client.send_history_request().await?;
        Ok(())
    }
}

#[derive(uniffi::Record, Default)]
pub struct FfiListConversationsOptions {
    pub created_after_ns: Option<i64>,
    pub created_before_ns: Option<i64>,
    pub limit: Option<i64>,
}

#[derive(uniffi::Object)]
pub struct FfiConversations {
    inner_client: Arc<RustXmtpClient>,
}

#[derive(uniffi::Enum, Debug)]
pub enum FfiGroupPermissionsOptions {
    AllMembers,
    AdminOnly,
    CustomPolicy,
}

#[derive(uniffi::Enum, Debug)]
pub enum FfiPermissionUpdateType {
    AddMember,
    RemoveMember,
    AddAdmin,
    RemoveAdmin,
    UpdateMetadata,
}

impl From<&FfiPermissionUpdateType> for PermissionUpdateType {
    fn from(update_type: &FfiPermissionUpdateType) -> Self {
        match update_type {
            FfiPermissionUpdateType::AddMember => PermissionUpdateType::AddMember,
            FfiPermissionUpdateType::RemoveMember => PermissionUpdateType::RemoveMember,
            FfiPermissionUpdateType::AddAdmin => PermissionUpdateType::AddAdmin,
            FfiPermissionUpdateType::RemoveAdmin => PermissionUpdateType::RemoveAdmin,
            FfiPermissionUpdateType::UpdateMetadata => PermissionUpdateType::UpdateMetadata,
        }
    }
}

#[derive(uniffi::Enum, Debug, PartialEq, Eq)]
pub enum FfiPermissionPolicy {
    Allow,
    Deny,
    Admin,
    SuperAdmin,
    DoesNotExist,
    Other,
}

impl TryInto<PermissionPolicyOption> for FfiPermissionPolicy {
    type Error = GroupMutablePermissionsError;

    fn try_into(self) -> Result<PermissionPolicyOption, Self::Error> {
        match self {
            FfiPermissionPolicy::Allow => Ok(PermissionPolicyOption::Allow),
            FfiPermissionPolicy::Deny => Ok(PermissionPolicyOption::Deny),
            FfiPermissionPolicy::Admin => Ok(PermissionPolicyOption::AdminOnly),
            FfiPermissionPolicy::SuperAdmin => Ok(PermissionPolicyOption::SuperAdminOnly),
            _ => Err(GroupMutablePermissionsError::InvalidPermissionPolicyOption),
        }
    }
}

impl From<&MembershipPolicies> for FfiPermissionPolicy {
    fn from(policies: &MembershipPolicies) -> Self {
        if let MembershipPolicies::Standard(base_policy) = policies {
            match base_policy {
                BasePolicies::Allow => FfiPermissionPolicy::Allow,
                BasePolicies::Deny => FfiPermissionPolicy::Deny,
                BasePolicies::AllowSameMember => FfiPermissionPolicy::Other,
                BasePolicies::AllowIfAdminOrSuperAdmin => FfiPermissionPolicy::Admin,
                BasePolicies::AllowIfSuperAdmin => FfiPermissionPolicy::SuperAdmin,
            }
        } else {
            FfiPermissionPolicy::Other
        }
    }
}

impl From<&MetadataPolicies> for FfiPermissionPolicy {
    fn from(policies: &MetadataPolicies) -> Self {
        if let MetadataPolicies::Standard(base_policy) = policies {
            match base_policy {
                MetadataBasePolicies::Allow => FfiPermissionPolicy::Allow,
                MetadataBasePolicies::Deny => FfiPermissionPolicy::Deny,
                MetadataBasePolicies::AllowIfActorAdminOrSuperAdmin => FfiPermissionPolicy::Admin,
                MetadataBasePolicies::AllowIfActorSuperAdmin => FfiPermissionPolicy::SuperAdmin,
            }
        } else {
            FfiPermissionPolicy::Other
        }
    }
}

impl From<&PermissionsPolicies> for FfiPermissionPolicy {
    fn from(policies: &PermissionsPolicies) -> Self {
        if let PermissionsPolicies::Standard(base_policy) = policies {
            match base_policy {
                PermissionsBasePolicies::Deny => FfiPermissionPolicy::Deny,
                PermissionsBasePolicies::AllowIfActorAdminOrSuperAdmin => {
                    FfiPermissionPolicy::Admin
                }
                PermissionsBasePolicies::AllowIfActorSuperAdmin => FfiPermissionPolicy::SuperAdmin,
            }
        } else {
            FfiPermissionPolicy::Other
        }
    }
}

#[derive(uniffi::Record, Debug, PartialEq, Eq)]
pub struct FfiPermissionPolicySet {
    pub add_member_policy: FfiPermissionPolicy,
    pub remove_member_policy: FfiPermissionPolicy,
    pub add_admin_policy: FfiPermissionPolicy,
    pub remove_admin_policy: FfiPermissionPolicy,
    pub update_group_name_policy: FfiPermissionPolicy,
    pub update_group_description_policy: FfiPermissionPolicy,
    pub update_group_image_url_square_policy: FfiPermissionPolicy,
}

impl From<PreconfiguredPolicies> for FfiGroupPermissionsOptions {
    fn from(policy: PreconfiguredPolicies) -> Self {
        match policy {
            PreconfiguredPolicies::AllMembers => FfiGroupPermissionsOptions::AllMembers,
            PreconfiguredPolicies::AdminsOnly => FfiGroupPermissionsOptions::AdminOnly,
        }
    }
}

#[derive(uniffi::Enum, Debug)]
pub enum FfiMetadataField {
    GroupName,
    Description,
    ImageUrlSquare,
}

impl From<&FfiMetadataField> for MetadataField {
    fn from(field: &FfiMetadataField) -> Self {
        match field {
            FfiMetadataField::GroupName => MetadataField::GroupName,
            FfiMetadataField::Description => MetadataField::Description,
            FfiMetadataField::ImageUrlSquare => MetadataField::GroupImageUrlSquare,
        }
    }
}

#[uniffi::export(async_runtime = "tokio")]
impl FfiConversations {
    pub async fn create_group(
        &self,
        account_addresses: Vec<String>,
        opts: FfiCreateGroupOptions,
    ) -> Result<Arc<FfiGroup>, GenericError> {
        log::info!(
            "creating group with account addresses: {}",
            account_addresses.join(", ")
        );

        let group_permissions = match opts.permissions {
            Some(FfiGroupPermissionsOptions::AllMembers) => {
                Some(xmtp_mls::groups::PreconfiguredPolicies::AllMembers)
            }
            Some(FfiGroupPermissionsOptions::AdminOnly) => {
                Some(xmtp_mls::groups::PreconfiguredPolicies::AdminsOnly)
            }
            _ => None,
        };

        let convo = self
            .inner_client
            .create_group(group_permissions, opts.into_group_metadata_options())?;
        if !account_addresses.is_empty() {
            convo
                .add_members(&self.inner_client, account_addresses)
                .await?;
        }

        let out = Arc::new(FfiGroup {
            inner_client: self.inner_client.clone(),
            group_id: convo.group_id,
            created_at_ns: convo.created_at_ns,
        });

        Ok(out)
    }

    pub async fn process_streamed_welcome_message(
        &self,
        envelope_bytes: Vec<u8>,
    ) -> Result<Arc<FfiGroup>, GenericError> {
        let inner = self.inner_client.as_ref();
        let group = inner
            .process_streamed_welcome_message(envelope_bytes)
            .await?;
        let out = Arc::new(FfiGroup {
            inner_client: self.inner_client.clone(),
            group_id: group.group_id,
            created_at_ns: group.created_at_ns,
        });
        Ok(out)
    }

    pub async fn sync(&self) -> Result<(), GenericError> {
        let inner = self.inner_client.as_ref();
        inner.sync_welcomes().await?;
        Ok(())
    }

    pub async fn list(
        &self,
        opts: FfiListConversationsOptions,
    ) -> Result<Vec<Arc<FfiGroup>>, GenericError> {
        let inner = self.inner_client.as_ref();
        let convo_list: Vec<Arc<FfiGroup>> = inner
            .find_groups(
                None,
                opts.created_after_ns,
                opts.created_before_ns,
                opts.limit,
            )?
            .into_iter()
            .map(|group| {
                Arc::new(FfiGroup {
                    inner_client: self.inner_client.clone(),
                    group_id: group.group_id,
                    created_at_ns: group.created_at_ns,
                })
            })
            .collect();

        Ok(convo_list)
    }

    pub async fn stream(
        &self,
        callback: Box<dyn FfiConversationCallback>,
    ) -> FfiStreamCloser {
        let client = self.inner_client.clone();
        let handle = RustXmtpClient::stream_conversations_with_callback(
            client.clone(),
            move |convo| {
                callback.on_conversation(Arc::new(FfiGroup {
                    inner_client: client.clone(),
                    group_id: convo.group_id,
                    created_at_ns: convo.created_at_ns,
                }))
            },
        );

        FfiStreamCloser::new(handle)
    }

    pub fn stream_all_messages(
        &self,
        message_callback: Box<dyn FfiMessageCallback>,
    ) -> FfiStreamCloser {
        let handle = RustXmtpClient::stream_all_messages_with_callback(
            self.inner_client.clone(),
            move |message| message_callback.on_message(message.into()),
        );

        FfiStreamCloser::new(handle)
    }
}

#[derive(uniffi::Object)]
pub struct FfiGroup {
    inner_client: Arc<RustXmtpClient>,
    group_id: Vec<u8>,
    created_at_ns: i64,
}

#[derive(uniffi::Record)]
pub struct FfiGroupMember {
    pub inbox_id: String,
    pub account_addresses: Vec<String>,
    pub installation_ids: Vec<Vec<u8>>,
    pub permission_level: FfiPermissionLevel,
}

#[derive(uniffi::Enum)]
pub enum FfiPermissionLevel {
    Member,
    Admin,
    SuperAdmin,
}

#[derive(uniffi::Record, Clone, Default)]
pub struct FfiListMessagesOptions {
    pub sent_before_ns: Option<i64>,
    pub sent_after_ns: Option<i64>,
    pub limit: Option<i64>,
    pub delivery_status: Option<FfiDeliveryStatus>,
}

#[derive(uniffi::Record, Default)]
pub struct FfiCreateGroupOptions {
    pub permissions: Option<FfiGroupPermissionsOptions>,
    pub group_name: Option<String>,
    pub group_image_url_square: Option<String>,
    pub group_description: Option<String>,
}

impl FfiCreateGroupOptions {
    pub fn into_group_metadata_options(self) -> GroupMetadataOptions {
        GroupMetadataOptions {
            name: self.group_name,
            image_url_square: self.group_image_url_square,
            description: self.group_description,
        }
    }
}

#[uniffi::export(async_runtime = "tokio")]
impl FfiGroup {
    pub async fn send(&self, content_bytes: Vec<u8>) -> Result<Vec<u8>, GenericError> {
        let group = MlsGroup::new(
            self.inner_client.context().clone(),
            self.group_id.clone(),
            self.created_at_ns,
        );

        log::debug!("Sending message");
        let message_id = group
            .send_message(content_bytes.as_slice(), &self.inner_client)
            .await?;
        Ok(message_id)
    }

    pub async fn sync(&self) -> Result<(), GenericError> {
        let group = MlsGroup::new(
            self.inner_client.context().clone(),
            self.group_id.clone(),
            self.created_at_ns,
        );

        group.sync(&self.inner_client).await?;

        Ok(())
    }

    pub fn find_messages(
        &self,
        opts: FfiListMessagesOptions,
    ) -> Result<Vec<FfiMessage>, GenericError> {
        let group = MlsGroup::new(
            self.inner_client.context().clone(),
            self.group_id.clone(),
            self.created_at_ns,
        );

        let delivery_status = opts.delivery_status.map(|status| status.into());

        let messages: Vec<FfiMessage> = group
            .find_messages(
                None,
                opts.sent_before_ns,
                opts.sent_after_ns,
                delivery_status,
                opts.limit,
            )?
            .into_iter()
            .map(|msg| msg.into())
            .collect();

        Ok(messages)
    }

    pub async fn process_streamed_group_message(
        &self,
        envelope_bytes: Vec<u8>,
    ) -> Result<FfiMessage, GenericError> {
        let group = MlsGroup::new(
            self.inner_client.context().clone(),
            self.group_id.clone(),
            self.created_at_ns,
        );
        let message = group
            .process_streamed_group_message(envelope_bytes, self.inner_client.clone())
            .await?;
        let ffi_message = message.into();

        Ok(ffi_message)
    }

    pub fn list_members(&self) -> Result<Vec<FfiGroupMember>, GenericError> {
        let group = MlsGroup::new(
            self.inner_client.context().clone(),
            self.group_id.clone(),
            self.created_at_ns,
        );

        let members: Vec<FfiGroupMember> = group
            .members()?
            .into_iter()
            .map(|member| FfiGroupMember {
                inbox_id: member.inbox_id,
                account_addresses: member.account_addresses,
                installation_ids: member.installation_ids,
                permission_level: match member.permission_level {
                    PermissionLevel::Member => FfiPermissionLevel::Member,
                    PermissionLevel::Admin => FfiPermissionLevel::Admin,
                    PermissionLevel::SuperAdmin => FfiPermissionLevel::SuperAdmin,
                },
            })
            .collect();

        Ok(members)
    }

    pub async fn add_members(&self, account_addresses: Vec<String>) -> Result<(), GenericError> {
        log::info!("adding members: {}", account_addresses.join(","));

        let group = MlsGroup::new(
            self.inner_client.context().clone(),
            self.group_id.clone(),
            self.created_at_ns,
        );

        group
            .add_members(&self.inner_client, account_addresses)
            .await?;

        Ok(())
    }

    pub async fn add_members_by_inbox_id(
        &self,
        inbox_ids: Vec<String>,
    ) -> Result<(), GenericError> {
        log::info!("adding members by inbox id: {}", inbox_ids.join(","));

        let group = MlsGroup::new(
            self.inner_client.context().clone(),
            self.group_id.clone(),
            self.created_at_ns,
        );

        group
            .add_members_by_inbox_id(&self.inner_client, inbox_ids)
            .await?;

        Ok(())
    }

    pub async fn remove_members(&self, account_addresses: Vec<String>) -> Result<(), GenericError> {
        let group = MlsGroup::new(
            self.inner_client.context().clone(),
            self.group_id.clone(),
            self.created_at_ns,
        );

        group
            .remove_members(&self.inner_client, account_addresses)
            .await?;

        Ok(())
    }

    pub async fn remove_members_by_inbox_id(
        &self,
        inbox_ids: Vec<String>,
    ) -> Result<(), GenericError> {
        let group = MlsGroup::new(
            self.inner_client.context().clone(),
            self.group_id.clone(),
            self.created_at_ns,
        );

        group
            .remove_members_by_inbox_id(&self.inner_client, inbox_ids)
            .await?;

        Ok(())
    }

    pub async fn update_group_name(&self, group_name: String) -> Result<(), GenericError> {
        let group = MlsGroup::new(
            self.inner_client.context().clone(),
            self.group_id.clone(),
            self.created_at_ns,
        );

        group
            .update_group_name(&self.inner_client, group_name)
            .await?;

        Ok(())
    }

    pub fn group_name(&self) -> Result<String, GenericError> {
        let group = MlsGroup::new(
            self.inner_client.context().clone(),
            self.group_id.clone(),
            self.created_at_ns,
        );

        let group_name = group.group_name()?;

        Ok(group_name)
    }

    pub async fn update_group_image_url_square(
        &self,
        group_image_url_square: String,
    ) -> Result<(), GenericError> {
        let group = MlsGroup::new(
            self.inner_client.context().clone(),
            self.group_id.clone(),
            self.created_at_ns,
        );

        group
            .update_group_image_url_square(&self.inner_client, group_image_url_square)
            .await?;

        Ok(())
    }

    pub fn group_image_url_square(&self) -> Result<String, GenericError> {
        let group = MlsGroup::new(
            self.inner_client.context().clone(),
            self.group_id.clone(),
            self.created_at_ns,
        );

        let group_image_url_square = group.group_image_url_square()?;

        Ok(group_image_url_square)
    }

    pub async fn update_group_description(
        &self,
        group_description: String,
    ) -> Result<(), GenericError> {
        let group = MlsGroup::new(
            self.inner_client.context().clone(),
            self.group_id.clone(),
            self.created_at_ns,
        );

        group
            .update_group_description(&self.inner_client, group_description)
            .await?;

        Ok(())
    }

    pub fn group_description(&self) -> Result<String, GenericError> {
        let group = MlsGroup::new(
            self.inner_client.context().clone(),
            self.group_id.clone(),
            self.created_at_ns,
        );

        let group_description = group.group_description()?;

        Ok(group_description)
    }

    pub fn admin_list(&self) -> Result<Vec<String>, GenericError> {
        let group = MlsGroup::new(
            self.inner_client.context().clone(),
            self.group_id.clone(),
            self.created_at_ns,
        );

        let admin_list = group.admin_list()?;

        Ok(admin_list)
    }

    pub fn super_admin_list(&self) -> Result<Vec<String>, GenericError> {
        let group = MlsGroup::new(
            self.inner_client.context().clone(),
            self.group_id.clone(),
            self.created_at_ns,
        );

        let super_admin_list = group.super_admin_list()?;

        Ok(super_admin_list)
    }

    pub fn is_admin(&self, inbox_id: &String) -> Result<bool, GenericError> {
        let admin_list = self.admin_list()?;
        Ok(admin_list.contains(inbox_id))
    }

    pub fn is_super_admin(&self, inbox_id: &String) -> Result<bool, GenericError> {
        let super_admin_list = self.super_admin_list()?;
        Ok(super_admin_list.contains(inbox_id))
    }

    pub async fn add_admin(&self, inbox_id: String) -> Result<(), GenericError> {
        let group = MlsGroup::new(
            self.inner_client.context().clone(),
            self.group_id.clone(),
            self.created_at_ns,
        );
        group
            .update_admin_list(&self.inner_client, UpdateAdminListType::Add, inbox_id)
            .await?;

        Ok(())
    }

    pub async fn remove_admin(&self, inbox_id: String) -> Result<(), GenericError> {
        let group = MlsGroup::new(
            self.inner_client.context().clone(),
            self.group_id.clone(),
            self.created_at_ns,
        );
        group
            .update_admin_list(&self.inner_client, UpdateAdminListType::Remove, inbox_id)
            .await?;

        Ok(())
    }

    pub async fn add_super_admin(&self, inbox_id: String) -> Result<(), GenericError> {
        let group = MlsGroup::new(
            self.inner_client.context().clone(),
            self.group_id.clone(),
            self.created_at_ns,
        );
        group
            .update_admin_list(&self.inner_client, UpdateAdminListType::AddSuper, inbox_id)
            .await?;

        Ok(())
    }

    pub async fn remove_super_admin(&self, inbox_id: String) -> Result<(), GenericError> {
        let group = MlsGroup::new(
            self.inner_client.context().clone(),
            self.group_id.clone(),
            self.created_at_ns,
        );
        group
            .update_admin_list(
                &self.inner_client,
                UpdateAdminListType::RemoveSuper,
                inbox_id,
            )
            .await?;

        Ok(())
    }

    pub fn group_permissions(&self) -> Result<Arc<FfiGroupPermissions>, GenericError> {
        let group = MlsGroup::new(
            self.inner_client.context().clone(),
            self.group_id.clone(),
            self.created_at_ns,
        );

        let permissions = group.permissions()?;
        Ok(Arc::new(FfiGroupPermissions {
            inner: Arc::new(permissions),
        }))
    }

    pub async fn update_permission_policy(
        &self,
        permission_update_type: FfiPermissionUpdateType,
        permission_policy_option: FfiPermissionPolicy,
        metadata_field: Option<FfiMetadataField>,
    ) -> Result<(), GenericError> {
        let group = MlsGroup::new(
            self.inner_client.context().clone(),
            self.group_id.clone(),
            self.created_at_ns,
        );
        group
            .update_permission_policy(
                &self.inner_client,
                PermissionUpdateType::from(&permission_update_type),
                permission_policy_option.try_into()?,
                metadata_field.map(|field| MetadataField::from(&field)),
            )
            .await
            .map_err(|e| GenericError::from(e.to_string()))?;
        Ok(())
    }

    pub async fn stream(
        &self,
        message_callback: Box<dyn FfiMessageCallback>,
    ) -> FfiStreamCloser {
        let inner_client = Arc::clone(&self.inner_client);
        let handle = MlsGroup::stream_with_callback(
            inner_client,
            self.group_id.clone(),
            self.created_at_ns,
            move |message| message_callback.on_message(message.into()),
        );

        FfiStreamCloser::new(handle)
    }

    pub fn created_at_ns(&self) -> i64 {
        self.created_at_ns
    }

    pub fn is_active(&self) -> Result<bool, GenericError> {
        let group = MlsGroup::new(
            self.inner_client.context().clone(),
            self.group_id.clone(),
            self.created_at_ns,
        );

        Ok(group.is_active()?)
    }

    pub fn added_by_inbox_id(&self) -> Result<String, GenericError> {
        let group = MlsGroup::new(
            self.inner_client.context().clone(),
            self.group_id.clone(),
            self.created_at_ns,
        );

        Ok(group.added_by_inbox_id()?)
    }

    pub fn group_metadata(&self) -> Result<Arc<FfiGroupMetadata>, GenericError> {
        let group = MlsGroup::new(
            self.inner_client.context().clone(),
            self.group_id.clone(),
            self.created_at_ns,
        );

        let metadata = group.metadata()?;
        Ok(Arc::new(FfiGroupMetadata {
            inner: Arc::new(metadata),
        }))
    }
}

#[uniffi::export]
impl FfiGroup {
    pub fn id(&self) -> Vec<u8> {
        self.group_id.clone()
    }
}

#[derive(uniffi::Enum)]
pub enum FfiGroupMessageKind {
    Application,
    MembershipChange,
}

impl From<GroupMessageKind> for FfiGroupMessageKind {
    fn from(kind: GroupMessageKind) -> Self {
        match kind {
            GroupMessageKind::Application => FfiGroupMessageKind::Application,
            GroupMessageKind::MembershipChange => FfiGroupMessageKind::MembershipChange,
        }
    }
}

#[derive(uniffi::Enum, Clone)]
pub enum FfiDeliveryStatus {
    Unpublished,
    Published,
    Failed,
}

impl From<DeliveryStatus> for FfiDeliveryStatus {
    fn from(status: DeliveryStatus) -> Self {
        match status {
            DeliveryStatus::Unpublished => FfiDeliveryStatus::Unpublished,
            DeliveryStatus::Published => FfiDeliveryStatus::Published,
            DeliveryStatus::Failed => FfiDeliveryStatus::Failed,
        }
    }
}

impl From<FfiDeliveryStatus> for DeliveryStatus {
    fn from(status: FfiDeliveryStatus) -> Self {
        match status {
            FfiDeliveryStatus::Unpublished => DeliveryStatus::Unpublished,
            FfiDeliveryStatus::Published => DeliveryStatus::Published,
            FfiDeliveryStatus::Failed => DeliveryStatus::Failed,
        }
    }
}

#[derive(uniffi::Record)]
pub struct FfiMessage {
    pub id: Vec<u8>,
    pub sent_at_ns: i64,
    pub convo_id: Vec<u8>,
    pub sender_inbox_id: String,
    pub content: Vec<u8>,
    pub kind: FfiGroupMessageKind,
    pub delivery_status: FfiDeliveryStatus,
}

impl From<StoredGroupMessage> for FfiMessage {
    fn from(msg: StoredGroupMessage) -> Self {
        Self {
            id: msg.id,
            sent_at_ns: msg.sent_at_ns,
            convo_id: msg.group_id,
            sender_inbox_id: msg.sender_inbox_id,
            content: msg.decrypted_message_bytes,
            kind: msg.kind.into(),
            delivery_status: msg.delivery_status.into(),
        }
    }
}

#[derive(uniffi::Object, Clone, Debug)]
pub struct FfiStreamCloser {
    handle: Arc<Mutex<Option<JoinHandle<Result<(), ClientError>>>>>,
    // for convenience, does not require locking mutex.
    abort_handle: Arc<AbortHandle>,
}

impl FfiStreamCloser {
    pub fn new(handle: JoinHandle<Result<(), ClientError>>) -> Self {
        Self {
            abort_handle: Arc::new(handle.abort_handle()),
            handle: Arc::new(Mutex::new(Some(handle))),
        }
    }
}

#[uniffi::export]
impl FfiStreamCloser {
  
    /// Signal the stream to end
    /// Does not wait for the stream to end.
    pub fn end(&self) {
        self.abort_handle.abort();
    }

    /// End the stream and asyncronously wait for it to shutdown
    pub async fn end_and_wait(&self) -> Result<(), GenericError> {
        if self.abort_handle.is_finished() {
            return Ok(());
        }

        let mut handle = self.handle.lock().await;
        let handle = handle.take();
        if let Some(h) = handle {
            h.abort();
            let join_result = h.await;
            if matches!(join_result, Err(ref e) if !e.is_cancelled()) {
                return Err(GenericError::Generic {
                    err: format!("subscription event loop join error {}", join_result.unwrap_err()),
                })
            }
        } else {
            log::warn!("subscription already closed");
        }
        Ok(())
    }

    pub fn is_closed(&self) -> bool {
        self.abort_handle.is_finished()
    }
}

#[uniffi::export(callback_interface)]
pub trait FfiMessageCallback: Send + Sync {
    fn on_message(&self, message: FfiMessage);
}

#[uniffi::export(callback_interface)]
pub trait FfiConversationCallback: Send + Sync {
    fn on_conversation(&self, conversation: Arc<FfiGroup>);
}

#[derive(uniffi::Object)]
pub struct FfiGroupMetadata {
    inner: Arc<GroupMetadata>,
}

#[uniffi::export]
impl FfiGroupMetadata {
    pub fn creator_inbox_id(&self) -> String {
        self.inner.creator_inbox_id.clone()
    }

    pub fn conversation_type(&self) -> String {
        match self.inner.conversation_type {
            ConversationType::Group => "group".to_string(),
            ConversationType::Dm => "dm".to_string(),
            ConversationType::Sync => "sync".to_string(),
        }
    }
}

#[derive(uniffi::Object)]
pub struct FfiGroupPermissions {
    inner: Arc<GroupMutablePermissions>,
}

#[uniffi::export]
impl FfiGroupPermissions {
    pub fn policy_type(&self) -> Result<FfiGroupPermissionsOptions, GenericError> {
        if let Ok(preconfigured_policy) = self.inner.preconfigured_policy() {
            Ok(preconfigured_policy.into())
        } else {
            Ok(FfiGroupPermissionsOptions::CustomPolicy)
        }
    }

    pub fn policy_set(&self) -> Result<FfiPermissionPolicySet, GenericError> {
        let policy_set = &self.inner.policies;
        let metadata_policy_map = &policy_set.update_metadata_policy;
        let get_policy = |field: &str| {
            metadata_policy_map
                .get(field)
                .map(FfiPermissionPolicy::from)
                .unwrap_or(FfiPermissionPolicy::DoesNotExist)
        };
        Ok(FfiPermissionPolicySet {
            add_member_policy: FfiPermissionPolicy::from(&policy_set.add_member_policy),
            remove_member_policy: FfiPermissionPolicy::from(&policy_set.remove_member_policy),
            add_admin_policy: FfiPermissionPolicy::from(&policy_set.add_admin_policy),
            remove_admin_policy: FfiPermissionPolicy::from(&policy_set.remove_admin_policy),
            update_group_name_policy: get_policy(MetadataField::GroupName.as_str()),
            update_group_description_policy: get_policy(MetadataField::Description.as_str()),
            update_group_image_url_square_policy: get_policy(
                MetadataField::GroupImageUrlSquare.as_str(),
            ),
        })
    }
}

#[cfg(test)]
mod tests {
    use crate::{
        get_inbox_id_for_address, inbox_owner::SigningError, logger::FfiLogger,
<<<<<<< HEAD
        FfiConversationCallback, FfiCreateGroupOptions, FfiInboxOwner, FfiListConversationsOptions,
        FfiListMessagesOptions, GroupPermissions, FfiGroup
=======
        FfiConversationCallback, FfiCreateGroupOptions, FfiGroupPermissionsOptions, FfiInboxOwner,
        FfiListConversationsOptions, FfiListMessagesOptions, FfiMetadataField, FfiPermissionPolicy,
        FfiPermissionPolicySet, FfiPermissionUpdateType,
>>>>>>> e4cfade7
    };
    use std::{
        env,
        sync::{
            atomic::{AtomicU32, Ordering}, Mutex,
            Arc,
        },
    };

    use super::{create_client, FfiMessage, FfiMessageCallback, FfiXmtpClient};
    use ethers::utils::hex;
    use ethers_core::rand::{
        self,
        distributions::{Alphanumeric, DistString},
    };
    use xmtp_cryptography::{signature::RecoverableSignature, utils::rng};
    use xmtp_id::associations::generate_inbox_id;
    use xmtp_mls::{storage::EncryptionKey, InboxOwner};

    #[derive(Clone)]
    pub struct LocalWalletInboxOwner {
        wallet: xmtp_cryptography::utils::LocalWallet,
    }

    impl LocalWalletInboxOwner {
        pub fn new() -> Self {
            Self {
                wallet: xmtp_cryptography::utils::LocalWallet::new(&mut rng()),
            }
        }
    }

    impl FfiInboxOwner for LocalWalletInboxOwner {
        fn get_address(&self) -> String {
            self.wallet.get_address()
        }

        fn sign(&self, text: String) -> Result<Vec<u8>, SigningError> {
            let recoverable_signature =
                self.wallet.sign(&text).map_err(|_| SigningError::Generic)?;
            match recoverable_signature {
                RecoverableSignature::Eip191Signature(signature_bytes) => Ok(signature_bytes),
            }
        }
    }

    pub struct MockLogger {}

    impl FfiLogger for MockLogger {
        fn log(&self, _level: u32, level_label: String, message: String) {
            println!("[{}][t:{}]: {}", level_label, thread_id::get(), message)
        }
    }

    #[derive(Default, Clone)]
    struct RustStreamCallback {
        num_messages: Arc<AtomicU32>,
        messages: Arc<Mutex<Vec<FfiMessage>>>,
        conversations: Arc<Mutex<Vec<Arc<FfiGroup>>>>,
        notify: Arc<tokio::sync::Notify>,
    }

    impl RustStreamCallback {
        pub fn message_count(&self) -> u32 {
            self.num_messages.load(Ordering::SeqCst)
        }

        pub async fn wait_for_delivery(&self) {
            self.notify.notified().await
        }
    }

    impl FfiMessageCallback for RustStreamCallback {
        fn on_message(&self, message: FfiMessage) {
            log::debug!("On message called");
            let mut messages = self.messages.lock().unwrap();
            log::info!("Received: {}", String::from_utf8_lossy(&message.content));
            messages.push(message);
            let _ = self.num_messages.fetch_add(1, Ordering::SeqCst);
            self.notify.notify_one();

        }
    }

    impl FfiConversationCallback for RustStreamCallback {
        fn on_conversation(&self, group: Arc<super::FfiGroup>) {
            log::debug!("received conversation");
            let _ = self.num_messages.fetch_add(1, Ordering::SeqCst);
            let mut convos = self.conversations.lock().unwrap();
            convos.push(group);
            self.notify.notify_one();
        }
    }

    pub fn rand_string() -> String {
        Alphanumeric.sample_string(&mut rand::thread_rng(), 24)
    }

    pub fn tmp_path() -> String {
        let db_name = rand_string();
        format!("{}/{}.db3", env::temp_dir().to_str().unwrap(), db_name)
    }

    fn static_enc_key() -> EncryptionKey {
        [2u8; 32]
    }

    async fn register_client(inbox_owner: &LocalWalletInboxOwner, client: &FfiXmtpClient) {
        let signature_request = client.signature_request().unwrap();
        signature_request
            .add_ecdsa_signature(
                inbox_owner
                    .sign(signature_request.signature_text().await.unwrap())
                    .unwrap(),
            )
            .await
            .unwrap();
        client.register_identity(signature_request).await.unwrap();
    }

    async fn new_test_client() -> Arc<FfiXmtpClient> {
        let ffi_inbox_owner = LocalWalletInboxOwner::new();
        let nonce = 1;
        let inbox_id = generate_inbox_id(&ffi_inbox_owner.get_address(), &nonce);

        let client = create_client(
            Box::new(MockLogger {}),
            xmtp_api_grpc::LOCALHOST_ADDRESS.to_string(),
            false,
            Some(tmp_path()),
            None,
            &inbox_id,
            ffi_inbox_owner.get_address(),
            nonce,
            None,
            None,
        )
        .await
        .unwrap();
        register_client(&ffi_inbox_owner, &client).await;
        client
    }

    #[tokio::test]
    async fn get_inbox_id() {
        let client = new_test_client().await;
        let real_inbox_id = client.inbox_id();

        let from_network = get_inbox_id_for_address(
            Box::new(MockLogger {}),
            xmtp_api_grpc::LOCALHOST_ADDRESS.to_string(),
            false,
            client.account_address.clone(),
        )
        .await
        .unwrap()
        .unwrap();

        assert_eq!(real_inbox_id, from_network);
    }

    // Try a query on a test topic, and make sure we get a response
    #[tokio::test]
    async fn test_client_creation() {
        let client = new_test_client().await;
        assert!(client.signature_request().is_some());
    }

    #[tokio::test]
    #[ignore]
    async fn test_legacy_identity() {
        let account_address = "0x0bD00B21aF9a2D538103c3AAf95Cb507f8AF1B28".to_lowercase();
        let legacy_keys = hex::decode("0880bdb7a8b3f6ede81712220a20ad528ea38ce005268c4fb13832cfed13c2b2219a378e9099e48a38a30d66ef991a96010a4c08aaa8e6f5f9311a430a41047fd90688ca39237c2899281cdf2756f9648f93767f91c0e0f74aed7e3d3a8425e9eaa9fa161341c64aa1c782d004ff37ffedc887549ead4a40f18d1179df9dff124612440a403c2cb2338fb98bfe5f6850af11f6a7e97a04350fc9d37877060f8d18e8f66de31c77b3504c93cf6a47017ea700a48625c4159e3f7e75b52ff4ea23bc13db77371001").unwrap();
        let nonce = 0;
        let inbox_id = generate_inbox_id(&account_address, &nonce);

        let client = create_client(
            Box::new(MockLogger {}),
            xmtp_api_grpc::LOCALHOST_ADDRESS.to_string(),
            false,
            Some(tmp_path()),
            None,
            &inbox_id,
            account_address.to_string(),
            nonce,
            Some(legacy_keys),
            None,
        )
        .await
        .unwrap();

        assert!(client.signature_request().is_none());
    }

    #[tokio::test(flavor = "multi_thread", worker_threads = 1)]
    async fn test_create_client_with_storage() {
        let ffi_inbox_owner = LocalWalletInboxOwner::new();
        let nonce = 1;
        let inbox_id = generate_inbox_id(&ffi_inbox_owner.get_address(), &nonce);

        let path = tmp_path();

        let client_a = create_client(
            Box::new(MockLogger {}),
            xmtp_api_grpc::LOCALHOST_ADDRESS.to_string(),
            false,
            Some(path.clone()),
            None,
            &inbox_id,
            ffi_inbox_owner.get_address(),
            nonce,
            None,
            None,
        )
        .await
        .unwrap();
        register_client(&ffi_inbox_owner, &client_a).await;

        let installation_pub_key = client_a.inner_client.installation_public_key();
        drop(client_a);

        let client_b = create_client(
            Box::new(MockLogger {}),
            xmtp_api_grpc::LOCALHOST_ADDRESS.to_string(),
            false,
            Some(path),
            None,
            &inbox_id,
            ffi_inbox_owner.get_address(),
            nonce,
            None,
            None,
        )
        .await
        .unwrap();

        let other_installation_pub_key = client_b.inner_client.installation_public_key();
        drop(client_b);

        assert!(
            installation_pub_key == other_installation_pub_key,
            "did not use same installation ID"
        )
    }

    #[tokio::test(flavor = "multi_thread", worker_threads = 1)]
    async fn test_create_client_with_key() {
        let ffi_inbox_owner = LocalWalletInboxOwner::new();
        let nonce = 1;
        let inbox_id = generate_inbox_id(&ffi_inbox_owner.get_address(), &nonce);

        let path = tmp_path();

        let key = static_enc_key().to_vec();

        let client_a = create_client(
            Box::new(MockLogger {}),
            xmtp_api_grpc::LOCALHOST_ADDRESS.to_string(),
            false,
            Some(path.clone()),
            Some(key),
            &inbox_id,
            ffi_inbox_owner.get_address(),
            nonce,
            None,
            None,
        )
        .await
        .unwrap();

        drop(client_a);

        let mut other_key = static_enc_key();
        other_key[31] = 1;

        let result_errored = create_client(
            Box::new(MockLogger {}),
            xmtp_api_grpc::LOCALHOST_ADDRESS.to_string(),
            false,
            Some(path),
            Some(other_key.to_vec()),
            &inbox_id,
            ffi_inbox_owner.get_address(),
            nonce,
            None,
            None,
        )
        .await
        .is_err();

        assert!(result_errored, "did not error on wrong encryption key")
    }

    #[tokio::test(flavor = "multi_thread", worker_threads = 1)]
    async fn test_create_group_with_members() {
        let amal = new_test_client().await;
        let bola = new_test_client().await;

        let group = amal
            .conversations()
            .create_group(
                vec![bola.account_address.clone()],
                FfiCreateGroupOptions::default(),
            )
            .await
            .unwrap();

        let members = group.list_members().unwrap();
        assert_eq!(members.len(), 2);
    }

    #[tokio::test(flavor = "multi_thread", worker_threads = 1)]
    async fn test_create_group_with_metadata() {
        let amal = new_test_client().await;
        let bola = new_test_client().await;

        let group = amal
            .conversations()
            .create_group(
                vec![bola.account_address.clone()],
                FfiCreateGroupOptions {
                    permissions: Some(FfiGroupPermissionsOptions::AdminOnly),
                    group_name: Some("Group Name".to_string()),
                    group_image_url_square: Some("url".to_string()),
                    group_description: Some("group description".to_string()),
                },
            )
            .await
            .unwrap();

        let members = group.list_members().unwrap();
        assert_eq!(members.len(), 2);
        assert_eq!(group.group_name().unwrap(), "Group Name");
        assert_eq!(group.group_image_url_square().unwrap(), "url");
        assert_eq!(group.group_description().unwrap(), "group description");
    }

    #[tokio::test(flavor = "multi_thread", worker_threads = 1)]
    async fn test_invalid_external_signature() {
        let inbox_owner = LocalWalletInboxOwner::new();
        let nonce = 1;
        let inbox_id = generate_inbox_id(&inbox_owner.get_address(), &nonce);
        let path = tmp_path();

        let client = create_client(
            Box::new(MockLogger {}),
            xmtp_api_grpc::LOCALHOST_ADDRESS.to_string(),
            false,
            Some(path.clone()),
            None, // encryption_key
            &inbox_id,
            inbox_owner.get_address(),
            nonce,
            None, // v2_signed_private_key_proto
            None,
        )
        .await
        .unwrap();

        let signature_request = client.signature_request().unwrap();
        assert!(client.register_identity(signature_request).await.is_err());
    }

    #[tokio::test(flavor = "multi_thread", worker_threads = 1)]
    async fn test_can_message() {
        let amal = LocalWalletInboxOwner::new();
        let nonce = 1;
        let amal_inbox_id = generate_inbox_id(&amal.get_address(), &nonce);
        let bola = LocalWalletInboxOwner::new();
        let bola_inbox_id = generate_inbox_id(&bola.get_address(), &nonce);
        let path = tmp_path();

        let client_amal = create_client(
            Box::new(MockLogger {}),
            xmtp_api_grpc::LOCALHOST_ADDRESS.to_string(),
            false,
            Some(path.clone()),
            None,
            &amal_inbox_id,
            amal.get_address(),
            nonce,
            None,
            None,
        )
        .await
        .unwrap();
        let can_message_result = client_amal
            .can_message(vec![bola.get_address()])
            .await
            .unwrap();

        assert!(
            can_message_result
                .get(&bola.get_address().to_string())
                .map(|&value| !value)
                .unwrap_or(false),
            "Expected the can_message result to be false for the address"
        );

        let client_bola = create_client(
            Box::new(MockLogger {}),
            xmtp_api_grpc::LOCALHOST_ADDRESS.to_string(),
            false,
            Some(path.clone()),
            None,
            &bola_inbox_id,
            bola.get_address(),
            nonce,
            None,
            None,
        )
        .await
        .unwrap();
        register_client(&bola, &client_bola).await;

        let can_message_result2 = client_amal
            .can_message(vec![bola.get_address()])
            .await
            .unwrap();

        assert!(
            can_message_result2
                .get(&bola.get_address().to_string())
                .copied()
                .unwrap_or(false),
            "Expected the can_message result to be true for the address"
        );
    }

    // Looks like this test might be a separate issue
    #[tokio::test(flavor = "multi_thread", worker_threads = 5)]
    async fn test_can_stream_group_messages_for_updates() {
        let _ = tracing_subscriber::fmt::try_init();

        let alix = new_test_client().await;
        let bo = new_test_client().await;

        // Stream all group messages
        let message_callbacks = RustStreamCallback::default();
        let stream_messages = bo
            .conversations()
            .stream_all_messages(Box::new(message_callbacks.clone()));

        // Create group and send first message
        let alix_group = alix
            .conversations()
            .create_group(
                vec![bo.account_address.clone()],
                FfiCreateGroupOptions::default(),
            )
            .await
            .unwrap();

        alix_group
            .update_group_name("Old Name".to_string())
            .await
            .unwrap();
        message_callbacks.wait_for_delivery().await;

        let bo_groups = bo
            .conversations()
            .list(FfiListConversationsOptions::default())
            .await
            .unwrap();
        let bo_group = &bo_groups[0];
        bo_group.sync().await.unwrap();
        bo_group
            .update_group_name("Old Name2".to_string())
            .await
            .unwrap();
        message_callbacks.wait_for_delivery().await;

        // Uncomment the following lines to add more group name updates
        bo_group
            .update_group_name("Old Name3".to_string())
            .await
            .unwrap();
        message_callbacks.wait_for_delivery().await;

        assert_eq!(message_callbacks.message_count(), 3);

        stream_messages.end_and_wait().await.unwrap();
        assert!(stream_messages.is_closed());
    }

    // test is also showing intermittent failures with database locked msg
    #[tokio::test(flavor = "multi_thread", worker_threads = 5)]
    async fn test_can_stream_and_update_name_without_forking_group() {
        let alix = new_test_client().await;
        let bo = new_test_client().await;

        // Stream all group messages
        let message_callbacks = RustStreamCallback::default();
        let stream_messages = bo
            .conversations()
            .stream_all_messages(Box::new(message_callbacks.clone()));

        let first_msg_check = 2;
        let second_msg_check = 5;

        // Create group and send first message
        let alix_group = alix
            .conversations()
            .create_group(
                vec![bo.account_address.clone()],
                FfiCreateGroupOptions::default(),
            )
            .await
            .unwrap();

        alix_group
            .update_group_name("hello".to_string())
            .await
            .unwrap();
        message_callbacks.wait_for_delivery().await;
        alix_group.send("hello1".as_bytes().to_vec()).await.unwrap();
        message_callbacks.wait_for_delivery().await;
        
        bo.conversations().sync().await.unwrap();

        let bo_groups = bo
            .conversations()
            .list(FfiListConversationsOptions::default())
            .await
            .unwrap();
        assert_eq!(bo_groups.len(), 1);
        let bo_group = bo_groups[0].clone();
        bo_group.sync().await.unwrap();

        let bo_messages1 = bo_group
            .find_messages(FfiListMessagesOptions::default())
            .unwrap();
        assert_eq!(bo_messages1.len(), first_msg_check);

        bo_group.send("hello2".as_bytes().to_vec()).await.unwrap();
        message_callbacks.wait_for_delivery().await;
        bo_group.send("hello3".as_bytes().to_vec()).await.unwrap();
        message_callbacks.wait_for_delivery().await;
        
        alix_group.sync().await.unwrap();

        let alix_messages = alix_group
            .find_messages(FfiListMessagesOptions::default())
            .unwrap();
        assert_eq!(alix_messages.len(), second_msg_check);

        alix_group.send("hello4".as_bytes().to_vec()).await.unwrap();
        message_callbacks.wait_for_delivery().await;
        bo_group.sync().await.unwrap();

        let bo_messages2 = bo_group
            .find_messages(FfiListMessagesOptions::default())
            .unwrap();
        assert_eq!(bo_messages2.len(), second_msg_check);
        assert_eq!(message_callbacks.message_count(), second_msg_check as u32);

        stream_messages.end_and_wait().await.unwrap();
        assert!(stream_messages.is_closed());
    }

    #[tokio::test(flavor = "multi_thread", worker_threads = 5)]
    async fn test_conversation_streaming() {
        let amal = new_test_client().await;
        let bola = new_test_client().await;

        let stream_callback = RustStreamCallback::default();

        let stream = bola
            .conversations()
            .stream(Box::new(stream_callback.clone()))
            .await;
        
        amal.conversations()
            .create_group(
                vec![bola.account_address.clone()],
                FfiCreateGroupOptions::default(),
            )
            .await
            .unwrap();
       
        stream_callback.wait_for_delivery().await;

        assert_eq!(stream_callback.message_count(), 1);
        // Create another group and add bola
        amal.conversations()
            .create_group(
                vec![bola.account_address.clone()],
                FfiCreateGroupOptions::default(),
            )
            .await
            .unwrap();
        stream_callback.wait_for_delivery().await;
        
        assert_eq!(stream_callback.message_count(), 2);

        stream.end_and_wait().await.unwrap();
        assert!(stream.is_closed());
    }

    #[tokio::test(flavor = "multi_thread", worker_threads = 5)]
    async fn test_stream_all_messages() {
        let alix = new_test_client().await;
        let bo = new_test_client().await;
        let caro = new_test_client().await;

        let alix_group = alix
            .conversations()
            .create_group(
                vec![caro.account_address.clone()],
                FfiCreateGroupOptions::default(),
            )
            .await
            .unwrap();

        let stream_callback = RustStreamCallback::default();

        let stream = caro
            .conversations()
            .stream_all_messages(Box::new(stream_callback.clone()));

        alix_group.send("first".as_bytes().to_vec()).await.unwrap();
        stream_callback.wait_for_delivery().await;

        let bo_group = bo
            .conversations()
            .create_group(
                vec![caro.account_address.clone()],
                FfiCreateGroupOptions::default(),
            )
            .await
            .unwrap();
        let _ = caro.inner_client.sync_welcomes().await.unwrap(); 
       
        bo_group.send("second".as_bytes().to_vec()).await.unwrap();
        stream_callback.wait_for_delivery().await;
        alix_group.send("third".as_bytes().to_vec()).await.unwrap();
        stream_callback.wait_for_delivery().await;
        bo_group.send("fourth".as_bytes().to_vec()).await.unwrap();
        stream_callback.wait_for_delivery().await;

        assert_eq!(stream_callback.message_count(), 4);
        stream.end_and_wait().await.unwrap();
        assert!(stream.is_closed());
    }

    #[tokio::test(flavor = "multi_thread", worker_threads = 5)]
    #[ignore]
    async fn test_message_streaming() {
        let amal = new_test_client().await;
        let bola = new_test_client().await;

        let group = amal
            .conversations()
            .create_group(
                vec![bola.account_address.clone()],
                FfiCreateGroupOptions::default(),
            )
            .await
            .unwrap();

        let stream_callback = RustStreamCallback::default();
        let stream_closer = group
            .stream(Box::new(stream_callback.clone()))
            .await;

        group.send("hello".as_bytes().to_vec()).await.unwrap();
        stream_callback.wait_for_delivery().await;
        group.send("goodbye".as_bytes().to_vec()).await.unwrap();
        stream_callback.wait_for_delivery().await;

        assert_eq!(stream_callback.message_count(), 2);

        stream_closer.end_and_wait().await.unwrap();
    }

    #[tokio::test(flavor = "multi_thread", worker_threads = 5)]
    async fn test_message_streaming_when_removed_then_added() {
        let amal = new_test_client().await;
        let bola = new_test_client().await;
        log::info!(
            "Created Inbox IDs {} and {}",
            amal.inbox_id(),
            bola.inbox_id()
        );

        let amal_group = amal
            .conversations()
            .create_group(
                vec![bola.account_address.clone()],
                FfiCreateGroupOptions::default(),
            )
            .await
            .unwrap();

        let stream_callback = RustStreamCallback::default();
        let stream_closer = bola
            .conversations()
            .stream_all_messages(Box::new(stream_callback.clone()));

        amal_group.send(b"hello1".to_vec()).await.unwrap();
        stream_callback.wait_for_delivery().await;
        amal_group.send(b"hello2".to_vec()).await.unwrap();
        stream_callback.wait_for_delivery().await;

        assert_eq!(stream_callback.message_count(), 2);
        assert!(!stream_closer.is_closed());

        amal_group
            .remove_members_by_inbox_id(vec![bola.inbox_id().clone()])
            .await
            .unwrap();
        stream_callback.wait_for_delivery().await;
        assert_eq!(stream_callback.message_count(), 3); // Member removal transcript message
                                                        //
        amal_group.send(b"hello3".to_vec()).await.unwrap();
        //TODO: could verify with a log message
        tokio::time::sleep(std::time::Duration::from_millis(200)).await;
        assert_eq!(stream_callback.message_count(), 3); // Don't receive messages while removed
        assert!(!stream_closer.is_closed());

        amal_group
            .add_members(vec![bola.account_address.clone()])
            .await
            .unwrap();
        
        // TODO: could check for LOG message with a Eviction error on receive
        tokio::time::sleep(tokio::time::Duration::from_millis(100)).await;
        assert_eq!(stream_callback.message_count(), 3); // Don't receive transcript messages while removed

        amal_group.send("hello4".as_bytes().to_vec()).await.unwrap();
        stream_callback.wait_for_delivery().await;
        assert_eq!(stream_callback.message_count(), 4); // Receiving messages again
        assert!(!stream_closer.is_closed());

        stream_closer.end_and_wait().await.unwrap();
        assert!(stream_closer.is_closed());
    }

    #[tokio::test(flavor = "multi_thread", worker_threads = 1)]
    async fn test_group_who_added_me() {
        // Create Clients
        let amal = new_test_client().await;
        let bola = new_test_client().await;

        // Amal creates a group and adds Bola to the group
        amal.conversations()
            .create_group(
                vec![bola.account_address.clone()],
                FfiCreateGroupOptions::default(),
            )
            .await
            .unwrap();

        // Bola syncs groups - this will decrypt the Welcome, identify who added Bola
        // and then store that value on the group and insert into the database
        let bola_conversations = bola.conversations();
        let _ = bola_conversations.sync().await;

        // Bola gets the group id. This will be needed to fetch the group from
        // the database.
        let bola_groups = bola_conversations
            .list(crate::FfiListConversationsOptions {
                created_after_ns: None,
                created_before_ns: None,
                limit: None,
            })
            .await
            .unwrap();

        let bola_group = bola_groups.first().unwrap();

        // Check Bola's group for the added_by_inbox_id of the inviter
        let added_by_inbox_id = bola_group.added_by_inbox_id().unwrap();

        // // Verify the welcome host_credential is equal to Amal's
        assert_eq!(
            amal.inbox_id(),
            added_by_inbox_id,
            "The Inviter and added_by_address do not match!"
        );
    }

    // TODO: Test current fails 50% of the time with db locking messages
    #[tokio::test(flavor = "multi_thread", worker_threads = 5)]
    async fn test_stream_groups_gets_callback_when_streaming_messages() {
        let alix = new_test_client().await;
        let bo = new_test_client().await;

        // Stream all group messages
        let message_callback = RustStreamCallback::default();
        let group_callback = RustStreamCallback::default();
        let stream_groups = bo
            .conversations()
            .stream(Box::new(group_callback.clone()))
            .await;

        let stream_messages = bo
            .conversations()
            .stream_all_messages(Box::new(message_callback.clone()));

        // Create group and send first message
        let alix_group = alix
            .conversations()
            .create_group(
                vec![bo.account_address.clone()],
                FfiCreateGroupOptions::default(),
            )
            .await
            .unwrap();
        group_callback.wait_for_delivery().await;
       
        alix_group.send("hello1".as_bytes().to_vec()).await.unwrap();
        message_callback.wait_for_delivery().await;

        assert_eq!(group_callback.message_count(), 1);
        assert_eq!(message_callback.message_count(), 1);

        stream_messages.end_and_wait().await.unwrap();
        assert!(stream_messages.is_closed());

        stream_groups.end_and_wait().await.unwrap();
        assert!(stream_groups.is_closed());
    }

    #[tokio::test(flavor = "multi_thread", worker_threads = 5)]
    async fn test_permissions_show_expected_values() {
        let alix = new_test_client().await;
        let bo = new_test_client().await;
        // Create admin_only group
        let admin_only_options = FfiCreateGroupOptions {
            permissions: Some(FfiGroupPermissionsOptions::AdminOnly),
            ..Default::default()
        };
        let alix_group_admin_only = alix
            .conversations()
            .create_group(vec![bo.account_address.clone()], admin_only_options)
            .await
            .unwrap();

        // Verify we can read the expected permissions
        let alix_permission_policy_set = alix_group_admin_only
            .group_permissions()
            .unwrap()
            .policy_set()
            .unwrap();
        let expected_permission_policy_set = FfiPermissionPolicySet {
            add_member_policy: FfiPermissionPolicy::Admin,
            remove_member_policy: FfiPermissionPolicy::Admin,
            add_admin_policy: FfiPermissionPolicy::SuperAdmin,
            remove_admin_policy: FfiPermissionPolicy::SuperAdmin,
            update_group_name_policy: FfiPermissionPolicy::Admin,
            update_group_description_policy: FfiPermissionPolicy::Admin,
            update_group_image_url_square_policy: FfiPermissionPolicy::Admin,
        };
        assert_eq!(alix_permission_policy_set, expected_permission_policy_set);

        // Create all_members group
        let all_members_options = FfiCreateGroupOptions {
            permissions: Some(FfiGroupPermissionsOptions::AllMembers),
            ..Default::default()
        };
        let alix_group_all_members = alix
            .conversations()
            .create_group(vec![bo.account_address.clone()], all_members_options)
            .await
            .unwrap();

        // Verify we can read the expected permissions
        let alix_permission_policy_set = alix_group_all_members
            .group_permissions()
            .unwrap()
            .policy_set()
            .unwrap();
        let expected_permission_policy_set = FfiPermissionPolicySet {
            add_member_policy: FfiPermissionPolicy::Allow,
            remove_member_policy: FfiPermissionPolicy::Admin,
            add_admin_policy: FfiPermissionPolicy::SuperAdmin,
            remove_admin_policy: FfiPermissionPolicy::SuperAdmin,
            update_group_name_policy: FfiPermissionPolicy::Allow,
            update_group_description_policy: FfiPermissionPolicy::Allow,
            update_group_image_url_square_policy: FfiPermissionPolicy::Allow,
        };
        assert_eq!(alix_permission_policy_set, expected_permission_policy_set);
    }

    #[tokio::test(flavor = "multi_thread", worker_threads = 5)]
    async fn test_permissions_updates() {
        let alix = new_test_client().await;
        let bola = new_test_client().await;

        let admin_only_options = FfiCreateGroupOptions {
            permissions: Some(FfiGroupPermissionsOptions::AdminOnly),
            ..Default::default()
        };
        let alix_group = alix
            .conversations()
            .create_group(vec![bola.account_address.clone()], admin_only_options)
            .await
            .unwrap();

        let alix_group_permissions = alix_group
            .group_permissions()
            .unwrap()
            .policy_set()
            .unwrap();
        let expected_permission_policy_set = FfiPermissionPolicySet {
            add_member_policy: FfiPermissionPolicy::Admin,
            remove_member_policy: FfiPermissionPolicy::Admin,
            add_admin_policy: FfiPermissionPolicy::SuperAdmin,
            remove_admin_policy: FfiPermissionPolicy::SuperAdmin,
            update_group_name_policy: FfiPermissionPolicy::Admin,
            update_group_description_policy: FfiPermissionPolicy::Admin,
            update_group_image_url_square_policy: FfiPermissionPolicy::Admin,
        };
        assert_eq!(alix_group_permissions, expected_permission_policy_set);

        // Let's update the group so that the image url can be updated by anyone
        alix_group
            .update_permission_policy(
                FfiPermissionUpdateType::UpdateMetadata,
                FfiPermissionPolicy::Allow,
                Some(FfiMetadataField::ImageUrlSquare),
            )
            .await
            .unwrap();
        alix_group.sync().await.unwrap();
        let alix_group_permissions = alix_group
            .group_permissions()
            .unwrap()
            .policy_set()
            .unwrap();
        let new_expected_permission_policy_set = FfiPermissionPolicySet {
            add_member_policy: FfiPermissionPolicy::Admin,
            remove_member_policy: FfiPermissionPolicy::Admin,
            add_admin_policy: FfiPermissionPolicy::SuperAdmin,
            remove_admin_policy: FfiPermissionPolicy::SuperAdmin,
            update_group_name_policy: FfiPermissionPolicy::Admin,
            update_group_description_policy: FfiPermissionPolicy::Admin,
            update_group_image_url_square_policy: FfiPermissionPolicy::Allow,
        };
        assert_eq!(alix_group_permissions, new_expected_permission_policy_set);

        // Verify that bo can not update the group name
        let bola_conversations = bola.conversations();
        let _ = bola_conversations.sync().await;
        let bola_groups = bola_conversations
            .list(crate::FfiListConversationsOptions {
                created_after_ns: None,
                created_before_ns: None,
                limit: None,
            })
            .await
            .unwrap();

        let bola_group = bola_groups.first().unwrap();
        bola_group
            .update_group_name("new_name".to_string())
            .await
            .unwrap_err();

        // Verify that bo CAN update the image url
        bola_group
            .update_group_image_url_square("https://example.com/image.png".to_string())
            .await
            .unwrap();

        // Verify we can read the correct values from the group
        bola_group.sync().await.unwrap();
        alix_group.sync().await.unwrap();
        assert_eq!(
            bola_group.group_image_url_square().unwrap(),
            "https://example.com/image.png"
        );
        assert_eq!(bola_group.group_name().unwrap(), "");
        assert_eq!(
            alix_group.group_image_url_square().unwrap(),
            "https://example.com/image.png"
        );
        assert_eq!(alix_group.group_name().unwrap(), "");
    }
}<|MERGE_RESOLUTION|>--- conflicted
+++ resolved
@@ -1265,14 +1265,9 @@
 mod tests {
     use crate::{
         get_inbox_id_for_address, inbox_owner::SigningError, logger::FfiLogger,
-<<<<<<< HEAD
-        FfiConversationCallback, FfiCreateGroupOptions, FfiInboxOwner, FfiListConversationsOptions,
-        FfiListMessagesOptions, GroupPermissions, FfiGroup
-=======
         FfiConversationCallback, FfiCreateGroupOptions, FfiGroupPermissionsOptions, FfiInboxOwner,
         FfiListConversationsOptions, FfiListMessagesOptions, FfiMetadataField, FfiPermissionPolicy,
         FfiPermissionPolicySet, FfiPermissionUpdateType,
->>>>>>> e4cfade7
     };
     use std::{
         env,
@@ -1919,7 +1914,6 @@
     }
 
     #[tokio::test(flavor = "multi_thread", worker_threads = 5)]
-    #[ignore]
     async fn test_message_streaming() {
         let amal = new_test_client().await;
         let bola = new_test_client().await;
