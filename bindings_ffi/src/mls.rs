--- conflicted
+++ resolved
@@ -5,22 +5,14 @@
 use std::{collections::HashMap, convert::TryInto, sync::Arc};
 use tokio::sync::Mutex;
 use xmtp_api_grpc::grpc_api_helper::Client as TonicApiClient;
-<<<<<<< HEAD
-=======
-use xmtp_id::associations::unverified::NewUnverifiedSmartContractWalletSignature;
-use xmtp_id::associations::unverified::UnverifiedSignature;
-use xmtp_id::associations::AccountId;
-use xmtp_id::associations::AssociationState;
-use xmtp_id::associations::MemberIdentifier;
 use xmtp_id::scw_verifier::RemoteSignatureVerifier;
-use xmtp_id::scw_verifier::SmartContractSignatureVerifier;
->>>>>>> 814c0067
 use xmtp_id::{
     associations::{
-        builder::SignatureRequest, generate_inbox_id as xmtp_id_generate_inbox_id,
-        unverified::UnverifiedSignature, AccountId, AssociationState, MemberIdentifier,
+        builder::SignatureRequest,
+        generate_inbox_id as xmtp_id_generate_inbox_id,
+        unverified::{NewUnverifiedSmartContractWalletSignature, UnverifiedSignature},
+        AccountId, AssociationState, MemberIdentifier,
     },
-    scw_verifier::SmartContractSignatureVerifier,
     InboxId,
 };
 use xmtp_mls::{
@@ -121,15 +113,12 @@
         legacy_signed_private_key_proto,
     );
 
-    let scw_verifier = RemoteSignatureVerifier::new(api_client.identity_client().clone());
-
     let xmtp_client: RustXmtpClient = match history_sync_url {
         Some(url) => {
             ClientBuilder::new(identity_strategy)
                 .api_client(api_client)
                 .store(store)
                 .history_sync_url(&url)
-                .scw_signature_verifier(scw_verifier)
                 .build()
                 .await?
         }
@@ -137,7 +126,6 @@
             ClientBuilder::new(identity_strategy)
                 .api_client(api_client)
                 .store(store)
-                .scw_signature_verifier(scw_verifier)
                 .build()
                 .await?
         }
@@ -183,7 +171,7 @@
 #[derive(uniffi::Object)]
 pub struct FfiSignatureRequest {
     inner: Arc<Mutex<SignatureRequest>>,
-    scw_verifier: Box<dyn SmartContractSignatureVerifier>,
+    scw_verifier: RemoteSignatureVerifier<TonicApiClient>,
 }
 
 #[uniffi::export(async_runtime = "tokio")]
@@ -194,7 +182,7 @@
         inner
             .add_signature(
                 UnverifiedSignature::new_recoverable_ecdsa(signature_bytes),
-                self.scw_verifier.clone().as_ref(),
+                &self.scw_verifier,
             )
             .await?;
 
@@ -219,10 +207,7 @@
         );
 
         inner
-            .add_new_unverified_smart_contract_signature(
-                new_signature,
-                self.scw_verifier.clone().as_ref(),
-            )
+            .add_new_unverified_smart_contract_signature(new_signature, &self.scw_verifier)
             .await?;
 
         Ok(())
@@ -359,14 +344,14 @@
 #[uniffi::export(async_runtime = "tokio")]
 impl FfiXmtpClient {
     pub fn signature_request(&self) -> Option<Arc<FfiSignatureRequest>> {
-        let scw_verifier = self.inner_client.context().scw_verifier.clone();
+        let scw_verifier = self.inner_client.scw_verifier().clone();
         self.inner_client
             .identity()
             .signature_request()
-            .map(|request| {
+            .map(move |request| {
                 Arc::new(FfiSignatureRequest {
                     inner: Arc::new(Mutex::new(request)),
-                    scw_verifier,
+                    scw_verifier: scw_verifier.clone(),
                 })
             })
     }
@@ -400,10 +385,10 @@
         let signature_request = self
             .inner_client
             .associate_wallet(existing_wallet_address.into(), new_wallet_address.into())?;
-
+        let scw_verifier = self.inner_client.scw_verifier().clone();
         let request = Arc::new(FfiSignatureRequest {
             inner: Arc::new(tokio::sync::Mutex::new(signature_request)),
-            scw_verifier: self.inner_client.context().scw_verifier.clone(),
+            scw_verifier: scw_verifier.clone(),
         });
 
         Ok(request)
@@ -426,14 +411,17 @@
         &self,
         wallet_address: &str,
     ) -> Result<Arc<FfiSignatureRequest>, GenericError> {
-        let signature_request = self
-            .inner_client
+        let Self {
+            ref inner_client, ..
+        } = self;
+
+        let signature_request = inner_client
             .revoke_wallets(vec![wallet_address.into()])
             .await?;
-
+        let scw_verifier = inner_client.clone().scw_verifier().clone();
         let request = Arc::new(FfiSignatureRequest {
             inner: Arc::new(tokio::sync::Mutex::new(signature_request)),
-            scw_verifier: self.inner_client.context().scw_verifier.clone(),
+            scw_verifier,
         });
 
         Ok(request)
@@ -460,7 +448,7 @@
 
         Ok(Arc::new(FfiSignatureRequest {
             inner: Arc::new(tokio::sync::Mutex::new(signature_request)),
-            scw_verifier: self.inner_client.context().scw_verifier.clone(),
+            scw_verifier: self.inner_client.scw_verifier().clone().clone(),
         }))
     }
 }
@@ -2077,7 +2065,7 @@
                 UnverifiedSignature::RecoverableEcdsa(UnverifiedRecoverableEcdsaSignature::new(
                     wallet_signature,
                 )),
-                scw_verifier.clone().as_ref(),
+                scw_verifier,
             )
             .await
             .unwrap();
