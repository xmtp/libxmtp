[package]
name = "bindings_ffi"
version = "0.1.0"
edition = "2021"

# See more keys and their definitions at https://doc.rust-lang.org/cargo/reference/manifest.html

[lib]
crate-type = ["lib", "cdylib"]

[dependencies]
uniffi = { git = "https://github.com/mozilla/uniffi-rs", rev = "755049ebaa967fdfbb192d5b9c111353a7fee99f", features = ["tokio", "cli"] }
uniffi_macros = { git = "https://github.com/mozilla/uniffi-rs", rev = "755049ebaa967fdfbb192d5b9c111353a7fee99f" }
xmtp = { path = "../xmtp" }
xmtp_components = { path = "../xmtp_components" }
xmtp_cryptography = { path = "../xmtp_cryptography" }
xmtp_networking = { path = "../xmtp_networking" }
xmtp_proto = { path = "../xmtp_proto" }

[build_dependencies]
uniffi = { git = "https://github.com/mozilla/uniffi-rs", rev = "755049ebaa967fdfbb192d5b9c111353a7fee99f", features = ["build"] }

[[bin]]
name = "ffi-uniffi-bindgen"
path = "src/bin.rs"

[dev-dependencies]
ethers = "2.0.4"
ethers-core = "2.0.4"
tokio = { version = "1.0", features = ["full"] }
<<<<<<< HEAD
uniffi = { git = "https://github.com/mozilla/uniffi-rs", rev = "755049ebaa967fdfbb192d5b9c111353a7fee99f", features = ["bindgen-tests"] }
uuid = { version = "1.3.1", features = ["v4", "fast-rng"] }
=======
>>>>>>> eab3862b

# NOTE: Thei release profile reduce bundle size from 230M to 41M - may have performance impliciations
# https://stackoverflow.com/a/54842093
[profile.release]
opt-level = 'z'     # Optimize for size
lto = true          # Enable link-time optimization
codegen-units = 1   # Reduce number of codegen units to increase optimizations
panic = 'abort'     # Abort on panic
strip = true        # Strip symbols from binary*<|MERGE_RESOLUTION|>--- conflicted
+++ resolved
@@ -28,11 +28,7 @@
 ethers = "2.0.4"
 ethers-core = "2.0.4"
 tokio = { version = "1.0", features = ["full"] }
-<<<<<<< HEAD
 uniffi = { git = "https://github.com/mozilla/uniffi-rs", rev = "755049ebaa967fdfbb192d5b9c111353a7fee99f", features = ["bindgen-tests"] }
-uuid = { version = "1.3.1", features = ["v4", "fast-rng"] }
-=======
->>>>>>> eab3862b
 
 # NOTE: Thei release profile reduce bundle size from 230M to 41M - may have performance impliciations
 # https://stackoverflow.com/a/54842093
