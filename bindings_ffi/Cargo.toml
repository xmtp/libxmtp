--- conflicted
+++ resolved
@@ -46,11 +46,8 @@
 tokio = { version = "1.28.1", features = ["full"] }
 tokio-test = "0.4"
 uniffi = { version = "0.27.2", features = ["bindgen-tests"] }
-<<<<<<< HEAD
 tracing-subscriber = "0.3"
-=======
 uuid = { version = "1.9", features = ["v4", "fast-rng" ] }
->>>>>>> feb48641
 
 # NOTE: The release profile reduces bundle size from 230M to 41M - may have performance impliciations
 # https://stackoverflow.com/a/54842093
