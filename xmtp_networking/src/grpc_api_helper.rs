use http_body::combinators::UnsyncBoxBody;
use hyper::{client::HttpConnector, Uri};
use hyper_rustls::HttpsConnector;
use std::str::FromStr;
use std::sync::atomic::{AtomicBool, Ordering};
use std::sync::{Arc, Mutex}; // TODO switch to async mutexes
use tokio::sync::oneshot;
use tokio_rustls::rustls::{ClientConfig, OwnedTrustAnchor, RootCertStore};
use tonic::async_trait;
use tonic::Status;
use tonic::{metadata::MetadataValue, transport::Channel, Request, Streaming};
use xmtp::types::networking::{Error, ErrorKind, XmtpApiClient, XmtpApiSubscription};
use xmtp_proto::xmtp::message_api::v1::{
    message_api_client::MessageApiClient, BatchQueryRequest, BatchQueryResponse, Envelope,
    PublishRequest, PublishResponse, QueryRequest, QueryResponse, SubscribeRequest,
};

fn tls_config() -> ClientConfig {
    let mut roots = RootCertStore::empty();
    // Need to convert into OwnedTrustAnchor
    roots.add_server_trust_anchors(webpki_roots::TLS_SERVER_ROOTS.0.iter().map(|ta| {
        OwnedTrustAnchor::from_subject_spki_name_constraints(
            ta.subject,
            ta.spki,
            ta.name_constraints,
        )
    }));
    ClientConfig::builder()
        .with_safe_defaults()
        .with_root_certificates(roots)
        .with_no_client_auth()
}

fn get_tls_connector() -> HttpsConnector<HttpConnector> {
    let tls = tls_config();

    let mut http = HttpConnector::new();
    http.enforce_http(false);
    tower::ServiceBuilder::new()
        .layer_fn(move |s| {
            let tls = tls.clone();
            hyper_rustls::HttpsConnectorBuilder::new()
                .with_tls_config(tls)
                .https_or_http()
                .enable_http2()
                .wrap_connector(s)
        })
        .service(http)
}

pub enum InnerApiClient {
    Plain(MessageApiClient<Channel>),
    Tls(
        MessageApiClient<
            hyper::Client<HttpsConnector<HttpConnector>, UnsyncBoxBody<hyper::body::Bytes, Status>>,
        >,
    ),
}

pub struct Client {
    client: InnerApiClient,
}

impl Client {
    pub async fn create(host: String, is_secure: bool) -> Result<Self, Error> {
        let host = host.to_string();
        if is_secure {
            let connector = get_tls_connector();

            let tls_conn = hyper::Client::builder().build(connector);

            let uri =
                Uri::from_str(&host).map_err(|e| Error::new(ErrorKind::SetupError).with(e))?;

            let tls_client = MessageApiClient::with_origin(tls_conn, uri);

            Ok(Self {
                client: InnerApiClient::Tls(tls_client),
            })
        } else {
            let channel = Channel::from_shared(host)
                .map_err(|e| Error::new(ErrorKind::SetupError).with(e))?
                .connect()
                .await
                .map_err(|e| Error::new(ErrorKind::SetupError).with(e))?;

            let client = MessageApiClient::new(channel);

            Ok(Self {
                client: InnerApiClient::Plain(client),
            })
        }
    }
}

impl Default for Client {
    fn default() -> Self {
        //TODO: Remove once Default constraint lifted from clientBuilder
        unimplemented!()
    }
}

#[async_trait]
impl XmtpApiClient for Client {
    type Subscription = Subscription;

    async fn publish(
        &self,
        token: String,
<<<<<<< HEAD
        envelopes: Vec<Envelope>,
        app_version: String,
    ) -> Result<PublishResponse, tonic::Status> {
=======
        request: PublishRequest,
    ) -> Result<PublishResponse, Error> {
>>>>>>> df229c86
        let auth_token_string = format!("Bearer {}", token);
        let token: MetadataValue<_> = auth_token_string
            .parse()
            .map_err(|e| Error::new(ErrorKind::PublishError).with(e))?;

        let mut tonic_request = Request::new(request);
        tonic_request.metadata_mut().insert("authorization", token);
        tonic_request.metadata_mut().insert("X-App-Version", app_version);

        match &self.client {
            InnerApiClient::Plain(c) => c
                .clone()
                .publish(tonic_request)
                .await
                .map(|r| r.into_inner())
                .map_err(|e| Error::new(ErrorKind::PublishError).with(e)),
            InnerApiClient::Tls(c) => c
                .clone()
                .publish(tonic_request)
                .await
                .map(|r| r.into_inner())
                .map_err(|e| Error::new(ErrorKind::PublishError).with(e)),
        }
    }

<<<<<<< HEAD
    pub async fn subscribe(&self, topics: Vec<String>, app_version: String) -> Result<Subscription, tonic::Status> {
        let mut request = SubscribeRequest {
            content_topics: topics,
        };
        request.metadata_mut().insert("X-App-Version", app_version);
        
=======
    async fn subscribe(&self, request: SubscribeRequest) -> Result<Subscription, Error> {
>>>>>>> df229c86
        let stream = match &self.client {
            InnerApiClient::Plain(c) => c
                .clone()
                .subscribe(request)
                .await
                .map_err(|e| Error::new(ErrorKind::SubscribeError).with(e))?
                .into_inner(),
            InnerApiClient::Tls(c) => c
                .clone()
                .subscribe(request)
                .await
                .map_err(|e| Error::new(ErrorKind::SubscribeError).with(e))?
                .into_inner(),
        };

        Ok(Subscription::start(stream).await)
    }

<<<<<<< HEAD
    pub async fn query(
        &self,
        topic: String,
        start_time: Option<u64>,
        end_time: Option<u64>,
        paging_info: Option<PagingInfo>,
        app_version: String,
    ) -> Result<QueryResponse, tonic::Status> {
        let mut request = QueryRequest {
            content_topics: vec![topic],
            start_time_ns: start_time.unwrap_or(0),
            end_time_ns: end_time.unwrap_or(0),
            paging_info,
        };

        request.metadata_mut().insert("X-App-Version", app_version);

=======
    async fn query(&self, request: QueryRequest) -> Result<QueryResponse, Error> {
>>>>>>> df229c86
        let res = match &self.client {
            InnerApiClient::Plain(c) => c.clone().query(request).await,
            InnerApiClient::Tls(c) => c.clone().query(request).await,
        };
        match res {
            Ok(response) => Ok(response.into_inner()),
            Err(e) => Err(Error::new(ErrorKind::QueryError).with(e)),
        }
    }
}

impl Client {
    pub async fn batch_query(
        &self,
        request: BatchQueryRequest,
    ) -> Result<BatchQueryResponse, Error> {
        let res = match &self.client {
            InnerApiClient::Plain(c) => c.clone().batch_query(request).await,
            InnerApiClient::Tls(c) => c.clone().batch_query(request).await,
        };
        match res {
            Ok(response) => Ok(response.into_inner()),
            Err(e) => Err(Error::new(ErrorKind::QueryError).with(e)),
        }
    }
}

pub struct Subscription {
    pending: Arc<Mutex<Vec<Envelope>>>,
    close_sender: Option<oneshot::Sender<()>>,
    closed: Arc<AtomicBool>,
}

impl Subscription {
    pub async fn start(stream: Streaming<Envelope>) -> Self {
        let pending = Arc::new(Mutex::new(Vec::new()));
        let pending_clone = pending.clone();
        let (close_sender, close_receiver) = oneshot::channel::<()>();
        let closed = Arc::new(AtomicBool::new(false));
        let closed_clone = closed.clone();
        tokio::spawn(async move {
            let mut stream = Box::pin(stream);
            let mut close_receiver = Box::pin(close_receiver);

            loop {
                tokio::select! {
                    item = stream.message() => {
                        match item {
                            Ok(Some(envelope)) => {
                                let mut pending = pending_clone.lock().unwrap();
                                pending.push(envelope);
                            }
                            _ => break,
                        }
                    },
                    _ = &mut close_receiver => {
                        break;
                    }
                }
            }

            closed_clone.store(true, Ordering::SeqCst);
        });

        Subscription {
            pending,
            closed,
            close_sender: Some(close_sender),
        }
    }
}

impl XmtpApiSubscription for Subscription {
    fn is_closed(&self) -> bool {
        self.closed.load(Ordering::SeqCst)
    }

    fn get_messages(&self) -> Vec<Envelope> {
        let mut pending = self.pending.lock().unwrap();
        let items = pending.drain(..).collect::<Vec<Envelope>>();
        items
    }

    fn close_stream(&mut self) {
        // Set this value here, even if it will be eventually set again when the loop exits
        // This makes the `closed` status immediately correct
        self.closed.store(true, Ordering::SeqCst);
        if let Some(close_tx) = self.close_sender.take() {
            let _ = close_tx.send(());
        }
    }
}<|MERGE_RESOLUTION|>--- conflicted
+++ resolved
@@ -107,14 +107,8 @@
     async fn publish(
         &self,
         token: String,
-<<<<<<< HEAD
-        envelopes: Vec<Envelope>,
-        app_version: String,
-    ) -> Result<PublishResponse, tonic::Status> {
-=======
         request: PublishRequest,
     ) -> Result<PublishResponse, Error> {
->>>>>>> df229c86
         let auth_token_string = format!("Bearer {}", token);
         let token: MetadataValue<_> = auth_token_string
             .parse()
@@ -140,16 +134,7 @@
         }
     }
 
-<<<<<<< HEAD
-    pub async fn subscribe(&self, topics: Vec<String>, app_version: String) -> Result<Subscription, tonic::Status> {
-        let mut request = SubscribeRequest {
-            content_topics: topics,
-        };
-        request.metadata_mut().insert("X-App-Version", app_version);
-        
-=======
     async fn subscribe(&self, request: SubscribeRequest) -> Result<Subscription, Error> {
->>>>>>> df229c86
         let stream = match &self.client {
             InnerApiClient::Plain(c) => c
                 .clone()
@@ -168,27 +153,7 @@
         Ok(Subscription::start(stream).await)
     }
 
-<<<<<<< HEAD
-    pub async fn query(
-        &self,
-        topic: String,
-        start_time: Option<u64>,
-        end_time: Option<u64>,
-        paging_info: Option<PagingInfo>,
-        app_version: String,
-    ) -> Result<QueryResponse, tonic::Status> {
-        let mut request = QueryRequest {
-            content_topics: vec![topic],
-            start_time_ns: start_time.unwrap_or(0),
-            end_time_ns: end_time.unwrap_or(0),
-            paging_info,
-        };
-
-        request.metadata_mut().insert("X-App-Version", app_version);
-
-=======
     async fn query(&self, request: QueryRequest) -> Result<QueryResponse, Error> {
->>>>>>> df229c86
         let res = match &self.client {
             InnerApiClient::Plain(c) => c.clone().query(request).await,
             InnerApiClient::Tls(c) => c.clone().query(request).await,
