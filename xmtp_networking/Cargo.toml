[package]
name = "xmtp_networking"
version = "0.1.0"
edition = "2021"

# See more keys and their definitions at https://doc.rust-lang.org/cargo/reference/manifest.html

[dependencies]
tonic = "^0.9"
<<<<<<< HEAD
xmtp = { path = "../xmtp", features = ["types"] }
=======
xmtp = { path = "../xmtp" }
>>>>>>> 6bf409cf
xmtp_proto = { path = "../xmtp_proto", features = ["proto_full", "grpc"] }
prost = { version  = "^0.11", features = ["prost-derive"] }
tokio = { version = "1.24", features = ["macros", "rt-multi-thread", "time"] }
tokio-rustls = "0.24.0"
serde = { version = "1.0.160", features = ["derive"] }
serde_json = "1.0"
base64 = "0.21.0"
pbjson = "0.5.1"
pbjson-types = "0.5.1"
hyper = "0.14.26"
hyper-rustls = { version = "0.24.0", features = ["http2"]}
http-body = "0.4.5"
tower = "0.4.13"
webpki-roots = "0.23.0"

[dev-dependencies]
uuid = { version = "1.3.1", features = ["v4"] }<|MERGE_RESOLUTION|>--- conflicted
+++ resolved
@@ -7,11 +7,7 @@
 
 [dependencies]
 tonic = "^0.9"
-<<<<<<< HEAD
-xmtp = { path = "../xmtp", features = ["types"] }
-=======
 xmtp = { path = "../xmtp" }
->>>>>>> 6bf409cf
 xmtp_proto = { path = "../xmtp_proto", features = ["proto_full", "grpc"] }
 prost = { version  = "^0.11", features = ["prost-derive"] }
 tokio = { version = "1.24", features = ["macros", "rt-multi-thread", "time"] }
