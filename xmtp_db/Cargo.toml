[package]
name = "xmtp_db"
edition = "2024"
license.workspace = true
version.workspace = true

[lints]
workspace = true

[[bin]]
doc = false
name = "update-schema"
path = "src/bin/update-schema.rs"
required-features = ["update-schema"]


[dependencies]
arc-swap.workspace = true
bincode.workspace = true
ctor.workspace = true
derive_builder.workspace = true
diesel = { workspace = true, features = [
  "returning_clauses_for_sqlite_3_35",
  "sqlite",
  "32-column-tables",
  "serde_json",
] }
diesel_migrations = { workspace = true, features = ["sqlite"] }
hex.workspace = true
itertools.workspace = true
openmls.workspace = true
openmls_basic_credential.workspace = true
openmls_rust_crypto.workspace = true
openmls_traits = { workspace = true }
parking_lot.workspace = true
prost.workspace = true
rand.workspace = true
serde.workspace = true
serde_json.workspace = true
thiserror.workspace = true
tracing.workspace = true
xmtp_common.workspace = true
xmtp_configuration.workspace = true
xmtp_proto.workspace = true
zeroize.workspace = true

futures = { workspace = true, optional = true }
mockall = { workspace = true, optional = true }
tokio = { workspace = true, optional = true, features = [
  "macros",
  "tracing",
  "rt-multi-thread",
  "sync",
] }
toml = { version = "0.8.4", optional = true }


# TODO: possibly separate these crates
xmtp_content_types.workspace = true

[target.'cfg(not(target_arch = "wasm32"))'.dependencies]
libsqlite3-sys = { version = "0.35", features = [
  "bundled-sqlcipher-vendored-openssl",
] }
<<<<<<< HEAD
diesel = { workspace = true, features = [
  "r2d2",
  "returning_clauses_for_sqlite_3_35",
  "sqlite",
  "32-column-tables",
  "serde_json",
] }
tokio.workspace = true
=======
diesel = { workspace = true, features = ["r2d2"] }
>>>>>>> 1e1bf344
dyn-clone.workspace = true

[target.'cfg(all(target_family = "wasm", target_os = "unknown"))'.dependencies]
sqlite-wasm-rs = { version = "0.4", default-features = false, features = [
  "precompiled",
] }
tokio.workspace = true
web-sys = { workspace = true, features = ["DomException"] }
wasm-bindgen = { workspace = true }


[dev-dependencies]
futures-timer.workspace = true
mockall = { workspace = true }
rstest.workspace = true
xmtp_cryptography.workspace = true
xmtp_db = { workspace = true, features = ["test-utils"] }

[target.'cfg(not(target_arch = "wasm32"))'.dev-dependencies]
tokio = { workspace = true, features = [
  "macros",
  "tracing",
  "rt",
  "rt-multi-thread",
] }

[target.'cfg(target_arch = "wasm32")'.dev-dependencies]
wasm-bindgen-test.workspace = true

[features]
update-schema = ["dep:toml"]
test-utils = [
  "dep:futures",
  "xmtp_common/test-utils",
  "dep:mockall",
  "xmtp_configuration/test-utils",
  "xmtp_cryptography/test-utils",
]<|MERGE_RESOLUTION|>--- conflicted
+++ resolved
@@ -62,18 +62,7 @@
 libsqlite3-sys = { version = "0.35", features = [
   "bundled-sqlcipher-vendored-openssl",
 ] }
-<<<<<<< HEAD
-diesel = { workspace = true, features = [
-  "r2d2",
-  "returning_clauses_for_sqlite_3_35",
-  "sqlite",
-  "32-column-tables",
-  "serde_json",
-] }
-tokio.workspace = true
-=======
 diesel = { workspace = true, features = ["r2d2"] }
->>>>>>> 1e1bf344
 dyn-clone.workspace = true
 
 [target.'cfg(all(target_family = "wasm", target_os = "unknown"))'.dependencies]
