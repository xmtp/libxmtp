--- conflicted
+++ resolved
@@ -69,11 +69,7 @@
   "serde_json",
 ] }
 sqlite-wasm-rs = { version = "0.4", default-features = false, features = [
-<<<<<<< HEAD
-  "bundled",
-=======
   "precompiled",
->>>>>>> 6766872c
 ] }
 tokio = { workspace = true, features = ["macros", "tracing"] }
 web-sys = { workspace = true, features = ["DomException"] }
