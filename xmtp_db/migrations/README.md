--- conflicted
+++ resolved
@@ -24,8 +24,4 @@
 cargo run --bin update-schema --features update-schema
 ```
 
-<<<<<<< HEAD
-Make sure you run this from `xmtp_mls/`. This updates the generated `schema_gen.rs` file. You can now update the models and queries to reference it in `xmtp_mls/src/storage/encrypted_store/`.
-=======
-This updates the generated `schema_gen.rs` file. You can now update the models and queries to reference it in `xmtp_db/src/encrypted_store/`.
->>>>>>> a1ecc70a
+This updates the generated `schema_gen.rs` file. You can now update the models and queries to reference it in `xmtp_db/src/encrypted_store/`.