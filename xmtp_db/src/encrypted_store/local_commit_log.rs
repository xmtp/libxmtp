use super::{DbConnection, remote_commit_log::CommitResult, schema::local_commit_log::dsl};
use crate::{ConnectionExt, impl_store, schema::local_commit_log};
use diesel::{Insertable, Queryable, prelude::*};

#[derive(Insertable, Debug, Clone)]
#[diesel(table_name = local_commit_log)]
pub struct NewLocalCommitLog {
    pub group_id: Vec<u8>,
    pub commit_sequence_id: i64,
    pub last_epoch_authenticator: Vec<u8>,
    pub commit_result: CommitResult,
    pub applied_epoch_number: Option<i64>,
    pub applied_epoch_authenticator: Option<Vec<u8>>,
    pub sender_inbox_id: Option<String>,
    pub sender_installation_id: Option<Vec<u8>>,
    pub commit_type: Option<String>,
}

#[derive(Queryable, Debug, Clone)]
#[diesel(table_name = local_commit_log)]
#[diesel(primary_key(id))]
pub struct LocalCommitLog {
    pub rowid: i32,
    pub group_id: Vec<u8>,
    pub commit_sequence_id: i64,
    pub last_epoch_authenticator: Vec<u8>,
    pub commit_result: CommitResult,
    pub applied_epoch_number: Option<i64>,
    pub applied_epoch_authenticator: Option<Vec<u8>>,
    pub sender_inbox_id: Option<String>,
    pub sender_installation_id: Option<Vec<u8>>,
<<<<<<< HEAD
    pub error_message: Option<String>,
=======
    pub commit_type: Option<String>,
>>>>>>> 92185c33
}

impl_store!(NewLocalCommitLog, local_commit_log);

impl std::fmt::Display for LocalCommitLog {
    fn fmt(&self, f: &mut std::fmt::Formatter<'_>) -> std::fmt::Result {
        write!(
            f,
            "LocalCommitLog {{ rowid: {:?}, group_id {:?}, commit_sequence_id: {:?}, last_epoch_authenticator: {:?}, commit_result: {:?}, applied_epoch_number: {:?}, applied_epoch_authenticator: {:?}, sender_inbox_id: {:?}, sender_installation_id: {:?}, commit_type: {:?} }}",
            self.rowid,
            hex::encode(&self.group_id),
            self.commit_sequence_id,
            hex::encode(&self.last_epoch_authenticator),
            self.commit_result,
            self.applied_epoch_number,
            hex::encode(self.applied_epoch_authenticator.as_ref().unwrap_or(&vec![])),
            self.sender_inbox_id,
            hex::encode(self.sender_installation_id.as_ref().unwrap_or(&vec![])),
            self.commit_type
        )
    }
}

impl<C: ConnectionExt> DbConnection<C> {
    pub fn get_group_logs(
        &self,
        group_id: &[u8],
    ) -> Result<Vec<LocalCommitLog>, crate::ConnectionError> {
        self.raw_query_read(|db| {
            dsl::local_commit_log
                .filter(dsl::group_id.eq(group_id))
                .order_by(dsl::rowid.asc())
                .load(db)
        })
    }

    pub fn get_latest_log_for_group(
        &self,
        group_id: &[u8],
    ) -> Result<Option<LocalCommitLog>, crate::ConnectionError> {
        self.raw_query_read(|db| {
            dsl::local_commit_log
                .filter(dsl::group_id.eq(group_id))
                .order_by(dsl::rowid.desc())
                .limit(1)
                .first(db)
                .optional()
        })
    }
}<|MERGE_RESOLUTION|>--- conflicted
+++ resolved
@@ -25,15 +25,12 @@
     pub commit_sequence_id: i64,
     pub last_epoch_authenticator: Vec<u8>,
     pub commit_result: CommitResult,
+    pub error_message: Option<String>,
     pub applied_epoch_number: Option<i64>,
     pub applied_epoch_authenticator: Option<Vec<u8>>,
     pub sender_inbox_id: Option<String>,
     pub sender_installation_id: Option<Vec<u8>>,
-<<<<<<< HEAD
-    pub error_message: Option<String>,
-=======
     pub commit_type: Option<String>,
->>>>>>> 92185c33
 }
 
 impl_store!(NewLocalCommitLog, local_commit_log);
