--- conflicted
+++ resolved
@@ -135,17 +135,6 @@
 }
 
 diesel::table! {
-<<<<<<< HEAD
-    local_commit_log (id) {
-        id -> Integer,
-        sequence_id -> Nullable<BigInt>,
-        epoch_authenticator -> Nullable<Binary>,
-        group_id -> Binary,
-        result -> Integer,
-        epoch_number -> Nullable<BigInt>,
-        sender_inbox_id -> Nullable<Text>,
-        sender_installation_id -> Nullable<Binary>,
-=======
     local_commit_log (log_id) {
         log_id -> Integer,
         group_id -> Binary,
@@ -157,7 +146,6 @@
         sender_inbox_id -> Nullable<Text>,
         sender_installation_id -> Nullable<Binary>,
         commit_type -> Nullable<Integer>,
->>>>>>> a1ecc70a
     }
 }
 
@@ -191,15 +179,6 @@
 }
 
 diesel::table! {
-<<<<<<< HEAD
-    remote_commit_log (sequence_id) {
-        sequence_id -> BigInt,
-        group_id -> Binary,
-        last_epoch_authenticator -> Nullable<Binary>,
-        epoch_authenticator -> Binary,
-        result -> Integer,
-        epoch_number -> Nullable<BigInt>,
-=======
     remote_commit_log (log_sequence_id) {
         log_sequence_id -> Integer,
         group_id -> Binary,
@@ -207,7 +186,6 @@
         commit_result -> Integer,
         applied_epoch_number -> Nullable<BigInt>,
         applied_epoch_authenticator -> Nullable<Binary>,
->>>>>>> a1ecc70a
     }
 }
 
