//! The Group database table. Stored information surrounding group membership and ID's.
use super::{
    Sqlite,
    consent_record::ConsentState,
    db_connection::DbConnection,
    schema::groups::{self, dsl},
};
use crate::NotFound;
use crate::{DuplicateItem, StorageError, Store, impl_fetch, impl_store};
use derive_builder::Builder;
use diesel::{
    backend::Backend,
    deserialize::{self, FromSql, FromSqlRow},
    dsl::sql,
    expression::AsExpression,
    prelude::*,
    serialize::{self, IsNull, Output, ToSql},
    sql_types::Integer,
};
use serde::{Deserialize, Serialize};
mod convert;
mod dms;
mod version;

pub type ID = Vec<u8>;

#[derive(
    Debug, Clone, Serialize, Deserialize, PartialEq, Insertable, Identifiable, Queryable, Builder,
)]
#[diesel(table_name = groups)]
#[diesel(primary_key(id))]
#[builder(setter(into), build_fn(error = "StorageError"))]
#[derive(AsChangeset)]
/// A Unique group chat
pub struct StoredGroup {
    /// Randomly generated ID by group creator
    pub id: Vec<u8>,
    /// Based on timestamp of this welcome message
    pub created_at_ns: i64,
    /// Enum, [`GroupMembershipState`] representing access to the group
    pub membership_state: GroupMembershipState,
    /// Track when the latest, most recent installations were checked
    #[builder(default = "0")]
    pub installations_last_checked: i64,
    /// The inbox_id of who added the user to a group.
    pub added_by_inbox_id: String,
    /// The sequence id of the welcome message
    #[builder(default = None)]
    pub welcome_id: Option<i64>,
    /// The last time the leaf node encryption key was rotated
    #[builder(default = "0")]
    pub rotated_at_ns: i64,
    /// Enum, [`ConversationType`] signifies the group conversation type which extends to who can access it.
    #[builder(default = "self.default_conversation_type()")]
    pub conversation_type: ConversationType,
    /// The inbox_id of the DM target
    #[builder(default = None)]
    pub dm_id: Option<String>,
    /// Timestamp of when the last message was sent for this group (updated automatically in a trigger)
    #[builder(default = None)]
    pub last_message_ns: Option<i64>,
    /// The Time in NS when the messages should be deleted
    #[builder(default = None)]
    pub message_disappear_from_ns: Option<i64>,
    /// How long a message in the group can live in NS
    #[builder(default = None)]
    pub message_disappear_in_ns: Option<i64>,
    /// The version of the protocol that the group is paused for, None is not paused
    #[builder(default = None)]
    pub paused_for_version: Option<String>,
    #[builder(default = false)]
    pub maybe_forked: bool,
    #[builder(default = "String::new()")]
    pub fork_details: String,
}

// TODO: Create two more structs that delegate to StoredGroup
impl_fetch!(StoredGroup, groups, Vec<u8>);
impl_store!(StoredGroup, groups);

impl StoredGroupBuilder {
    fn default_conversation_type(&self) -> ConversationType {
        if self.dm_id.is_some() {
            ConversationType::Dm
        } else {
            ConversationType::Group
        }
    }
}

impl StoredGroup {
    pub fn builder() -> StoredGroupBuilder {
        StoredGroupBuilder::default()
    }

    pub fn create_sync_group(
        conn: &DbConnection,
        id: ID,
        created_at_ns: i64,
        membership_state: GroupMembershipState,
    ) -> Result<Self, StorageError> {
        let stored_group = StoredGroup::builder()
            .id(id)
            .conversation_type(ConversationType::Sync)
            .created_at_ns(created_at_ns)
            .membership_state(membership_state)
            .added_by_inbox_id("")
            .build()
            .expect("No fields should be uninitialized");

        stored_group.store(conn)?;

        Ok(stored_group)
    }
}

#[derive(Debug, Default)]
pub struct GroupQueryArgs {
    pub allowed_states: Option<Vec<GroupMembershipState>>,
    pub created_after_ns: Option<i64>,
    pub created_before_ns: Option<i64>,
    pub activity_after_ns: Option<i64>,
    pub limit: Option<i64>,
    pub conversation_type: Option<ConversationType>,
    pub consent_states: Option<Vec<ConsentState>>,
    pub include_sync_groups: bool,
    pub include_duplicate_dms: bool,
}

impl AsRef<GroupQueryArgs> for GroupQueryArgs {
    fn as_ref(&self) -> &GroupQueryArgs {
        self
    }
}

impl DbConnection {
    /// Return regular [`Purpose::Conversation`] groups with additional optional filters
    pub fn find_groups<A: AsRef<GroupQueryArgs>>(
        &self,
        args: A,
    ) -> Result<Vec<StoredGroup>, StorageError> {
        use crate::schema::consent_records::dsl as consent_dsl;
        let GroupQueryArgs {
            allowed_states,
            created_after_ns,
            created_before_ns,
            limit,
            conversation_type,
            consent_states,
            include_sync_groups,
            include_duplicate_dms,
            activity_after_ns,
        } = args.as_ref();

        let mut query = dsl::groups
            .filter(dsl::conversation_type.ne(ConversationType::Sync))
            .order(dsl::created_at_ns.asc())
            .into_boxed();

        if !include_duplicate_dms {
            // Group by dm_id and grab the latest group (conversation stitching)
            query = query.filter(sql::<diesel::sql_types::Bool>(
                "id IN (
                    SELECT id FROM (
                        SELECT id,
                            ROW_NUMBER() OVER (PARTITION BY COALESCE(dm_id, id) ORDER BY last_message_ns DESC) AS row_num
                        FROM groups
                    ) AS ranked_groups
                    WHERE row_num = 1
                )",
            ));
        }

        if let Some(limit) = limit {
            query = query.limit(*limit);
        }

        if let Some(allowed_states) = allowed_states {
            query = query.filter(dsl::membership_state.eq_any(allowed_states));
        }

        // activity_after_ns takes precedence over created_after_ns
        if let Some(activity_after_ns) = activity_after_ns {
            // "Activity after" means groups that were either created,
            // or have sent a message after the specified time.
            if let Some(created_after_ns) = created_after_ns {
                query = query.filter(
                    dsl::last_message_ns
                        .gt(activity_after_ns)
                        .or(dsl::created_at_ns.gt(created_after_ns)),
                );
            } else {
                query = query.filter(dsl::last_message_ns.gt(activity_after_ns));
            }
        } else if let Some(created_after_ns) = created_after_ns {
            query = query.filter(dsl::created_at_ns.gt(created_after_ns));
        }

        if let Some(created_before_ns) = created_before_ns {
            query = query.filter(dsl::created_at_ns.lt(created_before_ns));
        }

        if let Some(conversation_type) = conversation_type {
            query = query.filter(dsl::conversation_type.eq(conversation_type));
        }

<<<<<<< HEAD
        let effective_consent_states = match consent_states {
            Some(states) => states.clone(),
            None => vec![ConsentState::Allowed, ConsentState::Unknown],
        };

        let include_unknown = effective_consent_states.contains(&ConsentState::Unknown);
        let filtered_states: Vec<_> = effective_consent_states
            .iter()
            .filter(|state| **state != ConsentState::Unknown)
            .cloned()
            .collect();

        let query = if include_unknown {
            // Include both Unknown, null, and other specified states
            query
                .left_join(consent_dsl::consent_records.on(
                    sql::<diesel::sql_types::Text>("lower(hex(groups.id))").eq(consent_dsl::entity),
                ))
                .filter(
                    consent_dsl::state
                        .is_null()
                        .or(consent_dsl::state.eq(ConsentState::Unknown))
                        .or(consent_dsl::state.eq_any(filtered_states)),
                )
                .select(groups_dsl::groups::all_columns())
                .order(groups_dsl::created_at_ns.asc())
=======
        let mut groups = if let Some(consent_states) = consent_states {
            if consent_states
                .iter()
                .any(|state| *state == ConsentState::Unknown)
            {
                // Include both `Unknown`, `null`, and other specified states
                let query = query
                    .left_join(
                        consent_dsl::consent_records
                            .on(sql::<diesel::sql_types::Text>("lower(hex(groups.id))")
                                .eq(consent_dsl::entity)),
                    )
                    .filter(
                        consent_dsl::state
                            .is_null()
                            .or(consent_dsl::state.eq(ConsentState::Unknown))
                            .or(consent_dsl::state.eq_any(
                                consent_states
                                    .iter()
                                    .filter(|state| **state != ConsentState::Unknown)
                                    .cloned()
                                    .collect::<Vec<_>>(),
                            )),
                    )
                    .select(dsl::groups::all_columns())
                    .order(dsl::created_at_ns.asc());

                self.raw_query_read(|conn| query.load::<StoredGroup>(conn))?
            } else {
                // Only include the specified states
                let query = query
                    .inner_join(
                        consent_dsl::consent_records
                            .on(sql::<diesel::sql_types::Text>("lower(hex(groups.id))")
                                .eq(consent_dsl::entity)),
                    )
                    .filter(consent_dsl::state.eq_any(consent_states.clone()))
                    .select(dsl::groups::all_columns())
                    .order(dsl::created_at_ns.asc());

                self.raw_query_read(|conn| query.load::<StoredGroup>(conn))?
            }
>>>>>>> f90651e2
        } else {
            // Only include the specified states
            query
                .inner_join(consent_dsl::consent_records.on(
                    sql::<diesel::sql_types::Text>("lower(hex(groups.id))").eq(consent_dsl::entity),
                ))
                .filter(consent_dsl::state.eq_any(filtered_states))
                .select(groups_dsl::groups::all_columns())
                .order(groups_dsl::created_at_ns.asc())
        };

        let mut groups = self.raw_query_read(|conn| query.load::<StoredGroup>(conn))?;

        // Were sync groups explicitly asked for? Was the include_sync_groups flag set to true?
        // Then query for those separately
        if matches!(conversation_type, Some(ConversationType::Sync)) || *include_sync_groups {
            let query = dsl::groups.filter(dsl::conversation_type.eq(ConversationType::Sync));
            let mut sync_groups = self.raw_query_read(|conn| query.load(conn))?;
            groups.append(&mut sync_groups);
        }

        Ok(groups)
    }

    pub fn find_groups_by_id_paged<A: AsRef<GroupQueryArgs>>(
        &self,
        args: A,
        offset: i64,
    ) -> Result<Vec<StoredGroup>, StorageError> {
        let GroupQueryArgs {
            created_after_ns,
            created_before_ns,
            limit,
            ..
        } = args.as_ref();

        let mut query = groups::table
            .filter(groups::conversation_type.ne(ConversationType::Sync))
            .order(groups::id)
            .into_boxed();

        if let Some(start_ns) = created_after_ns {
            query = query.filter(groups::created_at_ns.gt(start_ns));
        }
        if let Some(end_ns) = created_before_ns {
            query = query.filter(groups::created_at_ns.le(end_ns));
        }

        query = query.limit(limit.unwrap_or(100)).offset(offset);

        Ok(self.raw_query_read(|conn| query.load::<StoredGroup>(conn))?)
    }

    /// Updates group membership state
    pub fn update_group_membership<GroupId: AsRef<[u8]>>(
        &self,
        group_id: GroupId,
        state: GroupMembershipState,
    ) -> Result<(), StorageError> {
        self.raw_query_write(|conn| {
            diesel::update(dsl::groups.find(group_id.as_ref()))
                .set(dsl::membership_state.eq(state))
                .execute(conn)
        })?;

        Ok(())
    }

    pub fn all_sync_groups(&self) -> Result<Vec<StoredGroup>, StorageError> {
        let query = dsl::groups
            .order(dsl::created_at_ns.desc())
            .filter(dsl::conversation_type.eq(ConversationType::Sync));

        Ok(self.raw_query_read(|conn| query.load(conn))?)
    }

    pub fn find_sync_group(&self, id: &[u8]) -> Result<Option<StoredGroup>, StorageError> {
        let query = dsl::groups
            .filter(dsl::conversation_type.eq(ConversationType::Sync))
            .filter(dsl::id.eq(id));

        Ok(self.raw_query_read(|conn| query.first(conn).optional())?)
    }

    pub fn primary_sync_group(&self) -> Result<Option<StoredGroup>, StorageError> {
        let query = dsl::groups
            .order(dsl::created_at_ns.desc())
            .filter(dsl::conversation_type.eq(ConversationType::Sync));

        Ok(self.raw_query_read(|conn| query.first(conn).optional())?)
    }

    /// Return a single group that matches the given ID
    pub fn find_group(&self, id: &[u8]) -> Result<Option<StoredGroup>, StorageError> {
        let query = dsl::groups
            .order(dsl::created_at_ns.asc())
            .limit(1)
            .filter(dsl::id.eq(id));
        let groups = self.raw_query_read(|conn| query.load(conn))?;

        Ok(groups.into_iter().next())
    }

    /// Return a single group that matches the given welcome ID
    pub fn find_group_by_welcome_id(
        &self,
        welcome_id: i64,
    ) -> Result<Option<StoredGroup>, StorageError> {
        let query = dsl::groups
            .order(dsl::created_at_ns.asc())
            .filter(dsl::welcome_id.eq(welcome_id));

        let groups = self.raw_query_read(|conn| query.load(conn))?;

        if groups.len() > 1 {
            tracing::warn!(
                welcome_id,
                "More than one group found for welcome_id {welcome_id}"
            );
        }
        Ok(groups.into_iter().next())
    }

    pub fn get_rotated_at_ns(&self, group_id: Vec<u8>) -> Result<i64, StorageError> {
        let last_ts: Option<i64> = self.raw_query_read(|conn| {
            let ts = dsl::groups
                .find(&group_id)
                .select(dsl::rotated_at_ns)
                .first(conn)
                .optional()?;
            Ok::<Option<i64>, StorageError>(ts)
        })?;

        last_ts.ok_or(StorageError::NotFound(NotFound::InstallationTimeForGroup(
            group_id,
        )))
    }

    /// Updates the 'last time checked' we checked for new installations.
    pub fn update_rotated_at_ns(&self, group_id: Vec<u8>) -> Result<(), StorageError> {
        self.raw_query_write(|conn| {
            let now = xmtp_common::time::now_ns();
            diesel::update(dsl::groups.find(&group_id))
                .set(dsl::rotated_at_ns.eq(now))
                .execute(conn)
        })?;

        Ok(())
    }

    pub fn get_installations_time_checked(&self, group_id: Vec<u8>) -> Result<i64, StorageError> {
        let last_ts = self.raw_query_read(|conn| {
            let ts = dsl::groups
                .find(&group_id)
                .select(dsl::installations_last_checked)
                .first(conn)
                .optional()?;
            Ok::<_, StorageError>(ts)
        })?;

        last_ts.ok_or(NotFound::InstallationTimeForGroup(group_id).into())
    }

    /// Updates the 'last time checked' we checked for new installations.
    pub fn update_installations_time_checked(&self, group_id: Vec<u8>) -> Result<(), StorageError> {
        self.raw_query_write(|conn| {
            let now = xmtp_common::time::now_ns();
            diesel::update(dsl::groups.find(&group_id))
                .set(dsl::installations_last_checked.eq(now))
                .execute(conn)
        })?;

        Ok(())
    }

    pub fn update_message_disappearing_from_ns(
        &self,
        group_id: Vec<u8>,
        from_ns: Option<i64>,
    ) -> Result<(), StorageError> {
        self.raw_query_write(|conn| {
            diesel::update(dsl::groups.find(&group_id))
                .set(dsl::message_disappear_from_ns.eq(from_ns))
                .execute(conn)
        })?;

        Ok(())
    }

    pub fn update_message_disappearing_in_ns(
        &self,
        group_id: Vec<u8>,
        in_ns: Option<i64>,
    ) -> Result<(), StorageError> {
        self.raw_query_write(|conn| {
            diesel::update(dsl::groups.find(&group_id))
                .set(dsl::message_disappear_in_ns.eq(in_ns))
                .execute(conn)
        })?;

        Ok(())
    }

    pub fn insert_or_replace_group(&self, group: StoredGroup) -> Result<StoredGroup, StorageError> {
        tracing::info!("Trying to insert group");
        let stored_group = self.raw_query_write(|conn| {
            let maybe_inserted_group: Option<StoredGroup> = diesel::insert_into(dsl::groups)
                .values(&group)
                .on_conflict_do_nothing()
                .get_result(conn)
                .optional()?;

            if maybe_inserted_group.is_none() {
                let existing_group: StoredGroup = dsl::groups.find(&group.id).first(conn)?;

                // A restored group should be overwritten
                if matches!(
                    existing_group.membership_state,
                    GroupMembershipState::Restored
                ) {
                    diesel::update(dsl::groups.find(&group.id))
                        .set(&group)
                        .execute(conn)?;
                }

                if existing_group.welcome_id == group.welcome_id {
                    tracing::info!("Group welcome id already exists");
                    // Error so OpenMLS db transaction are rolled back on duplicate welcomes
                    return Err(StorageError::Duplicate(DuplicateItem::WelcomeId(
                        existing_group.welcome_id,
                    )));
                } else {
                    tracing::info!("Group already exists");
                    return Ok(existing_group);
                }
            } else {
                tracing::info!("Group is inserted");
            }

            match maybe_inserted_group {
                Some(group) => Ok(group),
                None => Ok(dsl::groups.find(group.id).first(conn)?),
            }
        })?;

        Ok(stored_group)
    }

    /// Get all the welcome ids turned into groups
    pub fn group_welcome_ids(&self) -> Result<Vec<i64>, StorageError> {
        self.raw_query_read(|conn| {
            Ok::<_, StorageError>(
                dsl::groups
                    .filter(dsl::welcome_id.is_not_null())
                    .select(dsl::welcome_id)
                    .load::<Option<i64>>(conn)?
                    .into_iter()
                    .map(|id| id.expect("SQL explicity filters for none"))
                    .collect(),
            )
        })
    }

    pub fn mark_group_as_maybe_forked(
        &self,
        group_id: &Vec<u8>,
        fork_details: String,
    ) -> Result<(), StorageError> {
        self.raw_query_write(|conn| {
            diesel::update(dsl::groups.find(&group_id))
                .set((
                    dsl::maybe_forked.eq(true),
                    dsl::fork_details.eq(fork_details),
                ))
                .execute(conn)
        })?;

        Ok(())
    }

    pub fn clear_fork_flag_for_group(&self, group_id: &Vec<u8>) -> Result<(), StorageError> {
        self.raw_query_write(|conn| {
            diesel::update(dsl::groups.find(&group_id))
                .set((dsl::maybe_forked.eq(false), dsl::fork_details.eq("")))
                .execute(conn)
        })?;

        Ok(())
    }

    pub fn has_duplicate_dm(&self, group_id: &[u8]) -> Result<bool, StorageError> {
        self.raw_query_read(|conn| {
            let dm_id: Option<String> = dsl::groups
                .filter(dsl::id.eq(group_id))
                .select(dsl::dm_id)
                .first::<Option<String>>(conn)
                .optional()?
                .flatten();

            if let Some(dm_id) = dm_id {
                let count: i64 = dsl::groups
                    .filter(dsl::conversation_type.eq(ConversationType::Dm))
                    .filter(dsl::dm_id.eq(dm_id))
                    .count()
                    .get_result(conn)?;

                Ok(count > 1)
            } else {
                Ok(false)
            }
        })
    }
}

#[repr(i32)]
#[derive(Debug, Copy, Clone, Serialize, Deserialize, Eq, PartialEq, AsExpression, FromSqlRow)]
#[diesel(sql_type = Integer)]
/// Status of membership in a group, once a user sends a request to join
pub enum GroupMembershipState {
    /// User is allowed to interact with this Group
    Allowed = 1,
    /// User has been Rejected from this Group
    Rejected = 2,
    /// User is Pending acceptance to the Group
    Pending = 3,
    /// Group has been restored from an archive, but is not active yet.
    Restored = 4,
}

impl ToSql<Integer, Sqlite> for GroupMembershipState
where
    i32: ToSql<Integer, Sqlite>,
{
    fn to_sql<'b>(&'b self, out: &mut Output<'b, '_, Sqlite>) -> serialize::Result {
        out.set_value(*self as i32);
        Ok(IsNull::No)
    }
}

impl FromSql<Integer, Sqlite> for GroupMembershipState
where
    i32: FromSql<Integer, Sqlite>,
{
    fn from_sql(bytes: <Sqlite as Backend>::RawValue<'_>) -> deserialize::Result<Self> {
        match i32::from_sql(bytes)? {
            1 => Ok(GroupMembershipState::Allowed),
            2 => Ok(GroupMembershipState::Rejected),
            3 => Ok(GroupMembershipState::Pending),
            4 => Ok(GroupMembershipState::Restored),
            x => Err(format!("Unrecognized variant {}", x).into()),
        }
    }
}

#[repr(i32)]
#[derive(Debug, Copy, Clone, Serialize, Deserialize, Eq, PartialEq, AsExpression, FromSqlRow)]
#[diesel(sql_type = Integer)]
pub enum ConversationType {
    Group = 1,
    Dm = 2,
    Sync = 3,
}

impl ToSql<Integer, Sqlite> for ConversationType
where
    i32: ToSql<Integer, Sqlite>,
{
    fn to_sql<'b>(&'b self, out: &mut Output<'b, '_, Sqlite>) -> serialize::Result {
        out.set_value(*self as i32);
        Ok(IsNull::No)
    }
}

impl FromSql<Integer, Sqlite> for ConversationType
where
    i32: FromSql<Integer, Sqlite>,
{
    fn from_sql(bytes: <Sqlite as Backend>::RawValue<'_>) -> deserialize::Result<Self> {
        match i32::from_sql(bytes)? {
            1 => Ok(ConversationType::Group),
            2 => Ok(ConversationType::Dm),
            3 => Ok(ConversationType::Sync),
            x => Err(format!("Unrecognized variant {}", x).into()),
        }
    }
}

impl std::fmt::Display for ConversationType {
    fn fmt(&self, f: &mut std::fmt::Formatter<'_>) -> std::fmt::Result {
        use ConversationType::*;
        match self {
            Group => write!(f, "group"),
            Dm => write!(f, "dm"),
            Sync => write!(f, "sync"),
        }
    }
}

pub trait DmIdExt {
    fn other_inbox_id(&self, id: &str) -> String;
}

impl DmIdExt for String {
    fn other_inbox_id(&self, id: &str) -> String {
        // drop the "dm:"
        let dm_id = &self[3..];

        // If my id is the first half, return the second half, otherwise return first half
        let target_inbox = if dm_id[..id.len()] == *id {
            // + 1 because there is a colon (:)
            &dm_id[(id.len() + 1)..]
        } else {
            &dm_id[..id.len()]
        };

        target_inbox.to_string()
    }
}

#[cfg(test)]
pub(crate) mod tests {
    #[cfg(target_arch = "wasm32")]
    wasm_bindgen_test::wasm_bindgen_test_configure!(run_in_dedicated_worker);

    pub use super::dms::tests::*;
    use super::*;

    use crate::{
        Fetch, Store,
        consent_record::{ConsentType, StoredConsentRecord},
        schema::groups::dsl::groups,
        test_utils::{with_connection, with_connection_async},
    };
    use xmtp_common::{assert_ok, rand_vec, time::now_ns};

    /// Generate a test group
    pub fn generate_group(state: Option<GroupMembershipState>) -> StoredGroup {
        // Default behavior: Use `now_ns()` as the creation time
        generate_group_with_created_at(state, now_ns())
    }

    pub fn generate_group_with_created_at(
        state: Option<GroupMembershipState>,
        created_at_ns: i64,
    ) -> StoredGroup {
        let id = rand_vec::<24>();
        let membership_state = state.unwrap_or(GroupMembershipState::Allowed);
        StoredGroup::builder()
            .id(id)
            .created_at_ns(created_at_ns)
            .membership_state(membership_state)
            .added_by_inbox_id("placeholder_address")
            .build()
            .unwrap()
    }

    /// Generate a test group with welcome
    pub fn generate_group_with_welcome(
        state: Option<GroupMembershipState>,
        welcome_id: Option<i64>,
    ) -> StoredGroup {
        let id = rand_vec::<24>();
        let created_at_ns = now_ns();
        let membership_state = state.unwrap_or(GroupMembershipState::Allowed);
        StoredGroup::builder()
            .id(id)
            .created_at_ns(created_at_ns)
            .membership_state(membership_state)
            .added_by_inbox_id("placeholder_address")
            .welcome_id(welcome_id.unwrap_or(xmtp_common::rand_i64()))
            .conversation_type(ConversationType::Group)
            .build()
            .unwrap()
    }

    /// Generate a test consent
    pub fn generate_consent_record(
        entity_type: ConsentType,
        state: ConsentState,
        entity: String,
    ) -> StoredConsentRecord {
        StoredConsentRecord {
            entity_type,
            state,
            entity,
            consented_at_ns: now_ns(),
        }
    }

    #[xmtp_common::test]
    async fn test_it_stores_group() {
        with_connection(|conn| {
            let test_group = generate_group(None);

            test_group.store(conn).unwrap();
            assert_eq!(
                conn.raw_query_read(|raw_conn| groups.first::<StoredGroup>(raw_conn))
                    .unwrap(),
                test_group
            );
        })
        .await
    }

    #[xmtp_common::test]
    async fn test_it_fetches_group() {
        with_connection(|conn| {
            let test_group = generate_group(None);

            conn.raw_query_write(|raw_conn| {
                diesel::insert_into(groups)
                    .values(test_group.clone())
                    .execute(raw_conn)
            })
            .unwrap();

            let fetched_group: Option<StoredGroup> = conn.fetch(&test_group.id).unwrap();
            assert_eq!(fetched_group, Some(test_group));
        })
        .await
    }

    #[xmtp_common::test]
    async fn test_it_updates_group_membership_state() {
        with_connection(|conn| {
            let test_group = generate_group(Some(GroupMembershipState::Pending));

            test_group.store(conn).unwrap();
            conn.update_group_membership(&test_group.id, GroupMembershipState::Rejected)
                .unwrap();

            let updated_group: StoredGroup = conn.fetch(&test_group.id).ok().flatten().unwrap();
            assert_eq!(
                updated_group,
                StoredGroup {
                    membership_state: GroupMembershipState::Rejected,
                    ..test_group
                }
            );
        })
        .await
    }

    #[xmtp_common::test]
    async fn test_find_groups() {
        let wait_in_wasm = async || {
            // web has current time resolution only to millisecond,
            // which is too slow for this test to pass and the timestamps to be different
            // force generated groups to be created at different times

            if cfg!(target_arch = "wasm32") {
                xmtp_common::time::sleep(std::time::Duration::from_millis(1)).await;
            }
        };
        with_connection_async(|conn| async move {
            let test_group_1 = generate_group(Some(GroupMembershipState::Pending));
            test_group_1.store(&conn).unwrap();
            wait_in_wasm().await;
            let test_group_2 = generate_group(Some(GroupMembershipState::Allowed));
            test_group_2.store(&conn).unwrap();
            wait_in_wasm().await;
            let test_group_3 = generate_dm(Some(GroupMembershipState::Allowed));
            test_group_3.store(&conn).unwrap();

            let other_inbox_id = test_group_3
                .dm_id
                .unwrap()
                .other_inbox_id("placeholder_inbox_id_1");

            let all_results = conn
                .find_groups(GroupQueryArgs {
                    conversation_type: Some(ConversationType::Group),
                    ..Default::default()
                })
                .unwrap();
            assert_eq!(all_results.len(), 2);

            let pending_results = conn
                .find_groups(GroupQueryArgs {
                    allowed_states: Some(vec![GroupMembershipState::Pending]),
                    conversation_type: Some(ConversationType::Group),
                    ..Default::default()
                })
                .unwrap();
            assert_eq!(pending_results[0].id, test_group_1.id);
            assert_eq!(pending_results.len(), 1);

            // Offset and limit
            let results_with_limit = conn
                .find_groups(GroupQueryArgs {
                    conversation_type: Some(ConversationType::Group),
                    limit: Some(1),
                    ..Default::default()
                })
                .unwrap();
            assert_eq!(results_with_limit.len(), 1);
            assert_eq!(results_with_limit[0].id, test_group_1.id);

            let results_with_created_at_ns_after = conn
                .find_groups(GroupQueryArgs {
                    conversation_type: Some(ConversationType::Group),
                    limit: Some(1),
                    created_after_ns: Some(test_group_1.created_at_ns),
                    ..Default::default()
                })
                .unwrap();
            assert_eq!(results_with_created_at_ns_after.len(), 1);
            assert_eq!(results_with_created_at_ns_after[0].id, test_group_2.id);

            // Sync groups SHOULD NOT be returned
            let synced_groups = conn.primary_sync_group().unwrap();
            assert!(synced_groups.is_none());

            // test that dm groups are included
            let dm_results = conn.find_groups(GroupQueryArgs::default()).unwrap();
            assert_eq!(dm_results.len(), 3);
            assert_eq!(dm_results[2].id, test_group_3.id);

            // test find_dm_group
            let dm_result = conn
                .find_dm_group(format!("dm:placeholder_inbox_id_1:{}", &other_inbox_id))
                .unwrap();
            assert!(dm_result.is_some());

            // test only dms are returned
            let dm_results = conn
                .find_groups(GroupQueryArgs {
                    conversation_type: Some(ConversationType::Dm),
                    ..Default::default()
                })
                .unwrap();
            assert_eq!(dm_results.len(), 1);
            assert_eq!(dm_results[0].id, test_group_3.id);
        })
        .await
    }

    #[xmtp_common::test]
    async fn test_installations_last_checked_is_updated() {
        with_connection_async(|conn| async move {
            let test_group = generate_group(None);
            test_group.store(&conn).unwrap();

            // Check that the installations update has not been performed, yet
            assert_eq!(test_group.installations_last_checked, 0);

            if cfg!(target_arch = "wasm32") {
                // web has current time resolution only to millisecond,
                // which is too slow for this test to pass and the timestamps to be different
                xmtp_common::time::sleep(std::time::Duration::from_millis(1)).await;
            }
            // Check that some event occurred which triggers an installation list update.
            // Here we invoke that event directly
            let result = conn.update_installations_time_checked(test_group.id.clone());
            assert_ok!(result);

            // Check that the latest installation list timestamp has been updated
            let fetched_group: StoredGroup = conn.fetch(&test_group.id).ok().flatten().unwrap();
            assert_ne!(fetched_group.installations_last_checked, 0);
            assert!(fetched_group.created_at_ns < fetched_group.installations_last_checked);
        })
        .await
    }

    #[xmtp_common::test]
    async fn test_new_group_has_correct_purpose() {
        with_connection(|conn| {
            let test_group = generate_group(None);

            conn.raw_query_write(|raw_conn| {
                diesel::insert_into(groups)
                    .values(test_group.clone())
                    .execute(raw_conn)
            })
            .unwrap();

            let fetched_group: Option<StoredGroup> = conn.fetch(&test_group.id).unwrap();
            assert_eq!(fetched_group, Some(test_group));
            let conversation_type = fetched_group.unwrap().conversation_type;
            assert_eq!(conversation_type, ConversationType::Group);
        })
        .await
    }

    #[xmtp_common::test]
    async fn test_new_sync_group() {
        with_connection(|conn| {
            let id = rand_vec::<24>();
            let created_at_ns = now_ns();
            let membership_state = GroupMembershipState::Allowed;

            let sync_group =
                StoredGroup::create_sync_group(conn, id, created_at_ns, membership_state).unwrap();

            let conversation_type = sync_group.conversation_type;
            assert_eq!(conversation_type, ConversationType::Sync);

            let found = conn.primary_sync_group().unwrap();
            assert!(found.is_some());
            assert_eq!(found.unwrap().conversation_type, ConversationType::Sync);

            // Load the sync group with a consent filter
            let allowed_groups = conn
                .find_groups(&GroupQueryArgs {
                    consent_states: Some([ConsentState::Allowed].to_vec()),
                    include_sync_groups: true,
                    ..Default::default()
                })
                .unwrap();

            assert_eq!(allowed_groups.len(), 1);
            assert_eq!(allowed_groups[0].id, sync_group.id);
        })
        .await
    }

    #[xmtp_common::test]
    async fn test_find_groups_by_consent_state() {
        with_connection(|conn| {
            let test_group_1 = generate_group(Some(GroupMembershipState::Allowed));
            test_group_1.store(conn).unwrap();
            let test_group_2 = generate_group(Some(GroupMembershipState::Allowed));
            test_group_2.store(conn).unwrap();
            let test_group_3 = generate_dm(Some(GroupMembershipState::Allowed));
            test_group_3.store(conn).unwrap();
            let test_group_4 = generate_dm(Some(GroupMembershipState::Allowed));
            test_group_4.store(conn).unwrap();

            let test_group_1_consent = generate_consent_record(
                ConsentType::ConversationId,
                ConsentState::Allowed,
                hex::encode(test_group_1.id.clone()),
            );
            test_group_1_consent.store(conn).unwrap();
            let test_group_2_consent = generate_consent_record(
                ConsentType::ConversationId,
                ConsentState::Denied,
                hex::encode(test_group_2.id.clone()),
            );
            test_group_2_consent.store(conn).unwrap();
            let test_group_3_consent = generate_consent_record(
                ConsentType::ConversationId,
                ConsentState::Allowed,
                hex::encode(test_group_3.id.clone()),
            );
            test_group_3_consent.store(conn).unwrap();

            let all_results = conn.find_groups(GroupQueryArgs::default()).unwrap();
            assert_eq!(all_results.len(), 4);

            let allowed_results = conn
                .find_groups(GroupQueryArgs {
                    consent_states: Some(vec![ConsentState::Allowed]),
                    ..Default::default()
                })
                .unwrap();
            assert_eq!(allowed_results.len(), 2);

            let allowed_unknown_results = conn
                .find_groups(GroupQueryArgs {
                    consent_states: Some(vec![ConsentState::Allowed, ConsentState::Unknown]),
                    ..Default::default()
                })
                .unwrap();
            assert_eq!(allowed_unknown_results.len(), 3);

            let denied_results = conn
                .find_groups(GroupQueryArgs {
                    consent_states: Some(vec![ConsentState::Denied]),
                    ..Default::default()
                })
                .unwrap();
            assert_eq!(denied_results.len(), 1);
            assert_eq!(denied_results[0].id, test_group_2.id);

            let unknown_results = conn
                .find_groups(GroupQueryArgs {
                    consent_states: Some(vec![ConsentState::Unknown]),
                    ..Default::default()
                })
                .unwrap();
            assert_eq!(unknown_results.len(), 1);
            assert_eq!(unknown_results[0].id, test_group_4.id);
        })
        .await
    }

    #[xmtp_common::test]
    async fn test_get_group_welcome_ids() {
        with_connection(|conn| {
            let mls_groups = vec![
                generate_group_with_welcome(None, Some(30)),
                generate_group(None),
                generate_group(None),
                generate_group_with_welcome(None, Some(10)),
            ];
            for g in mls_groups.iter() {
                g.store(conn).unwrap();
            }
            assert_eq!(vec![30, 10], conn.group_welcome_ids().unwrap());
        })
        .await
    }
}<|MERGE_RESOLUTION|>--- conflicted
+++ resolved
@@ -204,7 +204,6 @@
             query = query.filter(dsl::conversation_type.eq(conversation_type));
         }
 
-<<<<<<< HEAD
         let effective_consent_states = match consent_states {
             Some(states) => states.clone(),
             None => vec![ConsentState::Allowed, ConsentState::Unknown],
@@ -217,76 +216,38 @@
             .cloned()
             .collect();
 
-        let query = if include_unknown {
-            // Include both Unknown, null, and other specified states
-            query
-                .left_join(consent_dsl::consent_records.on(
-                    sql::<diesel::sql_types::Text>("lower(hex(groups.id))").eq(consent_dsl::entity),
-                ))
+        let mut groups = if include_unknown {
+            let left_joined_query = query
+                .left_join(
+                    consent_dsl::consent_records.on(
+                        sql::<diesel::sql_types::Text>("lower(hex(groups.id))")
+                            .eq(consent_dsl::entity),
+                    ),
+                )
                 .filter(
                     consent_dsl::state
                         .is_null()
                         .or(consent_dsl::state.eq(ConsentState::Unknown))
-                        .or(consent_dsl::state.eq_any(filtered_states)),
+                        .or(consent_dsl::state.eq_any(filtered_states.clone())),
                 )
-                .select(groups_dsl::groups::all_columns())
-                .order(groups_dsl::created_at_ns.asc())
-=======
-        let mut groups = if let Some(consent_states) = consent_states {
-            if consent_states
-                .iter()
-                .any(|state| *state == ConsentState::Unknown)
-            {
-                // Include both `Unknown`, `null`, and other specified states
-                let query = query
-                    .left_join(
-                        consent_dsl::consent_records
-                            .on(sql::<diesel::sql_types::Text>("lower(hex(groups.id))")
-                                .eq(consent_dsl::entity)),
-                    )
-                    .filter(
-                        consent_dsl::state
-                            .is_null()
-                            .or(consent_dsl::state.eq(ConsentState::Unknown))
-                            .or(consent_dsl::state.eq_any(
-                                consent_states
-                                    .iter()
-                                    .filter(|state| **state != ConsentState::Unknown)
-                                    .cloned()
-                                    .collect::<Vec<_>>(),
-                            )),
-                    )
-                    .select(dsl::groups::all_columns())
-                    .order(dsl::created_at_ns.asc());
-
-                self.raw_query_read(|conn| query.load::<StoredGroup>(conn))?
-            } else {
-                // Only include the specified states
-                let query = query
-                    .inner_join(
-                        consent_dsl::consent_records
-                            .on(sql::<diesel::sql_types::Text>("lower(hex(groups.id))")
-                                .eq(consent_dsl::entity)),
-                    )
-                    .filter(consent_dsl::state.eq_any(consent_states.clone()))
-                    .select(dsl::groups::all_columns())
-                    .order(dsl::created_at_ns.asc());
-
-                self.raw_query_read(|conn| query.load::<StoredGroup>(conn))?
-            }
->>>>>>> f90651e2
+                .select(dsl::groups::all_columns())
+                .order(dsl::created_at_ns.asc());
+
+            self.raw_query_read(|conn| left_joined_query.load::<StoredGroup>(conn))?
         } else {
-            // Only include the specified states
-            query
-                .inner_join(consent_dsl::consent_records.on(
-                    sql::<diesel::sql_types::Text>("lower(hex(groups.id))").eq(consent_dsl::entity),
-                ))
-                .filter(consent_dsl::state.eq_any(filtered_states))
-                .select(groups_dsl::groups::all_columns())
-                .order(groups_dsl::created_at_ns.asc())
+            let inner_joined_query = query
+                .inner_join(
+                    consent_dsl::consent_records.on(
+                        sql::<diesel::sql_types::Text>("lower(hex(groups.id))")
+                            .eq(consent_dsl::entity),
+                    ),
+                )
+                .filter(consent_dsl::state.eq_any(filtered_states.clone()))
+                .select(dsl::groups::all_columns())
+                .order(dsl::created_at_ns.asc());
+
+            self.raw_query_read(|conn| inner_joined_query.load::<StoredGroup>(conn))?
         };
-
-        let mut groups = self.raw_query_read(|conn| query.load::<StoredGroup>(conn))?;
 
         // Were sync groups explicitly asked for? Was the include_sync_groups flag set to true?
         // Then query for those separately
