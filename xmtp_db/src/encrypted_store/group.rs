//! The Group database table. Stored information surrounding group membership and ID's.
use super::{
    Sqlite,
    consent_record::ConsentState,
    db_connection::DbConnection,
    schema::groups::{self, dsl},
};
use crate::NotFound;
use crate::{DuplicateItem, StorageError, Store, impl_fetch, impl_store};
use derive_builder::Builder;
use diesel::{
    backend::Backend,
    deserialize::{self, FromSql, FromSqlRow},
    dsl::sql,
    expression::AsExpression,
    prelude::*,
    serialize::{self, IsNull, Output, ToSql},
    sql_types::Integer,
};
use serde::{Deserialize, Serialize};
mod convert;
mod dms;
mod version;

pub type ID = Vec<u8>;

#[derive(
    Debug, Clone, Serialize, Deserialize, PartialEq, Insertable, Identifiable, Queryable, Builder,
)]
#[diesel(table_name = groups)]
#[diesel(primary_key(id))]
#[builder(setter(into), build_fn(error = "StorageError"))]
#[derive(AsChangeset)]
/// A Unique group chat
pub struct StoredGroup {
    /// Randomly generated ID by group creator
    pub id: Vec<u8>,
    /// Based on timestamp of this welcome message
    pub created_at_ns: i64,
    /// Enum, [`GroupMembershipState`] representing access to the group
    pub membership_state: GroupMembershipState,
    /// Track when the latest, most recent installations were checked
    #[builder(default = "0")]
    pub installations_last_checked: i64,
    /// The inbox_id of who added the user to a group.
    pub added_by_inbox_id: String,
    /// The sequence id of the welcome message
    #[builder(default = None)]
    pub welcome_id: Option<i64>,
    /// The last time the leaf node encryption key was rotated
    #[builder(default = "0")]
    pub rotated_at_ns: i64,
    /// Enum, [`ConversationType`] signifies the group conversation type which extends to who can access it.
    #[builder(default = "self.default_conversation_type()")]
    pub conversation_type: ConversationType,
    /// The inbox_id of the DM target
    #[builder(default = None)]
    pub dm_id: Option<String>,
    /// Timestamp of when the last message was sent for this group (updated automatically in a trigger)
    #[builder(default = None)]
    pub last_message_ns: Option<i64>,
    /// The Time in NS when the messages should be deleted
    #[builder(default = None)]
    pub message_disappear_from_ns: Option<i64>,
    /// How long a message in the group can live in NS
    #[builder(default = None)]
    pub message_disappear_in_ns: Option<i64>,
    /// The version of the protocol that the group is paused for, None is not paused
    #[builder(default = None)]
    pub paused_for_version: Option<String>,
    #[builder(default = false)]
    pub maybe_forked: bool,
    #[builder(default = "String::new()")]
    pub fork_details: String,
}

// TODO: Create two more structs that delegate to StoredGroup
impl_fetch!(StoredGroup, groups, Vec<u8>);
impl_store!(StoredGroup, groups);

impl StoredGroupBuilder {
    fn default_conversation_type(&self) -> ConversationType {
        if self.dm_id.is_some() {
            ConversationType::Dm
        } else {
            ConversationType::Group
        }
    }
}

impl StoredGroup {
    pub fn builder() -> StoredGroupBuilder {
        StoredGroupBuilder::default()
    }

    pub fn create_sync_group(
        conn: &DbConnection,
        id: ID,
        created_at_ns: i64,
        membership_state: GroupMembershipState,
    ) -> Result<Self, StorageError> {
        let stored_group = StoredGroup::builder()
            .id(id)
            .conversation_type(ConversationType::Sync)
            .created_at_ns(created_at_ns)
            .membership_state(membership_state)
            .added_by_inbox_id("")
            .build()
            .expect("No fields should be uninitialized");

        stored_group.store(conn)?;

        Ok(stored_group)
    }
}

#[derive(Debug, Default)]
pub struct GroupQueryArgs {
    pub allowed_states: Option<Vec<GroupMembershipState>>,
    pub created_after_ns: Option<i64>,
    pub created_before_ns: Option<i64>,
    pub activity_after_ns: Option<i64>,
    pub limit: Option<i64>,
    pub conversation_type: Option<ConversationType>,
    pub consent_states: Option<Vec<ConsentState>>,
    pub include_sync_groups: bool,
    pub include_duplicate_dms: bool,
}

impl AsRef<GroupQueryArgs> for GroupQueryArgs {
    fn as_ref(&self) -> &GroupQueryArgs {
        self
    }
}

impl DbConnection {
    /// Return regular [`Purpose::Conversation`] groups with additional optional filters
    pub fn find_groups<A: AsRef<GroupQueryArgs>>(
        &self,
        args: A,
    ) -> Result<Vec<StoredGroup>, StorageError> {
        use crate::schema::consent_records::dsl as consent_dsl;
        let GroupQueryArgs {
            allowed_states,
            created_after_ns,
            created_before_ns,
            limit,
            conversation_type,
            consent_states,
            include_sync_groups,
            include_duplicate_dms,
            activity_after_ns,
        } = args.as_ref();

        let mut query = dsl::groups
            .filter(dsl::conversation_type.ne(ConversationType::Sync))
            .order(dsl::created_at_ns.asc())
            .into_boxed();

        if !include_duplicate_dms {
            // Group by dm_id and grab the latest group (conversation stitching)
            query = query.filter(sql::<diesel::sql_types::Bool>(
                "id IN (
                    SELECT id FROM (
                        SELECT id,
                            ROW_NUMBER() OVER (PARTITION BY COALESCE(dm_id, id) ORDER BY last_message_ns DESC) AS row_num
                        FROM groups
                    ) AS ranked_groups
                    WHERE row_num = 1
                )",
            ));
        }

        if let Some(limit) = limit {
            query = query.limit(*limit);
        }

        if let Some(allowed_states) = allowed_states {
            query = query.filter(dsl::membership_state.eq_any(allowed_states));
        }

        // activity_after_ns takes precedence over created_after_ns
        if let Some(activity_after_ns) = activity_after_ns {
            // "Activity after" means groups that were either created,
            // or have sent a message after the specified time.
            if let Some(created_after_ns) = created_after_ns {
                query = query.filter(
                    dsl::last_message_ns
                        .gt(activity_after_ns)
                        .or(dsl::created_at_ns.gt(created_after_ns)),
                );
            } else {
                query = query.filter(dsl::last_message_ns.gt(activity_after_ns));
            }
        } else if let Some(created_after_ns) = created_after_ns {
            query = query.filter(dsl::created_at_ns.gt(created_after_ns));
        }

        if let Some(created_before_ns) = created_before_ns {
            query = query.filter(dsl::created_at_ns.lt(created_before_ns));
        }

        if let Some(conversation_type) = conversation_type {
            query = query.filter(dsl::conversation_type.eq(conversation_type));
        }

        let effective_consent_states = match &consent_states {
            Some(states) => states.clone(),
            None => vec![ConsentState::Allowed, ConsentState::Unknown],
        };

        let includes_unknown = effective_consent_states.contains(&ConsentState::Unknown);
        let includes_all = effective_consent_states.len() == 3;

        let filtered_states: Vec<_> = effective_consent_states
            .iter()
            .filter(|state| **state != ConsentState::Unknown)
            .cloned()
            .collect();

        let mut groups = if includes_all {
            // No filtering at all
            self.raw_query_read(|conn| query.load::<StoredGroup>(conn))?
        } else if includes_unknown {
            // LEFT JOIN: include Unknown + NULL + filtered states
            let left_joined_query = query
                .left_join(consent_dsl::consent_records.on(
                    sql::<diesel::sql_types::Text>("lower(hex(groups.id))").eq(consent_dsl::entity),
                ))
                .filter(
                    consent_dsl::state
                        .is_null()
                        .or(consent_dsl::state.eq(ConsentState::Unknown))
                        .or(consent_dsl::state.eq_any(filtered_states.clone())),
                )
                .select(dsl::groups::all_columns())
                .order(dsl::created_at_ns.asc());

            self.raw_query_read(|conn| left_joined_query.load::<StoredGroup>(conn))?
        } else {
            // INNER JOIN: strict match only to specific states (no Unknown or NULL)
            let inner_joined_query = query
                .inner_join(consent_dsl::consent_records.on(
                    sql::<diesel::sql_types::Text>("lower(hex(groups.id))").eq(consent_dsl::entity),
                ))
                .filter(consent_dsl::state.eq_any(filtered_states.clone()))
                .select(dsl::groups::all_columns())
                .order(dsl::created_at_ns.asc());

            self.raw_query_read(|conn| inner_joined_query.load::<StoredGroup>(conn))?
        };

        // Were sync groups explicitly asked for? Was the include_sync_groups flag set to true?
        // Then query for those separately
        if matches!(conversation_type, Some(ConversationType::Sync)) || *include_sync_groups {
            let query = dsl::groups.filter(dsl::conversation_type.eq(ConversationType::Sync));
            let mut sync_groups = self.raw_query_read(|conn| query.load(conn))?;
            groups.append(&mut sync_groups);
        }

        Ok(groups)
    }

    pub fn find_groups_by_id_paged<A: AsRef<GroupQueryArgs>>(
        &self,
        args: A,
        offset: i64,
    ) -> Result<Vec<StoredGroup>, StorageError> {
        let GroupQueryArgs {
            created_after_ns,
            created_before_ns,
            limit,
            ..
        } = args.as_ref();

        let mut query = groups::table
            .filter(groups::conversation_type.ne(ConversationType::Sync))
            .order(groups::id)
            .into_boxed();

        if let Some(start_ns) = created_after_ns {
            query = query.filter(groups::created_at_ns.gt(start_ns));
        }
        if let Some(end_ns) = created_before_ns {
            query = query.filter(groups::created_at_ns.le(end_ns));
        }

        query = query.limit(limit.unwrap_or(100)).offset(offset);

        Ok(self.raw_query_read(|conn| query.load::<StoredGroup>(conn))?)
    }

    /// Updates group membership state
    pub fn update_group_membership<GroupId: AsRef<[u8]>>(
        &self,
        group_id: GroupId,
        state: GroupMembershipState,
    ) -> Result<(), StorageError> {
        self.raw_query_write(|conn| {
            diesel::update(dsl::groups.find(group_id.as_ref()))
                .set(dsl::membership_state.eq(state))
                .execute(conn)
        })?;

        Ok(())
    }

    pub fn all_sync_groups(&self) -> Result<Vec<StoredGroup>, StorageError> {
        let query = dsl::groups
            .order(dsl::created_at_ns.desc())
            .filter(dsl::conversation_type.eq(ConversationType::Sync));

        Ok(self.raw_query_read(|conn| query.load(conn))?)
    }

    pub fn find_sync_group(&self, id: &[u8]) -> Result<Option<StoredGroup>, StorageError> {
        let query = dsl::groups
            .filter(dsl::conversation_type.eq(ConversationType::Sync))
            .filter(dsl::id.eq(id));

        Ok(self.raw_query_read(|conn| query.first(conn).optional())?)
    }

    pub fn primary_sync_group(&self) -> Result<Option<StoredGroup>, StorageError> {
        let query = dsl::groups
            .order(dsl::created_at_ns.desc())
            .filter(dsl::conversation_type.eq(ConversationType::Sync));

        Ok(self.raw_query_read(|conn| query.first(conn).optional())?)
    }

    /// Return a single group that matches the given ID
    pub fn find_group(&self, id: &[u8]) -> Result<Option<StoredGroup>, StorageError> {
        let query = dsl::groups
            .order(dsl::created_at_ns.asc())
            .limit(1)
            .filter(dsl::id.eq(id));
        let groups = self.raw_query_read(|conn| query.load(conn))?;

        Ok(groups.into_iter().next())
    }

    /// Return a single group that matches the given welcome ID
    pub fn find_group_by_welcome_id(
        &self,
        welcome_id: i64,
    ) -> Result<Option<StoredGroup>, StorageError> {
        let query = dsl::groups
            .order(dsl::created_at_ns.asc())
            .filter(dsl::welcome_id.eq(welcome_id));

        let groups = self.raw_query_read(|conn| query.load(conn))?;

        if groups.len() > 1 {
            tracing::warn!(
                welcome_id,
                "More than one group found for welcome_id {welcome_id}"
            );
        }
        Ok(groups.into_iter().next())
    }

    pub fn get_rotated_at_ns(&self, group_id: Vec<u8>) -> Result<i64, StorageError> {
        let last_ts: Option<i64> = self.raw_query_read(|conn| {
            let ts = dsl::groups
                .find(&group_id)
                .select(dsl::rotated_at_ns)
                .first(conn)
                .optional()?;
            Ok::<Option<i64>, StorageError>(ts)
        })?;

        last_ts.ok_or(StorageError::NotFound(NotFound::InstallationTimeForGroup(
            group_id,
        )))
    }

    /// Updates the 'last time checked' we checked for new installations.
    pub fn update_rotated_at_ns(&self, group_id: Vec<u8>) -> Result<(), StorageError> {
        self.raw_query_write(|conn| {
            let now = xmtp_common::time::now_ns();
            diesel::update(dsl::groups.find(&group_id))
                .set(dsl::rotated_at_ns.eq(now))
                .execute(conn)
        })?;

        Ok(())
    }

    pub fn get_installations_time_checked(&self, group_id: Vec<u8>) -> Result<i64, StorageError> {
        let last_ts = self.raw_query_read(|conn| {
            let ts = dsl::groups
                .find(&group_id)
                .select(dsl::installations_last_checked)
                .first(conn)
                .optional()?;
            Ok::<_, StorageError>(ts)
        })?;

        last_ts.ok_or(NotFound::InstallationTimeForGroup(group_id).into())
    }

    /// Updates the 'last time checked' we checked for new installations.
    pub fn update_installations_time_checked(&self, group_id: Vec<u8>) -> Result<(), StorageError> {
        self.raw_query_write(|conn| {
            let now = xmtp_common::time::now_ns();
            diesel::update(dsl::groups.find(&group_id))
                .set(dsl::installations_last_checked.eq(now))
                .execute(conn)
        })?;

        Ok(())
    }

    pub fn update_message_disappearing_from_ns(
        &self,
        group_id: Vec<u8>,
        from_ns: Option<i64>,
    ) -> Result<(), StorageError> {
        self.raw_query_write(|conn| {
            diesel::update(dsl::groups.find(&group_id))
                .set(dsl::message_disappear_from_ns.eq(from_ns))
                .execute(conn)
        })?;

        Ok(())
    }

    pub fn update_message_disappearing_in_ns(
        &self,
        group_id: Vec<u8>,
        in_ns: Option<i64>,
    ) -> Result<(), StorageError> {
        self.raw_query_write(|conn| {
            diesel::update(dsl::groups.find(&group_id))
                .set(dsl::message_disappear_in_ns.eq(in_ns))
                .execute(conn)
        })?;

        Ok(())
    }

    pub fn insert_or_replace_group(&self, group: StoredGroup) -> Result<StoredGroup, StorageError> {
        tracing::info!("Trying to insert group");
        let stored_group = self.raw_query_write(|conn| {
            let maybe_inserted_group: Option<StoredGroup> = diesel::insert_into(dsl::groups)
                .values(&group)
                .on_conflict_do_nothing()
                .get_result(conn)
                .optional()?;

            if maybe_inserted_group.is_none() {
                let existing_group: StoredGroup = dsl::groups.find(&group.id).first(conn)?;
<<<<<<< HEAD
=======

                // A restored group should be overwritten
                if matches!(
                    existing_group.membership_state,
                    GroupMembershipState::Restored
                ) {
                    diesel::update(dsl::groups.find(&group.id))
                        .set(&group)
                        .execute(conn)?;
                }

>>>>>>> 3a001648
                if existing_group.welcome_id == group.welcome_id {
                    tracing::info!("Group welcome id already exists");
                    // Error so OpenMLS db transaction are rolled back on duplicate welcomes
                    return Err(StorageError::Duplicate(DuplicateItem::WelcomeId(
                        existing_group.welcome_id,
                    )));
                } else {
                    tracing::info!("Group already exists");
                    // If the welcome id is greater than the existing group welcome, update the welcome id
                    // on the existing group
                    if group.welcome_id.is_some()
                        && (existing_group.welcome_id.is_none()
                            || group.welcome_id > existing_group.welcome_id)
                    {
                        diesel::update(dsl::groups.find(&group.id))
                            .set(dsl::welcome_id.eq(group.welcome_id))
                            .execute(conn)?;
                    }
                    return Ok(existing_group);
                }
            } else {
                tracing::info!("Group is inserted");
            }

            match maybe_inserted_group {
                Some(group) => Ok(group),
                None => Ok(dsl::groups.find(group.id).first(conn)?),
            }
        })?;

        Ok(stored_group)
    }

    /// Get all the welcome ids turned into groups
    pub fn group_welcome_ids(&self) -> Result<Vec<i64>, StorageError> {
        self.raw_query_read(|conn| {
            Ok::<_, StorageError>(
                dsl::groups
                    .filter(dsl::welcome_id.is_not_null())
                    .select(dsl::welcome_id)
                    .load::<Option<i64>>(conn)?
                    .into_iter()
                    .map(|id| id.expect("SQL explicity filters for none"))
                    .collect(),
            )
        })
    }

    pub fn mark_group_as_maybe_forked(
        &self,
        group_id: &Vec<u8>,
        fork_details: String,
    ) -> Result<(), StorageError> {
        self.raw_query_write(|conn| {
            diesel::update(dsl::groups.find(&group_id))
                .set((
                    dsl::maybe_forked.eq(true),
                    dsl::fork_details.eq(fork_details),
                ))
                .execute(conn)
        })?;

        Ok(())
    }

    pub fn clear_fork_flag_for_group(&self, group_id: &Vec<u8>) -> Result<(), StorageError> {
        self.raw_query_write(|conn| {
            diesel::update(dsl::groups.find(&group_id))
                .set((dsl::maybe_forked.eq(false), dsl::fork_details.eq("")))
                .execute(conn)
        })?;

        Ok(())
    }

    pub fn has_duplicate_dm(&self, group_id: &[u8]) -> Result<bool, StorageError> {
        self.raw_query_read(|conn| {
            let dm_id: Option<String> = dsl::groups
                .filter(dsl::id.eq(group_id))
                .select(dsl::dm_id)
                .first::<Option<String>>(conn)
                .optional()?
                .flatten();

            if let Some(dm_id) = dm_id {
                let count: i64 = dsl::groups
                    .filter(dsl::conversation_type.eq(ConversationType::Dm))
                    .filter(dsl::dm_id.eq(dm_id))
                    .count()
                    .get_result(conn)?;

                Ok(count > 1)
            } else {
                Ok(false)
            }
        })
    }
}

#[repr(i32)]
#[derive(Debug, Copy, Clone, Serialize, Deserialize, Eq, PartialEq, AsExpression, FromSqlRow)]
#[diesel(sql_type = Integer)]
/// Status of membership in a group, once a user sends a request to join
pub enum GroupMembershipState {
    /// User is allowed to interact with this Group
    Allowed = 1,
    /// User has been Rejected from this Group
    Rejected = 2,
    /// User is Pending acceptance to the Group
    Pending = 3,
    /// Group has been restored from an archive, but is not active yet.
    Restored = 4,
}

impl ToSql<Integer, Sqlite> for GroupMembershipState
where
    i32: ToSql<Integer, Sqlite>,
{
    fn to_sql<'b>(&'b self, out: &mut Output<'b, '_, Sqlite>) -> serialize::Result {
        out.set_value(*self as i32);
        Ok(IsNull::No)
    }
}

impl FromSql<Integer, Sqlite> for GroupMembershipState
where
    i32: FromSql<Integer, Sqlite>,
{
    fn from_sql(bytes: <Sqlite as Backend>::RawValue<'_>) -> deserialize::Result<Self> {
        match i32::from_sql(bytes)? {
            1 => Ok(GroupMembershipState::Allowed),
            2 => Ok(GroupMembershipState::Rejected),
            3 => Ok(GroupMembershipState::Pending),
            4 => Ok(GroupMembershipState::Restored),
            x => Err(format!("Unrecognized variant {}", x).into()),
        }
    }
}

#[repr(i32)]
#[derive(Debug, Copy, Clone, Serialize, Deserialize, Eq, PartialEq, AsExpression, FromSqlRow)]
#[diesel(sql_type = Integer)]
pub enum ConversationType {
    Group = 1,
    Dm = 2,
    Sync = 3,
}

impl ToSql<Integer, Sqlite> for ConversationType
where
    i32: ToSql<Integer, Sqlite>,
{
    fn to_sql<'b>(&'b self, out: &mut Output<'b, '_, Sqlite>) -> serialize::Result {
        out.set_value(*self as i32);
        Ok(IsNull::No)
    }
}

impl FromSql<Integer, Sqlite> for ConversationType
where
    i32: FromSql<Integer, Sqlite>,
{
    fn from_sql(bytes: <Sqlite as Backend>::RawValue<'_>) -> deserialize::Result<Self> {
        match i32::from_sql(bytes)? {
            1 => Ok(ConversationType::Group),
            2 => Ok(ConversationType::Dm),
            3 => Ok(ConversationType::Sync),
            x => Err(format!("Unrecognized variant {}", x).into()),
        }
    }
}

impl std::fmt::Display for ConversationType {
    fn fmt(&self, f: &mut std::fmt::Formatter<'_>) -> std::fmt::Result {
        use ConversationType::*;
        match self {
            Group => write!(f, "group"),
            Dm => write!(f, "dm"),
            Sync => write!(f, "sync"),
        }
    }
}

pub trait DmIdExt {
    fn other_inbox_id(&self, id: &str) -> String;
}

impl DmIdExt for String {
    fn other_inbox_id(&self, id: &str) -> String {
        // drop the "dm:"
        let dm_id = &self[3..];

        // If my id is the first half, return the second half, otherwise return first half
        let target_inbox = if dm_id[..id.len()] == *id {
            // + 1 because there is a colon (:)
            &dm_id[(id.len() + 1)..]
        } else {
            &dm_id[..id.len()]
        };

        target_inbox.to_string()
    }
}

#[cfg(test)]
pub(crate) mod tests {
    #[cfg(target_arch = "wasm32")]
    wasm_bindgen_test::wasm_bindgen_test_configure!(run_in_dedicated_worker);

    pub use super::dms::tests::*;
    use super::*;

    use crate::{
        Fetch, Store,
        consent_record::{ConsentType, StoredConsentRecord},
        schema::groups::dsl::groups,
        test_utils::{with_connection, with_connection_async},
    };
    use xmtp_common::{assert_ok, rand_vec, time::now_ns};

    /// Generate a test group
    pub fn generate_group(state: Option<GroupMembershipState>) -> StoredGroup {
        // Default behavior: Use `now_ns()` as the creation time
        generate_group_with_created_at(state, now_ns())
    }

    pub fn generate_group_with_created_at(
        state: Option<GroupMembershipState>,
        created_at_ns: i64,
    ) -> StoredGroup {
        let id = rand_vec::<24>();
        let membership_state = state.unwrap_or(GroupMembershipState::Allowed);
        StoredGroup::builder()
            .id(id)
            .created_at_ns(created_at_ns)
            .membership_state(membership_state)
            .added_by_inbox_id("placeholder_address")
            .build()
            .unwrap()
    }

    /// Generate a test group with welcome
    pub fn generate_group_with_welcome(
        state: Option<GroupMembershipState>,
        welcome_id: Option<i64>,
    ) -> StoredGroup {
        let id = rand_vec::<24>();
        let created_at_ns = now_ns();
        let membership_state = state.unwrap_or(GroupMembershipState::Allowed);
        StoredGroup::builder()
            .id(id)
            .created_at_ns(created_at_ns)
            .membership_state(membership_state)
            .added_by_inbox_id("placeholder_address")
            .welcome_id(welcome_id.unwrap_or(xmtp_common::rand_i64()))
            .conversation_type(ConversationType::Group)
            .build()
            .unwrap()
    }

    /// Generate a test consent
    pub fn generate_consent_record(
        entity_type: ConsentType,
        state: ConsentState,
        entity: String,
    ) -> StoredConsentRecord {
        StoredConsentRecord {
            entity_type,
            state,
            entity,
            consented_at_ns: now_ns(),
        }
    }

    #[xmtp_common::test]
    async fn test_it_stores_group() {
        with_connection(|conn| {
            let test_group = generate_group(None);

            test_group.store(conn).unwrap();
            assert_eq!(
                conn.raw_query_read(|raw_conn| groups.first::<StoredGroup>(raw_conn))
                    .unwrap(),
                test_group
            );
        })
        .await
    }

    #[xmtp_common::test]
    async fn test_it_fetches_group() {
        with_connection(|conn| {
            let test_group = generate_group(None);

            conn.raw_query_write(|raw_conn| {
                diesel::insert_into(groups)
                    .values(test_group.clone())
                    .execute(raw_conn)
            })
            .unwrap();

            let fetched_group: Option<StoredGroup> = conn.fetch(&test_group.id).unwrap();
            assert_eq!(fetched_group, Some(test_group));
        })
        .await
    }

    #[xmtp_common::test]
    async fn test_it_updates_group_membership_state() {
        with_connection(|conn| {
            let test_group = generate_group(Some(GroupMembershipState::Pending));

            test_group.store(conn).unwrap();
            conn.update_group_membership(&test_group.id, GroupMembershipState::Rejected)
                .unwrap();

            let updated_group: StoredGroup = conn.fetch(&test_group.id).ok().flatten().unwrap();
            assert_eq!(
                updated_group,
                StoredGroup {
                    membership_state: GroupMembershipState::Rejected,
                    ..test_group
                }
            );
        })
        .await
    }

    #[xmtp_common::test]
    async fn test_find_groups() {
        let wait_in_wasm = async || {
            // web has current time resolution only to millisecond,
            // which is too slow for this test to pass and the timestamps to be different
            // force generated groups to be created at different times

            if cfg!(target_arch = "wasm32") {
                xmtp_common::time::sleep(std::time::Duration::from_millis(1)).await;
            }
        };
        with_connection_async(|conn| async move {
            let test_group_1 = generate_group(Some(GroupMembershipState::Pending));
            test_group_1.store(&conn).unwrap();
            wait_in_wasm().await;
            let test_group_2 = generate_group(Some(GroupMembershipState::Allowed));
            test_group_2.store(&conn).unwrap();
            wait_in_wasm().await;
            let test_group_3 = generate_dm(Some(GroupMembershipState::Allowed));
            test_group_3.store(&conn).unwrap();

            let other_inbox_id = test_group_3
                .dm_id
                .unwrap()
                .other_inbox_id("placeholder_inbox_id_1");

            let all_results = conn
                .find_groups(GroupQueryArgs {
                    conversation_type: Some(ConversationType::Group),
                    ..Default::default()
                })
                .unwrap();
            assert_eq!(all_results.len(), 2);

            let pending_results = conn
                .find_groups(GroupQueryArgs {
                    allowed_states: Some(vec![GroupMembershipState::Pending]),
                    conversation_type: Some(ConversationType::Group),
                    ..Default::default()
                })
                .unwrap();
            assert_eq!(pending_results[0].id, test_group_1.id);
            assert_eq!(pending_results.len(), 1);

            // Offset and limit
            let results_with_limit = conn
                .find_groups(GroupQueryArgs {
                    conversation_type: Some(ConversationType::Group),
                    limit: Some(1),
                    ..Default::default()
                })
                .unwrap();
            assert_eq!(results_with_limit.len(), 1);
            assert_eq!(results_with_limit[0].id, test_group_1.id);

            let results_with_created_at_ns_after = conn
                .find_groups(GroupQueryArgs {
                    conversation_type: Some(ConversationType::Group),
                    limit: Some(1),
                    created_after_ns: Some(test_group_1.created_at_ns),
                    ..Default::default()
                })
                .unwrap();
            assert_eq!(results_with_created_at_ns_after.len(), 1);
            assert_eq!(results_with_created_at_ns_after[0].id, test_group_2.id);

            // Sync groups SHOULD NOT be returned
            let synced_groups = conn.primary_sync_group().unwrap();
            assert!(synced_groups.is_none());

            // test that dm groups are included
            let dm_results = conn.find_groups(GroupQueryArgs::default()).unwrap();
            assert_eq!(dm_results.len(), 3);
            assert_eq!(dm_results[2].id, test_group_3.id);

            // test find_dm_group
            let dm_result = conn
                .find_dm_group(format!("dm:placeholder_inbox_id_1:{}", &other_inbox_id))
                .unwrap();
            assert!(dm_result.is_some());

            // test only dms are returned
            let dm_results = conn
                .find_groups(GroupQueryArgs {
                    conversation_type: Some(ConversationType::Dm),
                    ..Default::default()
                })
                .unwrap();
            assert_eq!(dm_results.len(), 1);
            assert_eq!(dm_results[0].id, test_group_3.id);
        })
        .await
    }

    #[xmtp_common::test]
    async fn test_installations_last_checked_is_updated() {
        with_connection_async(|conn| async move {
            let test_group = generate_group(None);
            test_group.store(&conn).unwrap();

            // Check that the installations update has not been performed, yet
            assert_eq!(test_group.installations_last_checked, 0);

            if cfg!(target_arch = "wasm32") {
                // web has current time resolution only to millisecond,
                // which is too slow for this test to pass and the timestamps to be different
                xmtp_common::time::sleep(std::time::Duration::from_millis(1)).await;
            }
            // Check that some event occurred which triggers an installation list update.
            // Here we invoke that event directly
            let result = conn.update_installations_time_checked(test_group.id.clone());
            assert_ok!(result);

            // Check that the latest installation list timestamp has been updated
            let fetched_group: StoredGroup = conn.fetch(&test_group.id).ok().flatten().unwrap();
            assert_ne!(fetched_group.installations_last_checked, 0);
            assert!(fetched_group.created_at_ns < fetched_group.installations_last_checked);
        })
        .await
    }

    #[xmtp_common::test]
    async fn test_new_group_has_correct_purpose() {
        with_connection(|conn| {
            let test_group = generate_group(None);

            conn.raw_query_write(|raw_conn| {
                diesel::insert_into(groups)
                    .values(test_group.clone())
                    .execute(raw_conn)
            })
            .unwrap();

            let fetched_group: Option<StoredGroup> = conn.fetch(&test_group.id).unwrap();
            assert_eq!(fetched_group, Some(test_group));
            let conversation_type = fetched_group.unwrap().conversation_type;
            assert_eq!(conversation_type, ConversationType::Group);
        })
        .await
    }

    #[xmtp_common::test]
    async fn test_new_sync_group() {
        with_connection(|conn| {
            let id = rand_vec::<24>();
            let created_at_ns = now_ns();
            let membership_state = GroupMembershipState::Allowed;

            let sync_group =
                StoredGroup::create_sync_group(conn, id, created_at_ns, membership_state).unwrap();

            let conversation_type = sync_group.conversation_type;
            assert_eq!(conversation_type, ConversationType::Sync);

            let found = conn.primary_sync_group().unwrap();
            assert!(found.is_some());
            assert_eq!(found.unwrap().conversation_type, ConversationType::Sync);

            // Load the sync group with a consent filter
            let allowed_groups = conn
                .find_groups(&GroupQueryArgs {
                    consent_states: Some([ConsentState::Allowed].to_vec()),
                    include_sync_groups: true,
                    ..Default::default()
                })
                .unwrap();

            assert_eq!(allowed_groups.len(), 1);
            assert_eq!(allowed_groups[0].id, sync_group.id);
        })
        .await
    }

    #[xmtp_common::test]
    async fn test_find_groups_by_consent_state() {
        with_connection(|conn| {
            let test_group_1 = generate_group(Some(GroupMembershipState::Allowed));
            test_group_1.store(conn).unwrap();
            let test_group_2 = generate_group(Some(GroupMembershipState::Allowed));
            test_group_2.store(conn).unwrap();
            let test_group_3 = generate_dm(Some(GroupMembershipState::Allowed));
            test_group_3.store(conn).unwrap();
            let test_group_4 = generate_dm(Some(GroupMembershipState::Allowed));
            test_group_4.store(conn).unwrap();

            let test_group_1_consent = generate_consent_record(
                ConsentType::ConversationId,
                ConsentState::Allowed,
                hex::encode(test_group_1.id.clone()),
            );
            test_group_1_consent.store(conn).unwrap();
            let test_group_2_consent = generate_consent_record(
                ConsentType::ConversationId,
                ConsentState::Denied,
                hex::encode(test_group_2.id.clone()),
            );
            test_group_2_consent.store(conn).unwrap();
            let test_group_3_consent = generate_consent_record(
                ConsentType::ConversationId,
                ConsentState::Allowed,
                hex::encode(test_group_3.id.clone()),
            );
            test_group_3_consent.store(conn).unwrap();

            let all_results = conn
                .find_groups(GroupQueryArgs {
                    consent_states: Some(vec![
                        ConsentState::Allowed,
                        ConsentState::Unknown,
                        ConsentState::Denied,
                    ]),
                    ..Default::default()
                })
                .unwrap();
            assert_eq!(all_results.len(), 4);

            let default_results = conn.find_groups(GroupQueryArgs::default()).unwrap();
            assert_eq!(default_results.len(), 3);

            let allowed_results = conn
                .find_groups(GroupQueryArgs {
                    consent_states: Some(vec![ConsentState::Allowed]),
                    ..Default::default()
                })
                .unwrap();
            assert_eq!(allowed_results.len(), 2);

            let allowed_unknown_results = conn
                .find_groups(GroupQueryArgs {
                    consent_states: Some(vec![ConsentState::Allowed, ConsentState::Unknown]),
                    ..Default::default()
                })
                .unwrap();
            assert_eq!(allowed_unknown_results.len(), 3);

            let denied_results = conn
                .find_groups(GroupQueryArgs {
                    consent_states: Some(vec![ConsentState::Denied]),
                    ..Default::default()
                })
                .unwrap();
            assert_eq!(denied_results.len(), 1);
            assert_eq!(denied_results[0].id, test_group_2.id);

            let unknown_results = conn
                .find_groups(GroupQueryArgs {
                    consent_states: Some(vec![ConsentState::Unknown]),
                    ..Default::default()
                })
                .unwrap();
            assert_eq!(unknown_results.len(), 1);
            assert_eq!(unknown_results[0].id, test_group_4.id);
        })
        .await
    }

    #[xmtp_common::test]
    async fn test_get_group_welcome_ids() {
        with_connection(|conn| {
            let mls_groups = vec![
                generate_group_with_welcome(None, Some(30)),
                generate_group(None),
                generate_group(None),
                generate_group_with_welcome(None, Some(10)),
            ];
            for g in mls_groups.iter() {
                g.store(conn).unwrap();
            }
            assert_eq!(vec![30, 10], conn.group_welcome_ids().unwrap());
        })
        .await
    }

    #[xmtp_common::test]
    async fn test_find_group_default_excludes_denied() {
        with_connection(|conn| {
            // Create three groups: one allowed, one denied, one unknown (no consent)
            let allowed_group = generate_group(Some(GroupMembershipState::Allowed));
            allowed_group.store(conn).unwrap();

            let denied_group = generate_group(Some(GroupMembershipState::Allowed));
            denied_group.store(conn).unwrap();

            let unknown_group = generate_group(Some(GroupMembershipState::Allowed));
            unknown_group.store(conn).unwrap();

            // Create consent records for allowed and denied; leave unknown_group without one
            let allowed_consent = generate_consent_record(
                ConsentType::ConversationId,
                ConsentState::Allowed,
                hex::encode(allowed_group.id.clone()),
            );
            allowed_consent.store(conn).unwrap();

            let denied_consent = generate_consent_record(
                ConsentType::ConversationId,
                ConsentState::Denied,
                hex::encode(denied_group.id.clone()),
            );
            denied_consent.store(conn).unwrap();

            // Query using default args (no consent_states specified)
            let default_results = conn.find_groups(GroupQueryArgs::default()).unwrap();

            // Expect to include only: allowed_group and unknown_group (2 total)
            assert_eq!(default_results.len(), 2);
            let returned_ids: Vec<_> = default_results.iter().map(|g| &g.id).collect();
            assert!(returned_ids.contains(&&allowed_group.id));
            assert!(returned_ids.contains(&&unknown_group.id));
            assert!(!returned_ids.contains(&&denied_group.id));
        })
        .await
    }
}<|MERGE_RESOLUTION|>--- conflicted
+++ resolved
@@ -451,20 +451,6 @@
 
             if maybe_inserted_group.is_none() {
                 let existing_group: StoredGroup = dsl::groups.find(&group.id).first(conn)?;
-<<<<<<< HEAD
-=======
-
-                // A restored group should be overwritten
-                if matches!(
-                    existing_group.membership_state,
-                    GroupMembershipState::Restored
-                ) {
-                    diesel::update(dsl::groups.find(&group.id))
-                        .set(&group)
-                        .execute(conn)?;
-                }
-
->>>>>>> 3a001648
                 if existing_group.welcome_id == group.welcome_id {
                     tracing::info!("Group welcome id already exists");
                     // Error so OpenMLS db transaction are rolled back on duplicate welcomes
