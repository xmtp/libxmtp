--- conflicted
+++ resolved
@@ -133,77 +133,6 @@
     }
 }
 
-<<<<<<< HEAD
-=======
-impl GroupQueryArgs {
-    pub fn allowed_states(self, allowed_states: Vec<GroupMembershipState>) -> Self {
-        self.maybe_allowed_states(Some(allowed_states))
-    }
-
-    pub fn maybe_allowed_states(
-        mut self,
-        allowed_states: Option<Vec<GroupMembershipState>>,
-    ) -> Self {
-        self.allowed_states = allowed_states;
-        self
-    }
-
-    pub fn created_after_ns(self, created_after_ns: i64) -> Self {
-        self.maybe_created_after_ns(Some(created_after_ns))
-    }
-
-    pub fn maybe_created_after_ns(mut self, created_after_ns: Option<i64>) -> Self {
-        self.created_after_ns = created_after_ns;
-        self
-    }
-
-    pub fn created_before_ns(self, created_before_ns: i64) -> Self {
-        self.maybe_created_before_ns(Some(created_before_ns))
-    }
-
-    pub fn maybe_created_before_ns(mut self, created_before_ns: Option<i64>) -> Self {
-        self.created_before_ns = created_before_ns;
-        self
-    }
-
-    pub fn limit(self, limit: i64) -> Self {
-        self.maybe_limit(Some(limit))
-    }
-
-    pub fn maybe_limit(mut self, limit: Option<i64>) -> Self {
-        self.limit = limit;
-        self
-    }
-
-    pub fn conversation_type(self, conversation_type: ConversationType) -> Self {
-        self.maybe_conversation_type(Some(conversation_type))
-    }
-
-    pub fn maybe_conversation_type(mut self, conversation_type: Option<ConversationType>) -> Self {
-        self.conversation_type = conversation_type;
-        self
-    }
-
-    pub fn consent_states(self, consent_states: Vec<ConsentState>) -> Self {
-        self.maybe_consent_states(Some(consent_states))
-    }
-    pub fn maybe_consent_states(mut self, consent_states: Option<Vec<ConsentState>>) -> Self {
-        self.consent_states = consent_states;
-        self
-    }
-
-    pub fn include_sync_groups(mut self) -> Self {
-        self.include_sync_groups = true;
-        self
-    }
-
-    pub fn include_duplicate_dms(mut self, include: bool) -> Self {
-        self.include_duplicate_dms = include;
-        self
-    }
-}
-
->>>>>>> d7e9df37
 impl DbConnection {
     /// Return regular [`Purpose::Conversation`] groups with additional optional filters
     pub fn find_groups<A: AsRef<GroupQueryArgs>>(
