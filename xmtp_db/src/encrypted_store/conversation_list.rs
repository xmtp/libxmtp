--- conflicted
+++ resolved
@@ -1,5 +1,5 @@
+use super::schema::conversation_list::dsl::conversation_list;
 use super::ConnectionExt;
-use super::schema::conversation_list::dsl::conversation_list;
 use crate::consent_record::ConsentState;
 use crate::group::{ConversationType, GroupMembershipState, GroupQueryArgs, GroupQueryOrderBy};
 use crate::group_message::{ContentType, DeliveryStatus, GroupMessageKind};
@@ -114,13 +114,9 @@
 
         let mut query = conversation_list
             .select(conversation_list::all_columns())
-<<<<<<< HEAD
-            .filter(conversation_list_dsl::conversation_type.ne(ConversationType::Sync))
-=======
             .filter(
                 conversation_list_dsl::conversation_type.ne_all(ConversationType::virtual_types()),
             )
->>>>>>> 33d84930
             .order(order_expression)
             .into_boxed();
 
@@ -247,7 +243,6 @@
 
 #[cfg(test)]
 pub(crate) mod tests {
-    use crate::Store;
     use crate::consent_record::{ConsentState, ConsentType};
     use crate::group::tests::{
         generate_consent_record, generate_dm, generate_group, generate_group_with_created_at,
@@ -256,6 +251,7 @@
     use crate::group_message::ContentType;
     use crate::prelude::*;
     use crate::test_utils::with_connection;
+    use crate::Store;
 
     #[xmtp_common::test]
     async fn test_single_group_multiple_messages() {
