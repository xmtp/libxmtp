--- conflicted
+++ resolved
@@ -115,57 +115,6 @@
             query = query.filter(conversation_list_dsl::conversation_type.eq(conversation_type));
         }
 
-<<<<<<< HEAD
-        let mut conversations: Vec<ConversationListItem> =
-            if let Some(consent_states) = consent_states {
-                if consent_states
-                    .iter()
-                    .any(|state| *state == ConsentState::Unknown)
-                {
-                    // Include both `Unknown`, `null`, and other specified states
-                    let query = query
-                        .left_join(
-                            consent_dsl::consent_records.on(sql::<diesel::sql_types::Text>(
-                                "lower(hex(conversation_list.id))",
-                            )
-                            .eq(consent_dsl::entity)),
-                        )
-                        .filter(
-                            consent_dsl::state
-                                .is_null()
-                                .or(consent_dsl::state.eq(ConsentState::Unknown))
-                                .or(consent_dsl::state.eq_any(
-                                    consent_states
-                                        .iter()
-                                        .filter(|state| **state != ConsentState::Unknown)
-                                        .cloned()
-                                        .collect::<Vec<_>>(),
-                                )),
-                        )
-                        .select(conversation_list::all_columns())
-                        .order(conversation_list_dsl::created_at_ns.asc());
-
-                    self.raw_query_read(|conn| query.load::<ConversationListItem>(conn))?
-                } else {
-                    // Only include the specified states
-                    let query = query
-                        .inner_join(
-                            consent_dsl::consent_records.on(sql::<diesel::sql_types::Text>(
-                                "lower(hex(conversation_list.id))",
-                            )
-                            .eq(consent_dsl::entity)),
-                        )
-                        .filter(consent_dsl::state.eq_any(consent_states.clone()))
-                        .select(conversation_list::all_columns())
-                        .order(conversation_list_dsl::created_at_ns.asc());
-
-                    self.raw_query_read(|conn| query.load::<ConversationListItem>(conn))?
-                }
-            } else {
-                // Handle the case where `consent_states` is `None`
-                self.raw_query_read(|conn| query.load::<ConversationListItem>(conn))?
-            };
-=======
         let effective_consent_states = match &consent_states {
             Some(states) => states.clone(),
             None => vec![ConsentState::Allowed, ConsentState::Unknown],
@@ -217,7 +166,6 @@
 
             self.raw_query_read(|conn| inner_joined_query.load::<ConversationListItem>(conn))?
         };
->>>>>>> 66c8ba08
 
         // Were sync groups explicitly asked for? Was the include_sync_groups flag set to true?
         // Then query for those separately
