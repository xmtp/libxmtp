--- conflicted
+++ resolved
@@ -12,13 +12,8 @@
             GroupMembershipStateSave::Pending => Self::Pending,
             GroupMembershipStateSave::Rejected => Self::Rejected,
             GroupMembershipStateSave::Restored => Self::Restored,
-<<<<<<< HEAD
             GroupMembershipStateSave::PendingRemove => Self::PendingRemove,
-            GroupMembershipStateSave::Unspecified => {
-=======
-            GroupMembershipStateSave::PendingRemove => Self::Pending,
             _ => {
->>>>>>> e545a643
                 return Err(ConversionError::Unspecified("group_membership_state"));
             }
         };
