use super::*;
use xmtp_proto::ConversionError;
use xmtp_proto::xmtp::device_sync::group_backup::{ConversationTypeSave, GroupMembershipStateSave};

use xmtp_proto::xmtp::mls::message_contents::ConversationType as ConversationTypeProto;

<<<<<<< HEAD
impl TryFrom<GroupSave> for StoredGroup {
    type Error = ConversionError;
    fn try_from(value: GroupSave) -> Result<Self, Self::Error> {
        let membership_state = value.membership_state().try_into()?;
        let conversation_type = value.conversation_type().try_into()?;

        Ok(Self {
            id: value.id,
            created_at_ns: value.created_at_ns,
            membership_state,
            installations_last_checked: value.installations_last_checked,
            added_by_inbox_id: value.added_by_inbox_id,
            welcome_id: value.welcome_id,
            rotated_at_ns: value.rotated_at_ns,
            conversation_type,
            dm_id: value.dm_id,
            last_message_ns: value.last_message_ns,
            message_disappear_from_ns: value.message_disappear_from_ns,
            message_disappear_in_ns: value.message_disappear_in_ns,
            paused_for_version: None, // TODO: Add this to the backup
            maybe_forked: false,
            fork_details: String::new(),
            sequence_id: None,
            originator_id: None,
            should_publish_commit_log: false, // TODO(cvoell): verify we update when we receive a welcome
            commit_log_public_key: None,
            is_commit_log_forked: None,
            has_pending_leave_request: None,
        })
    }
}

=======
>>>>>>> 6af14866
impl TryFrom<GroupMembershipStateSave> for GroupMembershipState {
    type Error = ConversionError;
    fn try_from(value: GroupMembershipStateSave) -> Result<Self, Self::Error> {
        let membership_state = match value {
            GroupMembershipStateSave::Allowed => Self::Allowed,
            GroupMembershipStateSave::Pending => Self::Pending,
            GroupMembershipStateSave::Rejected => Self::Rejected,
            GroupMembershipStateSave::Restored => Self::Restored,
            GroupMembershipStateSave::PendingRemove => Self::PendingRemove,
            GroupMembershipStateSave::Unspecified => {
                return Err(ConversionError::Unspecified("group_membership_state"));
            }
        };
        Ok(membership_state)
    }
}

impl TryFrom<ConversationTypeSave> for ConversationType {
    type Error = ConversionError;
    fn try_from(value: ConversationTypeSave) -> Result<Self, Self::Error> {
        let conversation_type = match value {
            ConversationTypeSave::Dm => Self::Dm,
            ConversationTypeSave::Group => Self::Group,
            ConversationTypeSave::Sync => Self::Sync,
            ConversationTypeSave::Unspecified => {
                return Err(ConversionError::Unspecified("conversation_type"));
            }
        };
        Ok(conversation_type)
    }
}

impl From<GroupMembershipState> for GroupMembershipStateSave {
    fn from(value: GroupMembershipState) -> Self {
        match value {
            GroupMembershipState::Allowed => Self::Allowed,
            GroupMembershipState::Pending => Self::Pending,
            GroupMembershipState::Rejected => Self::Rejected,
            GroupMembershipState::Restored => Self::Restored,
            GroupMembershipState::PendingRemove => Self::PendingRemove,
        }
    }
}
impl From<ConversationType> for ConversationTypeSave {
    fn from(value: ConversationType) -> Self {
        match value {
            ConversationType::Dm => Self::Dm,
            ConversationType::Group => Self::Group,
            ConversationType::Sync => Self::Sync,
            ConversationType::Oneshot => Self::Unspecified,
        }
    }
}

/**
 * XMTP supports the following types of conversation
 *
 * *Group*: A conversation with 1->N members and complex permissions and roles
 * *DM*: A conversation between 2 members with simplified permissions
 * *Sync*: A conversation between all the devices of a single member with simplified permissions
 */
impl From<ConversationType> for ConversationTypeProto {
    fn from(value: ConversationType) -> Self {
        match value {
            ConversationType::Group => Self::Group,
            ConversationType::Dm => Self::Dm,
            ConversationType::Sync => Self::Sync,
            ConversationType::Oneshot => Self::Oneshot,
        }
    }
}

impl TryFrom<i32> for ConversationType {
    type Error = xmtp_proto::ConversionError;

    fn try_from(value: i32) -> Result<Self, Self::Error> {
        Ok(match value {
            1 => Self::Group,
            2 => Self::Dm,
            3 => Self::Sync,
            4 => Self::Oneshot,
            n => {
                return Err(ConversionError::InvalidValue {
                    item: "ConversationType",
                    expected: "number between 1 - 4",
                    got: n.to_string(),
                });
            }
        })
    }
}<|MERGE_RESOLUTION|>--- conflicted
+++ resolved
@@ -4,41 +4,6 @@
 
 use xmtp_proto::xmtp::mls::message_contents::ConversationType as ConversationTypeProto;
 
-<<<<<<< HEAD
-impl TryFrom<GroupSave> for StoredGroup {
-    type Error = ConversionError;
-    fn try_from(value: GroupSave) -> Result<Self, Self::Error> {
-        let membership_state = value.membership_state().try_into()?;
-        let conversation_type = value.conversation_type().try_into()?;
-
-        Ok(Self {
-            id: value.id,
-            created_at_ns: value.created_at_ns,
-            membership_state,
-            installations_last_checked: value.installations_last_checked,
-            added_by_inbox_id: value.added_by_inbox_id,
-            welcome_id: value.welcome_id,
-            rotated_at_ns: value.rotated_at_ns,
-            conversation_type,
-            dm_id: value.dm_id,
-            last_message_ns: value.last_message_ns,
-            message_disappear_from_ns: value.message_disappear_from_ns,
-            message_disappear_in_ns: value.message_disappear_in_ns,
-            paused_for_version: None, // TODO: Add this to the backup
-            maybe_forked: false,
-            fork_details: String::new(),
-            sequence_id: None,
-            originator_id: None,
-            should_publish_commit_log: false, // TODO(cvoell): verify we update when we receive a welcome
-            commit_log_public_key: None,
-            is_commit_log_forked: None,
-            has_pending_leave_request: None,
-        })
-    }
-}
-
-=======
->>>>>>> 6af14866
 impl TryFrom<GroupMembershipStateSave> for GroupMembershipState {
     type Error = ConversionError;
     fn try_from(value: GroupMembershipStateSave) -> Result<Self, Self::Error> {
