//! SQLCipher-specific Connection
use diesel::{
    connection::{LoadConnection, SimpleConnection},
    deserialize::FromSqlRow,
    prelude::*,
    sql_query,
};
use std::{
    fmt::Display,
    fs::File,
    io::{BufReader, Read, Write},
    path::{Path, PathBuf},
};

use super::PlatformStorageError;
use crate::NotFound;

use crate::{EncryptionKey, StorageOption};

pub type Salt = [u8; 16];
const PLAINTEXT_HEADER_SIZE: usize = 32;
const SALT_FILE_NAME: &str = "sqlcipher_salt";

// For PRAGMA query log statements
#[derive(QueryableByName, Debug)]
struct CipherVersion {
    #[diesel(sql_type = diesel::sql_types::Text)]
    cipher_version: String,
}

// For PRAGMA query log statements
#[derive(QueryableByName, Debug)]
struct CipherProviderVersion {
    #[diesel(sql_type = diesel::sql_types::Text)]
    cipher_provider_version: String,
}

/// Specialized Connection for r2d2 connection pool.
#[derive(Clone, Debug, zeroize::ZeroizeOnDrop)]
pub struct EncryptedConnection {
    key: EncryptionKey,
    /// We don't store the salt for Ephemeral Dbs
    salt: Option<Salt>,
}

impl EncryptedConnection {
    /// Creates a file for the salt and stores it
    pub fn new(key: EncryptionKey, opts: &StorageOption) -> Result<Self, PlatformStorageError> {
        use crate::StorageOption::*;

        let salt = match opts {
            Ephemeral => None,
            Persistent(db_path) => {
                Self::check_for_sqlcipher(opts, None)?;
                let mut salt = [0u8; 16];
                let db_pathbuf = PathBuf::from(db_path);
                let salt_path = Self::salt_file(db_path)?;

                match (salt_path.try_exists()?, db_pathbuf.try_exists()?) {
                    // db and salt exist
                    (true, true) => {
                        tracing::debug!(
                            salt = %salt_path.display(),
                            db = %db_pathbuf.display(),
                            "salt and database exist, db=[{}], salt=[{}]",
                            db_pathbuf.display(),
                            salt_path.display(),
                        );
<<<<<<< HEAD
                        let mut file = File::open(salt_path)?;
                        salt = <Salt as hex::FromHex>::from_hex({
                            let mut buf = [0; 32];
                            file.read_exact(&mut buf)?;
                            buf.to_vec()
                        })?;
=======
                        let file = BufReader::new(File::open(salt_path)?);
                        salt = <Salt as hex::FromHex>::from_hex(
                            file.bytes().take(32).collect::<Result<Vec<u8>, _>>()?,
                        )?;
>>>>>>> ccb4c2db
                    }
                    // the db exists and needs to be migrated
                    (false, true) => {
                        tracing::debug!(
                            "migrating sqlcipher db=[{}] to plaintext header with salt=[{}]",
                            db_pathbuf.display(),
                            salt_path.display()
                        );
                        Self::migrate(db_path, key, &mut salt)?;
                    }
                    // the db doesn't exist yet and needs to be created
                    (false, false) => {
                        tracing::debug!(
                            "creating new sqlcipher db=[{}] with salt=[{}]",
                            db_pathbuf.display(),
                            salt_path.display()
                        );
                        Self::create(db_path, key, &mut salt)?;
                    }
                    // the db doesn't exist but the salt does
                    // This generally doesn't make sense & shouldn't happen.
                    // Create a new database and delete the salt file.
                    (true, false) => {
                        tracing::debug!(
                            "database [{}] does not exist, but the salt [{}] does, re-creating",
                            db_pathbuf.display(),
                            salt_path.display(),
                        );
                        std::fs::remove_file(salt_path)?;
                        Self::create(db_path, key, &mut salt)?;
                    }
                }
                Some(salt)
            }
        };

        Ok(Self { key, salt })
    }

    /// create a new database + salt file.
    /// writes the 16-bytes hex-encoded salt to `salt`
    fn create(
        path: &String,
        key: EncryptionKey,
        salt: &mut [u8],
    ) -> Result<(), PlatformStorageError> {
        let conn = &mut SqliteConnection::establish(path)?;
        conn.batch_execute(&format!(
            r#"
            {}
            {}
            PRAGMA journal_mode = WAL;
        "#,
            pragma_key(hex::encode(key)),
            pragma_plaintext_header()
        ))?;

        Self::write_salt(path, conn, salt)?;
        Ok(())
    }

    /// Executes the steps outlined in the [SQLCipher Docs](https://www.zetetic.net/sqlcipher/sqlcipher-api/#cipher_plaintext_header_size)
    /// Migrates the database to `cipher_plaintext_header_size` and returns the salt after
    /// persisting it to SALT_FILE_NAME.
    ///
    /// if the salt file already exists, deletes it.
    fn migrate(
        path: &String,
        key: EncryptionKey,
        salt: &mut [u8],
    ) -> Result<(), PlatformStorageError> {
        let conn = &mut SqliteConnection::establish(path)?;

        conn.batch_execute(&format!(
            r#"
            {}
            select count(*) from sqlite_master; -- trigger header read, currently it is encrypted
        "#,
            pragma_key(hex::encode(key))
        ))?;

        // get the salt and save it for later use
        Self::write_salt(path, conn, salt)?;

        conn.batch_execute(&format!(
            r#"
            {}
            PRAGMA user_version = 1; -- force header write
        "#,
            pragma_plaintext_header()
        ))?;

        Ok(())
    }

    /// Get the salt from the opened database, write it to `Self::salt_file(db_path)` as hex-encoded
    /// bytes, and then copy it to `buf` after decoding hex bytes.
    fn write_salt(
        path: &String,
        conn: &mut SqliteConnection,
        buf: &mut [u8],
    ) -> Result<(), PlatformStorageError> {
        let mut row_iter = conn.load(sql_query("PRAGMA cipher_salt"))?;
        // cipher salt should always exist. if it doesn't SQLCipher is misconfigured.
        let row = row_iter
            .next()
            .ok_or(NotFound::CipherSalt(path.to_string()))??;
        let salt = <String as FromSqlRow<diesel::sql_types::Text, _>>::build_from_row(&row)?;
        tracing::debug!(
            salt,
            file = %Self::salt_file(PathBuf::from(path))?.display(),
            "writing salt to file"
        );
        let mut f = File::create(Self::salt_file(PathBuf::from(path))?)?;

        f.write_all(salt.as_bytes())?;
        let mut perms = f.metadata()?.permissions();
        perms.set_readonly(true);
        f.set_permissions(perms)?;

        let salt = hex::decode(salt)?;
        buf.copy_from_slice(&salt);
        Ok(())
    }

    /// Salt file is stored next to the sqlite3 db3 file as `{db_file_name}.SALT_FILE_NAME`.
    /// If the db file is named `sqlite3_xmtp_db.db3`, the salt file would
    /// be stored next to this file as `sqlite3_xmtp_db.db3.sqlcipher_salt`
    pub(crate) fn salt_file<P: AsRef<Path>>(db_path: P) -> std::io::Result<PathBuf> {
        let db_path: &Path = db_path.as_ref();
        let name = db_path.file_name().ok_or(std::io::Error::new(
            std::io::ErrorKind::NotFound,
            "database file has no name",
        ))?;
        let db_path = db_path.parent().ok_or(std::io::Error::new(
            std::io::ErrorKind::NotFound,
            "Parent directory could not be found",
        ))?;
        Ok(db_path.join(format!("{}.{}", name.to_string_lossy(), SALT_FILE_NAME)))
    }

    /// Output the corect order of PRAGMAS to instantiate a connection
    fn pragmas(&self) -> impl Display {
        let Self { key, salt } = self;

        if let Some(s) = salt {
            format!(
                "{}\n{}\n{}",
                pragma_key(hex::encode(key)),
                pragma_plaintext_header(),
                pragma_salt(hex::encode(s))
            )
        } else {
            format!(
                "{}\n{}",
                pragma_key(hex::encode(key)),
                pragma_plaintext_header()
            )
        }
    }

    fn check_for_sqlcipher(
        opts: &StorageOption,
        conn: Option<&mut SqliteConnection>,
    ) -> Result<CipherVersion, PlatformStorageError> {
        let conn = if let Some(c) = conn {
            c
        } else {
            &mut opts.conn()?
        };

        if cfg!(any(test, feature = "test-utils")) {
            conn.batch_execute("pragma cipher_log = stdout; pragma cipher_log_level = NONE;")?;
        }

        if let Some(path) = opts.path() {
            let exists = std::path::Path::new(path).exists();
            tracing::debug!("db @ [{}] exists? [{}]", path, exists);
        }
        let mut cipher_version = sql_query("PRAGMA cipher_version").load::<CipherVersion>(conn)?;
        if cipher_version.is_empty() {
            return Err(PlatformStorageError::SqlCipherNotLoaded);
        }
        Ok(cipher_version.pop().expect("checked for empty"))
    }
}

impl super::ValidatedConnection for EncryptedConnection {
    fn validate(&self, opts: &StorageOption) -> Result<(), PlatformStorageError> {
        let conn = &mut opts.conn()?;
        let sqlcipher_version = EncryptedConnection::check_for_sqlcipher(opts, Some(conn))?;

        // test the key according to
        // https://www.zetetic.net/sqlcipher/sqlcipher-api/#testing-the-key
        conn.batch_execute(&format!(
            "{}
            SELECT count(*) FROM sqlite_master;",
            self.pragmas()
        ))
        .map_err(|_| PlatformStorageError::SqlCipherKeyIncorrect)?;

        let CipherProviderVersion {
            cipher_provider_version,
        } = sql_query("PRAGMA cipher_provider_version")
            .get_result::<CipherProviderVersion>(conn)?;
        tracing::info!(
            "Sqlite cipher_version={:?}, cipher_provider_version={:?}",
            sqlcipher_version.cipher_version,
            cipher_provider_version
        );
        let log = std::env::var("SQLCIPHER_LOG");
        let is_sqlcipher_log_enabled = matches!(log, Ok(s) if s == "true" || s == "1");
        //TODO: Can log to logcat/oslog for ios/android
        if is_sqlcipher_log_enabled {
            conn.batch_execute("PRAGMA cipher_log = stderr; PRAGMA cipher_log_level = INFO;")
                .ok();
        }
        tracing::debug!("SQLCipher Database validated.");
        Ok(())
    }
}

impl diesel::r2d2::CustomizeConnection<SqliteConnection, diesel::r2d2::Error>
    for EncryptedConnection
{
    fn on_acquire(&self, conn: &mut SqliteConnection) -> Result<(), diesel::r2d2::Error> {
        conn.batch_execute(&format!(
            "{}
            PRAGMA query_only = ON;
            PRAGMA busy_timeout = 5000;
            PRAGMA journal_mode = WAL;",
            self.pragmas()
        ))
        .map_err(diesel::r2d2::Error::QueryError)?;
        Ok(())
    }
}

fn pragma_key(key: impl Display) -> impl Display {
    format!(r#"PRAGMA key = "x'{key}'";"#)
}

fn pragma_salt(salt: impl Display) -> impl Display {
    format!(r#"PRAGMA cipher_salt="x'{salt}'";"#)
}

fn pragma_plaintext_header() -> impl Display {
    format!(r#"PRAGMA cipher_plaintext_header_size={PLAINTEXT_HEADER_SIZE};"#)
}

#[cfg(test)]
mod tests {
    use crate::{EncryptedMessageStore, NativeDb, XmtpTestDb};
    use diesel_migrations::MigrationHarness;
    use std::fs::File;
    use xmtp_common::tmp_path;

    use super::*;
    const SQLITE3_PLAINTEXT_HEADER: &str = "SQLite format 3\0";
    use StorageOption::*;

    #[tokio::test]
    async fn test_sqlcipher_version() {
        let db_path = tmp_path();
        {
            let opts = Persistent(db_path.clone());
            let v = EncryptedConnection::check_for_sqlcipher(&opts, None).unwrap();
            println!("SQLCipher Version {}", v.cipher_version);
        }
    }

    #[tokio::test]
    async fn test_db_creates_with_plaintext_header() {
        let db_path = tmp_path();
        {
            let _ = crate::TestDb::create_persistent_store(Some(db_path.clone())).await;

            assert!(EncryptedConnection::salt_file(&db_path).unwrap().exists());
            let bytes = std::fs::read(EncryptedConnection::salt_file(&db_path).unwrap()).unwrap();
            let salt = hex::decode(bytes).unwrap();
            assert_eq!(salt.len(), 16);

            let mut plaintext_header = [0; 16];
            let mut file = File::open(&db_path).unwrap();
            file.read_exact(&mut plaintext_header).unwrap();

            assert_eq!(
                SQLITE3_PLAINTEXT_HEADER,
                String::from_utf8(plaintext_header.into()).unwrap()
            );
        }
        EncryptedMessageStore::<()>::remove_db_files(db_path)
    }

    #[tokio::test]
    async fn test_db_migrates() {
        let db_path = tmp_path();
        {
            let key = EncryptedMessageStore::<()>::generate_enc_key();
            {
                let conn = &mut SqliteConnection::establish(&db_path).unwrap();
                conn.batch_execute(&format!(
                    r#"
            {}
            PRAGMA busy_timeout = 5000;
            PRAGMA journal_mode = WAL;
            "#,
                    pragma_key(hex::encode(key))
                ))
                .unwrap();
                conn.run_pending_migrations(crate::MIGRATIONS).unwrap();
            }

            // no plaintext header before migration
            let mut plaintext_header = [0; 16];
            let mut file = File::open(&db_path).unwrap();
            file.read_exact(&mut plaintext_header).unwrap();
            assert!(String::from_utf8_lossy(&plaintext_header) != SQLITE3_PLAINTEXT_HEADER);

            tracing::info!("Creating store with file at {}", &db_path);
            let opts = Persistent(db_path.clone());
            let db = NativeDb::new(&opts, key).unwrap();
            let _ = EncryptedMessageStore::new(db);

            assert!(EncryptedConnection::salt_file(&db_path).unwrap().exists());
            let bytes = std::fs::read(EncryptedConnection::salt_file(&db_path).unwrap()).unwrap();
            let salt = hex::decode(bytes).unwrap();
            assert_eq!(salt.len(), 16);

            let mut plaintext_header = [0; 16];
            let mut file = File::open(&db_path).unwrap();
            file.read_exact(&mut plaintext_header).unwrap();

            assert_eq!(
                SQLITE3_PLAINTEXT_HEADER,
                String::from_utf8(plaintext_header.into()).unwrap()
            );
        }
        EncryptedMessageStore::<()>::remove_db_files(db_path)
    }
}<|MERGE_RESOLUTION|>--- conflicted
+++ resolved
@@ -66,19 +66,10 @@
                             db_pathbuf.display(),
                             salt_path.display(),
                         );
-<<<<<<< HEAD
-                        let mut file = File::open(salt_path)?;
-                        salt = <Salt as hex::FromHex>::from_hex({
-                            let mut buf = [0; 32];
-                            file.read_exact(&mut buf)?;
-                            buf.to_vec()
-                        })?;
-=======
                         let file = BufReader::new(File::open(salt_path)?);
                         salt = <Salt as hex::FromHex>::from_hex(
                             file.bytes().take(32).collect::<Result<Vec<u8>, _>>()?,
                         )?;
->>>>>>> ccb4c2db
                     }
                     // the db exists and needs to be migrated
                     (false, true) => {
