--- conflicted
+++ resolved
@@ -25,11 +25,8 @@
 pub mod key_package_history;
 pub mod key_store_entry;
 pub mod local_commit_log;
-<<<<<<< HEAD
+pub mod migrations;
 pub mod message_deletion;
-=======
-pub mod migrations;
->>>>>>> 85ee108c
 pub mod pending_remove;
 pub mod pragmas;
 pub mod processed_device_sync_messages;
