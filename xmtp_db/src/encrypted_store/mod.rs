//! A durable object store powered by Sqlite and Diesel.
//!
//! Provides mechanism to store objects between sessions. The behavior of the store can be tailored
//! by choosing an appropriate `StoreOption`.
//!
//! ## Migrations
//!
//! Table definitions are located `<PackageRoot>/migrations/`. On initialization the store will see
//! if there are any outstanding database migrations and perform them as needed. When updating the
//! table definitions `schema.rs` must also be updated. To generate the correct schemas you can run
//! `diesel print-schema` or use `cargo run update-schema` which will update the files for you.

pub mod association_state;
pub mod consent_record;
pub mod conversation_list;
pub mod database;
pub mod db_connection;
pub mod events;
pub mod group;
pub mod group_intent;
pub mod group_message;
pub mod icebox;
pub mod identity;
pub mod identity_cache;
pub mod identity_update;
pub mod key_package_history;
pub mod key_store_entry;
pub mod processed_device_sync_messages;
pub mod refresh_state;
pub mod schema;
mod schema_gen;
pub mod store;
pub mod user_preferences;

pub mod local_commit_log;
pub mod remote_commit_log;

pub use self::db_connection::DbConnection;
pub use diesel::sqlite::{Sqlite, SqliteConnection};
<<<<<<< HEAD
use openmls_traits::OpenMlsProvider;
use prost::DecodeError;
=======
use openmls::storage::OpenMlsProvider;
>>>>>>> 51275549
use xmtp_common::{RetryableError, retryable};

use super::StorageError;
use crate::sql_key_store::SqlKeyStoreError;
use crate::{MlsKeyStore, Store, XmtpMlsStorageProvider};

pub use database::*;
pub use store::*;

use diesel::connection::SimpleConnection;
use diesel::{connection::LoadConnection, migration::MigrationConnection, prelude::*, sql_query};
use diesel_migrations::{EmbeddedMigrations, MigrationHarness, embed_migrations};
use std::sync::{
    Arc,
    atomic::{AtomicBool, Ordering},
};
pub const MIGRATIONS: EmbeddedMigrations = embed_migrations!("./migrations/");

pub type EncryptionKey = [u8; 32];

// For PRAGMA query log statements
#[derive(QueryableByName, Debug)]
struct SqliteVersion {
    #[diesel(sql_type = diesel::sql_types::Text)]
    version: String,
}

#[derive(Default, Clone, Debug)]
pub enum StorageOption {
    #[default]
    Ephemeral,
    Persistent(String),
}

#[derive(Clone)]
pub struct TransactionGuard {
    pub(crate) in_transaction: Arc<AtomicBool>,
}

impl Drop for TransactionGuard {
    fn drop(&mut self) {
        self.in_transaction.store(false, Ordering::SeqCst);
    }
}

#[derive(thiserror::Error, Debug)]
pub enum ConnectionError {
    #[error(transparent)]
    Database(#[from] diesel::result::Error),
    #[error(transparent)]
    Platform(#[from] PlatformStorageError),
<<<<<<< HEAD
    #[error(transparent)]
    DecodeError(#[from] DecodeError),
=======
    #[error("disconnect not possible in transaction")]
    DisconnectInTransaction,
    #[error("reconnect not possible in transaction")]
    ReconnectInTransaction,
>>>>>>> 51275549
}

impl RetryableError for ConnectionError {
    fn is_retryable(&self) -> bool {
        match self {
            Self::Database(d) => retryable!(d),
            Self::Platform(n) => retryable!(n),
<<<<<<< HEAD
            Self::DecodeError(_) => false,
=======
            Self::DisconnectInTransaction => true,
            Self::ReconnectInTransaction => true,
>>>>>>> 51275549
        }
    }
}

pub trait ConnectionExt {
    type Connection: diesel::Connection<Backend = Sqlite>
        + diesel::connection::SimpleConnection
        + LoadConnection
        + MigrationConnection
        + MigrationHarness<<Self::Connection as diesel::Connection>::Backend>
        + MlsKeyStore
        + Send;

    fn start_transaction(&self) -> Result<TransactionGuard, crate::ConnectionError>;

    /// Run a scoped read-only query
    /// Implementors are expected to store an instance of 'TransactionGuard'
    /// in order to track transaction context
    fn raw_query_read<T, F>(&self, fun: F) -> Result<T, crate::ConnectionError>
    where
        F: FnOnce(&mut Self::Connection) -> Result<T, diesel::result::Error>,
        Self: Sized;

    /// Run a scoped write-only query
    /// Implementors are expected to store an instance of 'TransactionGuard'
    /// in order to track transaction context
    fn raw_query_write<T, F>(&self, fun: F) -> Result<T, crate::ConnectionError>
    where
        F: FnOnce(&mut Self::Connection) -> Result<T, diesel::result::Error>,
        Self: Sized;

    fn is_in_transaction(&self) -> bool;

    fn disconnect(&self) -> Result<(), ConnectionError>;
    fn reconnect(&self) -> Result<(), ConnectionError>;
}

impl<C> ConnectionExt for &C
where
    C: ConnectionExt,
{
    type Connection = <C as ConnectionExt>::Connection;

    fn start_transaction(&self) -> Result<TransactionGuard, crate::ConnectionError> {
        <C as ConnectionExt>::start_transaction(self)
    }

    fn raw_query_read<T, F>(&self, fun: F) -> Result<T, crate::ConnectionError>
    where
        F: FnOnce(&mut Self::Connection) -> Result<T, diesel::result::Error>,
        Self: Sized,
    {
        <C as ConnectionExt>::raw_query_read(self, fun)
    }

    fn raw_query_write<T, F>(&self, fun: F) -> Result<T, crate::ConnectionError>
    where
        F: FnOnce(&mut Self::Connection) -> Result<T, diesel::result::Error>,
        Self: Sized,
    {
        <C as ConnectionExt>::raw_query_write(self, fun)
    }

    fn is_in_transaction(&self) -> bool {
        <C as ConnectionExt>::is_in_transaction(self)
    }

    fn disconnect(&self) -> Result<(), ConnectionError> {
        <C as ConnectionExt>::disconnect(self)
    }

    fn reconnect(&self) -> Result<(), ConnectionError> {
        <C as ConnectionExt>::reconnect(self)
    }
}

impl<C> ConnectionExt for &mut C
where
    C: ConnectionExt,
{
    type Connection = <C as ConnectionExt>::Connection;

    fn start_transaction(&self) -> Result<TransactionGuard, crate::ConnectionError> {
        <C as ConnectionExt>::start_transaction(self)
    }

    fn raw_query_read<T, F>(&self, fun: F) -> Result<T, crate::ConnectionError>
    where
        F: FnOnce(&mut Self::Connection) -> Result<T, diesel::result::Error>,
        Self: Sized,
    {
        <C as ConnectionExt>::raw_query_read(self, fun)
    }

    fn raw_query_write<T, F>(&self, fun: F) -> Result<T, crate::ConnectionError>
    where
        F: FnOnce(&mut Self::Connection) -> Result<T, diesel::result::Error>,
        Self: Sized,
    {
        <C as ConnectionExt>::raw_query_write(self, fun)
    }

    fn is_in_transaction(&self) -> bool {
        <C as ConnectionExt>::is_in_transaction(self)
    }

    fn disconnect(&self) -> Result<(), ConnectionError> {
        <C as ConnectionExt>::disconnect(self)
    }

    fn reconnect(&self) -> Result<(), ConnectionError> {
        <C as ConnectionExt>::reconnect(self)
    }
}

impl<C> ConnectionExt for Arc<C>
where
    C: ConnectionExt,
{
    type Connection = <C as ConnectionExt>::Connection;

    fn start_transaction(&self) -> Result<TransactionGuard, crate::ConnectionError> {
        <C as ConnectionExt>::start_transaction(self)
    }

    fn raw_query_read<T, F>(&self, fun: F) -> Result<T, crate::ConnectionError>
    where
        F: FnOnce(&mut Self::Connection) -> Result<T, diesel::result::Error>,
        Self: Sized,
    {
        <C as ConnectionExt>::raw_query_read(self, fun)
    }

    fn raw_query_write<T, F>(&self, fun: F) -> Result<T, crate::ConnectionError>
    where
        F: FnOnce(&mut Self::Connection) -> Result<T, diesel::result::Error>,
        Self: Sized,
    {
        <C as ConnectionExt>::raw_query_write(self, fun)
    }

    fn is_in_transaction(&self) -> bool {
        <C as ConnectionExt>::is_in_transaction(self)
    }

    fn disconnect(&self) -> Result<(), ConnectionError> {
        <C as ConnectionExt>::disconnect(self)
    }

    fn reconnect(&self) -> Result<(), ConnectionError> {
        <C as ConnectionExt>::reconnect(self)
    }
}

pub type BoxedDatabase = Box<
    dyn XmtpDb<
            Connection = diesel::SqliteConnection,
            DbQuery = DbConnection<diesel::SqliteConnection>,
        >,
>;

#[cfg_attr(any(feature = "test-utils", test), mockall::automock(type Connection = crate::mock::MockConnection; type DbQuery = crate::mock::MockDbQuery<crate::mock::MockConnection>;))]
pub trait XmtpDb: Send + Sync {
    /// The Connection type for this database
    type Connection: ConnectionExt + Send + Sync;

    type DbQuery: crate::DbQuery<Self::Connection> + Send + Sync;

    fn init(&self, opts: &StorageOption) -> Result<(), ConnectionError> {
        self.validate(opts)?;
        self.conn().raw_query_write(|conn| {
            conn.batch_execute("PRAGMA journal_mode = WAL;")?;
            conn.run_pending_migrations(MIGRATIONS)
                .map_err(diesel::result::Error::QueryBuilderError)?;

            let sqlite_version =
                sql_query("SELECT sqlite_version() AS version").load::<SqliteVersion>(conn)?;
            tracing::info!("sqlite_version={}", sqlite_version[0].version);

            tracing::info!("Migrations successful");
            Ok(())
        })?;
        Ok(())
    }

    /// The Options this databae was created with
    fn opts(&self) -> &StorageOption;

    /// Validate a connection is as expected
    fn validate(&self, _opts: &StorageOption) -> Result<(), ConnectionError> {
        Ok(())
    }

    /// Returns the Connection implementation for this Database
    fn conn(&self) -> Self::Connection;

    /// Returns a higher-level wrapeped DbConnection from which high-level queries may be
    /// accessed.
    fn db(&self) -> Self::DbQuery;

    /// Reconnect to the database
    fn reconnect(&self) -> Result<(), ConnectionError>;

    /// Release connection to the database, closing it
    fn disconnect(&self) -> Result<(), ConnectionError>;
}

#[macro_export]
macro_rules! impl_fetch {
    ($model:ty, $table:ident) => {
        impl<C> $crate::Fetch<$model> for C
        where
            C: $crate::ConnectionExt,
        {
            type Key = ();
            fn fetch(&self, _key: &Self::Key) -> Result<Option<$model>, $crate::StorageError> {
                use $crate::encrypted_store::schema::$table::dsl::*;
                self.raw_query_read(|conn| $table.first(conn).optional())
                    .map_err(Into::into)
            }
        }
    };

    ($model:ty, $table:ident, $key:ty) => {
        impl<C> $crate::Fetch<$model> for C
        where
            C: $crate::ConnectionExt,
        {
            type Key = $key;
            fn fetch(&self, key: &Self::Key) -> Result<Option<$model>, $crate::StorageError> {
                use $crate::encrypted_store::schema::$table::dsl::*;
                self.raw_query_read::<_, _>(|conn| $table.find(key.clone()).first(conn).optional())
                    .map_err(Into::into)
            }
        }
    };
}

#[macro_export]
macro_rules! impl_fetch_list {
    ($model:ty, $table:ident) => {
        impl<C> $crate::FetchList<$model> for C
        where
            C: $crate::ConnectionExt,
        {
            fn fetch_list(&self) -> Result<Vec<$model>, $crate::StorageError> {
                use $crate::encrypted_store::schema::$table::dsl::*;
                self.raw_query_read(|conn| $table.load::<$model>(conn))
                    .map_err(Into::into)
            }
        }
    };
}

// Inserts the model into the database by primary key, erroring if the model already exists
#[macro_export]
macro_rules! impl_store {
    ($model:ty, $table:ident) => {
        impl<C> $crate::Store<C> for $model
        where
            C: $crate::ConnectionExt,
        {
            type Output = ();
            fn store(&self, into: &C) -> Result<(), $crate::StorageError> {
                into.raw_query_write::<_, _>(|conn| {
                    diesel::insert_into($table::table)
                        .values(self)
                        .execute(conn)
                        .map_err(Into::into)
                        .map(|_| ())
                })
                .map_err(Into::into)
            }
        }
    };
}

#[macro_export]
macro_rules! impl_store_or_ignore {
    // Original variant without return type parameter (defaults to returning ())
    ($model:ty, $table:ident) => {
        impl<C> $crate::StoreOrIgnore<C> for $model
        where
            C: $crate::ConnectionExt,
        {
            type Output = ();

            fn store_or_ignore(&self, into: &C) -> Result<(), $crate::StorageError> {
                into.raw_query_write(|conn| {
                    diesel::insert_or_ignore_into($table::table)
                        .values(self)
                        .execute(conn)
                        .map_err(Into::into)
                        .map(|_| ())
                })
                .map_err(Into::into)
            }
        }
    };
}

impl<T, C> Store<DbConnection<C>> for Vec<T>
where
    T: Store<DbConnection<C>>,
{
    type Output = ();
    fn store(&self, into: &DbConnection<C>) -> Result<Self::Output, StorageError> {
        for item in self {
            item.store(into)?;
        }
        Ok(())
    }
}

pub trait MlsProviderExt: OpenMlsProvider<StorageError = SqlKeyStoreError> {
    type XmtpStorage: XmtpMlsStorageProvider;

    fn key_store(&self) -> &Self::XmtpStorage;
}

#[cfg(test)]
pub(crate) mod tests {
    #[cfg(target_arch = "wasm32")]
    wasm_bindgen_test::wasm_bindgen_test_configure!(run_in_dedicated_worker);
    use diesel::sql_types::Blob;

    use super::*;
    use crate::{Fetch, Store, XmtpTestDb, identity::StoredIdentity};
    use xmtp_common::{rand_vec, tmp_path};

    #[xmtp_common::test]
    async fn ephemeral_store() {
        let store = crate::TestDb::create_ephemeral_store().await;
        let conn = store.conn();

        let inbox_id = "inbox_id";
        StoredIdentity::new(inbox_id.to_string(), rand_vec::<24>(), rand_vec::<24>())
            .store(&conn)
            .unwrap();

        let fetched_identity: StoredIdentity = conn.fetch(&()).unwrap().unwrap();
        assert_eq!(fetched_identity.inbox_id, inbox_id);
    }

    #[xmtp_common::test]
    async fn persistent_store() {
        let db_path = tmp_path();
        {
            let store = crate::TestDb::create_persistent_store(Some(db_path.clone())).await;
            let conn = &store.conn();

            let inbox_id = "inbox_id";
            StoredIdentity::new(inbox_id.to_string(), rand_vec::<24>(), rand_vec::<24>())
                .store(conn)
                .unwrap();

            let fetched_identity: StoredIdentity = conn.fetch(&()).unwrap().unwrap();
            assert_eq!(fetched_identity.inbox_id, inbox_id);
        }
        EncryptedMessageStore::<()>::remove_db_files(db_path)
    }

    #[xmtp_common::test]
    async fn test_migration_25() {
        let db_path = tmp_path();
        let opts = StorageOption::Persistent(db_path.clone());

        #[cfg(not(target_arch = "wasm32"))]
        let db =
            native::NativeDb::new(&opts, EncryptedMessageStore::<()>::generate_enc_key()).unwrap();
        #[cfg(target_arch = "wasm32")]
        let db = wasm::WasmDb::new(&opts).await.unwrap();

        let store = EncryptedMessageStore { db };
        store.db.validate(&opts).unwrap();

        store
            .conn()
            .raw_query_write(|conn| {
                for _ in 0..25 {
                    conn.run_next_migration(MIGRATIONS).unwrap();
                }

                sql_query(
                    r#"
                INSERT INTO user_preferences (
                    hmac_key
                ) VALUES ($1)"#,
                )
                .bind::<Blob, _>(vec![1, 2, 3, 4, 5])
                .execute(conn)?;

                Ok(())
            })
            .unwrap();

        store
            .conn()
            .raw_query_write(|conn| {
                conn.run_pending_migrations(MIGRATIONS).unwrap();
                Ok(())
            })
            .unwrap();
    }

    #[xmtp_common::test]
    async fn encrypted_db_with_multiple_connections() {
        let db_path = tmp_path();
        {
            let store = crate::TestDb::create_persistent_store(Some(db_path.clone())).await;
            let conn1 = &store.conn();
            let inbox_id = "inbox_id";
            StoredIdentity::new(inbox_id.to_string(), rand_vec::<24>(), rand_vec::<24>())
                .store(conn1)
                .unwrap();

            let conn2 = &store.conn();
            tracing::info!("Getting conn 2");
            let fetched_identity: StoredIdentity = conn2.fetch(&()).unwrap().unwrap();
            assert_eq!(fetched_identity.inbox_id, inbox_id);
        }
        EncryptedMessageStore::<()>::remove_db_files(db_path)
    }
}<|MERGE_RESOLUTION|>--- conflicted
+++ resolved
@@ -37,12 +37,8 @@
 
 pub use self::db_connection::DbConnection;
 pub use diesel::sqlite::{Sqlite, SqliteConnection};
-<<<<<<< HEAD
-use openmls_traits::OpenMlsProvider;
+use openmls::storage::OpenMlsProvider;
 use prost::DecodeError;
-=======
-use openmls::storage::OpenMlsProvider;
->>>>>>> 51275549
 use xmtp_common::{RetryableError, retryable};
 
 use super::StorageError;
@@ -94,15 +90,12 @@
     Database(#[from] diesel::result::Error),
     #[error(transparent)]
     Platform(#[from] PlatformStorageError),
-<<<<<<< HEAD
     #[error(transparent)]
     DecodeError(#[from] DecodeError),
-=======
     #[error("disconnect not possible in transaction")]
     DisconnectInTransaction,
     #[error("reconnect not possible in transaction")]
     ReconnectInTransaction,
->>>>>>> 51275549
 }
 
 impl RetryableError for ConnectionError {
@@ -110,12 +103,9 @@
         match self {
             Self::Database(d) => retryable!(d),
             Self::Platform(n) => retryable!(n),
-<<<<<<< HEAD
             Self::DecodeError(_) => false,
-=======
             Self::DisconnectInTransaction => true,
             Self::ReconnectInTransaction => true,
->>>>>>> 51275549
         }
     }
 }
