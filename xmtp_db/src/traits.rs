--- conflicted
+++ resolved
@@ -80,11 +80,8 @@
     + QueryLocalCommitLog
     + QueryRemoteCommitLog
     + QueryAssociationStateCache
-<<<<<<< HEAD
+    + QueryReaddStatus
     + QueryPendingRemove
-=======
-    + QueryReaddStatus
->>>>>>> 784949cd
     + Pragmas
     + crate::ConnectionExt
 {
@@ -109,11 +106,8 @@
         + QueryLocalCommitLog
         + QueryRemoteCommitLog
         + QueryAssociationStateCache
-<<<<<<< HEAD
+        + QueryReaddStatus
         + QueryPendingRemove
-=======
-        + QueryReaddStatus
->>>>>>> 784949cd
         + Pragmas
         + crate::ConnectionExt
 {
