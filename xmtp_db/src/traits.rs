--- conflicted
+++ resolved
@@ -1,11 +1,8 @@
 use crate::ConnectionExt;
 use crate::StorageError;
 use crate::association_state::QueryAssociationStateCache;
-<<<<<<< HEAD
+use crate::icebox::QueryIcebox;
 use crate::message_deletion::QueryMessageDeletion;
-=======
-use crate::icebox::QueryIcebox;
->>>>>>> 85ee108c
 use crate::pending_remove::QueryPendingRemove;
 use crate::prelude::*;
 use crate::readd_status::QueryReaddStatus;
@@ -91,11 +88,8 @@
     + QueryReaddStatus
     + QueryTasks
     + QueryPendingRemove
-<<<<<<< HEAD
+    + QueryIcebox
     + QueryMessageDeletion
-=======
-    + QueryIcebox
->>>>>>> 85ee108c
     + Pragmas
     + crate::ConnectionExt
 {
@@ -125,11 +119,8 @@
         + QueryReaddStatus
         + QueryTasks
         + QueryPendingRemove
-<<<<<<< HEAD
+        + QueryIcebox
         + QueryMessageDeletion
-=======
-        + QueryIcebox
->>>>>>> 85ee108c
         + Pragmas
         + crate::ConnectionExt
 {
