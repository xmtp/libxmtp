use crate::ConnectionExt;
use crate::StorageError;
use crate::association_state::QueryAssociationStateCache;
use crate::pending_remove::QueryPendingRemove;
use crate::prelude::*;
use crate::readd_status::QueryReaddStatus;

/// Get an MLS Key store in the context of a transaction
/// this must only be used within transactions.
#[cfg_attr(any(feature = "test-utils", test), mockall::automock(type Store = crate::sql_key_store::mock::MockSqlKeyStore;))]
pub trait TransactionalKeyStore {
    type Store<'a>: XmtpMlsStorageProvider
    where
        Self: 'a;

    fn key_store<'a>(&'a mut self) -> Self::Store<'a>;
}

/// Inserts a model to the underlying data store, erroring if it already exists
pub trait Store<StorageConnection> {
    type Output;
    fn store(&self, into: &StorageConnection) -> Result<Self::Output, StorageError>;
}

/// Inserts a model to the underlying data store, silent no-op on unique constraint violations
pub trait StoreOrIgnore<StorageConnection> {
    type Output;
    fn store_or_ignore(&self, into: &StorageConnection) -> Result<Self::Output, StorageError>;
}

/// Fetches a model from the underlying data store, returning None if it does not exist
pub trait Fetch<Model> {
    type Key;
    fn fetch(&self, key: &Self::Key) -> Result<Option<Model>, StorageError>;
}

/// Fetches all instances of `Model` from the data store.
/// Returns an empty list if no items are found or an error if the fetch fails.
pub trait FetchList<Model> {
    fn fetch_list(&self) -> Result<Vec<Model>, StorageError>;
}

/// Fetches a filtered list of `Model` instances matching the specified key.
/// Logs an error and returns an empty list if no items are found or if an error occurs.
///
/// # Parameters
/// - `key`: The key used to filter the items in the data store.
pub trait FetchListWithKey<Model> {
    type Key;
    fn fetch_list_with_key(&self, keys: &[Self::Key]) -> Result<Vec<Model>, StorageError>;
}

/// Deletes a model from the underlying data store
pub trait Delete<Model> {
    type Key;
    fn delete(&self, key: Self::Key) -> Result<usize, StorageError>;
}

pub trait IntoConnection {
    type Connection: ConnectionExt;
    fn into_connection(self) -> Self::Connection;
}

pub trait DbQuery:
    ReadOnly
    + QueryConsentRecord
    + QueryConversationList
    + QueryDms
    + QueryGroup
    + QueryGroupVersion
    + QueryGroupIntent
    + QueryGroupMessage
    + QueryIdentity
    + QueryIdentityCache
    + QueryKeyPackageHistory
    + QueryKeyStoreEntry
    + QueryDeviceSyncMessages
    + QueryRefreshState
    + QueryIdentityUpdates
    + QueryLocalCommitLog
    + QueryRemoteCommitLog
    + QueryAssociationStateCache
    + QueryReaddStatus
<<<<<<< HEAD
    + QueryPendingRemove
=======
    + QueryTasks
>>>>>>> c39a5c43
    + Pragmas
    + crate::ConnectionExt
{
}

impl<T: ?Sized> DbQuery for T where
    T: ReadOnly
        + QueryConsentRecord
        + QueryConversationList
        + QueryDms
        + QueryGroup
        + QueryGroupVersion
        + QueryGroupIntent
        + QueryGroupMessage
        + QueryIdentity
        + QueryIdentityCache
        + QueryKeyPackageHistory
        + QueryKeyStoreEntry
        + QueryDeviceSyncMessages
        + QueryRefreshState
        + QueryIdentityUpdates
        + QueryLocalCommitLog
        + QueryRemoteCommitLog
        + QueryAssociationStateCache
        + QueryReaddStatus
<<<<<<< HEAD
        + QueryPendingRemove
=======
        + QueryTasks
>>>>>>> c39a5c43
        + Pragmas
        + crate::ConnectionExt
{
}

pub use crate::xmtp_openmls_provider::XmtpMlsStorageProvider;<|MERGE_RESOLUTION|>--- conflicted
+++ resolved
@@ -81,13 +81,11 @@
     + QueryRemoteCommitLog
     + QueryAssociationStateCache
     + QueryReaddStatus
-<<<<<<< HEAD
+    + QueryTasks
     + QueryPendingRemove
-=======
-    + QueryTasks
->>>>>>> c39a5c43
     + Pragmas
     + crate::ConnectionExt
+    + QueryPendingRemove
 {
 }
 
@@ -111,11 +109,8 @@
         + QueryRemoteCommitLog
         + QueryAssociationStateCache
         + QueryReaddStatus
-<<<<<<< HEAD
+        + QueryTasks
         + QueryPendingRemove
-=======
-        + QueryTasks
->>>>>>> c39a5c43
         + Pragmas
         + crate::ConnectionExt
 {
