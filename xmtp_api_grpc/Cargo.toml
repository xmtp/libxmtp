--- conflicted
+++ resolved
@@ -14,12 +14,7 @@
 pbjson = "0.5.1"
 pbjson-types = "0.5.1"
 prost = { workspace = true, features = ["prost-derive"] }
-<<<<<<< HEAD
-serde = { version = "1.0.160", features = ["derive"] }
-=======
 serde = { workspace = true, features = ["derive"] }
-serde_json.workspace = true 
->>>>>>> d0bcb731
 tokio = { workspace = true, features = ["macros", "rt-multi-thread", "time"] }
 tonic = { workspace = true, features = [
     "tls",
