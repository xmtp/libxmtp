[package]
edition = "2021"
name = "xmtp_api_grpc"
version.workspace = true

[dependencies]
async-stream.workspace = true
base64 = "0.22"
futures.workspace = true
hex.workspace = true
log = { workspace = true, features = ["std"] }
pbjson-types.workspace = true
pbjson.workspace = true
prost = { workspace = true, features = ["prost-derive"] }
serde = { workspace = true, features = ["derive"] }
tokio = { workspace = true, features = ["macros", "rt-multi-thread", "time"] }
tonic = { workspace = true, features = [
    "tls",
    "tls-roots",
    "tls-webpki-roots",
] }
<<<<<<< HEAD
xmtp_proto = { path = "../xmtp_proto", features = ["proto_full"] }
=======
tracing.workspace = true
xmtp_proto = { path = "../xmtp_proto", features = ["proto_full", "grpc"] }
>>>>>>> 03471ef3
xmtp_v2 = { path = "../xmtp_v2" }

[dev-dependencies]
uuid = { version = "1.3.1", features = ["v4"] }<|MERGE_RESOLUTION|>--- conflicted
+++ resolved
@@ -19,12 +19,8 @@
     "tls-roots",
     "tls-webpki-roots",
 ] }
-<<<<<<< HEAD
+tracing.workspace = true
 xmtp_proto = { path = "../xmtp_proto", features = ["proto_full"] }
-=======
-tracing.workspace = true
-xmtp_proto = { path = "../xmtp_proto", features = ["proto_full", "grpc"] }
->>>>>>> 03471ef3
 xmtp_v2 = { path = "../xmtp_v2" }
 
 [dev-dependencies]
