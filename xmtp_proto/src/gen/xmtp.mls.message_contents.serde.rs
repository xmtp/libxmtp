// @generated
impl serde::Serialize for AssociationTextVersion {
    #[allow(deprecated)]
    fn serialize<S>(&self, serializer: S) -> std::result::Result<S::Ok, S::Error>
    where
        S: serde::Serializer,
    {
        let variant = match self {
            Self::Unspecified => "ASSOCIATION_TEXT_VERSION_UNSPECIFIED",
            Self::AssociationTextVersion1 => "ASSOCIATION_TEXT_VERSION_1",
        };
        serializer.serialize_str(variant)
    }
}
impl<'de> serde::Deserialize<'de> for AssociationTextVersion {
    #[allow(deprecated)]
    fn deserialize<D>(deserializer: D) -> std::result::Result<Self, D::Error>
    where
        D: serde::Deserializer<'de>,
    {
        const FIELDS: &[&str] = &[
            "ASSOCIATION_TEXT_VERSION_UNSPECIFIED",
            "ASSOCIATION_TEXT_VERSION_1",
        ];

        struct GeneratedVisitor;

        impl<'de> serde::de::Visitor<'de> for GeneratedVisitor {
            type Value = AssociationTextVersion;

            fn expecting(&self, formatter: &mut std::fmt::Formatter<'_>) -> std::fmt::Result {
                write!(formatter, "expected one of: {:?}", &FIELDS)
            }

            fn visit_i64<E>(self, v: i64) -> std::result::Result<Self::Value, E>
            where
                E: serde::de::Error,
            {
                use std::convert::TryFrom;
                i32::try_from(v)
                    .ok()
                    .and_then(AssociationTextVersion::from_i32)
                    .ok_or_else(|| {
                        serde::de::Error::invalid_value(serde::de::Unexpected::Signed(v), &self)
                    })
            }

            fn visit_u64<E>(self, v: u64) -> std::result::Result<Self::Value, E>
            where
                E: serde::de::Error,
            {
                use std::convert::TryFrom;
                i32::try_from(v)
                    .ok()
                    .and_then(AssociationTextVersion::from_i32)
                    .ok_or_else(|| {
                        serde::de::Error::invalid_value(serde::de::Unexpected::Unsigned(v), &self)
                    })
            }

            fn visit_str<E>(self, value: &str) -> std::result::Result<Self::Value, E>
            where
                E: serde::de::Error,
            {
                match value {
                    "ASSOCIATION_TEXT_VERSION_UNSPECIFIED" => Ok(AssociationTextVersion::Unspecified),
                    "ASSOCIATION_TEXT_VERSION_1" => Ok(AssociationTextVersion::AssociationTextVersion1),
                    _ => Err(serde::de::Error::unknown_variant(value, FIELDS)),
                }
            }
        }
        deserializer.deserialize_any(GeneratedVisitor)
    }
}
impl serde::Serialize for Compression {
    #[allow(deprecated)]
    fn serialize<S>(&self, serializer: S) -> std::result::Result<S::Ok, S::Error>
    where
        S: serde::Serializer,
    {
        let variant = match self {
            Self::Deflate => "COMPRESSION_DEFLATE",
            Self::Gzip => "COMPRESSION_GZIP",
        };
        serializer.serialize_str(variant)
    }
}
impl<'de> serde::Deserialize<'de> for Compression {
    #[allow(deprecated)]
    fn deserialize<D>(deserializer: D) -> std::result::Result<Self, D::Error>
    where
        D: serde::Deserializer<'de>,
    {
        const FIELDS: &[&str] = &[
            "COMPRESSION_DEFLATE",
            "COMPRESSION_GZIP",
        ];

        struct GeneratedVisitor;

        impl<'de> serde::de::Visitor<'de> for GeneratedVisitor {
            type Value = Compression;

            fn expecting(&self, formatter: &mut std::fmt::Formatter<'_>) -> std::fmt::Result {
                write!(formatter, "expected one of: {:?}", &FIELDS)
            }

            fn visit_i64<E>(self, v: i64) -> std::result::Result<Self::Value, E>
            where
                E: serde::de::Error,
            {
                use std::convert::TryFrom;
                i32::try_from(v)
                    .ok()
                    .and_then(Compression::from_i32)
                    .ok_or_else(|| {
                        serde::de::Error::invalid_value(serde::de::Unexpected::Signed(v), &self)
                    })
            }

            fn visit_u64<E>(self, v: u64) -> std::result::Result<Self::Value, E>
            where
                E: serde::de::Error,
            {
                use std::convert::TryFrom;
                i32::try_from(v)
                    .ok()
                    .and_then(Compression::from_i32)
                    .ok_or_else(|| {
                        serde::de::Error::invalid_value(serde::de::Unexpected::Unsigned(v), &self)
                    })
            }

            fn visit_str<E>(self, value: &str) -> std::result::Result<Self::Value, E>
            where
                E: serde::de::Error,
            {
                match value {
                    "COMPRESSION_DEFLATE" => Ok(Compression::Deflate),
                    "COMPRESSION_GZIP" => Ok(Compression::Gzip),
                    _ => Err(serde::de::Error::unknown_variant(value, FIELDS)),
                }
            }
        }
        deserializer.deserialize_any(GeneratedVisitor)
    }
}
impl serde::Serialize for ContentTypeId {
    #[allow(deprecated)]
    fn serialize<S>(&self, serializer: S) -> std::result::Result<S::Ok, S::Error>
    where
        S: serde::Serializer,
    {
        use serde::ser::SerializeStruct;
        let mut len = 0;
        if !self.authority_id.is_empty() {
            len += 1;
        }
        if !self.type_id.is_empty() {
            len += 1;
        }
        if self.version_major != 0 {
            len += 1;
        }
        if self.version_minor != 0 {
            len += 1;
        }
        let mut struct_ser = serializer.serialize_struct("xmtp.mls.message_contents.ContentTypeId", len)?;
        if !self.authority_id.is_empty() {
            struct_ser.serialize_field("authorityId", &self.authority_id)?;
        }
        if !self.type_id.is_empty() {
            struct_ser.serialize_field("typeId", &self.type_id)?;
        }
        if self.version_major != 0 {
            struct_ser.serialize_field("versionMajor", &self.version_major)?;
        }
        if self.version_minor != 0 {
            struct_ser.serialize_field("versionMinor", &self.version_minor)?;
        }
        struct_ser.end()
    }
}
impl<'de> serde::Deserialize<'de> for ContentTypeId {
    #[allow(deprecated)]
    fn deserialize<D>(deserializer: D) -> std::result::Result<Self, D::Error>
    where
        D: serde::Deserializer<'de>,
    {
        const FIELDS: &[&str] = &[
            "authority_id",
            "authorityId",
            "type_id",
            "typeId",
            "version_major",
            "versionMajor",
            "version_minor",
            "versionMinor",
        ];

        #[allow(clippy::enum_variant_names)]
        enum GeneratedField {
            AuthorityId,
            TypeId,
            VersionMajor,
            VersionMinor,
        }
        impl<'de> serde::Deserialize<'de> for GeneratedField {
            fn deserialize<D>(deserializer: D) -> std::result::Result<GeneratedField, D::Error>
            where
                D: serde::Deserializer<'de>,
            {
                struct GeneratedVisitor;

                impl<'de> serde::de::Visitor<'de> for GeneratedVisitor {
                    type Value = GeneratedField;

                    fn expecting(&self, formatter: &mut std::fmt::Formatter<'_>) -> std::fmt::Result {
                        write!(formatter, "expected one of: {:?}", &FIELDS)
                    }

                    #[allow(unused_variables)]
                    fn visit_str<E>(self, value: &str) -> std::result::Result<GeneratedField, E>
                    where
                        E: serde::de::Error,
                    {
                        match value {
                            "authorityId" | "authority_id" => Ok(GeneratedField::AuthorityId),
                            "typeId" | "type_id" => Ok(GeneratedField::TypeId),
                            "versionMajor" | "version_major" => Ok(GeneratedField::VersionMajor),
                            "versionMinor" | "version_minor" => Ok(GeneratedField::VersionMinor),
                            _ => Err(serde::de::Error::unknown_field(value, FIELDS)),
                        }
                    }
                }
                deserializer.deserialize_identifier(GeneratedVisitor)
            }
        }
        struct GeneratedVisitor;
        impl<'de> serde::de::Visitor<'de> for GeneratedVisitor {
            type Value = ContentTypeId;

            fn expecting(&self, formatter: &mut std::fmt::Formatter<'_>) -> std::fmt::Result {
                formatter.write_str("struct xmtp.mls.message_contents.ContentTypeId")
            }

            fn visit_map<V>(self, mut map: V) -> std::result::Result<ContentTypeId, V::Error>
                where
                    V: serde::de::MapAccess<'de>,
            {
                let mut authority_id__ = None;
                let mut type_id__ = None;
                let mut version_major__ = None;
                let mut version_minor__ = None;
                while let Some(k) = map.next_key()? {
                    match k {
                        GeneratedField::AuthorityId => {
                            if authority_id__.is_some() {
                                return Err(serde::de::Error::duplicate_field("authorityId"));
                            }
                            authority_id__ = Some(map.next_value()?);
                        }
                        GeneratedField::TypeId => {
                            if type_id__.is_some() {
                                return Err(serde::de::Error::duplicate_field("typeId"));
                            }
                            type_id__ = Some(map.next_value()?);
                        }
                        GeneratedField::VersionMajor => {
                            if version_major__.is_some() {
                                return Err(serde::de::Error::duplicate_field("versionMajor"));
                            }
                            version_major__ = 
                                Some(map.next_value::<::pbjson::private::NumberDeserialize<_>>()?.0)
                            ;
                        }
                        GeneratedField::VersionMinor => {
                            if version_minor__.is_some() {
                                return Err(serde::de::Error::duplicate_field("versionMinor"));
                            }
                            version_minor__ = 
                                Some(map.next_value::<::pbjson::private::NumberDeserialize<_>>()?.0)
                            ;
                        }
                    }
                }
                Ok(ContentTypeId {
                    authority_id: authority_id__.unwrap_or_default(),
                    type_id: type_id__.unwrap_or_default(),
                    version_major: version_major__.unwrap_or_default(),
                    version_minor: version_minor__.unwrap_or_default(),
                })
            }
        }
        deserializer.deserialize_struct("xmtp.mls.message_contents.ContentTypeId", FIELDS, GeneratedVisitor)
    }
}
impl serde::Serialize for ConversationType {
    #[allow(deprecated)]
    fn serialize<S>(&self, serializer: S) -> std::result::Result<S::Ok, S::Error>
    where
        S: serde::Serializer,
    {
        let variant = match self {
            Self::Unspecified => "CONVERSATION_TYPE_UNSPECIFIED",
            Self::Group => "CONVERSATION_TYPE_GROUP",
            Self::Dm => "CONVERSATION_TYPE_DM",
        };
        serializer.serialize_str(variant)
    }
}
impl<'de> serde::Deserialize<'de> for ConversationType {
    #[allow(deprecated)]
    fn deserialize<D>(deserializer: D) -> std::result::Result<Self, D::Error>
    where
        D: serde::Deserializer<'de>,
    {
        const FIELDS: &[&str] = &[
            "CONVERSATION_TYPE_UNSPECIFIED",
            "CONVERSATION_TYPE_GROUP",
            "CONVERSATION_TYPE_DM",
        ];

        struct GeneratedVisitor;

        impl<'de> serde::de::Visitor<'de> for GeneratedVisitor {
            type Value = ConversationType;

            fn expecting(&self, formatter: &mut std::fmt::Formatter<'_>) -> std::fmt::Result {
                write!(formatter, "expected one of: {:?}", &FIELDS)
            }

            fn visit_i64<E>(self, v: i64) -> std::result::Result<Self::Value, E>
            where
                E: serde::de::Error,
            {
                use std::convert::TryFrom;
                i32::try_from(v)
                    .ok()
                    .and_then(ConversationType::from_i32)
                    .ok_or_else(|| {
                        serde::de::Error::invalid_value(serde::de::Unexpected::Signed(v), &self)
                    })
            }

            fn visit_u64<E>(self, v: u64) -> std::result::Result<Self::Value, E>
            where
                E: serde::de::Error,
            {
                use std::convert::TryFrom;
                i32::try_from(v)
                    .ok()
                    .and_then(ConversationType::from_i32)
                    .ok_or_else(|| {
                        serde::de::Error::invalid_value(serde::de::Unexpected::Unsigned(v), &self)
                    })
            }

            fn visit_str<E>(self, value: &str) -> std::result::Result<Self::Value, E>
            where
                E: serde::de::Error,
            {
                match value {
                    "CONVERSATION_TYPE_UNSPECIFIED" => Ok(ConversationType::Unspecified),
                    "CONVERSATION_TYPE_GROUP" => Ok(ConversationType::Group),
                    "CONVERSATION_TYPE_DM" => Ok(ConversationType::Dm),
                    _ => Err(serde::de::Error::unknown_variant(value, FIELDS)),
                }
            }
        }
        deserializer.deserialize_any(GeneratedVisitor)
    }
}
impl serde::Serialize for CredentialRevocation {
    #[allow(deprecated)]
    fn serialize<S>(&self, serializer: S) -> std::result::Result<S::Ok, S::Error>
    where
        S: serde::Serializer,
    {
        use serde::ser::SerializeStruct;
        let mut len = 0;
        if self.public_key.is_some() {
            len += 1;
        }
        if self.association.is_some() {
            len += 1;
        }
        let mut struct_ser = serializer.serialize_struct("xmtp.mls.message_contents.CredentialRevocation", len)?;
        if let Some(v) = self.public_key.as_ref() {
            match v {
                credential_revocation::PublicKey::InstallationKey(v) => {
                    struct_ser.serialize_field("installationKey", pbjson::private::base64::encode(&v).as_str())?;
                }
                credential_revocation::PublicKey::UnsignedLegacyCreateIdentityKey(v) => {
                    struct_ser.serialize_field("unsignedLegacyCreateIdentityKey", pbjson::private::base64::encode(&v).as_str())?;
                }
            }
        }
        if let Some(v) = self.association.as_ref() {
            match v {
                credential_revocation::Association::MessagingAccess(v) => {
                    struct_ser.serialize_field("messagingAccess", v)?;
                }
            }
        }
        struct_ser.end()
    }
}
impl<'de> serde::Deserialize<'de> for CredentialRevocation {
    #[allow(deprecated)]
    fn deserialize<D>(deserializer: D) -> std::result::Result<Self, D::Error>
    where
        D: serde::Deserializer<'de>,
    {
        const FIELDS: &[&str] = &[
            "installation_key",
            "installationKey",
            "unsigned_legacy_create_identity_key",
            "unsignedLegacyCreateIdentityKey",
            "messaging_access",
            "messagingAccess",
        ];

        #[allow(clippy::enum_variant_names)]
        enum GeneratedField {
            InstallationKey,
            UnsignedLegacyCreateIdentityKey,
            MessagingAccess,
        }
        impl<'de> serde::Deserialize<'de> for GeneratedField {
            fn deserialize<D>(deserializer: D) -> std::result::Result<GeneratedField, D::Error>
            where
                D: serde::Deserializer<'de>,
            {
                struct GeneratedVisitor;

                impl<'de> serde::de::Visitor<'de> for GeneratedVisitor {
                    type Value = GeneratedField;

                    fn expecting(&self, formatter: &mut std::fmt::Formatter<'_>) -> std::fmt::Result {
                        write!(formatter, "expected one of: {:?}", &FIELDS)
                    }

                    #[allow(unused_variables)]
                    fn visit_str<E>(self, value: &str) -> std::result::Result<GeneratedField, E>
                    where
                        E: serde::de::Error,
                    {
                        match value {
                            "installationKey" | "installation_key" => Ok(GeneratedField::InstallationKey),
                            "unsignedLegacyCreateIdentityKey" | "unsigned_legacy_create_identity_key" => Ok(GeneratedField::UnsignedLegacyCreateIdentityKey),
                            "messagingAccess" | "messaging_access" => Ok(GeneratedField::MessagingAccess),
                            _ => Err(serde::de::Error::unknown_field(value, FIELDS)),
                        }
                    }
                }
                deserializer.deserialize_identifier(GeneratedVisitor)
            }
        }
        struct GeneratedVisitor;
        impl<'de> serde::de::Visitor<'de> for GeneratedVisitor {
            type Value = CredentialRevocation;

            fn expecting(&self, formatter: &mut std::fmt::Formatter<'_>) -> std::fmt::Result {
                formatter.write_str("struct xmtp.mls.message_contents.CredentialRevocation")
            }

            fn visit_map<V>(self, mut map: V) -> std::result::Result<CredentialRevocation, V::Error>
                where
                    V: serde::de::MapAccess<'de>,
            {
                let mut public_key__ = None;
                let mut association__ = None;
                while let Some(k) = map.next_key()? {
                    match k {
                        GeneratedField::InstallationKey => {
                            if public_key__.is_some() {
                                return Err(serde::de::Error::duplicate_field("installationKey"));
                            }
                            public_key__ = map.next_value::<::std::option::Option<::pbjson::private::BytesDeserialize<_>>>()?.map(|x| credential_revocation::PublicKey::InstallationKey(x.0));
                        }
                        GeneratedField::UnsignedLegacyCreateIdentityKey => {
                            if public_key__.is_some() {
                                return Err(serde::de::Error::duplicate_field("unsignedLegacyCreateIdentityKey"));
                            }
                            public_key__ = map.next_value::<::std::option::Option<::pbjson::private::BytesDeserialize<_>>>()?.map(|x| credential_revocation::PublicKey::UnsignedLegacyCreateIdentityKey(x.0));
                        }
                        GeneratedField::MessagingAccess => {
                            if association__.is_some() {
                                return Err(serde::de::Error::duplicate_field("messagingAccess"));
                            }
                            association__ = map.next_value::<::std::option::Option<_>>()?.map(credential_revocation::Association::MessagingAccess)
;
                        }
                    }
                }
                Ok(CredentialRevocation {
                    public_key: public_key__,
                    association: association__,
                })
            }
        }
        deserializer.deserialize_struct("xmtp.mls.message_contents.CredentialRevocation", FIELDS, GeneratedVisitor)
    }
}
impl serde::Serialize for EdDsaSignature {
    #[allow(deprecated)]
    fn serialize<S>(&self, serializer: S) -> std::result::Result<S::Ok, S::Error>
    where
        S: serde::Serializer,
    {
        use serde::ser::SerializeStruct;
        let mut len = 0;
        if !self.bytes.is_empty() {
            len += 1;
        }
        let mut struct_ser = serializer.serialize_struct("xmtp.mls.message_contents.EdDsaSignature", len)?;
        if !self.bytes.is_empty() {
            struct_ser.serialize_field("bytes", pbjson::private::base64::encode(&self.bytes).as_str())?;
        }
        struct_ser.end()
    }
}
impl<'de> serde::Deserialize<'de> for EdDsaSignature {
    #[allow(deprecated)]
    fn deserialize<D>(deserializer: D) -> std::result::Result<Self, D::Error>
    where
        D: serde::Deserializer<'de>,
    {
        const FIELDS: &[&str] = &[
            "bytes",
        ];

        #[allow(clippy::enum_variant_names)]
        enum GeneratedField {
            Bytes,
        }
        impl<'de> serde::Deserialize<'de> for GeneratedField {
            fn deserialize<D>(deserializer: D) -> std::result::Result<GeneratedField, D::Error>
            where
                D: serde::Deserializer<'de>,
            {
                struct GeneratedVisitor;

                impl<'de> serde::de::Visitor<'de> for GeneratedVisitor {
                    type Value = GeneratedField;

                    fn expecting(&self, formatter: &mut std::fmt::Formatter<'_>) -> std::fmt::Result {
                        write!(formatter, "expected one of: {:?}", &FIELDS)
                    }

                    #[allow(unused_variables)]
                    fn visit_str<E>(self, value: &str) -> std::result::Result<GeneratedField, E>
                    where
                        E: serde::de::Error,
                    {
                        match value {
                            "bytes" => Ok(GeneratedField::Bytes),
                            _ => Err(serde::de::Error::unknown_field(value, FIELDS)),
                        }
                    }
                }
                deserializer.deserialize_identifier(GeneratedVisitor)
            }
        }
        struct GeneratedVisitor;
        impl<'de> serde::de::Visitor<'de> for GeneratedVisitor {
            type Value = EdDsaSignature;

            fn expecting(&self, formatter: &mut std::fmt::Formatter<'_>) -> std::fmt::Result {
                formatter.write_str("struct xmtp.mls.message_contents.EdDsaSignature")
            }

            fn visit_map<V>(self, mut map: V) -> std::result::Result<EdDsaSignature, V::Error>
                where
                    V: serde::de::MapAccess<'de>,
            {
                let mut bytes__ = None;
                while let Some(k) = map.next_key()? {
                    match k {
                        GeneratedField::Bytes => {
                            if bytes__.is_some() {
                                return Err(serde::de::Error::duplicate_field("bytes"));
                            }
                            bytes__ = 
                                Some(map.next_value::<::pbjson::private::BytesDeserialize<_>>()?.0)
                            ;
                        }
                    }
                }
                Ok(EdDsaSignature {
                    bytes: bytes__.unwrap_or_default(),
                })
            }
        }
        deserializer.deserialize_struct("xmtp.mls.message_contents.EdDsaSignature", FIELDS, GeneratedVisitor)
    }
}
impl serde::Serialize for EncodedContent {
    #[allow(deprecated)]
    fn serialize<S>(&self, serializer: S) -> std::result::Result<S::Ok, S::Error>
    where
        S: serde::Serializer,
    {
        use serde::ser::SerializeStruct;
        let mut len = 0;
        if self.r#type.is_some() {
            len += 1;
        }
        if !self.parameters.is_empty() {
            len += 1;
        }
        if self.fallback.is_some() {
            len += 1;
        }
        if self.compression.is_some() {
            len += 1;
        }
        if !self.content.is_empty() {
            len += 1;
        }
        let mut struct_ser = serializer.serialize_struct("xmtp.mls.message_contents.EncodedContent", len)?;
        if let Some(v) = self.r#type.as_ref() {
            struct_ser.serialize_field("type", v)?;
        }
        if !self.parameters.is_empty() {
            struct_ser.serialize_field("parameters", &self.parameters)?;
        }
        if let Some(v) = self.fallback.as_ref() {
            struct_ser.serialize_field("fallback", v)?;
        }
        if let Some(v) = self.compression.as_ref() {
            let v = Compression::from_i32(*v)
                .ok_or_else(|| serde::ser::Error::custom(format!("Invalid variant {}", *v)))?;
            struct_ser.serialize_field("compression", &v)?;
        }
        if !self.content.is_empty() {
            struct_ser.serialize_field("content", pbjson::private::base64::encode(&self.content).as_str())?;
        }
        struct_ser.end()
    }
}
impl<'de> serde::Deserialize<'de> for EncodedContent {
    #[allow(deprecated)]
    fn deserialize<D>(deserializer: D) -> std::result::Result<Self, D::Error>
    where
        D: serde::Deserializer<'de>,
    {
        const FIELDS: &[&str] = &[
            "type",
            "parameters",
            "fallback",
            "compression",
            "content",
        ];

        #[allow(clippy::enum_variant_names)]
        enum GeneratedField {
            Type,
            Parameters,
            Fallback,
            Compression,
            Content,
        }
        impl<'de> serde::Deserialize<'de> for GeneratedField {
            fn deserialize<D>(deserializer: D) -> std::result::Result<GeneratedField, D::Error>
            where
                D: serde::Deserializer<'de>,
            {
                struct GeneratedVisitor;

                impl<'de> serde::de::Visitor<'de> for GeneratedVisitor {
                    type Value = GeneratedField;

                    fn expecting(&self, formatter: &mut std::fmt::Formatter<'_>) -> std::fmt::Result {
                        write!(formatter, "expected one of: {:?}", &FIELDS)
                    }

                    #[allow(unused_variables)]
                    fn visit_str<E>(self, value: &str) -> std::result::Result<GeneratedField, E>
                    where
                        E: serde::de::Error,
                    {
                        match value {
                            "type" => Ok(GeneratedField::Type),
                            "parameters" => Ok(GeneratedField::Parameters),
                            "fallback" => Ok(GeneratedField::Fallback),
                            "compression" => Ok(GeneratedField::Compression),
                            "content" => Ok(GeneratedField::Content),
                            _ => Err(serde::de::Error::unknown_field(value, FIELDS)),
                        }
                    }
                }
                deserializer.deserialize_identifier(GeneratedVisitor)
            }
        }
        struct GeneratedVisitor;
        impl<'de> serde::de::Visitor<'de> for GeneratedVisitor {
            type Value = EncodedContent;

            fn expecting(&self, formatter: &mut std::fmt::Formatter<'_>) -> std::fmt::Result {
                formatter.write_str("struct xmtp.mls.message_contents.EncodedContent")
            }

            fn visit_map<V>(self, mut map: V) -> std::result::Result<EncodedContent, V::Error>
                where
                    V: serde::de::MapAccess<'de>,
            {
                let mut r#type__ = None;
                let mut parameters__ = None;
                let mut fallback__ = None;
                let mut compression__ = None;
                let mut content__ = None;
                while let Some(k) = map.next_key()? {
                    match k {
                        GeneratedField::Type => {
                            if r#type__.is_some() {
                                return Err(serde::de::Error::duplicate_field("type"));
                            }
                            r#type__ = map.next_value()?;
                        }
                        GeneratedField::Parameters => {
                            if parameters__.is_some() {
                                return Err(serde::de::Error::duplicate_field("parameters"));
                            }
                            parameters__ = Some(
                                map.next_value::<std::collections::HashMap<_, _>>()?
                            );
                        }
                        GeneratedField::Fallback => {
                            if fallback__.is_some() {
                                return Err(serde::de::Error::duplicate_field("fallback"));
                            }
                            fallback__ = map.next_value()?;
                        }
                        GeneratedField::Compression => {
                            if compression__.is_some() {
                                return Err(serde::de::Error::duplicate_field("compression"));
                            }
                            compression__ = map.next_value::<::std::option::Option<Compression>>()?.map(|x| x as i32);
                        }
                        GeneratedField::Content => {
                            if content__.is_some() {
                                return Err(serde::de::Error::duplicate_field("content"));
                            }
                            content__ = 
                                Some(map.next_value::<::pbjson::private::BytesDeserialize<_>>()?.0)
                            ;
                        }
                    }
                }
                Ok(EncodedContent {
                    r#type: r#type__,
                    parameters: parameters__.unwrap_or_default(),
                    fallback: fallback__,
                    compression: compression__,
                    content: content__.unwrap_or_default(),
                })
            }
        }
        deserializer.deserialize_struct("xmtp.mls.message_contents.EncodedContent", FIELDS, GeneratedVisitor)
    }
}
impl serde::Serialize for GrantMessagingAccessAssociation {
    #[allow(deprecated)]
    fn serialize<S>(&self, serializer: S) -> std::result::Result<S::Ok, S::Error>
    where
        S: serde::Serializer,
    {
        use serde::ser::SerializeStruct;
        let mut len = 0;
        if self.association_text_version != 0 {
            len += 1;
        }
        if self.signature.is_some() {
            len += 1;
        }
        if !self.account_address.is_empty() {
            len += 1;
        }
        if self.created_ns != 0 {
            len += 1;
        }
        let mut struct_ser = serializer.serialize_struct("xmtp.mls.message_contents.GrantMessagingAccessAssociation", len)?;
        if self.association_text_version != 0 {
            let v = AssociationTextVersion::from_i32(self.association_text_version)
                .ok_or_else(|| serde::ser::Error::custom(format!("Invalid variant {}", self.association_text_version)))?;
            struct_ser.serialize_field("associationTextVersion", &v)?;
        }
        if let Some(v) = self.signature.as_ref() {
            struct_ser.serialize_field("signature", v)?;
        }
        if !self.account_address.is_empty() {
            struct_ser.serialize_field("accountAddress", &self.account_address)?;
        }
        if self.created_ns != 0 {
            struct_ser.serialize_field("createdNs", ToString::to_string(&self.created_ns).as_str())?;
        }
        struct_ser.end()
    }
}
impl<'de> serde::Deserialize<'de> for GrantMessagingAccessAssociation {
    #[allow(deprecated)]
    fn deserialize<D>(deserializer: D) -> std::result::Result<Self, D::Error>
    where
        D: serde::Deserializer<'de>,
    {
        const FIELDS: &[&str] = &[
            "association_text_version",
            "associationTextVersion",
            "signature",
            "account_address",
            "accountAddress",
            "created_ns",
            "createdNs",
        ];

        #[allow(clippy::enum_variant_names)]
        enum GeneratedField {
            AssociationTextVersion,
            Signature,
            AccountAddress,
            CreatedNs,
        }
        impl<'de> serde::Deserialize<'de> for GeneratedField {
            fn deserialize<D>(deserializer: D) -> std::result::Result<GeneratedField, D::Error>
            where
                D: serde::Deserializer<'de>,
            {
                struct GeneratedVisitor;

                impl<'de> serde::de::Visitor<'de> for GeneratedVisitor {
                    type Value = GeneratedField;

                    fn expecting(&self, formatter: &mut std::fmt::Formatter<'_>) -> std::fmt::Result {
                        write!(formatter, "expected one of: {:?}", &FIELDS)
                    }

                    #[allow(unused_variables)]
                    fn visit_str<E>(self, value: &str) -> std::result::Result<GeneratedField, E>
                    where
                        E: serde::de::Error,
                    {
                        match value {
                            "associationTextVersion" | "association_text_version" => Ok(GeneratedField::AssociationTextVersion),
                            "signature" => Ok(GeneratedField::Signature),
                            "accountAddress" | "account_address" => Ok(GeneratedField::AccountAddress),
                            "createdNs" | "created_ns" => Ok(GeneratedField::CreatedNs),
                            _ => Err(serde::de::Error::unknown_field(value, FIELDS)),
                        }
                    }
                }
                deserializer.deserialize_identifier(GeneratedVisitor)
            }
        }
        struct GeneratedVisitor;
        impl<'de> serde::de::Visitor<'de> for GeneratedVisitor {
            type Value = GrantMessagingAccessAssociation;

            fn expecting(&self, formatter: &mut std::fmt::Formatter<'_>) -> std::fmt::Result {
                formatter.write_str("struct xmtp.mls.message_contents.GrantMessagingAccessAssociation")
            }

            fn visit_map<V>(self, mut map: V) -> std::result::Result<GrantMessagingAccessAssociation, V::Error>
                where
                    V: serde::de::MapAccess<'de>,
            {
                let mut association_text_version__ = None;
                let mut signature__ = None;
                let mut account_address__ = None;
                let mut created_ns__ = None;
                while let Some(k) = map.next_key()? {
                    match k {
                        GeneratedField::AssociationTextVersion => {
                            if association_text_version__.is_some() {
                                return Err(serde::de::Error::duplicate_field("associationTextVersion"));
                            }
                            association_text_version__ = Some(map.next_value::<AssociationTextVersion>()? as i32);
                        }
                        GeneratedField::Signature => {
                            if signature__.is_some() {
                                return Err(serde::de::Error::duplicate_field("signature"));
                            }
                            signature__ = map.next_value()?;
                        }
                        GeneratedField::AccountAddress => {
                            if account_address__.is_some() {
                                return Err(serde::de::Error::duplicate_field("accountAddress"));
                            }
                            account_address__ = Some(map.next_value()?);
                        }
                        GeneratedField::CreatedNs => {
                            if created_ns__.is_some() {
                                return Err(serde::de::Error::duplicate_field("createdNs"));
                            }
                            created_ns__ = 
                                Some(map.next_value::<::pbjson::private::NumberDeserialize<_>>()?.0)
                            ;
                        }
                    }
                }
                Ok(GrantMessagingAccessAssociation {
                    association_text_version: association_text_version__.unwrap_or_default(),
                    signature: signature__,
                    account_address: account_address__.unwrap_or_default(),
                    created_ns: created_ns__.unwrap_or_default(),
                })
            }
        }
        deserializer.deserialize_struct("xmtp.mls.message_contents.GrantMessagingAccessAssociation", FIELDS, GeneratedVisitor)
    }
}
impl serde::Serialize for GroupMembershipChanges {
    #[allow(deprecated)]
    fn serialize<S>(&self, serializer: S) -> std::result::Result<S::Ok, S::Error>
    where
        S: serde::Serializer,
    {
        use serde::ser::SerializeStruct;
        let mut len = 0;
        if !self.members_added.is_empty() {
            len += 1;
        }
        if !self.members_removed.is_empty() {
            len += 1;
        }
        if !self.installations_added.is_empty() {
            len += 1;
        }
        if !self.installations_removed.is_empty() {
            len += 1;
        }
        let mut struct_ser = serializer.serialize_struct("xmtp.mls.message_contents.GroupMembershipChanges", len)?;
        if !self.members_added.is_empty() {
            struct_ser.serialize_field("membersAdded", &self.members_added)?;
        }
        if !self.members_removed.is_empty() {
            struct_ser.serialize_field("membersRemoved", &self.members_removed)?;
        }
        if !self.installations_added.is_empty() {
            struct_ser.serialize_field("installationsAdded", &self.installations_added)?;
        }
        if !self.installations_removed.is_empty() {
            struct_ser.serialize_field("installationsRemoved", &self.installations_removed)?;
        }
        struct_ser.end()
    }
}
impl<'de> serde::Deserialize<'de> for GroupMembershipChanges {
    #[allow(deprecated)]
    fn deserialize<D>(deserializer: D) -> std::result::Result<Self, D::Error>
    where
        D: serde::Deserializer<'de>,
    {
        const FIELDS: &[&str] = &[
            "members_added",
            "membersAdded",
            "members_removed",
            "membersRemoved",
            "installations_added",
            "installationsAdded",
            "installations_removed",
            "installationsRemoved",
        ];

        #[allow(clippy::enum_variant_names)]
        enum GeneratedField {
            MembersAdded,
            MembersRemoved,
            InstallationsAdded,
            InstallationsRemoved,
        }
        impl<'de> serde::Deserialize<'de> for GeneratedField {
            fn deserialize<D>(deserializer: D) -> std::result::Result<GeneratedField, D::Error>
            where
                D: serde::Deserializer<'de>,
            {
                struct GeneratedVisitor;

                impl<'de> serde::de::Visitor<'de> for GeneratedVisitor {
                    type Value = GeneratedField;

                    fn expecting(&self, formatter: &mut std::fmt::Formatter<'_>) -> std::fmt::Result {
                        write!(formatter, "expected one of: {:?}", &FIELDS)
                    }

                    #[allow(unused_variables)]
                    fn visit_str<E>(self, value: &str) -> std::result::Result<GeneratedField, E>
                    where
                        E: serde::de::Error,
                    {
                        match value {
                            "membersAdded" | "members_added" => Ok(GeneratedField::MembersAdded),
                            "membersRemoved" | "members_removed" => Ok(GeneratedField::MembersRemoved),
                            "installationsAdded" | "installations_added" => Ok(GeneratedField::InstallationsAdded),
                            "installationsRemoved" | "installations_removed" => Ok(GeneratedField::InstallationsRemoved),
                            _ => Err(serde::de::Error::unknown_field(value, FIELDS)),
                        }
                    }
                }
                deserializer.deserialize_identifier(GeneratedVisitor)
            }
        }
        struct GeneratedVisitor;
        impl<'de> serde::de::Visitor<'de> for GeneratedVisitor {
            type Value = GroupMembershipChanges;

            fn expecting(&self, formatter: &mut std::fmt::Formatter<'_>) -> std::fmt::Result {
                formatter.write_str("struct xmtp.mls.message_contents.GroupMembershipChanges")
            }

            fn visit_map<V>(self, mut map: V) -> std::result::Result<GroupMembershipChanges, V::Error>
                where
                    V: serde::de::MapAccess<'de>,
            {
                let mut members_added__ = None;
                let mut members_removed__ = None;
                let mut installations_added__ = None;
                let mut installations_removed__ = None;
                while let Some(k) = map.next_key()? {
                    match k {
                        GeneratedField::MembersAdded => {
                            if members_added__.is_some() {
                                return Err(serde::de::Error::duplicate_field("membersAdded"));
                            }
                            members_added__ = Some(map.next_value()?);
                        }
                        GeneratedField::MembersRemoved => {
                            if members_removed__.is_some() {
                                return Err(serde::de::Error::duplicate_field("membersRemoved"));
                            }
                            members_removed__ = Some(map.next_value()?);
                        }
                        GeneratedField::InstallationsAdded => {
                            if installations_added__.is_some() {
                                return Err(serde::de::Error::duplicate_field("installationsAdded"));
                            }
                            installations_added__ = Some(map.next_value()?);
                        }
                        GeneratedField::InstallationsRemoved => {
                            if installations_removed__.is_some() {
                                return Err(serde::de::Error::duplicate_field("installationsRemoved"));
                            }
                            installations_removed__ = Some(map.next_value()?);
                        }
                    }
                }
                Ok(GroupMembershipChanges {
                    members_added: members_added__.unwrap_or_default(),
                    members_removed: members_removed__.unwrap_or_default(),
                    installations_added: installations_added__.unwrap_or_default(),
                    installations_removed: installations_removed__.unwrap_or_default(),
                })
            }
        }
        deserializer.deserialize_struct("xmtp.mls.message_contents.GroupMembershipChanges", FIELDS, GeneratedVisitor)
    }
}
impl serde::Serialize for GroupMetadataV1 {
    #[allow(deprecated)]
    fn serialize<S>(&self, serializer: S) -> std::result::Result<S::Ok, S::Error>
    where
        S: serde::Serializer,
    {
        use serde::ser::SerializeStruct;
        let mut len = 0;
        if self.conversation_type != 0 {
            len += 1;
        }
        if !self.creator_account_address.is_empty() {
            len += 1;
        }
        if self.policies.is_some() {
            len += 1;
        }
        let mut struct_ser = serializer.serialize_struct("xmtp.mls.message_contents.GroupMetadataV1", len)?;
        if self.conversation_type != 0 {
            let v = ConversationType::from_i32(self.conversation_type)
                .ok_or_else(|| serde::ser::Error::custom(format!("Invalid variant {}", self.conversation_type)))?;
            struct_ser.serialize_field("conversationType", &v)?;
        }
        if !self.creator_account_address.is_empty() {
            struct_ser.serialize_field("creatorAccountAddress", &self.creator_account_address)?;
        }
        if let Some(v) = self.policies.as_ref() {
            struct_ser.serialize_field("policies", v)?;
        }
        struct_ser.end()
    }
}
impl<'de> serde::Deserialize<'de> for GroupMetadataV1 {
    #[allow(deprecated)]
    fn deserialize<D>(deserializer: D) -> std::result::Result<Self, D::Error>
    where
        D: serde::Deserializer<'de>,
    {
        const FIELDS: &[&str] = &[
            "conversation_type",
            "conversationType",
            "creator_account_address",
            "creatorAccountAddress",
            "policies",
        ];

        #[allow(clippy::enum_variant_names)]
        enum GeneratedField {
            ConversationType,
            CreatorAccountAddress,
            Policies,
        }
        impl<'de> serde::Deserialize<'de> for GeneratedField {
            fn deserialize<D>(deserializer: D) -> std::result::Result<GeneratedField, D::Error>
            where
                D: serde::Deserializer<'de>,
            {
                struct GeneratedVisitor;

                impl<'de> serde::de::Visitor<'de> for GeneratedVisitor {
                    type Value = GeneratedField;

                    fn expecting(&self, formatter: &mut std::fmt::Formatter<'_>) -> std::fmt::Result {
                        write!(formatter, "expected one of: {:?}", &FIELDS)
                    }

                    #[allow(unused_variables)]
                    fn visit_str<E>(self, value: &str) -> std::result::Result<GeneratedField, E>
                    where
                        E: serde::de::Error,
                    {
                        match value {
                            "conversationType" | "conversation_type" => Ok(GeneratedField::ConversationType),
                            "creatorAccountAddress" | "creator_account_address" => Ok(GeneratedField::CreatorAccountAddress),
                            "policies" => Ok(GeneratedField::Policies),
                            _ => Err(serde::de::Error::unknown_field(value, FIELDS)),
                        }
                    }
                }
                deserializer.deserialize_identifier(GeneratedVisitor)
            }
        }
        struct GeneratedVisitor;
        impl<'de> serde::de::Visitor<'de> for GeneratedVisitor {
            type Value = GroupMetadataV1;

            fn expecting(&self, formatter: &mut std::fmt::Formatter<'_>) -> std::fmt::Result {
                formatter.write_str("struct xmtp.mls.message_contents.GroupMetadataV1")
            }

            fn visit_map<V>(self, mut map: V) -> std::result::Result<GroupMetadataV1, V::Error>
                where
                    V: serde::de::MapAccess<'de>,
            {
                let mut conversation_type__ = None;
                let mut creator_account_address__ = None;
                let mut policies__ = None;
                while let Some(k) = map.next_key()? {
                    match k {
                        GeneratedField::ConversationType => {
                            if conversation_type__.is_some() {
                                return Err(serde::de::Error::duplicate_field("conversationType"));
                            }
                            conversation_type__ = Some(map.next_value::<ConversationType>()? as i32);
                        }
                        GeneratedField::CreatorAccountAddress => {
                            if creator_account_address__.is_some() {
                                return Err(serde::de::Error::duplicate_field("creatorAccountAddress"));
                            }
                            creator_account_address__ = Some(map.next_value()?);
                        }
                        GeneratedField::Policies => {
                            if policies__.is_some() {
                                return Err(serde::de::Error::duplicate_field("policies"));
                            }
                            policies__ = map.next_value()?;
                        }
                    }
                }
                Ok(GroupMetadataV1 {
                    conversation_type: conversation_type__.unwrap_or_default(),
                    creator_account_address: creator_account_address__.unwrap_or_default(),
                    policies: policies__,
                })
            }
        }
        deserializer.deserialize_struct("xmtp.mls.message_contents.GroupMetadataV1", FIELDS, GeneratedVisitor)
    }
}
impl serde::Serialize for LegacyCreateIdentityAssociation {
    #[allow(deprecated)]
    fn serialize<S>(&self, serializer: S) -> std::result::Result<S::Ok, S::Error>
    where
        S: serde::Serializer,
    {
        use serde::ser::SerializeStruct;
        let mut len = 0;
        if self.signature.is_some() {
            len += 1;
        }
        if self.signed_legacy_create_identity_key.is_some() {
            len += 1;
        }
        let mut struct_ser = serializer.serialize_struct("xmtp.mls.message_contents.LegacyCreateIdentityAssociation", len)?;
        if let Some(v) = self.signature.as_ref() {
            struct_ser.serialize_field("signature", v)?;
        }
        if let Some(v) = self.signed_legacy_create_identity_key.as_ref() {
            struct_ser.serialize_field("signedLegacyCreateIdentityKey", v)?;
        }
        struct_ser.end()
    }
}
impl<'de> serde::Deserialize<'de> for LegacyCreateIdentityAssociation {
    #[allow(deprecated)]
    fn deserialize<D>(deserializer: D) -> std::result::Result<Self, D::Error>
    where
        D: serde::Deserializer<'de>,
    {
        const FIELDS: &[&str] = &[
            "signature",
            "signed_legacy_create_identity_key",
            "signedLegacyCreateIdentityKey",
        ];

        #[allow(clippy::enum_variant_names)]
        enum GeneratedField {
            Signature,
            SignedLegacyCreateIdentityKey,
        }
        impl<'de> serde::Deserialize<'de> for GeneratedField {
            fn deserialize<D>(deserializer: D) -> std::result::Result<GeneratedField, D::Error>
            where
                D: serde::Deserializer<'de>,
            {
                struct GeneratedVisitor;

                impl<'de> serde::de::Visitor<'de> for GeneratedVisitor {
                    type Value = GeneratedField;

                    fn expecting(&self, formatter: &mut std::fmt::Formatter<'_>) -> std::fmt::Result {
                        write!(formatter, "expected one of: {:?}", &FIELDS)
                    }

                    #[allow(unused_variables)]
                    fn visit_str<E>(self, value: &str) -> std::result::Result<GeneratedField, E>
                    where
                        E: serde::de::Error,
                    {
                        match value {
                            "signature" => Ok(GeneratedField::Signature),
                            "signedLegacyCreateIdentityKey" | "signed_legacy_create_identity_key" => Ok(GeneratedField::SignedLegacyCreateIdentityKey),
                            _ => Err(serde::de::Error::unknown_field(value, FIELDS)),
                        }
                    }
                }
                deserializer.deserialize_identifier(GeneratedVisitor)
            }
        }
        struct GeneratedVisitor;
        impl<'de> serde::de::Visitor<'de> for GeneratedVisitor {
            type Value = LegacyCreateIdentityAssociation;

            fn expecting(&self, formatter: &mut std::fmt::Formatter<'_>) -> std::fmt::Result {
                formatter.write_str("struct xmtp.mls.message_contents.LegacyCreateIdentityAssociation")
            }

            fn visit_map<V>(self, mut map: V) -> std::result::Result<LegacyCreateIdentityAssociation, V::Error>
                where
                    V: serde::de::MapAccess<'de>,
            {
                let mut signature__ = None;
                let mut signed_legacy_create_identity_key__ = None;
                while let Some(k) = map.next_key()? {
                    match k {
                        GeneratedField::Signature => {
                            if signature__.is_some() {
                                return Err(serde::de::Error::duplicate_field("signature"));
                            }
                            signature__ = map.next_value()?;
                        }
                        GeneratedField::SignedLegacyCreateIdentityKey => {
                            if signed_legacy_create_identity_key__.is_some() {
                                return Err(serde::de::Error::duplicate_field("signedLegacyCreateIdentityKey"));
                            }
                            signed_legacy_create_identity_key__ = map.next_value()?;
                        }
                    }
                }
                Ok(LegacyCreateIdentityAssociation {
                    signature: signature__,
                    signed_legacy_create_identity_key: signed_legacy_create_identity_key__,
                })
            }
        }
        deserializer.deserialize_struct("xmtp.mls.message_contents.LegacyCreateIdentityAssociation", FIELDS, GeneratedVisitor)
    }
}
impl serde::Serialize for MembershipChange {
    #[allow(deprecated)]
    fn serialize<S>(&self, serializer: S) -> std::result::Result<S::Ok, S::Error>
    where
        S: serde::Serializer,
    {
        use serde::ser::SerializeStruct;
        let mut len = 0;
        if !self.installation_ids.is_empty() {
            len += 1;
        }
        if !self.account_address.is_empty() {
            len += 1;
        }
        if !self.initiated_by_account_address.is_empty() {
            len += 1;
        }
        let mut struct_ser = serializer.serialize_struct("xmtp.mls.message_contents.MembershipChange", len)?;
        if !self.installation_ids.is_empty() {
            struct_ser.serialize_field("installationIds", &self.installation_ids.iter().map(pbjson::private::base64::encode).collect::<Vec<_>>())?;
        }
        if !self.account_address.is_empty() {
            struct_ser.serialize_field("accountAddress", &self.account_address)?;
        }
        if !self.initiated_by_account_address.is_empty() {
            struct_ser.serialize_field("initiatedByAccountAddress", &self.initiated_by_account_address)?;
        }
        struct_ser.end()
    }
}
impl<'de> serde::Deserialize<'de> for MembershipChange {
    #[allow(deprecated)]
    fn deserialize<D>(deserializer: D) -> std::result::Result<Self, D::Error>
    where
        D: serde::Deserializer<'de>,
    {
        const FIELDS: &[&str] = &[
            "installation_ids",
            "installationIds",
            "account_address",
            "accountAddress",
            "initiated_by_account_address",
            "initiatedByAccountAddress",
        ];

        #[allow(clippy::enum_variant_names)]
        enum GeneratedField {
            InstallationIds,
            AccountAddress,
            InitiatedByAccountAddress,
        }
        impl<'de> serde::Deserialize<'de> for GeneratedField {
            fn deserialize<D>(deserializer: D) -> std::result::Result<GeneratedField, D::Error>
            where
                D: serde::Deserializer<'de>,
            {
                struct GeneratedVisitor;

                impl<'de> serde::de::Visitor<'de> for GeneratedVisitor {
                    type Value = GeneratedField;

                    fn expecting(&self, formatter: &mut std::fmt::Formatter<'_>) -> std::fmt::Result {
                        write!(formatter, "expected one of: {:?}", &FIELDS)
                    }

                    #[allow(unused_variables)]
                    fn visit_str<E>(self, value: &str) -> std::result::Result<GeneratedField, E>
                    where
                        E: serde::de::Error,
                    {
                        match value {
                            "installationIds" | "installation_ids" => Ok(GeneratedField::InstallationIds),
                            "accountAddress" | "account_address" => Ok(GeneratedField::AccountAddress),
                            "initiatedByAccountAddress" | "initiated_by_account_address" => Ok(GeneratedField::InitiatedByAccountAddress),
                            _ => Err(serde::de::Error::unknown_field(value, FIELDS)),
                        }
                    }
                }
                deserializer.deserialize_identifier(GeneratedVisitor)
            }
        }
        struct GeneratedVisitor;
        impl<'de> serde::de::Visitor<'de> for GeneratedVisitor {
            type Value = MembershipChange;

            fn expecting(&self, formatter: &mut std::fmt::Formatter<'_>) -> std::fmt::Result {
                formatter.write_str("struct xmtp.mls.message_contents.MembershipChange")
            }

            fn visit_map<V>(self, mut map: V) -> std::result::Result<MembershipChange, V::Error>
                where
                    V: serde::de::MapAccess<'de>,
            {
                let mut installation_ids__ = None;
                let mut account_address__ = None;
                let mut initiated_by_account_address__ = None;
                while let Some(k) = map.next_key()? {
                    match k {
                        GeneratedField::InstallationIds => {
                            if installation_ids__.is_some() {
                                return Err(serde::de::Error::duplicate_field("installationIds"));
                            }
                            installation_ids__ = 
                                Some(map.next_value::<Vec<::pbjson::private::BytesDeserialize<_>>>()?
                                    .into_iter().map(|x| x.0).collect())
                            ;
                        }
                        GeneratedField::AccountAddress => {
                            if account_address__.is_some() {
                                return Err(serde::de::Error::duplicate_field("accountAddress"));
                            }
                            account_address__ = Some(map.next_value()?);
                        }
                        GeneratedField::InitiatedByAccountAddress => {
                            if initiated_by_account_address__.is_some() {
                                return Err(serde::de::Error::duplicate_field("initiatedByAccountAddress"));
                            }
                            initiated_by_account_address__ = Some(map.next_value()?);
                        }
                    }
                }
                Ok(MembershipChange {
                    installation_ids: installation_ids__.unwrap_or_default(),
                    account_address: account_address__.unwrap_or_default(),
                    initiated_by_account_address: initiated_by_account_address__.unwrap_or_default(),
                })
            }
        }
        deserializer.deserialize_struct("xmtp.mls.message_contents.MembershipChange", FIELDS, GeneratedVisitor)
    }
}
impl serde::Serialize for MembershipPolicy {
    #[allow(deprecated)]
    fn serialize<S>(&self, serializer: S) -> std::result::Result<S::Ok, S::Error>
    where
        S: serde::Serializer,
    {
        use serde::ser::SerializeStruct;
        let mut len = 0;
        if self.kind.is_some() {
            len += 1;
        }
        let mut struct_ser = serializer.serialize_struct("xmtp.mls.message_contents.MembershipPolicy", len)?;
        if let Some(v) = self.kind.as_ref() {
            match v {
                membership_policy::Kind::Base(v) => {
                    let v = membership_policy::BasePolicy::from_i32(*v)
                        .ok_or_else(|| serde::ser::Error::custom(format!("Invalid variant {}", *v)))?;
                    struct_ser.serialize_field("base", &v)?;
                }
                membership_policy::Kind::AndCondition(v) => {
                    struct_ser.serialize_field("andCondition", v)?;
                }
                membership_policy::Kind::AnyCondition(v) => {
                    struct_ser.serialize_field("anyCondition", v)?;
                }
            }
        }
        struct_ser.end()
    }
}
impl<'de> serde::Deserialize<'de> for MembershipPolicy {
    #[allow(deprecated)]
    fn deserialize<D>(deserializer: D) -> std::result::Result<Self, D::Error>
    where
        D: serde::Deserializer<'de>,
    {
        const FIELDS: &[&str] = &[
            "base",
            "and_condition",
            "andCondition",
            "any_condition",
            "anyCondition",
        ];

        #[allow(clippy::enum_variant_names)]
        enum GeneratedField {
            Base,
            AndCondition,
            AnyCondition,
        }
        impl<'de> serde::Deserialize<'de> for GeneratedField {
            fn deserialize<D>(deserializer: D) -> std::result::Result<GeneratedField, D::Error>
            where
                D: serde::Deserializer<'de>,
            {
                struct GeneratedVisitor;

                impl<'de> serde::de::Visitor<'de> for GeneratedVisitor {
                    type Value = GeneratedField;

                    fn expecting(&self, formatter: &mut std::fmt::Formatter<'_>) -> std::fmt::Result {
                        write!(formatter, "expected one of: {:?}", &FIELDS)
                    }

                    #[allow(unused_variables)]
                    fn visit_str<E>(self, value: &str) -> std::result::Result<GeneratedField, E>
                    where
                        E: serde::de::Error,
                    {
                        match value {
                            "base" => Ok(GeneratedField::Base),
                            "andCondition" | "and_condition" => Ok(GeneratedField::AndCondition),
                            "anyCondition" | "any_condition" => Ok(GeneratedField::AnyCondition),
                            _ => Err(serde::de::Error::unknown_field(value, FIELDS)),
                        }
                    }
                }
                deserializer.deserialize_identifier(GeneratedVisitor)
            }
        }
        struct GeneratedVisitor;
        impl<'de> serde::de::Visitor<'de> for GeneratedVisitor {
            type Value = MembershipPolicy;

            fn expecting(&self, formatter: &mut std::fmt::Formatter<'_>) -> std::fmt::Result {
                formatter.write_str("struct xmtp.mls.message_contents.MembershipPolicy")
            }

            fn visit_map<V>(self, mut map: V) -> std::result::Result<MembershipPolicy, V::Error>
                where
                    V: serde::de::MapAccess<'de>,
            {
                let mut kind__ = None;
                while let Some(k) = map.next_key()? {
                    match k {
                        GeneratedField::Base => {
                            if kind__.is_some() {
                                return Err(serde::de::Error::duplicate_field("base"));
                            }
                            kind__ = map.next_value::<::std::option::Option<membership_policy::BasePolicy>>()?.map(|x| membership_policy::Kind::Base(x as i32));
                        }
                        GeneratedField::AndCondition => {
                            if kind__.is_some() {
                                return Err(serde::de::Error::duplicate_field("andCondition"));
                            }
                            kind__ = map.next_value::<::std::option::Option<_>>()?.map(membership_policy::Kind::AndCondition)
;
                        }
                        GeneratedField::AnyCondition => {
                            if kind__.is_some() {
                                return Err(serde::de::Error::duplicate_field("anyCondition"));
                            }
                            kind__ = map.next_value::<::std::option::Option<_>>()?.map(membership_policy::Kind::AnyCondition)
;
                        }
                    }
                }
                Ok(MembershipPolicy {
                    kind: kind__,
                })
            }
        }
        deserializer.deserialize_struct("xmtp.mls.message_contents.MembershipPolicy", FIELDS, GeneratedVisitor)
    }
}
impl serde::Serialize for membership_policy::AndCondition {
    #[allow(deprecated)]
    fn serialize<S>(&self, serializer: S) -> std::result::Result<S::Ok, S::Error>
    where
        S: serde::Serializer,
    {
        use serde::ser::SerializeStruct;
        let mut len = 0;
        if !self.policies.is_empty() {
            len += 1;
        }
        let mut struct_ser = serializer.serialize_struct("xmtp.mls.message_contents.MembershipPolicy.AndCondition", len)?;
        if !self.policies.is_empty() {
            struct_ser.serialize_field("policies", &self.policies)?;
        }
        struct_ser.end()
    }
}
impl<'de> serde::Deserialize<'de> for membership_policy::AndCondition {
    #[allow(deprecated)]
    fn deserialize<D>(deserializer: D) -> std::result::Result<Self, D::Error>
    where
        D: serde::Deserializer<'de>,
    {
        const FIELDS: &[&str] = &[
            "policies",
        ];

        #[allow(clippy::enum_variant_names)]
        enum GeneratedField {
            Policies,
        }
        impl<'de> serde::Deserialize<'de> for GeneratedField {
            fn deserialize<D>(deserializer: D) -> std::result::Result<GeneratedField, D::Error>
            where
                D: serde::Deserializer<'de>,
            {
                struct GeneratedVisitor;

                impl<'de> serde::de::Visitor<'de> for GeneratedVisitor {
                    type Value = GeneratedField;

                    fn expecting(&self, formatter: &mut std::fmt::Formatter<'_>) -> std::fmt::Result {
                        write!(formatter, "expected one of: {:?}", &FIELDS)
                    }

                    #[allow(unused_variables)]
                    fn visit_str<E>(self, value: &str) -> std::result::Result<GeneratedField, E>
                    where
                        E: serde::de::Error,
                    {
                        match value {
                            "policies" => Ok(GeneratedField::Policies),
                            _ => Err(serde::de::Error::unknown_field(value, FIELDS)),
                        }
                    }
                }
                deserializer.deserialize_identifier(GeneratedVisitor)
            }
        }
        struct GeneratedVisitor;
        impl<'de> serde::de::Visitor<'de> for GeneratedVisitor {
            type Value = membership_policy::AndCondition;

            fn expecting(&self, formatter: &mut std::fmt::Formatter<'_>) -> std::fmt::Result {
                formatter.write_str("struct xmtp.mls.message_contents.MembershipPolicy.AndCondition")
            }

            fn visit_map<V>(self, mut map: V) -> std::result::Result<membership_policy::AndCondition, V::Error>
                where
                    V: serde::de::MapAccess<'de>,
            {
                let mut policies__ = None;
                while let Some(k) = map.next_key()? {
                    match k {
                        GeneratedField::Policies => {
                            if policies__.is_some() {
                                return Err(serde::de::Error::duplicate_field("policies"));
                            }
                            policies__ = Some(map.next_value()?);
                        }
                    }
                }
                Ok(membership_policy::AndCondition {
                    policies: policies__.unwrap_or_default(),
                })
            }
        }
        deserializer.deserialize_struct("xmtp.mls.message_contents.MembershipPolicy.AndCondition", FIELDS, GeneratedVisitor)
    }
}
impl serde::Serialize for membership_policy::AnyCondition {
    #[allow(deprecated)]
    fn serialize<S>(&self, serializer: S) -> std::result::Result<S::Ok, S::Error>
    where
        S: serde::Serializer,
    {
        use serde::ser::SerializeStruct;
        let mut len = 0;
        if !self.policies.is_empty() {
            len += 1;
        }
        let mut struct_ser = serializer.serialize_struct("xmtp.mls.message_contents.MembershipPolicy.AnyCondition", len)?;
        if !self.policies.is_empty() {
            struct_ser.serialize_field("policies", &self.policies)?;
        }
        struct_ser.end()
    }
}
impl<'de> serde::Deserialize<'de> for membership_policy::AnyCondition {
    #[allow(deprecated)]
    fn deserialize<D>(deserializer: D) -> std::result::Result<Self, D::Error>
    where
        D: serde::Deserializer<'de>,
    {
        const FIELDS: &[&str] = &[
            "policies",
        ];

        #[allow(clippy::enum_variant_names)]
        enum GeneratedField {
            Policies,
        }
        impl<'de> serde::Deserialize<'de> for GeneratedField {
            fn deserialize<D>(deserializer: D) -> std::result::Result<GeneratedField, D::Error>
            where
                D: serde::Deserializer<'de>,
            {
                struct GeneratedVisitor;

                impl<'de> serde::de::Visitor<'de> for GeneratedVisitor {
                    type Value = GeneratedField;

                    fn expecting(&self, formatter: &mut std::fmt::Formatter<'_>) -> std::fmt::Result {
                        write!(formatter, "expected one of: {:?}", &FIELDS)
                    }

                    #[allow(unused_variables)]
                    fn visit_str<E>(self, value: &str) -> std::result::Result<GeneratedField, E>
                    where
                        E: serde::de::Error,
                    {
                        match value {
                            "policies" => Ok(GeneratedField::Policies),
                            _ => Err(serde::de::Error::unknown_field(value, FIELDS)),
                        }
                    }
                }
                deserializer.deserialize_identifier(GeneratedVisitor)
            }
        }
        struct GeneratedVisitor;
        impl<'de> serde::de::Visitor<'de> for GeneratedVisitor {
            type Value = membership_policy::AnyCondition;

            fn expecting(&self, formatter: &mut std::fmt::Formatter<'_>) -> std::fmt::Result {
                formatter.write_str("struct xmtp.mls.message_contents.MembershipPolicy.AnyCondition")
            }

            fn visit_map<V>(self, mut map: V) -> std::result::Result<membership_policy::AnyCondition, V::Error>
                where
                    V: serde::de::MapAccess<'de>,
            {
                let mut policies__ = None;
                while let Some(k) = map.next_key()? {
                    match k {
                        GeneratedField::Policies => {
                            if policies__.is_some() {
                                return Err(serde::de::Error::duplicate_field("policies"));
                            }
                            policies__ = Some(map.next_value()?);
                        }
                    }
                }
                Ok(membership_policy::AnyCondition {
                    policies: policies__.unwrap_or_default(),
                })
            }
        }
        deserializer.deserialize_struct("xmtp.mls.message_contents.MembershipPolicy.AnyCondition", FIELDS, GeneratedVisitor)
    }
}
impl serde::Serialize for membership_policy::BasePolicy {
    #[allow(deprecated)]
    fn serialize<S>(&self, serializer: S) -> std::result::Result<S::Ok, S::Error>
    where
        S: serde::Serializer,
    {
        let variant = match self {
            Self::Unspecified => "BASE_POLICY_UNSPECIFIED",
            Self::Allow => "BASE_POLICY_ALLOW",
            Self::Deny => "BASE_POLICY_DENY",
            Self::AllowIfActorCreator => "BASE_POLICY_ALLOW_IF_ACTOR_CREATOR",
        };
        serializer.serialize_str(variant)
    }
}
impl<'de> serde::Deserialize<'de> for membership_policy::BasePolicy {
    #[allow(deprecated)]
    fn deserialize<D>(deserializer: D) -> std::result::Result<Self, D::Error>
    where
        D: serde::Deserializer<'de>,
    {
        const FIELDS: &[&str] = &[
            "BASE_POLICY_UNSPECIFIED",
            "BASE_POLICY_ALLOW",
            "BASE_POLICY_DENY",
            "BASE_POLICY_ALLOW_IF_ACTOR_CREATOR",
        ];

        struct GeneratedVisitor;

        impl<'de> serde::de::Visitor<'de> for GeneratedVisitor {
            type Value = membership_policy::BasePolicy;

            fn expecting(&self, formatter: &mut std::fmt::Formatter<'_>) -> std::fmt::Result {
                write!(formatter, "expected one of: {:?}", &FIELDS)
            }

            fn visit_i64<E>(self, v: i64) -> std::result::Result<Self::Value, E>
            where
                E: serde::de::Error,
            {
                use std::convert::TryFrom;
                i32::try_from(v)
                    .ok()
                    .and_then(membership_policy::BasePolicy::from_i32)
                    .ok_or_else(|| {
                        serde::de::Error::invalid_value(serde::de::Unexpected::Signed(v), &self)
                    })
            }

            fn visit_u64<E>(self, v: u64) -> std::result::Result<Self::Value, E>
            where
                E: serde::de::Error,
            {
                use std::convert::TryFrom;
                i32::try_from(v)
                    .ok()
                    .and_then(membership_policy::BasePolicy::from_i32)
                    .ok_or_else(|| {
                        serde::de::Error::invalid_value(serde::de::Unexpected::Unsigned(v), &self)
                    })
            }

            fn visit_str<E>(self, value: &str) -> std::result::Result<Self::Value, E>
            where
                E: serde::de::Error,
            {
                match value {
                    "BASE_POLICY_UNSPECIFIED" => Ok(membership_policy::BasePolicy::Unspecified),
                    "BASE_POLICY_ALLOW" => Ok(membership_policy::BasePolicy::Allow),
                    "BASE_POLICY_DENY" => Ok(membership_policy::BasePolicy::Deny),
                    "BASE_POLICY_ALLOW_IF_ACTOR_CREATOR" => Ok(membership_policy::BasePolicy::AllowIfActorCreator),
                    _ => Err(serde::de::Error::unknown_variant(value, FIELDS)),
                }
            }
        }
        deserializer.deserialize_any(GeneratedVisitor)
    }
}
impl serde::Serialize for MlsCredential {
    #[allow(deprecated)]
    fn serialize<S>(&self, serializer: S) -> std::result::Result<S::Ok, S::Error>
    where
        S: serde::Serializer,
    {
        use serde::ser::SerializeStruct;
        let mut len = 0;
        if !self.installation_public_key.is_empty() {
            len += 1;
        }
        if self.association.is_some() {
            len += 1;
        }
        let mut struct_ser = serializer.serialize_struct("xmtp.mls.message_contents.MlsCredential", len)?;
        if !self.installation_public_key.is_empty() {
            struct_ser.serialize_field("installationPublicKey", pbjson::private::base64::encode(&self.installation_public_key).as_str())?;
        }
        if let Some(v) = self.association.as_ref() {
            match v {
                mls_credential::Association::MessagingAccess(v) => {
                    struct_ser.serialize_field("messagingAccess", v)?;
                }
                mls_credential::Association::LegacyCreateIdentity(v) => {
                    struct_ser.serialize_field("legacyCreateIdentity", v)?;
                }
            }
        }
        struct_ser.end()
    }
}
impl<'de> serde::Deserialize<'de> for MlsCredential {
    #[allow(deprecated)]
    fn deserialize<D>(deserializer: D) -> std::result::Result<Self, D::Error>
    where
        D: serde::Deserializer<'de>,
    {
        const FIELDS: &[&str] = &[
            "installation_public_key",
            "installationPublicKey",
            "messaging_access",
            "messagingAccess",
            "legacy_create_identity",
            "legacyCreateIdentity",
        ];

        #[allow(clippy::enum_variant_names)]
        enum GeneratedField {
            InstallationPublicKey,
            MessagingAccess,
            LegacyCreateIdentity,
        }
        impl<'de> serde::Deserialize<'de> for GeneratedField {
            fn deserialize<D>(deserializer: D) -> std::result::Result<GeneratedField, D::Error>
            where
                D: serde::Deserializer<'de>,
            {
                struct GeneratedVisitor;

                impl<'de> serde::de::Visitor<'de> for GeneratedVisitor {
                    type Value = GeneratedField;

                    fn expecting(&self, formatter: &mut std::fmt::Formatter<'_>) -> std::fmt::Result {
                        write!(formatter, "expected one of: {:?}", &FIELDS)
                    }

                    #[allow(unused_variables)]
                    fn visit_str<E>(self, value: &str) -> std::result::Result<GeneratedField, E>
                    where
                        E: serde::de::Error,
                    {
                        match value {
                            "installationPublicKey" | "installation_public_key" => Ok(GeneratedField::InstallationPublicKey),
                            "messagingAccess" | "messaging_access" => Ok(GeneratedField::MessagingAccess),
                            "legacyCreateIdentity" | "legacy_create_identity" => Ok(GeneratedField::LegacyCreateIdentity),
                            _ => Err(serde::de::Error::unknown_field(value, FIELDS)),
                        }
                    }
                }
                deserializer.deserialize_identifier(GeneratedVisitor)
            }
        }
        struct GeneratedVisitor;
        impl<'de> serde::de::Visitor<'de> for GeneratedVisitor {
            type Value = MlsCredential;

            fn expecting(&self, formatter: &mut std::fmt::Formatter<'_>) -> std::fmt::Result {
                formatter.write_str("struct xmtp.mls.message_contents.MlsCredential")
            }

            fn visit_map<V>(self, mut map: V) -> std::result::Result<MlsCredential, V::Error>
                where
                    V: serde::de::MapAccess<'de>,
            {
                let mut installation_public_key__ = None;
                let mut association__ = None;
                while let Some(k) = map.next_key()? {
                    match k {
                        GeneratedField::InstallationPublicKey => {
                            if installation_public_key__.is_some() {
                                return Err(serde::de::Error::duplicate_field("installationPublicKey"));
                            }
                            installation_public_key__ = 
                                Some(map.next_value::<::pbjson::private::BytesDeserialize<_>>()?.0)
                            ;
                        }
                        GeneratedField::MessagingAccess => {
                            if association__.is_some() {
                                return Err(serde::de::Error::duplicate_field("messagingAccess"));
                            }
                            association__ = map.next_value::<::std::option::Option<_>>()?.map(mls_credential::Association::MessagingAccess)
;
                        }
                        GeneratedField::LegacyCreateIdentity => {
                            if association__.is_some() {
                                return Err(serde::de::Error::duplicate_field("legacyCreateIdentity"));
                            }
                            association__ = map.next_value::<::std::option::Option<_>>()?.map(mls_credential::Association::LegacyCreateIdentity)
;
                        }
                    }
                }
                Ok(MlsCredential {
                    installation_public_key: installation_public_key__.unwrap_or_default(),
                    association: association__,
                })
            }
        }
        deserializer.deserialize_struct("xmtp.mls.message_contents.MlsCredential", FIELDS, GeneratedVisitor)
    }
}
impl serde::Serialize for PolicySet {
    #[allow(deprecated)]
    fn serialize<S>(&self, serializer: S) -> std::result::Result<S::Ok, S::Error>
    where
        S: serde::Serializer,
    {
        use serde::ser::SerializeStruct;
        let mut len = 0;
        if self.add_member_policy.is_some() {
            len += 1;
        }
        if self.remove_member_policy.is_some() {
            len += 1;
        }
        let mut struct_ser = serializer.serialize_struct("xmtp.mls.message_contents.PolicySet", len)?;
        if let Some(v) = self.add_member_policy.as_ref() {
            struct_ser.serialize_field("addMemberPolicy", v)?;
        }
        if let Some(v) = self.remove_member_policy.as_ref() {
            struct_ser.serialize_field("removeMemberPolicy", v)?;
        }
        struct_ser.end()
    }
}
impl<'de> serde::Deserialize<'de> for PolicySet {
    #[allow(deprecated)]
    fn deserialize<D>(deserializer: D) -> std::result::Result<Self, D::Error>
    where
        D: serde::Deserializer<'de>,
    {
        const FIELDS: &[&str] = &[
            "add_member_policy",
            "addMemberPolicy",
            "remove_member_policy",
            "removeMemberPolicy",
        ];

        #[allow(clippy::enum_variant_names)]
        enum GeneratedField {
            AddMemberPolicy,
            RemoveMemberPolicy,
        }
        impl<'de> serde::Deserialize<'de> for GeneratedField {
            fn deserialize<D>(deserializer: D) -> std::result::Result<GeneratedField, D::Error>
            where
                D: serde::Deserializer<'de>,
            {
                struct GeneratedVisitor;

                impl<'de> serde::de::Visitor<'de> for GeneratedVisitor {
                    type Value = GeneratedField;

                    fn expecting(&self, formatter: &mut std::fmt::Formatter<'_>) -> std::fmt::Result {
                        write!(formatter, "expected one of: {:?}", &FIELDS)
                    }

                    #[allow(unused_variables)]
                    fn visit_str<E>(self, value: &str) -> std::result::Result<GeneratedField, E>
                    where
                        E: serde::de::Error,
                    {
                        match value {
                            "addMemberPolicy" | "add_member_policy" => Ok(GeneratedField::AddMemberPolicy),
                            "removeMemberPolicy" | "remove_member_policy" => Ok(GeneratedField::RemoveMemberPolicy),
                            _ => Err(serde::de::Error::unknown_field(value, FIELDS)),
                        }
                    }
                }
                deserializer.deserialize_identifier(GeneratedVisitor)
            }
        }
        struct GeneratedVisitor;
        impl<'de> serde::de::Visitor<'de> for GeneratedVisitor {
            type Value = PolicySet;

            fn expecting(&self, formatter: &mut std::fmt::Formatter<'_>) -> std::fmt::Result {
                formatter.write_str("struct xmtp.mls.message_contents.PolicySet")
            }

            fn visit_map<V>(self, mut map: V) -> std::result::Result<PolicySet, V::Error>
                where
                    V: serde::de::MapAccess<'de>,
            {
                let mut add_member_policy__ = None;
                let mut remove_member_policy__ = None;
                while let Some(k) = map.next_key()? {
                    match k {
                        GeneratedField::AddMemberPolicy => {
                            if add_member_policy__.is_some() {
                                return Err(serde::de::Error::duplicate_field("addMemberPolicy"));
                            }
                            add_member_policy__ = map.next_value()?;
                        }
                        GeneratedField::RemoveMemberPolicy => {
                            if remove_member_policy__.is_some() {
                                return Err(serde::de::Error::duplicate_field("removeMemberPolicy"));
                            }
                            remove_member_policy__ = map.next_value()?;
                        }
                    }
                }
                Ok(PolicySet {
                    add_member_policy: add_member_policy__,
                    remove_member_policy: remove_member_policy__,
                })
            }
        }
        deserializer.deserialize_struct("xmtp.mls.message_contents.PolicySet", FIELDS, GeneratedVisitor)
    }
}
impl serde::Serialize for RecoverableEcdsaSignature {
    #[allow(deprecated)]
    fn serialize<S>(&self, serializer: S) -> std::result::Result<S::Ok, S::Error>
    where
        S: serde::Serializer,
    {
        use serde::ser::SerializeStruct;
        let mut len = 0;
        if !self.bytes.is_empty() {
            len += 1;
        }
        let mut struct_ser = serializer.serialize_struct("xmtp.mls.message_contents.RecoverableEcdsaSignature", len)?;
        if !self.bytes.is_empty() {
            struct_ser.serialize_field("bytes", pbjson::private::base64::encode(&self.bytes).as_str())?;
        }
        struct_ser.end()
    }
}
impl<'de> serde::Deserialize<'de> for RecoverableEcdsaSignature {
    #[allow(deprecated)]
    fn deserialize<D>(deserializer: D) -> std::result::Result<Self, D::Error>
    where
        D: serde::Deserializer<'de>,
    {
        const FIELDS: &[&str] = &[
            "bytes",
        ];

        #[allow(clippy::enum_variant_names)]
        enum GeneratedField {
            Bytes,
        }
        impl<'de> serde::Deserialize<'de> for GeneratedField {
            fn deserialize<D>(deserializer: D) -> std::result::Result<GeneratedField, D::Error>
            where
                D: serde::Deserializer<'de>,
            {
                struct GeneratedVisitor;

                impl<'de> serde::de::Visitor<'de> for GeneratedVisitor {
                    type Value = GeneratedField;

                    fn expecting(&self, formatter: &mut std::fmt::Formatter<'_>) -> std::fmt::Result {
                        write!(formatter, "expected one of: {:?}", &FIELDS)
                    }

                    #[allow(unused_variables)]
                    fn visit_str<E>(self, value: &str) -> std::result::Result<GeneratedField, E>
                    where
                        E: serde::de::Error,
                    {
                        match value {
                            "bytes" => Ok(GeneratedField::Bytes),
                            _ => Err(serde::de::Error::unknown_field(value, FIELDS)),
                        }
                    }
                }
                deserializer.deserialize_identifier(GeneratedVisitor)
            }
        }
        struct GeneratedVisitor;
        impl<'de> serde::de::Visitor<'de> for GeneratedVisitor {
            type Value = RecoverableEcdsaSignature;

            fn expecting(&self, formatter: &mut std::fmt::Formatter<'_>) -> std::fmt::Result {
                formatter.write_str("struct xmtp.mls.message_contents.RecoverableEcdsaSignature")
            }

            fn visit_map<V>(self, mut map: V) -> std::result::Result<RecoverableEcdsaSignature, V::Error>
                where
                    V: serde::de::MapAccess<'de>,
            {
                let mut bytes__ = None;
                while let Some(k) = map.next_key()? {
                    match k {
                        GeneratedField::Bytes => {
                            if bytes__.is_some() {
                                return Err(serde::de::Error::duplicate_field("bytes"));
                            }
                            bytes__ = 
                                Some(map.next_value::<::pbjson::private::BytesDeserialize<_>>()?.0)
                            ;
                        }
                    }
                }
                Ok(RecoverableEcdsaSignature {
                    bytes: bytes__.unwrap_or_default(),
                })
            }
        }
        deserializer.deserialize_struct("xmtp.mls.message_contents.RecoverableEcdsaSignature", FIELDS, GeneratedVisitor)
    }
<<<<<<< HEAD
}
impl serde::Serialize for RevokeMessagingAccessAssociation {
    #[allow(deprecated)]
    fn serialize<S>(&self, serializer: S) -> std::result::Result<S::Ok, S::Error>
    where
        S: serde::Serializer,
    {
        use serde::ser::SerializeStruct;
        let mut len = 0;
        if self.association_text_version != 0 {
            len += 1;
        }
        if self.signature.is_some() {
            len += 1;
        }
        if !self.account_address.is_empty() {
            len += 1;
        }
        if self.created_ns != 0 {
            len += 1;
        }
        let mut struct_ser = serializer.serialize_struct("xmtp.mls.message_contents.RevokeMessagingAccessAssociation", len)?;
        if self.association_text_version != 0 {
            let v = AssociationTextVersion::from_i32(self.association_text_version)
                .ok_or_else(|| serde::ser::Error::custom(format!("Invalid variant {}", self.association_text_version)))?;
            struct_ser.serialize_field("associationTextVersion", &v)?;
        }
        if let Some(v) = self.signature.as_ref() {
            struct_ser.serialize_field("signature", v)?;
        }
        if !self.account_address.is_empty() {
            struct_ser.serialize_field("accountAddress", &self.account_address)?;
        }
        if self.created_ns != 0 {
            struct_ser.serialize_field("createdNs", ToString::to_string(&self.created_ns).as_str())?;
        }
        struct_ser.end()
    }
}
impl<'de> serde::Deserialize<'de> for RevokeMessagingAccessAssociation {
    #[allow(deprecated)]
    fn deserialize<D>(deserializer: D) -> std::result::Result<Self, D::Error>
    where
        D: serde::Deserializer<'de>,
    {
        const FIELDS: &[&str] = &[
            "association_text_version",
            "associationTextVersion",
            "signature",
            "account_address",
            "accountAddress",
            "created_ns",
            "createdNs",
        ];

        #[allow(clippy::enum_variant_names)]
        enum GeneratedField {
            AssociationTextVersion,
            Signature,
            AccountAddress,
            CreatedNs,
        }
        impl<'de> serde::Deserialize<'de> for GeneratedField {
            fn deserialize<D>(deserializer: D) -> std::result::Result<GeneratedField, D::Error>
            where
                D: serde::Deserializer<'de>,
            {
                struct GeneratedVisitor;

                impl<'de> serde::de::Visitor<'de> for GeneratedVisitor {
                    type Value = GeneratedField;

                    fn expecting(&self, formatter: &mut std::fmt::Formatter<'_>) -> std::fmt::Result {
                        write!(formatter, "expected one of: {:?}", &FIELDS)
                    }

                    #[allow(unused_variables)]
                    fn visit_str<E>(self, value: &str) -> std::result::Result<GeneratedField, E>
                    where
                        E: serde::de::Error,
                    {
                        match value {
                            "associationTextVersion" | "association_text_version" => Ok(GeneratedField::AssociationTextVersion),
                            "signature" => Ok(GeneratedField::Signature),
                            "accountAddress" | "account_address" => Ok(GeneratedField::AccountAddress),
                            "createdNs" | "created_ns" => Ok(GeneratedField::CreatedNs),
                            _ => Err(serde::de::Error::unknown_field(value, FIELDS)),
                        }
                    }
                }
                deserializer.deserialize_identifier(GeneratedVisitor)
            }
        }
        struct GeneratedVisitor;
        impl<'de> serde::de::Visitor<'de> for GeneratedVisitor {
            type Value = RevokeMessagingAccessAssociation;

            fn expecting(&self, formatter: &mut std::fmt::Formatter<'_>) -> std::fmt::Result {
                formatter.write_str("struct xmtp.mls.message_contents.RevokeMessagingAccessAssociation")
            }

            fn visit_map<V>(self, mut map: V) -> std::result::Result<RevokeMessagingAccessAssociation, V::Error>
                where
                    V: serde::de::MapAccess<'de>,
            {
                let mut association_text_version__ = None;
                let mut signature__ = None;
                let mut account_address__ = None;
                let mut created_ns__ = None;
                while let Some(k) = map.next_key()? {
                    match k {
                        GeneratedField::AssociationTextVersion => {
                            if association_text_version__.is_some() {
                                return Err(serde::de::Error::duplicate_field("associationTextVersion"));
                            }
                            association_text_version__ = Some(map.next_value::<AssociationTextVersion>()? as i32);
                        }
                        GeneratedField::Signature => {
                            if signature__.is_some() {
                                return Err(serde::de::Error::duplicate_field("signature"));
                            }
                            signature__ = map.next_value()?;
                        }
                        GeneratedField::AccountAddress => {
                            if account_address__.is_some() {
                                return Err(serde::de::Error::duplicate_field("accountAddress"));
                            }
                            account_address__ = Some(map.next_value()?);
                        }
                        GeneratedField::CreatedNs => {
                            if created_ns__.is_some() {
                                return Err(serde::de::Error::duplicate_field("createdNs"));
                            }
                            created_ns__ = 
                                Some(map.next_value::<::pbjson::private::NumberDeserialize<_>>()?.0)
                            ;
                        }
                    }
                }
                Ok(RevokeMessagingAccessAssociation {
                    association_text_version: association_text_version__.unwrap_or_default(),
                    signature: signature__,
                    account_address: account_address__.unwrap_or_default(),
                    created_ns: created_ns__.unwrap_or_default(),
                })
            }
        }
        deserializer.deserialize_struct("xmtp.mls.message_contents.RevokeMessagingAccessAssociation", FIELDS, GeneratedVisitor)
    }
}
impl serde::Serialize for WelcomeMessage {
    #[allow(deprecated)]
    fn serialize<S>(&self, serializer: S) -> std::result::Result<S::Ok, S::Error>
    where
        S: serde::Serializer,
    {
        use serde::ser::SerializeStruct;
        let mut len = 0;
        if self.version.is_some() {
            len += 1;
        }
        let mut struct_ser = serializer.serialize_struct("xmtp.mls.message_contents.WelcomeMessage", len)?;
        if let Some(v) = self.version.as_ref() {
            match v {
                welcome_message::Version::V1(v) => {
                    struct_ser.serialize_field("v1", v)?;
                }
            }
        }
        struct_ser.end()
    }
}
impl<'de> serde::Deserialize<'de> for WelcomeMessage {
    #[allow(deprecated)]
    fn deserialize<D>(deserializer: D) -> std::result::Result<Self, D::Error>
    where
        D: serde::Deserializer<'de>,
    {
        const FIELDS: &[&str] = &[
            "v1",
        ];

        #[allow(clippy::enum_variant_names)]
        enum GeneratedField {
            V1,
        }
        impl<'de> serde::Deserialize<'de> for GeneratedField {
            fn deserialize<D>(deserializer: D) -> std::result::Result<GeneratedField, D::Error>
            where
                D: serde::Deserializer<'de>,
            {
                struct GeneratedVisitor;

                impl<'de> serde::de::Visitor<'de> for GeneratedVisitor {
                    type Value = GeneratedField;

                    fn expecting(&self, formatter: &mut std::fmt::Formatter<'_>) -> std::fmt::Result {
                        write!(formatter, "expected one of: {:?}", &FIELDS)
                    }

                    #[allow(unused_variables)]
                    fn visit_str<E>(self, value: &str) -> std::result::Result<GeneratedField, E>
                    where
                        E: serde::de::Error,
                    {
                        match value {
                            "v1" => Ok(GeneratedField::V1),
                            _ => Err(serde::de::Error::unknown_field(value, FIELDS)),
                        }
                    }
                }
                deserializer.deserialize_identifier(GeneratedVisitor)
            }
        }
        struct GeneratedVisitor;
        impl<'de> serde::de::Visitor<'de> for GeneratedVisitor {
            type Value = WelcomeMessage;

            fn expecting(&self, formatter: &mut std::fmt::Formatter<'_>) -> std::fmt::Result {
                formatter.write_str("struct xmtp.mls.message_contents.WelcomeMessage")
            }

            fn visit_map<V>(self, mut map: V) -> std::result::Result<WelcomeMessage, V::Error>
                where
                    V: serde::de::MapAccess<'de>,
            {
                let mut version__ = None;
                while let Some(k) = map.next_key()? {
                    match k {
                        GeneratedField::V1 => {
                            if version__.is_some() {
                                return Err(serde::de::Error::duplicate_field("v1"));
                            }
                            version__ = map.next_value::<::std::option::Option<_>>()?.map(welcome_message::Version::V1)
;
                        }
                    }
                }
                Ok(WelcomeMessage {
                    version: version__,
                })
            }
        }
        deserializer.deserialize_struct("xmtp.mls.message_contents.WelcomeMessage", FIELDS, GeneratedVisitor)
    }
}
impl serde::Serialize for welcome_message::V1 {
    #[allow(deprecated)]
    fn serialize<S>(&self, serializer: S) -> std::result::Result<S::Ok, S::Error>
    where
        S: serde::Serializer,
    {
        use serde::ser::SerializeStruct;
        let mut len = 0;
        if !self.welcome_message_tls_serialized.is_empty() {
            len += 1;
        }
        let mut struct_ser = serializer.serialize_struct("xmtp.mls.message_contents.WelcomeMessage.V1", len)?;
        if !self.welcome_message_tls_serialized.is_empty() {
            struct_ser.serialize_field("welcomeMessageTlsSerialized", pbjson::private::base64::encode(&self.welcome_message_tls_serialized).as_str())?;
        }
        struct_ser.end()
    }
}
impl<'de> serde::Deserialize<'de> for welcome_message::V1 {
    #[allow(deprecated)]
    fn deserialize<D>(deserializer: D) -> std::result::Result<Self, D::Error>
    where
        D: serde::Deserializer<'de>,
    {
        const FIELDS: &[&str] = &[
            "welcome_message_tls_serialized",
            "welcomeMessageTlsSerialized",
        ];

        #[allow(clippy::enum_variant_names)]
        enum GeneratedField {
            WelcomeMessageTlsSerialized,
        }
        impl<'de> serde::Deserialize<'de> for GeneratedField {
            fn deserialize<D>(deserializer: D) -> std::result::Result<GeneratedField, D::Error>
            where
                D: serde::Deserializer<'de>,
            {
                struct GeneratedVisitor;

                impl<'de> serde::de::Visitor<'de> for GeneratedVisitor {
                    type Value = GeneratedField;

                    fn expecting(&self, formatter: &mut std::fmt::Formatter<'_>) -> std::fmt::Result {
                        write!(formatter, "expected one of: {:?}", &FIELDS)
                    }

                    #[allow(unused_variables)]
                    fn visit_str<E>(self, value: &str) -> std::result::Result<GeneratedField, E>
                    where
                        E: serde::de::Error,
                    {
                        match value {
                            "welcomeMessageTlsSerialized" | "welcome_message_tls_serialized" => Ok(GeneratedField::WelcomeMessageTlsSerialized),
                            _ => Err(serde::de::Error::unknown_field(value, FIELDS)),
                        }
                    }
                }
                deserializer.deserialize_identifier(GeneratedVisitor)
            }
        }
        struct GeneratedVisitor;
        impl<'de> serde::de::Visitor<'de> for GeneratedVisitor {
            type Value = welcome_message::V1;

            fn expecting(&self, formatter: &mut std::fmt::Formatter<'_>) -> std::fmt::Result {
                formatter.write_str("struct xmtp.mls.message_contents.WelcomeMessage.V1")
            }

            fn visit_map<V>(self, mut map: V) -> std::result::Result<welcome_message::V1, V::Error>
                where
                    V: serde::de::MapAccess<'de>,
            {
                let mut welcome_message_tls_serialized__ = None;
                while let Some(k) = map.next_key()? {
                    match k {
                        GeneratedField::WelcomeMessageTlsSerialized => {
                            if welcome_message_tls_serialized__.is_some() {
                                return Err(serde::de::Error::duplicate_field("welcomeMessageTlsSerialized"));
                            }
                            welcome_message_tls_serialized__ = 
                                Some(map.next_value::<::pbjson::private::BytesDeserialize<_>>()?.0)
                            ;
                        }
                    }
                }
                Ok(welcome_message::V1 {
                    welcome_message_tls_serialized: welcome_message_tls_serialized__.unwrap_or_default(),
                })
            }
        }
        deserializer.deserialize_struct("xmtp.mls.message_contents.WelcomeMessage.V1", FIELDS, GeneratedVisitor)
    }
=======
>>>>>>> 9fc122a6
}<|MERGE_RESOLUTION|>--- conflicted
+++ resolved
@@ -379,27 +379,20 @@
     {
         use serde::ser::SerializeStruct;
         let mut len = 0;
-        if self.public_key.is_some() {
+        if !self.installation_public_key.is_empty() {
             len += 1;
         }
         if self.association.is_some() {
             len += 1;
         }
         let mut struct_ser = serializer.serialize_struct("xmtp.mls.message_contents.CredentialRevocation", len)?;
-        if let Some(v) = self.public_key.as_ref() {
-            match v {
-                credential_revocation::PublicKey::InstallationKey(v) => {
-                    struct_ser.serialize_field("installationKey", pbjson::private::base64::encode(&v).as_str())?;
-                }
-                credential_revocation::PublicKey::UnsignedLegacyCreateIdentityKey(v) => {
-                    struct_ser.serialize_field("unsignedLegacyCreateIdentityKey", pbjson::private::base64::encode(&v).as_str())?;
-                }
-            }
+        if !self.installation_public_key.is_empty() {
+            struct_ser.serialize_field("installationPublicKey", pbjson::private::base64::encode(&self.installation_public_key).as_str())?;
         }
         if let Some(v) = self.association.as_ref() {
             match v {
-                credential_revocation::Association::MessagingAccess(v) => {
-                    struct_ser.serialize_field("messagingAccess", v)?;
+                credential_revocation::Association::Eip191(v) => {
+                    struct_ser.serialize_field("eip191", v)?;
                 }
             }
         }
@@ -413,19 +406,16 @@
         D: serde::Deserializer<'de>,
     {
         const FIELDS: &[&str] = &[
-            "installation_key",
-            "installationKey",
-            "unsigned_legacy_create_identity_key",
-            "unsignedLegacyCreateIdentityKey",
-            "messaging_access",
-            "messagingAccess",
+            "installation_public_key",
+            "installationPublicKey",
+            "eip_191",
+            "eip191",
         ];
 
         #[allow(clippy::enum_variant_names)]
         enum GeneratedField {
-            InstallationKey,
-            UnsignedLegacyCreateIdentityKey,
-            MessagingAccess,
+            InstallationPublicKey,
+            Eip191,
         }
         impl<'de> serde::Deserialize<'de> for GeneratedField {
             fn deserialize<D>(deserializer: D) -> std::result::Result<GeneratedField, D::Error>
@@ -447,9 +437,8 @@
                         E: serde::de::Error,
                     {
                         match value {
-                            "installationKey" | "installation_key" => Ok(GeneratedField::InstallationKey),
-                            "unsignedLegacyCreateIdentityKey" | "unsigned_legacy_create_identity_key" => Ok(GeneratedField::UnsignedLegacyCreateIdentityKey),
-                            "messagingAccess" | "messaging_access" => Ok(GeneratedField::MessagingAccess),
+                            "installationPublicKey" | "installation_public_key" => Ok(GeneratedField::InstallationPublicKey),
+                            "eip191" | "eip_191" => Ok(GeneratedField::Eip191),
                             _ => Err(serde::de::Error::unknown_field(value, FIELDS)),
                         }
                     }
@@ -469,33 +458,29 @@
                 where
                     V: serde::de::MapAccess<'de>,
             {
-                let mut public_key__ = None;
+                let mut installation_public_key__ = None;
                 let mut association__ = None;
                 while let Some(k) = map.next_key()? {
                     match k {
-                        GeneratedField::InstallationKey => {
-                            if public_key__.is_some() {
-                                return Err(serde::de::Error::duplicate_field("installationKey"));
-                            }
-                            public_key__ = map.next_value::<::std::option::Option<::pbjson::private::BytesDeserialize<_>>>()?.map(|x| credential_revocation::PublicKey::InstallationKey(x.0));
-                        }
-                        GeneratedField::UnsignedLegacyCreateIdentityKey => {
-                            if public_key__.is_some() {
-                                return Err(serde::de::Error::duplicate_field("unsignedLegacyCreateIdentityKey"));
-                            }
-                            public_key__ = map.next_value::<::std::option::Option<::pbjson::private::BytesDeserialize<_>>>()?.map(|x| credential_revocation::PublicKey::UnsignedLegacyCreateIdentityKey(x.0));
-                        }
-                        GeneratedField::MessagingAccess => {
+                        GeneratedField::InstallationPublicKey => {
+                            if installation_public_key__.is_some() {
+                                return Err(serde::de::Error::duplicate_field("installationPublicKey"));
+                            }
+                            installation_public_key__ = 
+                                Some(map.next_value::<::pbjson::private::BytesDeserialize<_>>()?.0)
+                            ;
+                        }
+                        GeneratedField::Eip191 => {
                             if association__.is_some() {
-                                return Err(serde::de::Error::duplicate_field("messagingAccess"));
-                            }
-                            association__ = map.next_value::<::std::option::Option<_>>()?.map(credential_revocation::Association::MessagingAccess)
+                                return Err(serde::de::Error::duplicate_field("eip191"));
+                            }
+                            association__ = map.next_value::<::std::option::Option<_>>()?.map(credential_revocation::Association::Eip191)
 ;
                         }
                     }
                 }
                 Ok(CredentialRevocation {
-                    public_key: public_key__,
+                    installation_public_key: installation_public_key__.unwrap_or_default(),
                     association: association__,
                 })
             }
@@ -594,6 +579,153 @@
             }
         }
         deserializer.deserialize_struct("xmtp.mls.message_contents.EdDsaSignature", FIELDS, GeneratedVisitor)
+    }
+}
+impl serde::Serialize for Eip191Association {
+    #[allow(deprecated)]
+    fn serialize<S>(&self, serializer: S) -> std::result::Result<S::Ok, S::Error>
+    where
+        S: serde::Serializer,
+    {
+        use serde::ser::SerializeStruct;
+        let mut len = 0;
+        if self.association_text_version != 0 {
+            len += 1;
+        }
+        if self.signature.is_some() {
+            len += 1;
+        }
+        if !self.account_address.is_empty() {
+            len += 1;
+        }
+        if !self.iso8601_time.is_empty() {
+            len += 1;
+        }
+        let mut struct_ser = serializer.serialize_struct("xmtp.mls.message_contents.Eip191Association", len)?;
+        if self.association_text_version != 0 {
+            let v = AssociationTextVersion::from_i32(self.association_text_version)
+                .ok_or_else(|| serde::ser::Error::custom(format!("Invalid variant {}", self.association_text_version)))?;
+            struct_ser.serialize_field("associationTextVersion", &v)?;
+        }
+        if let Some(v) = self.signature.as_ref() {
+            struct_ser.serialize_field("signature", v)?;
+        }
+        if !self.account_address.is_empty() {
+            struct_ser.serialize_field("accountAddress", &self.account_address)?;
+        }
+        if !self.iso8601_time.is_empty() {
+            struct_ser.serialize_field("iso8601Time", &self.iso8601_time)?;
+        }
+        struct_ser.end()
+    }
+}
+impl<'de> serde::Deserialize<'de> for Eip191Association {
+    #[allow(deprecated)]
+    fn deserialize<D>(deserializer: D) -> std::result::Result<Self, D::Error>
+    where
+        D: serde::Deserializer<'de>,
+    {
+        const FIELDS: &[&str] = &[
+            "association_text_version",
+            "associationTextVersion",
+            "signature",
+            "account_address",
+            "accountAddress",
+            "iso8601_time",
+            "iso8601Time",
+        ];
+
+        #[allow(clippy::enum_variant_names)]
+        enum GeneratedField {
+            AssociationTextVersion,
+            Signature,
+            AccountAddress,
+            Iso8601Time,
+        }
+        impl<'de> serde::Deserialize<'de> for GeneratedField {
+            fn deserialize<D>(deserializer: D) -> std::result::Result<GeneratedField, D::Error>
+            where
+                D: serde::Deserializer<'de>,
+            {
+                struct GeneratedVisitor;
+
+                impl<'de> serde::de::Visitor<'de> for GeneratedVisitor {
+                    type Value = GeneratedField;
+
+                    fn expecting(&self, formatter: &mut std::fmt::Formatter<'_>) -> std::fmt::Result {
+                        write!(formatter, "expected one of: {:?}", &FIELDS)
+                    }
+
+                    #[allow(unused_variables)]
+                    fn visit_str<E>(self, value: &str) -> std::result::Result<GeneratedField, E>
+                    where
+                        E: serde::de::Error,
+                    {
+                        match value {
+                            "associationTextVersion" | "association_text_version" => Ok(GeneratedField::AssociationTextVersion),
+                            "signature" => Ok(GeneratedField::Signature),
+                            "accountAddress" | "account_address" => Ok(GeneratedField::AccountAddress),
+                            "iso8601Time" | "iso8601_time" => Ok(GeneratedField::Iso8601Time),
+                            _ => Err(serde::de::Error::unknown_field(value, FIELDS)),
+                        }
+                    }
+                }
+                deserializer.deserialize_identifier(GeneratedVisitor)
+            }
+        }
+        struct GeneratedVisitor;
+        impl<'de> serde::de::Visitor<'de> for GeneratedVisitor {
+            type Value = Eip191Association;
+
+            fn expecting(&self, formatter: &mut std::fmt::Formatter<'_>) -> std::fmt::Result {
+                formatter.write_str("struct xmtp.mls.message_contents.Eip191Association")
+            }
+
+            fn visit_map<V>(self, mut map: V) -> std::result::Result<Eip191Association, V::Error>
+                where
+                    V: serde::de::MapAccess<'de>,
+            {
+                let mut association_text_version__ = None;
+                let mut signature__ = None;
+                let mut account_address__ = None;
+                let mut iso8601_time__ = None;
+                while let Some(k) = map.next_key()? {
+                    match k {
+                        GeneratedField::AssociationTextVersion => {
+                            if association_text_version__.is_some() {
+                                return Err(serde::de::Error::duplicate_field("associationTextVersion"));
+                            }
+                            association_text_version__ = Some(map.next_value::<AssociationTextVersion>()? as i32);
+                        }
+                        GeneratedField::Signature => {
+                            if signature__.is_some() {
+                                return Err(serde::de::Error::duplicate_field("signature"));
+                            }
+                            signature__ = map.next_value()?;
+                        }
+                        GeneratedField::AccountAddress => {
+                            if account_address__.is_some() {
+                                return Err(serde::de::Error::duplicate_field("accountAddress"));
+                            }
+                            account_address__ = Some(map.next_value()?);
+                        }
+                        GeneratedField::Iso8601Time => {
+                            if iso8601_time__.is_some() {
+                                return Err(serde::de::Error::duplicate_field("iso8601Time"));
+                            }
+                            iso8601_time__ = Some(map.next_value()?);
+                        }
+                    }
+                }
+                Ok(Eip191Association {
+                    association_text_version: association_text_version__.unwrap_or_default(),
+                    signature: signature__,
+                    account_address: account_address__.unwrap_or_default(),
+                    iso8601_time: iso8601_time__.unwrap_or_default(),
+                })
+            }
+        }
+        deserializer.deserialize_struct("xmtp.mls.message_contents.Eip191Association", FIELDS, GeneratedVisitor)
     }
 }
 impl serde::Serialize for EncodedContent {
@@ -761,155 +893,6 @@
         deserializer.deserialize_struct("xmtp.mls.message_contents.EncodedContent", FIELDS, GeneratedVisitor)
     }
 }
-impl serde::Serialize for GrantMessagingAccessAssociation {
-    #[allow(deprecated)]
-    fn serialize<S>(&self, serializer: S) -> std::result::Result<S::Ok, S::Error>
-    where
-        S: serde::Serializer,
-    {
-        use serde::ser::SerializeStruct;
-        let mut len = 0;
-        if self.association_text_version != 0 {
-            len += 1;
-        }
-        if self.signature.is_some() {
-            len += 1;
-        }
-        if !self.account_address.is_empty() {
-            len += 1;
-        }
-        if self.created_ns != 0 {
-            len += 1;
-        }
-        let mut struct_ser = serializer.serialize_struct("xmtp.mls.message_contents.GrantMessagingAccessAssociation", len)?;
-        if self.association_text_version != 0 {
-            let v = AssociationTextVersion::from_i32(self.association_text_version)
-                .ok_or_else(|| serde::ser::Error::custom(format!("Invalid variant {}", self.association_text_version)))?;
-            struct_ser.serialize_field("associationTextVersion", &v)?;
-        }
-        if let Some(v) = self.signature.as_ref() {
-            struct_ser.serialize_field("signature", v)?;
-        }
-        if !self.account_address.is_empty() {
-            struct_ser.serialize_field("accountAddress", &self.account_address)?;
-        }
-        if self.created_ns != 0 {
-            struct_ser.serialize_field("createdNs", ToString::to_string(&self.created_ns).as_str())?;
-        }
-        struct_ser.end()
-    }
-}
-impl<'de> serde::Deserialize<'de> for GrantMessagingAccessAssociation {
-    #[allow(deprecated)]
-    fn deserialize<D>(deserializer: D) -> std::result::Result<Self, D::Error>
-    where
-        D: serde::Deserializer<'de>,
-    {
-        const FIELDS: &[&str] = &[
-            "association_text_version",
-            "associationTextVersion",
-            "signature",
-            "account_address",
-            "accountAddress",
-            "created_ns",
-            "createdNs",
-        ];
-
-        #[allow(clippy::enum_variant_names)]
-        enum GeneratedField {
-            AssociationTextVersion,
-            Signature,
-            AccountAddress,
-            CreatedNs,
-        }
-        impl<'de> serde::Deserialize<'de> for GeneratedField {
-            fn deserialize<D>(deserializer: D) -> std::result::Result<GeneratedField, D::Error>
-            where
-                D: serde::Deserializer<'de>,
-            {
-                struct GeneratedVisitor;
-
-                impl<'de> serde::de::Visitor<'de> for GeneratedVisitor {
-                    type Value = GeneratedField;
-
-                    fn expecting(&self, formatter: &mut std::fmt::Formatter<'_>) -> std::fmt::Result {
-                        write!(formatter, "expected one of: {:?}", &FIELDS)
-                    }
-
-                    #[allow(unused_variables)]
-                    fn visit_str<E>(self, value: &str) -> std::result::Result<GeneratedField, E>
-                    where
-                        E: serde::de::Error,
-                    {
-                        match value {
-                            "associationTextVersion" | "association_text_version" => Ok(GeneratedField::AssociationTextVersion),
-                            "signature" => Ok(GeneratedField::Signature),
-                            "accountAddress" | "account_address" => Ok(GeneratedField::AccountAddress),
-                            "createdNs" | "created_ns" => Ok(GeneratedField::CreatedNs),
-                            _ => Err(serde::de::Error::unknown_field(value, FIELDS)),
-                        }
-                    }
-                }
-                deserializer.deserialize_identifier(GeneratedVisitor)
-            }
-        }
-        struct GeneratedVisitor;
-        impl<'de> serde::de::Visitor<'de> for GeneratedVisitor {
-            type Value = GrantMessagingAccessAssociation;
-
-            fn expecting(&self, formatter: &mut std::fmt::Formatter<'_>) -> std::fmt::Result {
-                formatter.write_str("struct xmtp.mls.message_contents.GrantMessagingAccessAssociation")
-            }
-
-            fn visit_map<V>(self, mut map: V) -> std::result::Result<GrantMessagingAccessAssociation, V::Error>
-                where
-                    V: serde::de::MapAccess<'de>,
-            {
-                let mut association_text_version__ = None;
-                let mut signature__ = None;
-                let mut account_address__ = None;
-                let mut created_ns__ = None;
-                while let Some(k) = map.next_key()? {
-                    match k {
-                        GeneratedField::AssociationTextVersion => {
-                            if association_text_version__.is_some() {
-                                return Err(serde::de::Error::duplicate_field("associationTextVersion"));
-                            }
-                            association_text_version__ = Some(map.next_value::<AssociationTextVersion>()? as i32);
-                        }
-                        GeneratedField::Signature => {
-                            if signature__.is_some() {
-                                return Err(serde::de::Error::duplicate_field("signature"));
-                            }
-                            signature__ = map.next_value()?;
-                        }
-                        GeneratedField::AccountAddress => {
-                            if account_address__.is_some() {
-                                return Err(serde::de::Error::duplicate_field("accountAddress"));
-                            }
-                            account_address__ = Some(map.next_value()?);
-                        }
-                        GeneratedField::CreatedNs => {
-                            if created_ns__.is_some() {
-                                return Err(serde::de::Error::duplicate_field("createdNs"));
-                            }
-                            created_ns__ = 
-                                Some(map.next_value::<::pbjson::private::NumberDeserialize<_>>()?.0)
-                            ;
-                        }
-                    }
-                }
-                Ok(GrantMessagingAccessAssociation {
-                    association_text_version: association_text_version__.unwrap_or_default(),
-                    signature: signature__,
-                    account_address: account_address__.unwrap_or_default(),
-                    created_ns: created_ns__.unwrap_or_default(),
-                })
-            }
-        }
-        deserializer.deserialize_struct("xmtp.mls.message_contents.GrantMessagingAccessAssociation", FIELDS, GeneratedVisitor)
-    }
-}
 impl serde::Serialize for GroupMembershipChanges {
     #[allow(deprecated)]
     fn serialize<S>(&self, serializer: S) -> std::result::Result<S::Ok, S::Error>
@@ -1185,115 +1168,6 @@
         deserializer.deserialize_struct("xmtp.mls.message_contents.GroupMetadataV1", FIELDS, GeneratedVisitor)
     }
 }
-impl serde::Serialize for LegacyCreateIdentityAssociation {
-    #[allow(deprecated)]
-    fn serialize<S>(&self, serializer: S) -> std::result::Result<S::Ok, S::Error>
-    where
-        S: serde::Serializer,
-    {
-        use serde::ser::SerializeStruct;
-        let mut len = 0;
-        if self.signature.is_some() {
-            len += 1;
-        }
-        if self.signed_legacy_create_identity_key.is_some() {
-            len += 1;
-        }
-        let mut struct_ser = serializer.serialize_struct("xmtp.mls.message_contents.LegacyCreateIdentityAssociation", len)?;
-        if let Some(v) = self.signature.as_ref() {
-            struct_ser.serialize_field("signature", v)?;
-        }
-        if let Some(v) = self.signed_legacy_create_identity_key.as_ref() {
-            struct_ser.serialize_field("signedLegacyCreateIdentityKey", v)?;
-        }
-        struct_ser.end()
-    }
-}
-impl<'de> serde::Deserialize<'de> for LegacyCreateIdentityAssociation {
-    #[allow(deprecated)]
-    fn deserialize<D>(deserializer: D) -> std::result::Result<Self, D::Error>
-    where
-        D: serde::Deserializer<'de>,
-    {
-        const FIELDS: &[&str] = &[
-            "signature",
-            "signed_legacy_create_identity_key",
-            "signedLegacyCreateIdentityKey",
-        ];
-
-        #[allow(clippy::enum_variant_names)]
-        enum GeneratedField {
-            Signature,
-            SignedLegacyCreateIdentityKey,
-        }
-        impl<'de> serde::Deserialize<'de> for GeneratedField {
-            fn deserialize<D>(deserializer: D) -> std::result::Result<GeneratedField, D::Error>
-            where
-                D: serde::Deserializer<'de>,
-            {
-                struct GeneratedVisitor;
-
-                impl<'de> serde::de::Visitor<'de> for GeneratedVisitor {
-                    type Value = GeneratedField;
-
-                    fn expecting(&self, formatter: &mut std::fmt::Formatter<'_>) -> std::fmt::Result {
-                        write!(formatter, "expected one of: {:?}", &FIELDS)
-                    }
-
-                    #[allow(unused_variables)]
-                    fn visit_str<E>(self, value: &str) -> std::result::Result<GeneratedField, E>
-                    where
-                        E: serde::de::Error,
-                    {
-                        match value {
-                            "signature" => Ok(GeneratedField::Signature),
-                            "signedLegacyCreateIdentityKey" | "signed_legacy_create_identity_key" => Ok(GeneratedField::SignedLegacyCreateIdentityKey),
-                            _ => Err(serde::de::Error::unknown_field(value, FIELDS)),
-                        }
-                    }
-                }
-                deserializer.deserialize_identifier(GeneratedVisitor)
-            }
-        }
-        struct GeneratedVisitor;
-        impl<'de> serde::de::Visitor<'de> for GeneratedVisitor {
-            type Value = LegacyCreateIdentityAssociation;
-
-            fn expecting(&self, formatter: &mut std::fmt::Formatter<'_>) -> std::fmt::Result {
-                formatter.write_str("struct xmtp.mls.message_contents.LegacyCreateIdentityAssociation")
-            }
-
-            fn visit_map<V>(self, mut map: V) -> std::result::Result<LegacyCreateIdentityAssociation, V::Error>
-                where
-                    V: serde::de::MapAccess<'de>,
-            {
-                let mut signature__ = None;
-                let mut signed_legacy_create_identity_key__ = None;
-                while let Some(k) = map.next_key()? {
-                    match k {
-                        GeneratedField::Signature => {
-                            if signature__.is_some() {
-                                return Err(serde::de::Error::duplicate_field("signature"));
-                            }
-                            signature__ = map.next_value()?;
-                        }
-                        GeneratedField::SignedLegacyCreateIdentityKey => {
-                            if signed_legacy_create_identity_key__.is_some() {
-                                return Err(serde::de::Error::duplicate_field("signedLegacyCreateIdentityKey"));
-                            }
-                            signed_legacy_create_identity_key__ = map.next_value()?;
-                        }
-                    }
-                }
-                Ok(LegacyCreateIdentityAssociation {
-                    signature: signature__,
-                    signed_legacy_create_identity_key: signed_legacy_create_identity_key__,
-                })
-            }
-        }
-        deserializer.deserialize_struct("xmtp.mls.message_contents.LegacyCreateIdentityAssociation", FIELDS, GeneratedVisitor)
-    }
-}
 impl serde::Serialize for MembershipChange {
     #[allow(deprecated)]
     fn serialize<S>(&self, serializer: S) -> std::result::Result<S::Ok, S::Error>
@@ -1831,11 +1705,8 @@
         }
         if let Some(v) = self.association.as_ref() {
             match v {
-                mls_credential::Association::MessagingAccess(v) => {
-                    struct_ser.serialize_field("messagingAccess", v)?;
-                }
-                mls_credential::Association::LegacyCreateIdentity(v) => {
-                    struct_ser.serialize_field("legacyCreateIdentity", v)?;
+                mls_credential::Association::Eip191(v) => {
+                    struct_ser.serialize_field("eip191", v)?;
                 }
             }
         }
@@ -1851,17 +1722,14 @@
         const FIELDS: &[&str] = &[
             "installation_public_key",
             "installationPublicKey",
-            "messaging_access",
-            "messagingAccess",
-            "legacy_create_identity",
-            "legacyCreateIdentity",
+            "eip_191",
+            "eip191",
         ];
 
         #[allow(clippy::enum_variant_names)]
         enum GeneratedField {
             InstallationPublicKey,
-            MessagingAccess,
-            LegacyCreateIdentity,
+            Eip191,
         }
         impl<'de> serde::Deserialize<'de> for GeneratedField {
             fn deserialize<D>(deserializer: D) -> std::result::Result<GeneratedField, D::Error>
@@ -1884,8 +1752,7 @@
                     {
                         match value {
                             "installationPublicKey" | "installation_public_key" => Ok(GeneratedField::InstallationPublicKey),
-                            "messagingAccess" | "messaging_access" => Ok(GeneratedField::MessagingAccess),
-                            "legacyCreateIdentity" | "legacy_create_identity" => Ok(GeneratedField::LegacyCreateIdentity),
+                            "eip191" | "eip_191" => Ok(GeneratedField::Eip191),
                             _ => Err(serde::de::Error::unknown_field(value, FIELDS)),
                         }
                     }
@@ -1917,18 +1784,11 @@
                                 Some(map.next_value::<::pbjson::private::BytesDeserialize<_>>()?.0)
                             ;
                         }
-                        GeneratedField::MessagingAccess => {
+                        GeneratedField::Eip191 => {
                             if association__.is_some() {
-                                return Err(serde::de::Error::duplicate_field("messagingAccess"));
-                            }
-                            association__ = map.next_value::<::std::option::Option<_>>()?.map(mls_credential::Association::MessagingAccess)
-;
-                        }
-                        GeneratedField::LegacyCreateIdentity => {
-                            if association__.is_some() {
-                                return Err(serde::de::Error::duplicate_field("legacyCreateIdentity"));
-                            }
-                            association__ = map.next_value::<::std::option::Option<_>>()?.map(mls_credential::Association::LegacyCreateIdentity)
+                                return Err(serde::de::Error::duplicate_field("eip191"));
+                            }
+                            association__ = map.next_value::<::std::option::Option<_>>()?.map(mls_credential::Association::Eip191)
 ;
                         }
                     }
@@ -2144,346 +2004,4 @@
         }
         deserializer.deserialize_struct("xmtp.mls.message_contents.RecoverableEcdsaSignature", FIELDS, GeneratedVisitor)
     }
-<<<<<<< HEAD
-}
-impl serde::Serialize for RevokeMessagingAccessAssociation {
-    #[allow(deprecated)]
-    fn serialize<S>(&self, serializer: S) -> std::result::Result<S::Ok, S::Error>
-    where
-        S: serde::Serializer,
-    {
-        use serde::ser::SerializeStruct;
-        let mut len = 0;
-        if self.association_text_version != 0 {
-            len += 1;
-        }
-        if self.signature.is_some() {
-            len += 1;
-        }
-        if !self.account_address.is_empty() {
-            len += 1;
-        }
-        if self.created_ns != 0 {
-            len += 1;
-        }
-        let mut struct_ser = serializer.serialize_struct("xmtp.mls.message_contents.RevokeMessagingAccessAssociation", len)?;
-        if self.association_text_version != 0 {
-            let v = AssociationTextVersion::from_i32(self.association_text_version)
-                .ok_or_else(|| serde::ser::Error::custom(format!("Invalid variant {}", self.association_text_version)))?;
-            struct_ser.serialize_field("associationTextVersion", &v)?;
-        }
-        if let Some(v) = self.signature.as_ref() {
-            struct_ser.serialize_field("signature", v)?;
-        }
-        if !self.account_address.is_empty() {
-            struct_ser.serialize_field("accountAddress", &self.account_address)?;
-        }
-        if self.created_ns != 0 {
-            struct_ser.serialize_field("createdNs", ToString::to_string(&self.created_ns).as_str())?;
-        }
-        struct_ser.end()
-    }
-}
-impl<'de> serde::Deserialize<'de> for RevokeMessagingAccessAssociation {
-    #[allow(deprecated)]
-    fn deserialize<D>(deserializer: D) -> std::result::Result<Self, D::Error>
-    where
-        D: serde::Deserializer<'de>,
-    {
-        const FIELDS: &[&str] = &[
-            "association_text_version",
-            "associationTextVersion",
-            "signature",
-            "account_address",
-            "accountAddress",
-            "created_ns",
-            "createdNs",
-        ];
-
-        #[allow(clippy::enum_variant_names)]
-        enum GeneratedField {
-            AssociationTextVersion,
-            Signature,
-            AccountAddress,
-            CreatedNs,
-        }
-        impl<'de> serde::Deserialize<'de> for GeneratedField {
-            fn deserialize<D>(deserializer: D) -> std::result::Result<GeneratedField, D::Error>
-            where
-                D: serde::Deserializer<'de>,
-            {
-                struct GeneratedVisitor;
-
-                impl<'de> serde::de::Visitor<'de> for GeneratedVisitor {
-                    type Value = GeneratedField;
-
-                    fn expecting(&self, formatter: &mut std::fmt::Formatter<'_>) -> std::fmt::Result {
-                        write!(formatter, "expected one of: {:?}", &FIELDS)
-                    }
-
-                    #[allow(unused_variables)]
-                    fn visit_str<E>(self, value: &str) -> std::result::Result<GeneratedField, E>
-                    where
-                        E: serde::de::Error,
-                    {
-                        match value {
-                            "associationTextVersion" | "association_text_version" => Ok(GeneratedField::AssociationTextVersion),
-                            "signature" => Ok(GeneratedField::Signature),
-                            "accountAddress" | "account_address" => Ok(GeneratedField::AccountAddress),
-                            "createdNs" | "created_ns" => Ok(GeneratedField::CreatedNs),
-                            _ => Err(serde::de::Error::unknown_field(value, FIELDS)),
-                        }
-                    }
-                }
-                deserializer.deserialize_identifier(GeneratedVisitor)
-            }
-        }
-        struct GeneratedVisitor;
-        impl<'de> serde::de::Visitor<'de> for GeneratedVisitor {
-            type Value = RevokeMessagingAccessAssociation;
-
-            fn expecting(&self, formatter: &mut std::fmt::Formatter<'_>) -> std::fmt::Result {
-                formatter.write_str("struct xmtp.mls.message_contents.RevokeMessagingAccessAssociation")
-            }
-
-            fn visit_map<V>(self, mut map: V) -> std::result::Result<RevokeMessagingAccessAssociation, V::Error>
-                where
-                    V: serde::de::MapAccess<'de>,
-            {
-                let mut association_text_version__ = None;
-                let mut signature__ = None;
-                let mut account_address__ = None;
-                let mut created_ns__ = None;
-                while let Some(k) = map.next_key()? {
-                    match k {
-                        GeneratedField::AssociationTextVersion => {
-                            if association_text_version__.is_some() {
-                                return Err(serde::de::Error::duplicate_field("associationTextVersion"));
-                            }
-                            association_text_version__ = Some(map.next_value::<AssociationTextVersion>()? as i32);
-                        }
-                        GeneratedField::Signature => {
-                            if signature__.is_some() {
-                                return Err(serde::de::Error::duplicate_field("signature"));
-                            }
-                            signature__ = map.next_value()?;
-                        }
-                        GeneratedField::AccountAddress => {
-                            if account_address__.is_some() {
-                                return Err(serde::de::Error::duplicate_field("accountAddress"));
-                            }
-                            account_address__ = Some(map.next_value()?);
-                        }
-                        GeneratedField::CreatedNs => {
-                            if created_ns__.is_some() {
-                                return Err(serde::de::Error::duplicate_field("createdNs"));
-                            }
-                            created_ns__ = 
-                                Some(map.next_value::<::pbjson::private::NumberDeserialize<_>>()?.0)
-                            ;
-                        }
-                    }
-                }
-                Ok(RevokeMessagingAccessAssociation {
-                    association_text_version: association_text_version__.unwrap_or_default(),
-                    signature: signature__,
-                    account_address: account_address__.unwrap_or_default(),
-                    created_ns: created_ns__.unwrap_or_default(),
-                })
-            }
-        }
-        deserializer.deserialize_struct("xmtp.mls.message_contents.RevokeMessagingAccessAssociation", FIELDS, GeneratedVisitor)
-    }
-}
-impl serde::Serialize for WelcomeMessage {
-    #[allow(deprecated)]
-    fn serialize<S>(&self, serializer: S) -> std::result::Result<S::Ok, S::Error>
-    where
-        S: serde::Serializer,
-    {
-        use serde::ser::SerializeStruct;
-        let mut len = 0;
-        if self.version.is_some() {
-            len += 1;
-        }
-        let mut struct_ser = serializer.serialize_struct("xmtp.mls.message_contents.WelcomeMessage", len)?;
-        if let Some(v) = self.version.as_ref() {
-            match v {
-                welcome_message::Version::V1(v) => {
-                    struct_ser.serialize_field("v1", v)?;
-                }
-            }
-        }
-        struct_ser.end()
-    }
-}
-impl<'de> serde::Deserialize<'de> for WelcomeMessage {
-    #[allow(deprecated)]
-    fn deserialize<D>(deserializer: D) -> std::result::Result<Self, D::Error>
-    where
-        D: serde::Deserializer<'de>,
-    {
-        const FIELDS: &[&str] = &[
-            "v1",
-        ];
-
-        #[allow(clippy::enum_variant_names)]
-        enum GeneratedField {
-            V1,
-        }
-        impl<'de> serde::Deserialize<'de> for GeneratedField {
-            fn deserialize<D>(deserializer: D) -> std::result::Result<GeneratedField, D::Error>
-            where
-                D: serde::Deserializer<'de>,
-            {
-                struct GeneratedVisitor;
-
-                impl<'de> serde::de::Visitor<'de> for GeneratedVisitor {
-                    type Value = GeneratedField;
-
-                    fn expecting(&self, formatter: &mut std::fmt::Formatter<'_>) -> std::fmt::Result {
-                        write!(formatter, "expected one of: {:?}", &FIELDS)
-                    }
-
-                    #[allow(unused_variables)]
-                    fn visit_str<E>(self, value: &str) -> std::result::Result<GeneratedField, E>
-                    where
-                        E: serde::de::Error,
-                    {
-                        match value {
-                            "v1" => Ok(GeneratedField::V1),
-                            _ => Err(serde::de::Error::unknown_field(value, FIELDS)),
-                        }
-                    }
-                }
-                deserializer.deserialize_identifier(GeneratedVisitor)
-            }
-        }
-        struct GeneratedVisitor;
-        impl<'de> serde::de::Visitor<'de> for GeneratedVisitor {
-            type Value = WelcomeMessage;
-
-            fn expecting(&self, formatter: &mut std::fmt::Formatter<'_>) -> std::fmt::Result {
-                formatter.write_str("struct xmtp.mls.message_contents.WelcomeMessage")
-            }
-
-            fn visit_map<V>(self, mut map: V) -> std::result::Result<WelcomeMessage, V::Error>
-                where
-                    V: serde::de::MapAccess<'de>,
-            {
-                let mut version__ = None;
-                while let Some(k) = map.next_key()? {
-                    match k {
-                        GeneratedField::V1 => {
-                            if version__.is_some() {
-                                return Err(serde::de::Error::duplicate_field("v1"));
-                            }
-                            version__ = map.next_value::<::std::option::Option<_>>()?.map(welcome_message::Version::V1)
-;
-                        }
-                    }
-                }
-                Ok(WelcomeMessage {
-                    version: version__,
-                })
-            }
-        }
-        deserializer.deserialize_struct("xmtp.mls.message_contents.WelcomeMessage", FIELDS, GeneratedVisitor)
-    }
-}
-impl serde::Serialize for welcome_message::V1 {
-    #[allow(deprecated)]
-    fn serialize<S>(&self, serializer: S) -> std::result::Result<S::Ok, S::Error>
-    where
-        S: serde::Serializer,
-    {
-        use serde::ser::SerializeStruct;
-        let mut len = 0;
-        if !self.welcome_message_tls_serialized.is_empty() {
-            len += 1;
-        }
-        let mut struct_ser = serializer.serialize_struct("xmtp.mls.message_contents.WelcomeMessage.V1", len)?;
-        if !self.welcome_message_tls_serialized.is_empty() {
-            struct_ser.serialize_field("welcomeMessageTlsSerialized", pbjson::private::base64::encode(&self.welcome_message_tls_serialized).as_str())?;
-        }
-        struct_ser.end()
-    }
-}
-impl<'de> serde::Deserialize<'de> for welcome_message::V1 {
-    #[allow(deprecated)]
-    fn deserialize<D>(deserializer: D) -> std::result::Result<Self, D::Error>
-    where
-        D: serde::Deserializer<'de>,
-    {
-        const FIELDS: &[&str] = &[
-            "welcome_message_tls_serialized",
-            "welcomeMessageTlsSerialized",
-        ];
-
-        #[allow(clippy::enum_variant_names)]
-        enum GeneratedField {
-            WelcomeMessageTlsSerialized,
-        }
-        impl<'de> serde::Deserialize<'de> for GeneratedField {
-            fn deserialize<D>(deserializer: D) -> std::result::Result<GeneratedField, D::Error>
-            where
-                D: serde::Deserializer<'de>,
-            {
-                struct GeneratedVisitor;
-
-                impl<'de> serde::de::Visitor<'de> for GeneratedVisitor {
-                    type Value = GeneratedField;
-
-                    fn expecting(&self, formatter: &mut std::fmt::Formatter<'_>) -> std::fmt::Result {
-                        write!(formatter, "expected one of: {:?}", &FIELDS)
-                    }
-
-                    #[allow(unused_variables)]
-                    fn visit_str<E>(self, value: &str) -> std::result::Result<GeneratedField, E>
-                    where
-                        E: serde::de::Error,
-                    {
-                        match value {
-                            "welcomeMessageTlsSerialized" | "welcome_message_tls_serialized" => Ok(GeneratedField::WelcomeMessageTlsSerialized),
-                            _ => Err(serde::de::Error::unknown_field(value, FIELDS)),
-                        }
-                    }
-                }
-                deserializer.deserialize_identifier(GeneratedVisitor)
-            }
-        }
-        struct GeneratedVisitor;
-        impl<'de> serde::de::Visitor<'de> for GeneratedVisitor {
-            type Value = welcome_message::V1;
-
-            fn expecting(&self, formatter: &mut std::fmt::Formatter<'_>) -> std::fmt::Result {
-                formatter.write_str("struct xmtp.mls.message_contents.WelcomeMessage.V1")
-            }
-
-            fn visit_map<V>(self, mut map: V) -> std::result::Result<welcome_message::V1, V::Error>
-                where
-                    V: serde::de::MapAccess<'de>,
-            {
-                let mut welcome_message_tls_serialized__ = None;
-                while let Some(k) = map.next_key()? {
-                    match k {
-                        GeneratedField::WelcomeMessageTlsSerialized => {
-                            if welcome_message_tls_serialized__.is_some() {
-                                return Err(serde::de::Error::duplicate_field("welcomeMessageTlsSerialized"));
-                            }
-                            welcome_message_tls_serialized__ = 
-                                Some(map.next_value::<::pbjson::private::BytesDeserialize<_>>()?.0)
-                            ;
-                        }
-                    }
-                }
-                Ok(welcome_message::V1 {
-                    welcome_message_tls_serialized: welcome_message_tls_serialized__.unwrap_or_default(),
-                })
-            }
-        }
-        deserializer.deserialize_struct("xmtp.mls.message_contents.WelcomeMessage.V1", FIELDS, GeneratedVisitor)
-    }
-=======
->>>>>>> 9fc122a6
 }