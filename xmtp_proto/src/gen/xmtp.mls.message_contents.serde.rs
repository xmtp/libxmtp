// @generated
impl serde::Serialize for AssociationTextVersion {
    #[allow(deprecated)]
    fn serialize<S>(&self, serializer: S) -> std::result::Result<S::Ok, S::Error>
    where
        S: serde::Serializer,
    {
        let variant = match self {
            Self::Unspecified => "ASSOCIATION_TEXT_VERSION_UNSPECIFIED",
            Self::AssociationTextVersion1 => "ASSOCIATION_TEXT_VERSION_1",
        };
        serializer.serialize_str(variant)
    }
}
impl<'de> serde::Deserialize<'de> for AssociationTextVersion {
    #[allow(deprecated)]
    fn deserialize<D>(deserializer: D) -> std::result::Result<Self, D::Error>
    where
        D: serde::Deserializer<'de>,
    {
        const FIELDS: &[&str] = &[
            "ASSOCIATION_TEXT_VERSION_UNSPECIFIED",
            "ASSOCIATION_TEXT_VERSION_1",
        ];

        struct GeneratedVisitor;

        impl<'de> serde::de::Visitor<'de> for GeneratedVisitor {
            type Value = AssociationTextVersion;

            fn expecting(&self, formatter: &mut std::fmt::Formatter<'_>) -> std::fmt::Result {
                write!(formatter, "expected one of: {:?}", &FIELDS)
            }

            fn visit_i64<E>(self, v: i64) -> std::result::Result<Self::Value, E>
            where
                E: serde::de::Error,
            {
                i32::try_from(v)
                    .ok()
                    .and_then(|x| x.try_into().ok())
                    .ok_or_else(|| {
                        serde::de::Error::invalid_value(serde::de::Unexpected::Signed(v), &self)
                    })
            }

            fn visit_u64<E>(self, v: u64) -> std::result::Result<Self::Value, E>
            where
                E: serde::de::Error,
            {
                i32::try_from(v)
                    .ok()
                    .and_then(|x| x.try_into().ok())
                    .ok_or_else(|| {
                        serde::de::Error::invalid_value(serde::de::Unexpected::Unsigned(v), &self)
                    })
            }

            fn visit_str<E>(self, value: &str) -> std::result::Result<Self::Value, E>
            where
                E: serde::de::Error,
            {
                match value {
                    "ASSOCIATION_TEXT_VERSION_UNSPECIFIED" => Ok(AssociationTextVersion::Unspecified),
                    "ASSOCIATION_TEXT_VERSION_1" => Ok(AssociationTextVersion::AssociationTextVersion1),
                    _ => Err(serde::de::Error::unknown_variant(value, FIELDS)),
                }
            }
        }
        deserializer.deserialize_any(GeneratedVisitor)
    }
}
impl serde::Serialize for Compression {
    #[allow(deprecated)]
    fn serialize<S>(&self, serializer: S) -> std::result::Result<S::Ok, S::Error>
    where
        S: serde::Serializer,
    {
        let variant = match self {
            Self::Deflate => "COMPRESSION_DEFLATE",
            Self::Gzip => "COMPRESSION_GZIP",
        };
        serializer.serialize_str(variant)
    }
}
impl<'de> serde::Deserialize<'de> for Compression {
    #[allow(deprecated)]
    fn deserialize<D>(deserializer: D) -> std::result::Result<Self, D::Error>
    where
        D: serde::Deserializer<'de>,
    {
        const FIELDS: &[&str] = &[
            "COMPRESSION_DEFLATE",
            "COMPRESSION_GZIP",
        ];

        struct GeneratedVisitor;

        impl<'de> serde::de::Visitor<'de> for GeneratedVisitor {
            type Value = Compression;

            fn expecting(&self, formatter: &mut std::fmt::Formatter<'_>) -> std::fmt::Result {
                write!(formatter, "expected one of: {:?}", &FIELDS)
            }

            fn visit_i64<E>(self, v: i64) -> std::result::Result<Self::Value, E>
            where
                E: serde::de::Error,
            {
                i32::try_from(v)
                    .ok()
                    .and_then(|x| x.try_into().ok())
                    .ok_or_else(|| {
                        serde::de::Error::invalid_value(serde::de::Unexpected::Signed(v), &self)
                    })
            }

            fn visit_u64<E>(self, v: u64) -> std::result::Result<Self::Value, E>
            where
                E: serde::de::Error,
            {
                i32::try_from(v)
                    .ok()
                    .and_then(|x| x.try_into().ok())
                    .ok_or_else(|| {
                        serde::de::Error::invalid_value(serde::de::Unexpected::Unsigned(v), &self)
                    })
            }

            fn visit_str<E>(self, value: &str) -> std::result::Result<Self::Value, E>
            where
                E: serde::de::Error,
            {
                match value {
                    "COMPRESSION_DEFLATE" => Ok(Compression::Deflate),
                    "COMPRESSION_GZIP" => Ok(Compression::Gzip),
                    _ => Err(serde::de::Error::unknown_variant(value, FIELDS)),
                }
            }
        }
        deserializer.deserialize_any(GeneratedVisitor)
    }
}
impl serde::Serialize for ContentTypeId {
    #[allow(deprecated)]
    fn serialize<S>(&self, serializer: S) -> std::result::Result<S::Ok, S::Error>
    where
        S: serde::Serializer,
    {
        use serde::ser::SerializeStruct;
        let mut len = 0;
        if !self.authority_id.is_empty() {
            len += 1;
        }
        if !self.type_id.is_empty() {
            len += 1;
        }
        if self.version_major != 0 {
            len += 1;
        }
        if self.version_minor != 0 {
            len += 1;
        }
        let mut struct_ser = serializer.serialize_struct("xmtp.mls.message_contents.ContentTypeId", len)?;
        if !self.authority_id.is_empty() {
            struct_ser.serialize_field("authorityId", &self.authority_id)?;
        }
        if !self.type_id.is_empty() {
            struct_ser.serialize_field("typeId", &self.type_id)?;
        }
        if self.version_major != 0 {
            struct_ser.serialize_field("versionMajor", &self.version_major)?;
        }
        if self.version_minor != 0 {
            struct_ser.serialize_field("versionMinor", &self.version_minor)?;
        }
        struct_ser.end()
    }
}
impl<'de> serde::Deserialize<'de> for ContentTypeId {
    #[allow(deprecated)]
    fn deserialize<D>(deserializer: D) -> std::result::Result<Self, D::Error>
    where
        D: serde::Deserializer<'de>,
    {
        const FIELDS: &[&str] = &[
            "authority_id",
            "authorityId",
            "type_id",
            "typeId",
            "version_major",
            "versionMajor",
            "version_minor",
            "versionMinor",
        ];

        #[allow(clippy::enum_variant_names)]
        enum GeneratedField {
            AuthorityId,
            TypeId,
            VersionMajor,
            VersionMinor,
        }
        impl<'de> serde::Deserialize<'de> for GeneratedField {
            fn deserialize<D>(deserializer: D) -> std::result::Result<GeneratedField, D::Error>
            where
                D: serde::Deserializer<'de>,
            {
                struct GeneratedVisitor;

                impl<'de> serde::de::Visitor<'de> for GeneratedVisitor {
                    type Value = GeneratedField;

                    fn expecting(&self, formatter: &mut std::fmt::Formatter<'_>) -> std::fmt::Result {
                        write!(formatter, "expected one of: {:?}", &FIELDS)
                    }

                    #[allow(unused_variables)]
                    fn visit_str<E>(self, value: &str) -> std::result::Result<GeneratedField, E>
                    where
                        E: serde::de::Error,
                    {
                        match value {
                            "authorityId" | "authority_id" => Ok(GeneratedField::AuthorityId),
                            "typeId" | "type_id" => Ok(GeneratedField::TypeId),
                            "versionMajor" | "version_major" => Ok(GeneratedField::VersionMajor),
                            "versionMinor" | "version_minor" => Ok(GeneratedField::VersionMinor),
                            _ => Err(serde::de::Error::unknown_field(value, FIELDS)),
                        }
                    }
                }
                deserializer.deserialize_identifier(GeneratedVisitor)
            }
        }
        struct GeneratedVisitor;
        impl<'de> serde::de::Visitor<'de> for GeneratedVisitor {
            type Value = ContentTypeId;

            fn expecting(&self, formatter: &mut std::fmt::Formatter<'_>) -> std::fmt::Result {
                formatter.write_str("struct xmtp.mls.message_contents.ContentTypeId")
            }

            fn visit_map<V>(self, mut map_: V) -> std::result::Result<ContentTypeId, V::Error>
                where
                    V: serde::de::MapAccess<'de>,
            {
                let mut authority_id__ = None;
                let mut type_id__ = None;
                let mut version_major__ = None;
                let mut version_minor__ = None;
                while let Some(k) = map_.next_key()? {
                    match k {
                        GeneratedField::AuthorityId => {
                            if authority_id__.is_some() {
                                return Err(serde::de::Error::duplicate_field("authorityId"));
                            }
                            authority_id__ = Some(map_.next_value()?);
                        }
                        GeneratedField::TypeId => {
                            if type_id__.is_some() {
                                return Err(serde::de::Error::duplicate_field("typeId"));
                            }
                            type_id__ = Some(map_.next_value()?);
                        }
                        GeneratedField::VersionMajor => {
                            if version_major__.is_some() {
                                return Err(serde::de::Error::duplicate_field("versionMajor"));
                            }
                            version_major__ = 
                                Some(map_.next_value::<::pbjson::private::NumberDeserialize<_>>()?.0)
                            ;
                        }
                        GeneratedField::VersionMinor => {
                            if version_minor__.is_some() {
                                return Err(serde::de::Error::duplicate_field("versionMinor"));
                            }
                            version_minor__ = 
                                Some(map_.next_value::<::pbjson::private::NumberDeserialize<_>>()?.0)
                            ;
                        }
                    }
                }
                Ok(ContentTypeId {
                    authority_id: authority_id__.unwrap_or_default(),
                    type_id: type_id__.unwrap_or_default(),
                    version_major: version_major__.unwrap_or_default(),
                    version_minor: version_minor__.unwrap_or_default(),
                })
            }
        }
        deserializer.deserialize_struct("xmtp.mls.message_contents.ContentTypeId", FIELDS, GeneratedVisitor)
    }
}
impl serde::Serialize for ConversationType {
    #[allow(deprecated)]
    fn serialize<S>(&self, serializer: S) -> std::result::Result<S::Ok, S::Error>
    where
        S: serde::Serializer,
    {
        let variant = match self {
            Self::Unspecified => "CONVERSATION_TYPE_UNSPECIFIED",
            Self::Group => "CONVERSATION_TYPE_GROUP",
            Self::Dm => "CONVERSATION_TYPE_DM",
            Self::Sync => "CONVERSATION_TYPE_SYNC",
        };
        serializer.serialize_str(variant)
    }
}
impl<'de> serde::Deserialize<'de> for ConversationType {
    #[allow(deprecated)]
    fn deserialize<D>(deserializer: D) -> std::result::Result<Self, D::Error>
    where
        D: serde::Deserializer<'de>,
    {
        const FIELDS: &[&str] = &[
            "CONVERSATION_TYPE_UNSPECIFIED",
            "CONVERSATION_TYPE_GROUP",
            "CONVERSATION_TYPE_DM",
            "CONVERSATION_TYPE_SYNC",
        ];

        struct GeneratedVisitor;

        impl<'de> serde::de::Visitor<'de> for GeneratedVisitor {
            type Value = ConversationType;

            fn expecting(&self, formatter: &mut std::fmt::Formatter<'_>) -> std::fmt::Result {
                write!(formatter, "expected one of: {:?}", &FIELDS)
            }

            fn visit_i64<E>(self, v: i64) -> std::result::Result<Self::Value, E>
            where
                E: serde::de::Error,
            {
                i32::try_from(v)
                    .ok()
                    .and_then(|x| x.try_into().ok())
                    .ok_or_else(|| {
                        serde::de::Error::invalid_value(serde::de::Unexpected::Signed(v), &self)
                    })
            }

            fn visit_u64<E>(self, v: u64) -> std::result::Result<Self::Value, E>
            where
                E: serde::de::Error,
            {
                i32::try_from(v)
                    .ok()
                    .and_then(|x| x.try_into().ok())
                    .ok_or_else(|| {
                        serde::de::Error::invalid_value(serde::de::Unexpected::Unsigned(v), &self)
                    })
            }

            fn visit_str<E>(self, value: &str) -> std::result::Result<Self::Value, E>
            where
                E: serde::de::Error,
            {
                match value {
                    "CONVERSATION_TYPE_UNSPECIFIED" => Ok(ConversationType::Unspecified),
                    "CONVERSATION_TYPE_GROUP" => Ok(ConversationType::Group),
                    "CONVERSATION_TYPE_DM" => Ok(ConversationType::Dm),
                    "CONVERSATION_TYPE_SYNC" => Ok(ConversationType::Sync),
                    _ => Err(serde::de::Error::unknown_variant(value, FIELDS)),
                }
            }
        }
        deserializer.deserialize_any(GeneratedVisitor)
    }
}
impl serde::Serialize for CredentialRevocation {
    #[allow(deprecated)]
    fn serialize<S>(&self, serializer: S) -> std::result::Result<S::Ok, S::Error>
    where
        S: serde::Serializer,
    {
        use serde::ser::SerializeStruct;
        let mut len = 0;
        if self.public_key.is_some() {
            len += 1;
        }
        if self.association.is_some() {
            len += 1;
        }
        let mut struct_ser = serializer.serialize_struct("xmtp.mls.message_contents.CredentialRevocation", len)?;
        if let Some(v) = self.public_key.as_ref() {
            match v {
                credential_revocation::PublicKey::InstallationKey(v) => {
                    #[allow(clippy::needless_borrow)]
                    struct_ser.serialize_field("installationKey", pbjson::private::base64::encode(&v).as_str())?;
                }
                credential_revocation::PublicKey::UnsignedLegacyCreateIdentityKey(v) => {
                    #[allow(clippy::needless_borrow)]
                    struct_ser.serialize_field("unsignedLegacyCreateIdentityKey", pbjson::private::base64::encode(&v).as_str())?;
                }
            }
        }
        if let Some(v) = self.association.as_ref() {
            match v {
                credential_revocation::Association::MessagingAccess(v) => {
                    struct_ser.serialize_field("messagingAccess", v)?;
                }
            }
        }
        struct_ser.end()
    }
}
impl<'de> serde::Deserialize<'de> for CredentialRevocation {
    #[allow(deprecated)]
    fn deserialize<D>(deserializer: D) -> std::result::Result<Self, D::Error>
    where
        D: serde::Deserializer<'de>,
    {
        const FIELDS: &[&str] = &[
            "installation_key",
            "installationKey",
            "unsigned_legacy_create_identity_key",
            "unsignedLegacyCreateIdentityKey",
            "messaging_access",
            "messagingAccess",
        ];

        #[allow(clippy::enum_variant_names)]
        enum GeneratedField {
            InstallationKey,
            UnsignedLegacyCreateIdentityKey,
            MessagingAccess,
        }
        impl<'de> serde::Deserialize<'de> for GeneratedField {
            fn deserialize<D>(deserializer: D) -> std::result::Result<GeneratedField, D::Error>
            where
                D: serde::Deserializer<'de>,
            {
                struct GeneratedVisitor;

                impl<'de> serde::de::Visitor<'de> for GeneratedVisitor {
                    type Value = GeneratedField;

                    fn expecting(&self, formatter: &mut std::fmt::Formatter<'_>) -> std::fmt::Result {
                        write!(formatter, "expected one of: {:?}", &FIELDS)
                    }

                    #[allow(unused_variables)]
                    fn visit_str<E>(self, value: &str) -> std::result::Result<GeneratedField, E>
                    where
                        E: serde::de::Error,
                    {
                        match value {
                            "installationKey" | "installation_key" => Ok(GeneratedField::InstallationKey),
                            "unsignedLegacyCreateIdentityKey" | "unsigned_legacy_create_identity_key" => Ok(GeneratedField::UnsignedLegacyCreateIdentityKey),
                            "messagingAccess" | "messaging_access" => Ok(GeneratedField::MessagingAccess),
                            _ => Err(serde::de::Error::unknown_field(value, FIELDS)),
                        }
                    }
                }
                deserializer.deserialize_identifier(GeneratedVisitor)
            }
        }
        struct GeneratedVisitor;
        impl<'de> serde::de::Visitor<'de> for GeneratedVisitor {
            type Value = CredentialRevocation;

            fn expecting(&self, formatter: &mut std::fmt::Formatter<'_>) -> std::fmt::Result {
                formatter.write_str("struct xmtp.mls.message_contents.CredentialRevocation")
            }

            fn visit_map<V>(self, mut map_: V) -> std::result::Result<CredentialRevocation, V::Error>
                where
                    V: serde::de::MapAccess<'de>,
            {
                let mut public_key__ = None;
                let mut association__ = None;
                while let Some(k) = map_.next_key()? {
                    match k {
                        GeneratedField::InstallationKey => {
                            if public_key__.is_some() {
                                return Err(serde::de::Error::duplicate_field("installationKey"));
                            }
                            public_key__ = map_.next_value::<::std::option::Option<::pbjson::private::BytesDeserialize<_>>>()?.map(|x| credential_revocation::PublicKey::InstallationKey(x.0));
                        }
                        GeneratedField::UnsignedLegacyCreateIdentityKey => {
                            if public_key__.is_some() {
                                return Err(serde::de::Error::duplicate_field("unsignedLegacyCreateIdentityKey"));
                            }
                            public_key__ = map_.next_value::<::std::option::Option<::pbjson::private::BytesDeserialize<_>>>()?.map(|x| credential_revocation::PublicKey::UnsignedLegacyCreateIdentityKey(x.0));
                        }
                        GeneratedField::MessagingAccess => {
                            if association__.is_some() {
                                return Err(serde::de::Error::duplicate_field("messagingAccess"));
                            }
                            association__ = map_.next_value::<::std::option::Option<_>>()?.map(credential_revocation::Association::MessagingAccess)
;
                        }
                    }
                }
                Ok(CredentialRevocation {
                    public_key: public_key__,
                    association: association__,
                })
            }
        }
        deserializer.deserialize_struct("xmtp.mls.message_contents.CredentialRevocation", FIELDS, GeneratedVisitor)
    }
}
impl serde::Serialize for EdDsaSignature {
    #[allow(deprecated)]
    fn serialize<S>(&self, serializer: S) -> std::result::Result<S::Ok, S::Error>
    where
        S: serde::Serializer,
    {
        use serde::ser::SerializeStruct;
        let mut len = 0;
        if !self.bytes.is_empty() {
            len += 1;
        }
        let mut struct_ser = serializer.serialize_struct("xmtp.mls.message_contents.EdDsaSignature", len)?;
        if !self.bytes.is_empty() {
            #[allow(clippy::needless_borrow)]
            struct_ser.serialize_field("bytes", pbjson::private::base64::encode(&self.bytes).as_str())?;
        }
        struct_ser.end()
    }
}
impl<'de> serde::Deserialize<'de> for EdDsaSignature {
    #[allow(deprecated)]
    fn deserialize<D>(deserializer: D) -> std::result::Result<Self, D::Error>
    where
        D: serde::Deserializer<'de>,
    {
        const FIELDS: &[&str] = &[
            "bytes",
        ];

        #[allow(clippy::enum_variant_names)]
        enum GeneratedField {
            Bytes,
        }
        impl<'de> serde::Deserialize<'de> for GeneratedField {
            fn deserialize<D>(deserializer: D) -> std::result::Result<GeneratedField, D::Error>
            where
                D: serde::Deserializer<'de>,
            {
                struct GeneratedVisitor;

                impl<'de> serde::de::Visitor<'de> for GeneratedVisitor {
                    type Value = GeneratedField;

                    fn expecting(&self, formatter: &mut std::fmt::Formatter<'_>) -> std::fmt::Result {
                        write!(formatter, "expected one of: {:?}", &FIELDS)
                    }

                    #[allow(unused_variables)]
                    fn visit_str<E>(self, value: &str) -> std::result::Result<GeneratedField, E>
                    where
                        E: serde::de::Error,
                    {
                        match value {
                            "bytes" => Ok(GeneratedField::Bytes),
                            _ => Err(serde::de::Error::unknown_field(value, FIELDS)),
                        }
                    }
                }
                deserializer.deserialize_identifier(GeneratedVisitor)
            }
        }
        struct GeneratedVisitor;
        impl<'de> serde::de::Visitor<'de> for GeneratedVisitor {
            type Value = EdDsaSignature;

            fn expecting(&self, formatter: &mut std::fmt::Formatter<'_>) -> std::fmt::Result {
                formatter.write_str("struct xmtp.mls.message_contents.EdDsaSignature")
            }

            fn visit_map<V>(self, mut map_: V) -> std::result::Result<EdDsaSignature, V::Error>
                where
                    V: serde::de::MapAccess<'de>,
            {
                let mut bytes__ = None;
                while let Some(k) = map_.next_key()? {
                    match k {
                        GeneratedField::Bytes => {
                            if bytes__.is_some() {
                                return Err(serde::de::Error::duplicate_field("bytes"));
                            }
                            bytes__ = 
                                Some(map_.next_value::<::pbjson::private::BytesDeserialize<_>>()?.0)
                            ;
                        }
                    }
                }
                Ok(EdDsaSignature {
                    bytes: bytes__.unwrap_or_default(),
                })
            }
        }
        deserializer.deserialize_struct("xmtp.mls.message_contents.EdDsaSignature", FIELDS, GeneratedVisitor)
    }
}
impl serde::Serialize for EncodedContent {
    #[allow(deprecated)]
    fn serialize<S>(&self, serializer: S) -> std::result::Result<S::Ok, S::Error>
    where
        S: serde::Serializer,
    {
        use serde::ser::SerializeStruct;
        let mut len = 0;
        if self.r#type.is_some() {
            len += 1;
        }
        if !self.parameters.is_empty() {
            len += 1;
        }
        if self.fallback.is_some() {
            len += 1;
        }
        if self.compression.is_some() {
            len += 1;
        }
        if !self.content.is_empty() {
            len += 1;
        }
        let mut struct_ser = serializer.serialize_struct("xmtp.mls.message_contents.EncodedContent", len)?;
        if let Some(v) = self.r#type.as_ref() {
            struct_ser.serialize_field("type", v)?;
        }
        if !self.parameters.is_empty() {
            struct_ser.serialize_field("parameters", &self.parameters)?;
        }
        if let Some(v) = self.fallback.as_ref() {
            struct_ser.serialize_field("fallback", v)?;
        }
        if let Some(v) = self.compression.as_ref() {
            let v = Compression::try_from(*v)
                .map_err(|_| serde::ser::Error::custom(format!("Invalid variant {}", *v)))?;
            struct_ser.serialize_field("compression", &v)?;
        }
        if !self.content.is_empty() {
            #[allow(clippy::needless_borrow)]
            struct_ser.serialize_field("content", pbjson::private::base64::encode(&self.content).as_str())?;
        }
        struct_ser.end()
    }
}
impl<'de> serde::Deserialize<'de> for EncodedContent {
    #[allow(deprecated)]
    fn deserialize<D>(deserializer: D) -> std::result::Result<Self, D::Error>
    where
        D: serde::Deserializer<'de>,
    {
        const FIELDS: &[&str] = &[
            "type",
            "parameters",
            "fallback",
            "compression",
            "content",
        ];

        #[allow(clippy::enum_variant_names)]
        enum GeneratedField {
            Type,
            Parameters,
            Fallback,
            Compression,
            Content,
        }
        impl<'de> serde::Deserialize<'de> for GeneratedField {
            fn deserialize<D>(deserializer: D) -> std::result::Result<GeneratedField, D::Error>
            where
                D: serde::Deserializer<'de>,
            {
                struct GeneratedVisitor;

                impl<'de> serde::de::Visitor<'de> for GeneratedVisitor {
                    type Value = GeneratedField;

                    fn expecting(&self, formatter: &mut std::fmt::Formatter<'_>) -> std::fmt::Result {
                        write!(formatter, "expected one of: {:?}", &FIELDS)
                    }

                    #[allow(unused_variables)]
                    fn visit_str<E>(self, value: &str) -> std::result::Result<GeneratedField, E>
                    where
                        E: serde::de::Error,
                    {
                        match value {
                            "type" => Ok(GeneratedField::Type),
                            "parameters" => Ok(GeneratedField::Parameters),
                            "fallback" => Ok(GeneratedField::Fallback),
                            "compression" => Ok(GeneratedField::Compression),
                            "content" => Ok(GeneratedField::Content),
                            _ => Err(serde::de::Error::unknown_field(value, FIELDS)),
                        }
                    }
                }
                deserializer.deserialize_identifier(GeneratedVisitor)
            }
        }
        struct GeneratedVisitor;
        impl<'de> serde::de::Visitor<'de> for GeneratedVisitor {
            type Value = EncodedContent;

            fn expecting(&self, formatter: &mut std::fmt::Formatter<'_>) -> std::fmt::Result {
                formatter.write_str("struct xmtp.mls.message_contents.EncodedContent")
            }

            fn visit_map<V>(self, mut map_: V) -> std::result::Result<EncodedContent, V::Error>
                where
                    V: serde::de::MapAccess<'de>,
            {
                let mut r#type__ = None;
                let mut parameters__ = None;
                let mut fallback__ = None;
                let mut compression__ = None;
                let mut content__ = None;
                while let Some(k) = map_.next_key()? {
                    match k {
                        GeneratedField::Type => {
                            if r#type__.is_some() {
                                return Err(serde::de::Error::duplicate_field("type"));
                            }
                            r#type__ = map_.next_value()?;
                        }
                        GeneratedField::Parameters => {
                            if parameters__.is_some() {
                                return Err(serde::de::Error::duplicate_field("parameters"));
                            }
                            parameters__ = Some(
                                map_.next_value::<std::collections::HashMap<_, _>>()?
                            );
                        }
                        GeneratedField::Fallback => {
                            if fallback__.is_some() {
                                return Err(serde::de::Error::duplicate_field("fallback"));
                            }
                            fallback__ = map_.next_value()?;
                        }
                        GeneratedField::Compression => {
                            if compression__.is_some() {
                                return Err(serde::de::Error::duplicate_field("compression"));
                            }
                            compression__ = map_.next_value::<::std::option::Option<Compression>>()?.map(|x| x as i32);
                        }
                        GeneratedField::Content => {
                            if content__.is_some() {
                                return Err(serde::de::Error::duplicate_field("content"));
                            }
                            content__ = 
                                Some(map_.next_value::<::pbjson::private::BytesDeserialize<_>>()?.0)
                            ;
                        }
                    }
                }
                Ok(EncodedContent {
                    r#type: r#type__,
                    parameters: parameters__.unwrap_or_default(),
                    fallback: fallback__,
                    compression: compression__,
                    content: content__.unwrap_or_default(),
                })
            }
        }
        deserializer.deserialize_struct("xmtp.mls.message_contents.EncodedContent", FIELDS, GeneratedVisitor)
    }
}
impl serde::Serialize for GrantMessagingAccessAssociation {
    #[allow(deprecated)]
    fn serialize<S>(&self, serializer: S) -> std::result::Result<S::Ok, S::Error>
    where
        S: serde::Serializer,
    {
        use serde::ser::SerializeStruct;
        let mut len = 0;
        if self.association_text_version != 0 {
            len += 1;
        }
        if self.signature.is_some() {
            len += 1;
        }
        if !self.account_address.is_empty() {
            len += 1;
        }
        if self.created_ns != 0 {
            len += 1;
        }
        let mut struct_ser = serializer.serialize_struct("xmtp.mls.message_contents.GrantMessagingAccessAssociation", len)?;
        if self.association_text_version != 0 {
            let v = AssociationTextVersion::try_from(self.association_text_version)
                .map_err(|_| serde::ser::Error::custom(format!("Invalid variant {}", self.association_text_version)))?;
            struct_ser.serialize_field("associationTextVersion", &v)?;
        }
        if let Some(v) = self.signature.as_ref() {
            struct_ser.serialize_field("signature", v)?;
        }
        if !self.account_address.is_empty() {
            struct_ser.serialize_field("accountAddress", &self.account_address)?;
        }
        if self.created_ns != 0 {
            #[allow(clippy::needless_borrow)]
            struct_ser.serialize_field("createdNs", ToString::to_string(&self.created_ns).as_str())?;
        }
        struct_ser.end()
    }
}
impl<'de> serde::Deserialize<'de> for GrantMessagingAccessAssociation {
    #[allow(deprecated)]
    fn deserialize<D>(deserializer: D) -> std::result::Result<Self, D::Error>
    where
        D: serde::Deserializer<'de>,
    {
        const FIELDS: &[&str] = &[
            "association_text_version",
            "associationTextVersion",
            "signature",
            "account_address",
            "accountAddress",
            "created_ns",
            "createdNs",
        ];

        #[allow(clippy::enum_variant_names)]
        enum GeneratedField {
            AssociationTextVersion,
            Signature,
            AccountAddress,
            CreatedNs,
        }
        impl<'de> serde::Deserialize<'de> for GeneratedField {
            fn deserialize<D>(deserializer: D) -> std::result::Result<GeneratedField, D::Error>
            where
                D: serde::Deserializer<'de>,
            {
                struct GeneratedVisitor;

                impl<'de> serde::de::Visitor<'de> for GeneratedVisitor {
                    type Value = GeneratedField;

                    fn expecting(&self, formatter: &mut std::fmt::Formatter<'_>) -> std::fmt::Result {
                        write!(formatter, "expected one of: {:?}", &FIELDS)
                    }

                    #[allow(unused_variables)]
                    fn visit_str<E>(self, value: &str) -> std::result::Result<GeneratedField, E>
                    where
                        E: serde::de::Error,
                    {
                        match value {
                            "associationTextVersion" | "association_text_version" => Ok(GeneratedField::AssociationTextVersion),
                            "signature" => Ok(GeneratedField::Signature),
                            "accountAddress" | "account_address" => Ok(GeneratedField::AccountAddress),
                            "createdNs" | "created_ns" => Ok(GeneratedField::CreatedNs),
                            _ => Err(serde::de::Error::unknown_field(value, FIELDS)),
                        }
                    }
                }
                deserializer.deserialize_identifier(GeneratedVisitor)
            }
        }
        struct GeneratedVisitor;
        impl<'de> serde::de::Visitor<'de> for GeneratedVisitor {
            type Value = GrantMessagingAccessAssociation;

            fn expecting(&self, formatter: &mut std::fmt::Formatter<'_>) -> std::fmt::Result {
                formatter.write_str("struct xmtp.mls.message_contents.GrantMessagingAccessAssociation")
            }

            fn visit_map<V>(self, mut map_: V) -> std::result::Result<GrantMessagingAccessAssociation, V::Error>
                where
                    V: serde::de::MapAccess<'de>,
            {
                let mut association_text_version__ = None;
                let mut signature__ = None;
                let mut account_address__ = None;
                let mut created_ns__ = None;
                while let Some(k) = map_.next_key()? {
                    match k {
                        GeneratedField::AssociationTextVersion => {
                            if association_text_version__.is_some() {
                                return Err(serde::de::Error::duplicate_field("associationTextVersion"));
                            }
                            association_text_version__ = Some(map_.next_value::<AssociationTextVersion>()? as i32);
                        }
                        GeneratedField::Signature => {
                            if signature__.is_some() {
                                return Err(serde::de::Error::duplicate_field("signature"));
                            }
                            signature__ = map_.next_value()?;
                        }
                        GeneratedField::AccountAddress => {
                            if account_address__.is_some() {
                                return Err(serde::de::Error::duplicate_field("accountAddress"));
                            }
                            account_address__ = Some(map_.next_value()?);
                        }
                        GeneratedField::CreatedNs => {
                            if created_ns__.is_some() {
                                return Err(serde::de::Error::duplicate_field("createdNs"));
                            }
                            created_ns__ = 
                                Some(map_.next_value::<::pbjson::private::NumberDeserialize<_>>()?.0)
                            ;
                        }
                    }
                }
                Ok(GrantMessagingAccessAssociation {
                    association_text_version: association_text_version__.unwrap_or_default(),
                    signature: signature__,
                    account_address: account_address__.unwrap_or_default(),
                    created_ns: created_ns__.unwrap_or_default(),
                })
            }
        }
        deserializer.deserialize_struct("xmtp.mls.message_contents.GrantMessagingAccessAssociation", FIELDS, GeneratedVisitor)
    }
}
impl serde::Serialize for GroupMembership {
    #[allow(deprecated)]
    fn serialize<S>(&self, serializer: S) -> std::result::Result<S::Ok, S::Error>
    where
        S: serde::Serializer,
    {
        use serde::ser::SerializeStruct;
        let mut len = 0;
        if !self.members.is_empty() {
            len += 1;
        }
        let mut struct_ser = serializer.serialize_struct("xmtp.mls.message_contents.GroupMembership", len)?;
        if !self.members.is_empty() {
            let v: std::collections::HashMap<_, _> = self.members.iter()
                .map(|(k, v)| (k, v.to_string())).collect();
            struct_ser.serialize_field("members", &v)?;
        }
        struct_ser.end()
    }
}
impl<'de> serde::Deserialize<'de> for GroupMembership {
    #[allow(deprecated)]
    fn deserialize<D>(deserializer: D) -> std::result::Result<Self, D::Error>
    where
        D: serde::Deserializer<'de>,
    {
        const FIELDS: &[&str] = &[
            "members",
        ];

        #[allow(clippy::enum_variant_names)]
        enum GeneratedField {
            Members,
        }
        impl<'de> serde::Deserialize<'de> for GeneratedField {
            fn deserialize<D>(deserializer: D) -> std::result::Result<GeneratedField, D::Error>
            where
                D: serde::Deserializer<'de>,
            {
                struct GeneratedVisitor;

                impl<'de> serde::de::Visitor<'de> for GeneratedVisitor {
                    type Value = GeneratedField;

                    fn expecting(&self, formatter: &mut std::fmt::Formatter<'_>) -> std::fmt::Result {
                        write!(formatter, "expected one of: {:?}", &FIELDS)
                    }

                    #[allow(unused_variables)]
                    fn visit_str<E>(self, value: &str) -> std::result::Result<GeneratedField, E>
                    where
                        E: serde::de::Error,
                    {
                        match value {
                            "members" => Ok(GeneratedField::Members),
                            _ => Err(serde::de::Error::unknown_field(value, FIELDS)),
                        }
                    }
                }
                deserializer.deserialize_identifier(GeneratedVisitor)
            }
        }
        struct GeneratedVisitor;
        impl<'de> serde::de::Visitor<'de> for GeneratedVisitor {
            type Value = GroupMembership;

            fn expecting(&self, formatter: &mut std::fmt::Formatter<'_>) -> std::fmt::Result {
                formatter.write_str("struct xmtp.mls.message_contents.GroupMembership")
            }

            fn visit_map<V>(self, mut map_: V) -> std::result::Result<GroupMembership, V::Error>
                where
                    V: serde::de::MapAccess<'de>,
            {
                let mut members__ = None;
                while let Some(k) = map_.next_key()? {
                    match k {
                        GeneratedField::Members => {
                            if members__.is_some() {
                                return Err(serde::de::Error::duplicate_field("members"));
                            }
                            members__ = Some(
                                map_.next_value::<std::collections::HashMap<_, ::pbjson::private::NumberDeserialize<u64>>>()?
                                    .into_iter().map(|(k,v)| (k, v.0)).collect()
                            );
                        }
                    }
                }
                Ok(GroupMembership {
                    members: members__.unwrap_or_default(),
                })
            }
        }
        deserializer.deserialize_struct("xmtp.mls.message_contents.GroupMembership", FIELDS, GeneratedVisitor)
    }
}
impl serde::Serialize for GroupMembershipChanges {
    #[allow(deprecated)]
    fn serialize<S>(&self, serializer: S) -> std::result::Result<S::Ok, S::Error>
    where
        S: serde::Serializer,
    {
        use serde::ser::SerializeStruct;
        let mut len = 0;
        if !self.members_added.is_empty() {
            len += 1;
        }
        if !self.members_removed.is_empty() {
            len += 1;
        }
        if !self.installations_added.is_empty() {
            len += 1;
        }
        if !self.installations_removed.is_empty() {
            len += 1;
        }
        let mut struct_ser = serializer.serialize_struct("xmtp.mls.message_contents.GroupMembershipChanges", len)?;
        if !self.members_added.is_empty() {
            struct_ser.serialize_field("membersAdded", &self.members_added)?;
        }
        if !self.members_removed.is_empty() {
            struct_ser.serialize_field("membersRemoved", &self.members_removed)?;
        }
        if !self.installations_added.is_empty() {
            struct_ser.serialize_field("installationsAdded", &self.installations_added)?;
        }
        if !self.installations_removed.is_empty() {
            struct_ser.serialize_field("installationsRemoved", &self.installations_removed)?;
        }
        struct_ser.end()
    }
}
impl<'de> serde::Deserialize<'de> for GroupMembershipChanges {
    #[allow(deprecated)]
    fn deserialize<D>(deserializer: D) -> std::result::Result<Self, D::Error>
    where
        D: serde::Deserializer<'de>,
    {
        const FIELDS: &[&str] = &[
            "members_added",
            "membersAdded",
            "members_removed",
            "membersRemoved",
            "installations_added",
            "installationsAdded",
            "installations_removed",
            "installationsRemoved",
        ];

        #[allow(clippy::enum_variant_names)]
        enum GeneratedField {
            MembersAdded,
            MembersRemoved,
            InstallationsAdded,
            InstallationsRemoved,
        }
        impl<'de> serde::Deserialize<'de> for GeneratedField {
            fn deserialize<D>(deserializer: D) -> std::result::Result<GeneratedField, D::Error>
            where
                D: serde::Deserializer<'de>,
            {
                struct GeneratedVisitor;

                impl<'de> serde::de::Visitor<'de> for GeneratedVisitor {
                    type Value = GeneratedField;

                    fn expecting(&self, formatter: &mut std::fmt::Formatter<'_>) -> std::fmt::Result {
                        write!(formatter, "expected one of: {:?}", &FIELDS)
                    }

                    #[allow(unused_variables)]
                    fn visit_str<E>(self, value: &str) -> std::result::Result<GeneratedField, E>
                    where
                        E: serde::de::Error,
                    {
                        match value {
                            "membersAdded" | "members_added" => Ok(GeneratedField::MembersAdded),
                            "membersRemoved" | "members_removed" => Ok(GeneratedField::MembersRemoved),
                            "installationsAdded" | "installations_added" => Ok(GeneratedField::InstallationsAdded),
                            "installationsRemoved" | "installations_removed" => Ok(GeneratedField::InstallationsRemoved),
                            _ => Err(serde::de::Error::unknown_field(value, FIELDS)),
                        }
                    }
                }
                deserializer.deserialize_identifier(GeneratedVisitor)
            }
        }
        struct GeneratedVisitor;
        impl<'de> serde::de::Visitor<'de> for GeneratedVisitor {
            type Value = GroupMembershipChanges;

            fn expecting(&self, formatter: &mut std::fmt::Formatter<'_>) -> std::fmt::Result {
                formatter.write_str("struct xmtp.mls.message_contents.GroupMembershipChanges")
            }

            fn visit_map<V>(self, mut map_: V) -> std::result::Result<GroupMembershipChanges, V::Error>
                where
                    V: serde::de::MapAccess<'de>,
            {
                let mut members_added__ = None;
                let mut members_removed__ = None;
                let mut installations_added__ = None;
                let mut installations_removed__ = None;
                while let Some(k) = map_.next_key()? {
                    match k {
                        GeneratedField::MembersAdded => {
                            if members_added__.is_some() {
                                return Err(serde::de::Error::duplicate_field("membersAdded"));
                            }
                            members_added__ = Some(map_.next_value()?);
                        }
                        GeneratedField::MembersRemoved => {
                            if members_removed__.is_some() {
                                return Err(serde::de::Error::duplicate_field("membersRemoved"));
                            }
                            members_removed__ = Some(map_.next_value()?);
                        }
                        GeneratedField::InstallationsAdded => {
                            if installations_added__.is_some() {
                                return Err(serde::de::Error::duplicate_field("installationsAdded"));
                            }
                            installations_added__ = Some(map_.next_value()?);
                        }
                        GeneratedField::InstallationsRemoved => {
                            if installations_removed__.is_some() {
                                return Err(serde::de::Error::duplicate_field("installationsRemoved"));
                            }
                            installations_removed__ = Some(map_.next_value()?);
                        }
                    }
                }
                Ok(GroupMembershipChanges {
                    members_added: members_added__.unwrap_or_default(),
                    members_removed: members_removed__.unwrap_or_default(),
                    installations_added: installations_added__.unwrap_or_default(),
                    installations_removed: installations_removed__.unwrap_or_default(),
                })
            }
        }
        deserializer.deserialize_struct("xmtp.mls.message_contents.GroupMembershipChanges", FIELDS, GeneratedVisitor)
    }
}
impl serde::Serialize for GroupMetadataV1 {
    #[allow(deprecated)]
    fn serialize<S>(&self, serializer: S) -> std::result::Result<S::Ok, S::Error>
    where
        S: serde::Serializer,
    {
        use serde::ser::SerializeStruct;
        let mut len = 0;
        if self.conversation_type != 0 {
            len += 1;
        }
        if !self.creator_account_address.is_empty() {
            len += 1;
        }
        if !self.creator_inbox_id.is_empty() {
            len += 1;
        }
        if !self.creator_inbox_id.is_empty() {
            len += 1;
        }
        let mut struct_ser = serializer.serialize_struct("xmtp.mls.message_contents.GroupMetadataV1", len)?;
        if self.conversation_type != 0 {
            let v = ConversationType::try_from(self.conversation_type)
                .map_err(|_| serde::ser::Error::custom(format!("Invalid variant {}", self.conversation_type)))?;
            struct_ser.serialize_field("conversationType", &v)?;
        }
        if !self.creator_account_address.is_empty() {
            struct_ser.serialize_field("creatorAccountAddress", &self.creator_account_address)?;
        }
        if !self.creator_inbox_id.is_empty() {
            struct_ser.serialize_field("creatorInboxId", &self.creator_inbox_id)?;
        }
        if !self.creator_inbox_id.is_empty() {
            struct_ser.serialize_field("creatorInboxId", &self.creator_inbox_id)?;
        }
        struct_ser.end()
    }
}
impl<'de> serde::Deserialize<'de> for GroupMetadataV1 {
    #[allow(deprecated)]
    fn deserialize<D>(deserializer: D) -> std::result::Result<Self, D::Error>
    where
        D: serde::Deserializer<'de>,
    {
        const FIELDS: &[&str] = &[
            "conversation_type",
            "conversationType",
            "creator_account_address",
            "creatorAccountAddress",
<<<<<<< HEAD
=======
            "policies",
>>>>>>> 3c93e220
            "creator_inbox_id",
            "creatorInboxId",
        ];

        #[allow(clippy::enum_variant_names)]
        enum GeneratedField {
            ConversationType,
            CreatorAccountAddress,
<<<<<<< HEAD
=======
            Policies,
>>>>>>> 3c93e220
            CreatorInboxId,
        }
        impl<'de> serde::Deserialize<'de> for GeneratedField {
            fn deserialize<D>(deserializer: D) -> std::result::Result<GeneratedField, D::Error>
            where
                D: serde::Deserializer<'de>,
            {
                struct GeneratedVisitor;

                impl<'de> serde::de::Visitor<'de> for GeneratedVisitor {
                    type Value = GeneratedField;

                    fn expecting(&self, formatter: &mut std::fmt::Formatter<'_>) -> std::fmt::Result {
                        write!(formatter, "expected one of: {:?}", &FIELDS)
                    }

                    #[allow(unused_variables)]
                    fn visit_str<E>(self, value: &str) -> std::result::Result<GeneratedField, E>
                    where
                        E: serde::de::Error,
                    {
                        match value {
                            "conversationType" | "conversation_type" => Ok(GeneratedField::ConversationType),
                            "creatorAccountAddress" | "creator_account_address" => Ok(GeneratedField::CreatorAccountAddress),
<<<<<<< HEAD
=======
                            "policies" => Ok(GeneratedField::Policies),
>>>>>>> 3c93e220
                            "creatorInboxId" | "creator_inbox_id" => Ok(GeneratedField::CreatorInboxId),
                            _ => Err(serde::de::Error::unknown_field(value, FIELDS)),
                        }
                    }
                }
                deserializer.deserialize_identifier(GeneratedVisitor)
            }
        }
        struct GeneratedVisitor;
        impl<'de> serde::de::Visitor<'de> for GeneratedVisitor {
            type Value = GroupMetadataV1;

            fn expecting(&self, formatter: &mut std::fmt::Formatter<'_>) -> std::fmt::Result {
                formatter.write_str("struct xmtp.mls.message_contents.GroupMetadataV1")
            }

            fn visit_map<V>(self, mut map_: V) -> std::result::Result<GroupMetadataV1, V::Error>
                where
                    V: serde::de::MapAccess<'de>,
            {
                let mut conversation_type__ = None;
                let mut creator_account_address__ = None;
<<<<<<< HEAD
=======
                let mut policies__ = None;
>>>>>>> 3c93e220
                let mut creator_inbox_id__ = None;
                while let Some(k) = map_.next_key()? {
                    match k {
                        GeneratedField::ConversationType => {
                            if conversation_type__.is_some() {
                                return Err(serde::de::Error::duplicate_field("conversationType"));
                            }
                            conversation_type__ = Some(map_.next_value::<ConversationType>()? as i32);
                        }
                        GeneratedField::CreatorAccountAddress => {
                            if creator_account_address__.is_some() {
                                return Err(serde::de::Error::duplicate_field("creatorAccountAddress"));
                            }
                            creator_account_address__ = Some(map_.next_value()?);
                        }
                        GeneratedField::CreatorInboxId => {
                            if creator_inbox_id__.is_some() {
                                return Err(serde::de::Error::duplicate_field("creatorInboxId"));
                            }
                            creator_inbox_id__ = Some(map_.next_value()?);
                        }
                        GeneratedField::CreatorInboxId => {
                            if creator_inbox_id__.is_some() {
                                return Err(serde::de::Error::duplicate_field("creatorInboxId"));
                            }
                            creator_inbox_id__ = Some(map_.next_value()?);
                        }
                    }
                }
                Ok(GroupMetadataV1 {
                    conversation_type: conversation_type__.unwrap_or_default(),
                    creator_account_address: creator_account_address__.unwrap_or_default(),
<<<<<<< HEAD
=======
                    policies: policies__,
>>>>>>> 3c93e220
                    creator_inbox_id: creator_inbox_id__.unwrap_or_default(),
                })
            }
        }
        deserializer.deserialize_struct("xmtp.mls.message_contents.GroupMetadataV1", FIELDS, GeneratedVisitor)
    }
}
impl serde::Serialize for GroupMutableMetadataV1 {
    #[allow(deprecated)]
    fn serialize<S>(&self, serializer: S) -> std::result::Result<S::Ok, S::Error>
    where
        S: serde::Serializer,
    {
        use serde::ser::SerializeStruct;
        let mut len = 0;
        if !self.attributes.is_empty() {
            len += 1;
        }
        if self.admin_list.is_some() {
            len += 1;
        }
        if self.super_admin_list.is_some() {
            len += 1;
        }
        let mut struct_ser = serializer.serialize_struct("xmtp.mls.message_contents.GroupMutableMetadataV1", len)?;
        if !self.attributes.is_empty() {
            struct_ser.serialize_field("attributes", &self.attributes)?;
        }
        if let Some(v) = self.admin_list.as_ref() {
            struct_ser.serialize_field("adminList", v)?;
        }
        if let Some(v) = self.super_admin_list.as_ref() {
            struct_ser.serialize_field("superAdminList", v)?;
        }
        struct_ser.end()
    }
}
impl<'de> serde::Deserialize<'de> for GroupMutableMetadataV1 {
    #[allow(deprecated)]
    fn deserialize<D>(deserializer: D) -> std::result::Result<Self, D::Error>
    where
        D: serde::Deserializer<'de>,
    {
        const FIELDS: &[&str] = &[
            "attributes",
            "admin_list",
            "adminList",
            "super_admin_list",
            "superAdminList",
        ];

        #[allow(clippy::enum_variant_names)]
        enum GeneratedField {
            Attributes,
            AdminList,
            SuperAdminList,
        }
        impl<'de> serde::Deserialize<'de> for GeneratedField {
            fn deserialize<D>(deserializer: D) -> std::result::Result<GeneratedField, D::Error>
            where
                D: serde::Deserializer<'de>,
            {
                struct GeneratedVisitor;

                impl<'de> serde::de::Visitor<'de> for GeneratedVisitor {
                    type Value = GeneratedField;

                    fn expecting(&self, formatter: &mut std::fmt::Formatter<'_>) -> std::fmt::Result {
                        write!(formatter, "expected one of: {:?}", &FIELDS)
                    }

                    #[allow(unused_variables)]
                    fn visit_str<E>(self, value: &str) -> std::result::Result<GeneratedField, E>
                    where
                        E: serde::de::Error,
                    {
                        match value {
                            "attributes" => Ok(GeneratedField::Attributes),
                            "adminList" | "admin_list" => Ok(GeneratedField::AdminList),
                            "superAdminList" | "super_admin_list" => Ok(GeneratedField::SuperAdminList),
                            _ => Err(serde::de::Error::unknown_field(value, FIELDS)),
                        }
                    }
                }
                deserializer.deserialize_identifier(GeneratedVisitor)
            }
        }
        struct GeneratedVisitor;
        impl<'de> serde::de::Visitor<'de> for GeneratedVisitor {
            type Value = GroupMutableMetadataV1;

            fn expecting(&self, formatter: &mut std::fmt::Formatter<'_>) -> std::fmt::Result {
                formatter.write_str("struct xmtp.mls.message_contents.GroupMutableMetadataV1")
            }

            fn visit_map<V>(self, mut map_: V) -> std::result::Result<GroupMutableMetadataV1, V::Error>
                where
                    V: serde::de::MapAccess<'de>,
            {
                let mut attributes__ = None;
                let mut admin_list__ = None;
                let mut super_admin_list__ = None;
                while let Some(k) = map_.next_key()? {
                    match k {
                        GeneratedField::Attributes => {
                            if attributes__.is_some() {
                                return Err(serde::de::Error::duplicate_field("attributes"));
                            }
                            attributes__ = Some(
                                map_.next_value::<std::collections::HashMap<_, _>>()?
                            );
                        }
                        GeneratedField::AdminList => {
                            if admin_list__.is_some() {
                                return Err(serde::de::Error::duplicate_field("adminList"));
                            }
                            admin_list__ = map_.next_value()?;
                        }
                        GeneratedField::SuperAdminList => {
                            if super_admin_list__.is_some() {
                                return Err(serde::de::Error::duplicate_field("superAdminList"));
                            }
                            super_admin_list__ = map_.next_value()?;
                        }
                    }
                }
                Ok(GroupMutableMetadataV1 {
                    attributes: attributes__.unwrap_or_default(),
                    admin_list: admin_list__,
                    super_admin_list: super_admin_list__,
                })
            }
        }
        deserializer.deserialize_struct("xmtp.mls.message_contents.GroupMutableMetadataV1", FIELDS, GeneratedVisitor)
    }
}
impl serde::Serialize for GroupMutablePermissionsV1 {
    #[allow(deprecated)]
    fn serialize<S>(&self, serializer: S) -> std::result::Result<S::Ok, S::Error>
    where
        S: serde::Serializer,
    {
        use serde::ser::SerializeStruct;
        let mut len = 0;
        if self.policies.is_some() {
            len += 1;
        }
        let mut struct_ser = serializer.serialize_struct("xmtp.mls.message_contents.GroupMutablePermissionsV1", len)?;
        if let Some(v) = self.policies.as_ref() {
            struct_ser.serialize_field("policies", v)?;
        }
        struct_ser.end()
    }
}
impl<'de> serde::Deserialize<'de> for GroupMutablePermissionsV1 {
    #[allow(deprecated)]
    fn deserialize<D>(deserializer: D) -> std::result::Result<Self, D::Error>
    where
        D: serde::Deserializer<'de>,
    {
        const FIELDS: &[&str] = &[
            "policies",
        ];

        #[allow(clippy::enum_variant_names)]
        enum GeneratedField {
            Policies,
        }
        impl<'de> serde::Deserialize<'de> for GeneratedField {
            fn deserialize<D>(deserializer: D) -> std::result::Result<GeneratedField, D::Error>
            where
                D: serde::Deserializer<'de>,
            {
                struct GeneratedVisitor;

                impl<'de> serde::de::Visitor<'de> for GeneratedVisitor {
                    type Value = GeneratedField;

                    fn expecting(&self, formatter: &mut std::fmt::Formatter<'_>) -> std::fmt::Result {
                        write!(formatter, "expected one of: {:?}", &FIELDS)
                    }

                    #[allow(unused_variables)]
                    fn visit_str<E>(self, value: &str) -> std::result::Result<GeneratedField, E>
                    where
                        E: serde::de::Error,
                    {
                        match value {
                            "policies" => Ok(GeneratedField::Policies),
                            _ => Err(serde::de::Error::unknown_field(value, FIELDS)),
                        }
                    }
                }
                deserializer.deserialize_identifier(GeneratedVisitor)
            }
        }
        struct GeneratedVisitor;
        impl<'de> serde::de::Visitor<'de> for GeneratedVisitor {
            type Value = GroupMutablePermissionsV1;

            fn expecting(&self, formatter: &mut std::fmt::Formatter<'_>) -> std::fmt::Result {
                formatter.write_str("struct xmtp.mls.message_contents.GroupMutablePermissionsV1")
            }

            fn visit_map<V>(self, mut map_: V) -> std::result::Result<GroupMutablePermissionsV1, V::Error>
                where
                    V: serde::de::MapAccess<'de>,
            {
                let mut policies__ = None;
                while let Some(k) = map_.next_key()? {
                    match k {
                        GeneratedField::Policies => {
                            if policies__.is_some() {
                                return Err(serde::de::Error::duplicate_field("policies"));
                            }
                            policies__ = map_.next_value()?;
                        }
                    }
                }
                Ok(GroupMutablePermissionsV1 {
                    policies: policies__,
                })
            }
        }
        deserializer.deserialize_struct("xmtp.mls.message_contents.GroupMutablePermissionsV1", FIELDS, GeneratedVisitor)
    }
}
impl serde::Serialize for Inboxes {
    #[allow(deprecated)]
    fn serialize<S>(&self, serializer: S) -> std::result::Result<S::Ok, S::Error>
    where
        S: serde::Serializer,
    {
        use serde::ser::SerializeStruct;
        let mut len = 0;
        if !self.inbox_ids.is_empty() {
            len += 1;
        }
        let mut struct_ser = serializer.serialize_struct("xmtp.mls.message_contents.Inboxes", len)?;
        if !self.inbox_ids.is_empty() {
            struct_ser.serialize_field("inboxIds", &self.inbox_ids)?;
        }
        struct_ser.end()
    }
}
impl<'de> serde::Deserialize<'de> for Inboxes {
    #[allow(deprecated)]
    fn deserialize<D>(deserializer: D) -> std::result::Result<Self, D::Error>
    where
        D: serde::Deserializer<'de>,
    {
        const FIELDS: &[&str] = &[
            "inbox_ids",
            "inboxIds",
        ];

        #[allow(clippy::enum_variant_names)]
        enum GeneratedField {
            InboxIds,
        }
        impl<'de> serde::Deserialize<'de> for GeneratedField {
            fn deserialize<D>(deserializer: D) -> std::result::Result<GeneratedField, D::Error>
            where
                D: serde::Deserializer<'de>,
            {
                struct GeneratedVisitor;

                impl<'de> serde::de::Visitor<'de> for GeneratedVisitor {
                    type Value = GeneratedField;

                    fn expecting(&self, formatter: &mut std::fmt::Formatter<'_>) -> std::fmt::Result {
                        write!(formatter, "expected one of: {:?}", &FIELDS)
                    }

                    #[allow(unused_variables)]
                    fn visit_str<E>(self, value: &str) -> std::result::Result<GeneratedField, E>
                    where
                        E: serde::de::Error,
                    {
                        match value {
                            "inboxIds" | "inbox_ids" => Ok(GeneratedField::InboxIds),
                            _ => Err(serde::de::Error::unknown_field(value, FIELDS)),
                        }
                    }
                }
                deserializer.deserialize_identifier(GeneratedVisitor)
            }
        }
        struct GeneratedVisitor;
        impl<'de> serde::de::Visitor<'de> for GeneratedVisitor {
            type Value = Inboxes;

            fn expecting(&self, formatter: &mut std::fmt::Formatter<'_>) -> std::fmt::Result {
                formatter.write_str("struct xmtp.mls.message_contents.Inboxes")
            }

            fn visit_map<V>(self, mut map_: V) -> std::result::Result<Inboxes, V::Error>
                where
                    V: serde::de::MapAccess<'de>,
            {
                let mut inbox_ids__ = None;
                while let Some(k) = map_.next_key()? {
                    match k {
                        GeneratedField::InboxIds => {
                            if inbox_ids__.is_some() {
                                return Err(serde::de::Error::duplicate_field("inboxIds"));
                            }
                            inbox_ids__ = Some(map_.next_value()?);
                        }
                    }
                }
                Ok(Inboxes {
                    inbox_ids: inbox_ids__.unwrap_or_default(),
                })
            }
        }
        deserializer.deserialize_struct("xmtp.mls.message_contents.Inboxes", FIELDS, GeneratedVisitor)
    }
}
impl serde::Serialize for LegacyCreateIdentityAssociation {
    #[allow(deprecated)]
    fn serialize<S>(&self, serializer: S) -> std::result::Result<S::Ok, S::Error>
    where
        S: serde::Serializer,
    {
        use serde::ser::SerializeStruct;
        let mut len = 0;
        if self.signature.is_some() {
            len += 1;
        }
        if self.signed_legacy_create_identity_key.is_some() {
            len += 1;
        }
        let mut struct_ser = serializer.serialize_struct("xmtp.mls.message_contents.LegacyCreateIdentityAssociation", len)?;
        if let Some(v) = self.signature.as_ref() {
            struct_ser.serialize_field("signature", v)?;
        }
        if let Some(v) = self.signed_legacy_create_identity_key.as_ref() {
            struct_ser.serialize_field("signedLegacyCreateIdentityKey", v)?;
        }
        struct_ser.end()
    }
}
impl<'de> serde::Deserialize<'de> for LegacyCreateIdentityAssociation {
    #[allow(deprecated)]
    fn deserialize<D>(deserializer: D) -> std::result::Result<Self, D::Error>
    where
        D: serde::Deserializer<'de>,
    {
        const FIELDS: &[&str] = &[
            "signature",
            "signed_legacy_create_identity_key",
            "signedLegacyCreateIdentityKey",
        ];

        #[allow(clippy::enum_variant_names)]
        enum GeneratedField {
            Signature,
            SignedLegacyCreateIdentityKey,
        }
        impl<'de> serde::Deserialize<'de> for GeneratedField {
            fn deserialize<D>(deserializer: D) -> std::result::Result<GeneratedField, D::Error>
            where
                D: serde::Deserializer<'de>,
            {
                struct GeneratedVisitor;

                impl<'de> serde::de::Visitor<'de> for GeneratedVisitor {
                    type Value = GeneratedField;

                    fn expecting(&self, formatter: &mut std::fmt::Formatter<'_>) -> std::fmt::Result {
                        write!(formatter, "expected one of: {:?}", &FIELDS)
                    }

                    #[allow(unused_variables)]
                    fn visit_str<E>(self, value: &str) -> std::result::Result<GeneratedField, E>
                    where
                        E: serde::de::Error,
                    {
                        match value {
                            "signature" => Ok(GeneratedField::Signature),
                            "signedLegacyCreateIdentityKey" | "signed_legacy_create_identity_key" => Ok(GeneratedField::SignedLegacyCreateIdentityKey),
                            _ => Err(serde::de::Error::unknown_field(value, FIELDS)),
                        }
                    }
                }
                deserializer.deserialize_identifier(GeneratedVisitor)
            }
        }
        struct GeneratedVisitor;
        impl<'de> serde::de::Visitor<'de> for GeneratedVisitor {
            type Value = LegacyCreateIdentityAssociation;

            fn expecting(&self, formatter: &mut std::fmt::Formatter<'_>) -> std::fmt::Result {
                formatter.write_str("struct xmtp.mls.message_contents.LegacyCreateIdentityAssociation")
            }

            fn visit_map<V>(self, mut map_: V) -> std::result::Result<LegacyCreateIdentityAssociation, V::Error>
                where
                    V: serde::de::MapAccess<'de>,
            {
                let mut signature__ = None;
                let mut signed_legacy_create_identity_key__ = None;
                while let Some(k) = map_.next_key()? {
                    match k {
                        GeneratedField::Signature => {
                            if signature__.is_some() {
                                return Err(serde::de::Error::duplicate_field("signature"));
                            }
                            signature__ = map_.next_value()?;
                        }
                        GeneratedField::SignedLegacyCreateIdentityKey => {
                            if signed_legacy_create_identity_key__.is_some() {
                                return Err(serde::de::Error::duplicate_field("signedLegacyCreateIdentityKey"));
                            }
                            signed_legacy_create_identity_key__ = map_.next_value()?;
                        }
                    }
                }
                Ok(LegacyCreateIdentityAssociation {
                    signature: signature__,
                    signed_legacy_create_identity_key: signed_legacy_create_identity_key__,
                })
            }
        }
        deserializer.deserialize_struct("xmtp.mls.message_contents.LegacyCreateIdentityAssociation", FIELDS, GeneratedVisitor)
    }
}
impl serde::Serialize for MembershipChange {
    #[allow(deprecated)]
    fn serialize<S>(&self, serializer: S) -> std::result::Result<S::Ok, S::Error>
    where
        S: serde::Serializer,
    {
        use serde::ser::SerializeStruct;
        let mut len = 0;
        if !self.installation_ids.is_empty() {
            len += 1;
        }
        if !self.account_address.is_empty() {
            len += 1;
        }
        if !self.initiated_by_account_address.is_empty() {
            len += 1;
        }
        let mut struct_ser = serializer.serialize_struct("xmtp.mls.message_contents.MembershipChange", len)?;
        if !self.installation_ids.is_empty() {
            struct_ser.serialize_field("installationIds", &self.installation_ids.iter().map(pbjson::private::base64::encode).collect::<Vec<_>>())?;
        }
        if !self.account_address.is_empty() {
            struct_ser.serialize_field("accountAddress", &self.account_address)?;
        }
        if !self.initiated_by_account_address.is_empty() {
            struct_ser.serialize_field("initiatedByAccountAddress", &self.initiated_by_account_address)?;
        }
        struct_ser.end()
    }
}
impl<'de> serde::Deserialize<'de> for MembershipChange {
    #[allow(deprecated)]
    fn deserialize<D>(deserializer: D) -> std::result::Result<Self, D::Error>
    where
        D: serde::Deserializer<'de>,
    {
        const FIELDS: &[&str] = &[
            "installation_ids",
            "installationIds",
            "account_address",
            "accountAddress",
            "initiated_by_account_address",
            "initiatedByAccountAddress",
        ];

        #[allow(clippy::enum_variant_names)]
        enum GeneratedField {
            InstallationIds,
            AccountAddress,
            InitiatedByAccountAddress,
        }
        impl<'de> serde::Deserialize<'de> for GeneratedField {
            fn deserialize<D>(deserializer: D) -> std::result::Result<GeneratedField, D::Error>
            where
                D: serde::Deserializer<'de>,
            {
                struct GeneratedVisitor;

                impl<'de> serde::de::Visitor<'de> for GeneratedVisitor {
                    type Value = GeneratedField;

                    fn expecting(&self, formatter: &mut std::fmt::Formatter<'_>) -> std::fmt::Result {
                        write!(formatter, "expected one of: {:?}", &FIELDS)
                    }

                    #[allow(unused_variables)]
                    fn visit_str<E>(self, value: &str) -> std::result::Result<GeneratedField, E>
                    where
                        E: serde::de::Error,
                    {
                        match value {
                            "installationIds" | "installation_ids" => Ok(GeneratedField::InstallationIds),
                            "accountAddress" | "account_address" => Ok(GeneratedField::AccountAddress),
                            "initiatedByAccountAddress" | "initiated_by_account_address" => Ok(GeneratedField::InitiatedByAccountAddress),
                            _ => Err(serde::de::Error::unknown_field(value, FIELDS)),
                        }
                    }
                }
                deserializer.deserialize_identifier(GeneratedVisitor)
            }
        }
        struct GeneratedVisitor;
        impl<'de> serde::de::Visitor<'de> for GeneratedVisitor {
            type Value = MembershipChange;

            fn expecting(&self, formatter: &mut std::fmt::Formatter<'_>) -> std::fmt::Result {
                formatter.write_str("struct xmtp.mls.message_contents.MembershipChange")
            }

            fn visit_map<V>(self, mut map_: V) -> std::result::Result<MembershipChange, V::Error>
                where
                    V: serde::de::MapAccess<'de>,
            {
                let mut installation_ids__ = None;
                let mut account_address__ = None;
                let mut initiated_by_account_address__ = None;
                while let Some(k) = map_.next_key()? {
                    match k {
                        GeneratedField::InstallationIds => {
                            if installation_ids__.is_some() {
                                return Err(serde::de::Error::duplicate_field("installationIds"));
                            }
                            installation_ids__ = 
                                Some(map_.next_value::<Vec<::pbjson::private::BytesDeserialize<_>>>()?
                                    .into_iter().map(|x| x.0).collect())
                            ;
                        }
                        GeneratedField::AccountAddress => {
                            if account_address__.is_some() {
                                return Err(serde::de::Error::duplicate_field("accountAddress"));
                            }
                            account_address__ = Some(map_.next_value()?);
                        }
                        GeneratedField::InitiatedByAccountAddress => {
                            if initiated_by_account_address__.is_some() {
                                return Err(serde::de::Error::duplicate_field("initiatedByAccountAddress"));
                            }
                            initiated_by_account_address__ = Some(map_.next_value()?);
                        }
                    }
                }
                Ok(MembershipChange {
                    installation_ids: installation_ids__.unwrap_or_default(),
                    account_address: account_address__.unwrap_or_default(),
                    initiated_by_account_address: initiated_by_account_address__.unwrap_or_default(),
                })
            }
        }
        deserializer.deserialize_struct("xmtp.mls.message_contents.MembershipChange", FIELDS, GeneratedVisitor)
    }
}
impl serde::Serialize for MembershipPolicy {
    #[allow(deprecated)]
    fn serialize<S>(&self, serializer: S) -> std::result::Result<S::Ok, S::Error>
    where
        S: serde::Serializer,
    {
        use serde::ser::SerializeStruct;
        let mut len = 0;
        if self.kind.is_some() {
            len += 1;
        }
        let mut struct_ser = serializer.serialize_struct("xmtp.mls.message_contents.MembershipPolicy", len)?;
        if let Some(v) = self.kind.as_ref() {
            match v {
                membership_policy::Kind::Base(v) => {
                    let v = membership_policy::BasePolicy::try_from(*v)
                        .map_err(|_| serde::ser::Error::custom(format!("Invalid variant {}", *v)))?;
                    struct_ser.serialize_field("base", &v)?;
                }
                membership_policy::Kind::AndCondition(v) => {
                    struct_ser.serialize_field("andCondition", v)?;
                }
                membership_policy::Kind::AnyCondition(v) => {
                    struct_ser.serialize_field("anyCondition", v)?;
                }
            }
        }
        struct_ser.end()
    }
}
impl<'de> serde::Deserialize<'de> for MembershipPolicy {
    #[allow(deprecated)]
    fn deserialize<D>(deserializer: D) -> std::result::Result<Self, D::Error>
    where
        D: serde::Deserializer<'de>,
    {
        const FIELDS: &[&str] = &[
            "base",
            "and_condition",
            "andCondition",
            "any_condition",
            "anyCondition",
        ];

        #[allow(clippy::enum_variant_names)]
        enum GeneratedField {
            Base,
            AndCondition,
            AnyCondition,
        }
        impl<'de> serde::Deserialize<'de> for GeneratedField {
            fn deserialize<D>(deserializer: D) -> std::result::Result<GeneratedField, D::Error>
            where
                D: serde::Deserializer<'de>,
            {
                struct GeneratedVisitor;

                impl<'de> serde::de::Visitor<'de> for GeneratedVisitor {
                    type Value = GeneratedField;

                    fn expecting(&self, formatter: &mut std::fmt::Formatter<'_>) -> std::fmt::Result {
                        write!(formatter, "expected one of: {:?}", &FIELDS)
                    }

                    #[allow(unused_variables)]
                    fn visit_str<E>(self, value: &str) -> std::result::Result<GeneratedField, E>
                    where
                        E: serde::de::Error,
                    {
                        match value {
                            "base" => Ok(GeneratedField::Base),
                            "andCondition" | "and_condition" => Ok(GeneratedField::AndCondition),
                            "anyCondition" | "any_condition" => Ok(GeneratedField::AnyCondition),
                            _ => Err(serde::de::Error::unknown_field(value, FIELDS)),
                        }
                    }
                }
                deserializer.deserialize_identifier(GeneratedVisitor)
            }
        }
        struct GeneratedVisitor;
        impl<'de> serde::de::Visitor<'de> for GeneratedVisitor {
            type Value = MembershipPolicy;

            fn expecting(&self, formatter: &mut std::fmt::Formatter<'_>) -> std::fmt::Result {
                formatter.write_str("struct xmtp.mls.message_contents.MembershipPolicy")
            }

            fn visit_map<V>(self, mut map_: V) -> std::result::Result<MembershipPolicy, V::Error>
                where
                    V: serde::de::MapAccess<'de>,
            {
                let mut kind__ = None;
                while let Some(k) = map_.next_key()? {
                    match k {
                        GeneratedField::Base => {
                            if kind__.is_some() {
                                return Err(serde::de::Error::duplicate_field("base"));
                            }
                            kind__ = map_.next_value::<::std::option::Option<membership_policy::BasePolicy>>()?.map(|x| membership_policy::Kind::Base(x as i32));
                        }
                        GeneratedField::AndCondition => {
                            if kind__.is_some() {
                                return Err(serde::de::Error::duplicate_field("andCondition"));
                            }
                            kind__ = map_.next_value::<::std::option::Option<_>>()?.map(membership_policy::Kind::AndCondition)
;
                        }
                        GeneratedField::AnyCondition => {
                            if kind__.is_some() {
                                return Err(serde::de::Error::duplicate_field("anyCondition"));
                            }
                            kind__ = map_.next_value::<::std::option::Option<_>>()?.map(membership_policy::Kind::AnyCondition)
;
                        }
                    }
                }
                Ok(MembershipPolicy {
                    kind: kind__,
                })
            }
        }
        deserializer.deserialize_struct("xmtp.mls.message_contents.MembershipPolicy", FIELDS, GeneratedVisitor)
    }
}
impl serde::Serialize for membership_policy::AndCondition {
    #[allow(deprecated)]
    fn serialize<S>(&self, serializer: S) -> std::result::Result<S::Ok, S::Error>
    where
        S: serde::Serializer,
    {
        use serde::ser::SerializeStruct;
        let mut len = 0;
        if !self.policies.is_empty() {
            len += 1;
        }
        let mut struct_ser = serializer.serialize_struct("xmtp.mls.message_contents.MembershipPolicy.AndCondition", len)?;
        if !self.policies.is_empty() {
            struct_ser.serialize_field("policies", &self.policies)?;
        }
        struct_ser.end()
    }
}
impl<'de> serde::Deserialize<'de> for membership_policy::AndCondition {
    #[allow(deprecated)]
    fn deserialize<D>(deserializer: D) -> std::result::Result<Self, D::Error>
    where
        D: serde::Deserializer<'de>,
    {
        const FIELDS: &[&str] = &[
            "policies",
        ];

        #[allow(clippy::enum_variant_names)]
        enum GeneratedField {
            Policies,
        }
        impl<'de> serde::Deserialize<'de> for GeneratedField {
            fn deserialize<D>(deserializer: D) -> std::result::Result<GeneratedField, D::Error>
            where
                D: serde::Deserializer<'de>,
            {
                struct GeneratedVisitor;

                impl<'de> serde::de::Visitor<'de> for GeneratedVisitor {
                    type Value = GeneratedField;

                    fn expecting(&self, formatter: &mut std::fmt::Formatter<'_>) -> std::fmt::Result {
                        write!(formatter, "expected one of: {:?}", &FIELDS)
                    }

                    #[allow(unused_variables)]
                    fn visit_str<E>(self, value: &str) -> std::result::Result<GeneratedField, E>
                    where
                        E: serde::de::Error,
                    {
                        match value {
                            "policies" => Ok(GeneratedField::Policies),
                            _ => Err(serde::de::Error::unknown_field(value, FIELDS)),
                        }
                    }
                }
                deserializer.deserialize_identifier(GeneratedVisitor)
            }
        }
        struct GeneratedVisitor;
        impl<'de> serde::de::Visitor<'de> for GeneratedVisitor {
            type Value = membership_policy::AndCondition;

            fn expecting(&self, formatter: &mut std::fmt::Formatter<'_>) -> std::fmt::Result {
                formatter.write_str("struct xmtp.mls.message_contents.MembershipPolicy.AndCondition")
            }

            fn visit_map<V>(self, mut map_: V) -> std::result::Result<membership_policy::AndCondition, V::Error>
                where
                    V: serde::de::MapAccess<'de>,
            {
                let mut policies__ = None;
                while let Some(k) = map_.next_key()? {
                    match k {
                        GeneratedField::Policies => {
                            if policies__.is_some() {
                                return Err(serde::de::Error::duplicate_field("policies"));
                            }
                            policies__ = Some(map_.next_value()?);
                        }
                    }
                }
                Ok(membership_policy::AndCondition {
                    policies: policies__.unwrap_or_default(),
                })
            }
        }
        deserializer.deserialize_struct("xmtp.mls.message_contents.MembershipPolicy.AndCondition", FIELDS, GeneratedVisitor)
    }
}
impl serde::Serialize for membership_policy::AnyCondition {
    #[allow(deprecated)]
    fn serialize<S>(&self, serializer: S) -> std::result::Result<S::Ok, S::Error>
    where
        S: serde::Serializer,
    {
        use serde::ser::SerializeStruct;
        let mut len = 0;
        if !self.policies.is_empty() {
            len += 1;
        }
        let mut struct_ser = serializer.serialize_struct("xmtp.mls.message_contents.MembershipPolicy.AnyCondition", len)?;
        if !self.policies.is_empty() {
            struct_ser.serialize_field("policies", &self.policies)?;
        }
        struct_ser.end()
    }
}
impl<'de> serde::Deserialize<'de> for membership_policy::AnyCondition {
    #[allow(deprecated)]
    fn deserialize<D>(deserializer: D) -> std::result::Result<Self, D::Error>
    where
        D: serde::Deserializer<'de>,
    {
        const FIELDS: &[&str] = &[
            "policies",
        ];

        #[allow(clippy::enum_variant_names)]
        enum GeneratedField {
            Policies,
        }
        impl<'de> serde::Deserialize<'de> for GeneratedField {
            fn deserialize<D>(deserializer: D) -> std::result::Result<GeneratedField, D::Error>
            where
                D: serde::Deserializer<'de>,
            {
                struct GeneratedVisitor;

                impl<'de> serde::de::Visitor<'de> for GeneratedVisitor {
                    type Value = GeneratedField;

                    fn expecting(&self, formatter: &mut std::fmt::Formatter<'_>) -> std::fmt::Result {
                        write!(formatter, "expected one of: {:?}", &FIELDS)
                    }

                    #[allow(unused_variables)]
                    fn visit_str<E>(self, value: &str) -> std::result::Result<GeneratedField, E>
                    where
                        E: serde::de::Error,
                    {
                        match value {
                            "policies" => Ok(GeneratedField::Policies),
                            _ => Err(serde::de::Error::unknown_field(value, FIELDS)),
                        }
                    }
                }
                deserializer.deserialize_identifier(GeneratedVisitor)
            }
        }
        struct GeneratedVisitor;
        impl<'de> serde::de::Visitor<'de> for GeneratedVisitor {
            type Value = membership_policy::AnyCondition;

            fn expecting(&self, formatter: &mut std::fmt::Formatter<'_>) -> std::fmt::Result {
                formatter.write_str("struct xmtp.mls.message_contents.MembershipPolicy.AnyCondition")
            }

            fn visit_map<V>(self, mut map_: V) -> std::result::Result<membership_policy::AnyCondition, V::Error>
                where
                    V: serde::de::MapAccess<'de>,
            {
                let mut policies__ = None;
                while let Some(k) = map_.next_key()? {
                    match k {
                        GeneratedField::Policies => {
                            if policies__.is_some() {
                                return Err(serde::de::Error::duplicate_field("policies"));
                            }
                            policies__ = Some(map_.next_value()?);
                        }
                    }
                }
                Ok(membership_policy::AnyCondition {
                    policies: policies__.unwrap_or_default(),
                })
            }
        }
        deserializer.deserialize_struct("xmtp.mls.message_contents.MembershipPolicy.AnyCondition", FIELDS, GeneratedVisitor)
    }
}
impl serde::Serialize for membership_policy::BasePolicy {
    #[allow(deprecated)]
    fn serialize<S>(&self, serializer: S) -> std::result::Result<S::Ok, S::Error>
    where
        S: serde::Serializer,
    {
        let variant = match self {
            Self::Unspecified => "BASE_POLICY_UNSPECIFIED",
            Self::Allow => "BASE_POLICY_ALLOW",
            Self::Deny => "BASE_POLICY_DENY",
            Self::AllowIfAdminOrSuperAdmin => "BASE_POLICY_ALLOW_IF_ADMIN_OR_SUPER_ADMIN",
            Self::AllowIfSuperAdmin => "BASE_POLICY_ALLOW_IF_SUPER_ADMIN",
        };
        serializer.serialize_str(variant)
    }
}
impl<'de> serde::Deserialize<'de> for membership_policy::BasePolicy {
    #[allow(deprecated)]
    fn deserialize<D>(deserializer: D) -> std::result::Result<Self, D::Error>
    where
        D: serde::Deserializer<'de>,
    {
        const FIELDS: &[&str] = &[
            "BASE_POLICY_UNSPECIFIED",
            "BASE_POLICY_ALLOW",
            "BASE_POLICY_DENY",
            "BASE_POLICY_ALLOW_IF_ADMIN_OR_SUPER_ADMIN",
            "BASE_POLICY_ALLOW_IF_SUPER_ADMIN",
        ];

        struct GeneratedVisitor;

        impl<'de> serde::de::Visitor<'de> for GeneratedVisitor {
            type Value = membership_policy::BasePolicy;

            fn expecting(&self, formatter: &mut std::fmt::Formatter<'_>) -> std::fmt::Result {
                write!(formatter, "expected one of: {:?}", &FIELDS)
            }

            fn visit_i64<E>(self, v: i64) -> std::result::Result<Self::Value, E>
            where
                E: serde::de::Error,
            {
                i32::try_from(v)
                    .ok()
                    .and_then(|x| x.try_into().ok())
                    .ok_or_else(|| {
                        serde::de::Error::invalid_value(serde::de::Unexpected::Signed(v), &self)
                    })
            }

            fn visit_u64<E>(self, v: u64) -> std::result::Result<Self::Value, E>
            where
                E: serde::de::Error,
            {
                i32::try_from(v)
                    .ok()
                    .and_then(|x| x.try_into().ok())
                    .ok_or_else(|| {
                        serde::de::Error::invalid_value(serde::de::Unexpected::Unsigned(v), &self)
                    })
            }

            fn visit_str<E>(self, value: &str) -> std::result::Result<Self::Value, E>
            where
                E: serde::de::Error,
            {
                match value {
                    "BASE_POLICY_UNSPECIFIED" => Ok(membership_policy::BasePolicy::Unspecified),
                    "BASE_POLICY_ALLOW" => Ok(membership_policy::BasePolicy::Allow),
                    "BASE_POLICY_DENY" => Ok(membership_policy::BasePolicy::Deny),
                    "BASE_POLICY_ALLOW_IF_ADMIN_OR_SUPER_ADMIN" => Ok(membership_policy::BasePolicy::AllowIfAdminOrSuperAdmin),
                    "BASE_POLICY_ALLOW_IF_SUPER_ADMIN" => Ok(membership_policy::BasePolicy::AllowIfSuperAdmin),
                    _ => Err(serde::de::Error::unknown_variant(value, FIELDS)),
                }
            }
        }
        deserializer.deserialize_any(GeneratedVisitor)
    }
}
impl serde::Serialize for MessageHistoryKeyType {
    #[allow(deprecated)]
    fn serialize<S>(&self, serializer: S) -> std::result::Result<S::Ok, S::Error>
    where
        S: serde::Serializer,
    {
        use serde::ser::SerializeStruct;
        let mut len = 0;
        if self.key.is_some() {
            len += 1;
        }
        let mut struct_ser = serializer.serialize_struct("xmtp.mls.message_contents.MessageHistoryKeyType", len)?;
        if let Some(v) = self.key.as_ref() {
            match v {
                message_history_key_type::Key::Chacha20Poly1305(v) => {
                    #[allow(clippy::needless_borrow)]
                    struct_ser.serialize_field("chacha20Poly1305", pbjson::private::base64::encode(&v).as_str())?;
                }
            }
        }
        struct_ser.end()
    }
}
impl<'de> serde::Deserialize<'de> for MessageHistoryKeyType {
    #[allow(deprecated)]
    fn deserialize<D>(deserializer: D) -> std::result::Result<Self, D::Error>
    where
        D: serde::Deserializer<'de>,
    {
        const FIELDS: &[&str] = &[
            "chacha20_poly1305",
            "chacha20Poly1305",
        ];

        #[allow(clippy::enum_variant_names)]
        enum GeneratedField {
            Chacha20Poly1305,
        }
        impl<'de> serde::Deserialize<'de> for GeneratedField {
            fn deserialize<D>(deserializer: D) -> std::result::Result<GeneratedField, D::Error>
            where
                D: serde::Deserializer<'de>,
            {
                struct GeneratedVisitor;

                impl<'de> serde::de::Visitor<'de> for GeneratedVisitor {
                    type Value = GeneratedField;

                    fn expecting(&self, formatter: &mut std::fmt::Formatter<'_>) -> std::fmt::Result {
                        write!(formatter, "expected one of: {:?}", &FIELDS)
                    }

                    #[allow(unused_variables)]
                    fn visit_str<E>(self, value: &str) -> std::result::Result<GeneratedField, E>
                    where
                        E: serde::de::Error,
                    {
                        match value {
                            "chacha20Poly1305" | "chacha20_poly1305" => Ok(GeneratedField::Chacha20Poly1305),
                            _ => Err(serde::de::Error::unknown_field(value, FIELDS)),
                        }
                    }
                }
                deserializer.deserialize_identifier(GeneratedVisitor)
            }
        }
        struct GeneratedVisitor;
        impl<'de> serde::de::Visitor<'de> for GeneratedVisitor {
            type Value = MessageHistoryKeyType;

            fn expecting(&self, formatter: &mut std::fmt::Formatter<'_>) -> std::fmt::Result {
                formatter.write_str("struct xmtp.mls.message_contents.MessageHistoryKeyType")
            }

            fn visit_map<V>(self, mut map_: V) -> std::result::Result<MessageHistoryKeyType, V::Error>
                where
                    V: serde::de::MapAccess<'de>,
            {
                let mut key__ = None;
                while let Some(k) = map_.next_key()? {
                    match k {
                        GeneratedField::Chacha20Poly1305 => {
                            if key__.is_some() {
                                return Err(serde::de::Error::duplicate_field("chacha20Poly1305"));
                            }
                            key__ = map_.next_value::<::std::option::Option<::pbjson::private::BytesDeserialize<_>>>()?.map(|x| message_history_key_type::Key::Chacha20Poly1305(x.0));
                        }
                    }
                }
                Ok(MessageHistoryKeyType {
                    key: key__,
                })
            }
        }
        deserializer.deserialize_struct("xmtp.mls.message_contents.MessageHistoryKeyType", FIELDS, GeneratedVisitor)
    }
}
impl serde::Serialize for MessageHistoryReply {
    #[allow(deprecated)]
    fn serialize<S>(&self, serializer: S) -> std::result::Result<S::Ok, S::Error>
    where
        S: serde::Serializer,
    {
        use serde::ser::SerializeStruct;
        let mut len = 0;
        if !self.request_id.is_empty() {
            len += 1;
        }
        if !self.url.is_empty() {
            len += 1;
        }
        if self.encryption_key.is_some() {
            len += 1;
        }
        if self.signing_key.is_some() {
            len += 1;
        }
        if !self.bundle_hash.is_empty() {
            len += 1;
        }
        let mut struct_ser = serializer.serialize_struct("xmtp.mls.message_contents.MessageHistoryReply", len)?;
        if !self.request_id.is_empty() {
            struct_ser.serialize_field("requestId", &self.request_id)?;
        }
        if !self.url.is_empty() {
            struct_ser.serialize_field("url", &self.url)?;
        }
        if let Some(v) = self.encryption_key.as_ref() {
            struct_ser.serialize_field("encryptionKey", v)?;
        }
        if let Some(v) = self.signing_key.as_ref() {
            struct_ser.serialize_field("signingKey", v)?;
        }
        if !self.bundle_hash.is_empty() {
            #[allow(clippy::needless_borrow)]
            struct_ser.serialize_field("bundleHash", pbjson::private::base64::encode(&self.bundle_hash).as_str())?;
        }
        struct_ser.end()
    }
}
impl<'de> serde::Deserialize<'de> for MessageHistoryReply {
    #[allow(deprecated)]
    fn deserialize<D>(deserializer: D) -> std::result::Result<Self, D::Error>
    where
        D: serde::Deserializer<'de>,
    {
        const FIELDS: &[&str] = &[
            "request_id",
            "requestId",
            "url",
            "encryption_key",
            "encryptionKey",
            "signing_key",
            "signingKey",
            "bundle_hash",
            "bundleHash",
        ];

        #[allow(clippy::enum_variant_names)]
        enum GeneratedField {
            RequestId,
            Url,
            EncryptionKey,
            SigningKey,
            BundleHash,
        }
        impl<'de> serde::Deserialize<'de> for GeneratedField {
            fn deserialize<D>(deserializer: D) -> std::result::Result<GeneratedField, D::Error>
            where
                D: serde::Deserializer<'de>,
            {
                struct GeneratedVisitor;

                impl<'de> serde::de::Visitor<'de> for GeneratedVisitor {
                    type Value = GeneratedField;

                    fn expecting(&self, formatter: &mut std::fmt::Formatter<'_>) -> std::fmt::Result {
                        write!(formatter, "expected one of: {:?}", &FIELDS)
                    }

                    #[allow(unused_variables)]
                    fn visit_str<E>(self, value: &str) -> std::result::Result<GeneratedField, E>
                    where
                        E: serde::de::Error,
                    {
                        match value {
                            "requestId" | "request_id" => Ok(GeneratedField::RequestId),
                            "url" => Ok(GeneratedField::Url),
                            "encryptionKey" | "encryption_key" => Ok(GeneratedField::EncryptionKey),
                            "signingKey" | "signing_key" => Ok(GeneratedField::SigningKey),
                            "bundleHash" | "bundle_hash" => Ok(GeneratedField::BundleHash),
                            _ => Err(serde::de::Error::unknown_field(value, FIELDS)),
                        }
                    }
                }
                deserializer.deserialize_identifier(GeneratedVisitor)
            }
        }
        struct GeneratedVisitor;
        impl<'de> serde::de::Visitor<'de> for GeneratedVisitor {
            type Value = MessageHistoryReply;

            fn expecting(&self, formatter: &mut std::fmt::Formatter<'_>) -> std::fmt::Result {
                formatter.write_str("struct xmtp.mls.message_contents.MessageHistoryReply")
            }

            fn visit_map<V>(self, mut map_: V) -> std::result::Result<MessageHistoryReply, V::Error>
                where
                    V: serde::de::MapAccess<'de>,
            {
                let mut request_id__ = None;
                let mut url__ = None;
                let mut encryption_key__ = None;
                let mut signing_key__ = None;
                let mut bundle_hash__ = None;
                while let Some(k) = map_.next_key()? {
                    match k {
                        GeneratedField::RequestId => {
                            if request_id__.is_some() {
                                return Err(serde::de::Error::duplicate_field("requestId"));
                            }
                            request_id__ = Some(map_.next_value()?);
                        }
                        GeneratedField::Url => {
                            if url__.is_some() {
                                return Err(serde::de::Error::duplicate_field("url"));
                            }
                            url__ = Some(map_.next_value()?);
                        }
                        GeneratedField::EncryptionKey => {
                            if encryption_key__.is_some() {
                                return Err(serde::de::Error::duplicate_field("encryptionKey"));
                            }
                            encryption_key__ = map_.next_value()?;
                        }
                        GeneratedField::SigningKey => {
                            if signing_key__.is_some() {
                                return Err(serde::de::Error::duplicate_field("signingKey"));
                            }
                            signing_key__ = map_.next_value()?;
                        }
                        GeneratedField::BundleHash => {
                            if bundle_hash__.is_some() {
                                return Err(serde::de::Error::duplicate_field("bundleHash"));
                            }
                            bundle_hash__ = 
                                Some(map_.next_value::<::pbjson::private::BytesDeserialize<_>>()?.0)
                            ;
                        }
                    }
                }
                Ok(MessageHistoryReply {
                    request_id: request_id__.unwrap_or_default(),
                    url: url__.unwrap_or_default(),
                    encryption_key: encryption_key__,
                    signing_key: signing_key__,
                    bundle_hash: bundle_hash__.unwrap_or_default(),
                })
            }
        }
        deserializer.deserialize_struct("xmtp.mls.message_contents.MessageHistoryReply", FIELDS, GeneratedVisitor)
    }
}
impl serde::Serialize for MessageHistoryRequest {
    #[allow(deprecated)]
    fn serialize<S>(&self, serializer: S) -> std::result::Result<S::Ok, S::Error>
    where
        S: serde::Serializer,
    {
        use serde::ser::SerializeStruct;
        let mut len = 0;
        if !self.request_id.is_empty() {
            len += 1;
        }
        if !self.pin_code.is_empty() {
            len += 1;
        }
        let mut struct_ser = serializer.serialize_struct("xmtp.mls.message_contents.MessageHistoryRequest", len)?;
        if !self.request_id.is_empty() {
            struct_ser.serialize_field("requestId", &self.request_id)?;
        }
        if !self.pin_code.is_empty() {
            struct_ser.serialize_field("pinCode", &self.pin_code)?;
        }
        struct_ser.end()
    }
}
impl<'de> serde::Deserialize<'de> for MessageHistoryRequest {
    #[allow(deprecated)]
    fn deserialize<D>(deserializer: D) -> std::result::Result<Self, D::Error>
    where
        D: serde::Deserializer<'de>,
    {
        const FIELDS: &[&str] = &[
            "request_id",
            "requestId",
            "pin_code",
            "pinCode",
        ];

        #[allow(clippy::enum_variant_names)]
        enum GeneratedField {
            RequestId,
            PinCode,
        }
        impl<'de> serde::Deserialize<'de> for GeneratedField {
            fn deserialize<D>(deserializer: D) -> std::result::Result<GeneratedField, D::Error>
            where
                D: serde::Deserializer<'de>,
            {
                struct GeneratedVisitor;

                impl<'de> serde::de::Visitor<'de> for GeneratedVisitor {
                    type Value = GeneratedField;

                    fn expecting(&self, formatter: &mut std::fmt::Formatter<'_>) -> std::fmt::Result {
                        write!(formatter, "expected one of: {:?}", &FIELDS)
                    }

                    #[allow(unused_variables)]
                    fn visit_str<E>(self, value: &str) -> std::result::Result<GeneratedField, E>
                    where
                        E: serde::de::Error,
                    {
                        match value {
                            "requestId" | "request_id" => Ok(GeneratedField::RequestId),
                            "pinCode" | "pin_code" => Ok(GeneratedField::PinCode),
                            _ => Err(serde::de::Error::unknown_field(value, FIELDS)),
                        }
                    }
                }
                deserializer.deserialize_identifier(GeneratedVisitor)
            }
        }
        struct GeneratedVisitor;
        impl<'de> serde::de::Visitor<'de> for GeneratedVisitor {
            type Value = MessageHistoryRequest;

            fn expecting(&self, formatter: &mut std::fmt::Formatter<'_>) -> std::fmt::Result {
                formatter.write_str("struct xmtp.mls.message_contents.MessageHistoryRequest")
            }

            fn visit_map<V>(self, mut map_: V) -> std::result::Result<MessageHistoryRequest, V::Error>
                where
                    V: serde::de::MapAccess<'de>,
            {
                let mut request_id__ = None;
                let mut pin_code__ = None;
                while let Some(k) = map_.next_key()? {
                    match k {
                        GeneratedField::RequestId => {
                            if request_id__.is_some() {
                                return Err(serde::de::Error::duplicate_field("requestId"));
                            }
                            request_id__ = Some(map_.next_value()?);
                        }
                        GeneratedField::PinCode => {
                            if pin_code__.is_some() {
                                return Err(serde::de::Error::duplicate_field("pinCode"));
                            }
                            pin_code__ = Some(map_.next_value()?);
                        }
                    }
                }
                Ok(MessageHistoryRequest {
                    request_id: request_id__.unwrap_or_default(),
                    pin_code: pin_code__.unwrap_or_default(),
                })
            }
        }
        deserializer.deserialize_struct("xmtp.mls.message_contents.MessageHistoryRequest", FIELDS, GeneratedVisitor)
    }
}
impl serde::Serialize for MetadataPolicy {
    #[allow(deprecated)]
    fn serialize<S>(&self, serializer: S) -> std::result::Result<S::Ok, S::Error>
    where
        S: serde::Serializer,
    {
        use serde::ser::SerializeStruct;
        let mut len = 0;
        if self.kind.is_some() {
            len += 1;
        }
        let mut struct_ser = serializer.serialize_struct("xmtp.mls.message_contents.MetadataPolicy", len)?;
        if let Some(v) = self.kind.as_ref() {
            match v {
                metadata_policy::Kind::Base(v) => {
                    let v = metadata_policy::MetadataBasePolicy::try_from(*v)
                        .map_err(|_| serde::ser::Error::custom(format!("Invalid variant {}", *v)))?;
                    struct_ser.serialize_field("base", &v)?;
                }
                metadata_policy::Kind::AndCondition(v) => {
                    struct_ser.serialize_field("andCondition", v)?;
                }
                metadata_policy::Kind::AnyCondition(v) => {
                    struct_ser.serialize_field("anyCondition", v)?;
                }
            }
        }
        struct_ser.end()
    }
}
impl<'de> serde::Deserialize<'de> for MetadataPolicy {
    #[allow(deprecated)]
    fn deserialize<D>(deserializer: D) -> std::result::Result<Self, D::Error>
    where
        D: serde::Deserializer<'de>,
    {
        const FIELDS: &[&str] = &[
            "base",
            "and_condition",
            "andCondition",
            "any_condition",
            "anyCondition",
        ];

        #[allow(clippy::enum_variant_names)]
        enum GeneratedField {
            Base,
            AndCondition,
            AnyCondition,
        }
        impl<'de> serde::Deserialize<'de> for GeneratedField {
            fn deserialize<D>(deserializer: D) -> std::result::Result<GeneratedField, D::Error>
            where
                D: serde::Deserializer<'de>,
            {
                struct GeneratedVisitor;

                impl<'de> serde::de::Visitor<'de> for GeneratedVisitor {
                    type Value = GeneratedField;

                    fn expecting(&self, formatter: &mut std::fmt::Formatter<'_>) -> std::fmt::Result {
                        write!(formatter, "expected one of: {:?}", &FIELDS)
                    }

                    #[allow(unused_variables)]
                    fn visit_str<E>(self, value: &str) -> std::result::Result<GeneratedField, E>
                    where
                        E: serde::de::Error,
                    {
                        match value {
                            "base" => Ok(GeneratedField::Base),
                            "andCondition" | "and_condition" => Ok(GeneratedField::AndCondition),
                            "anyCondition" | "any_condition" => Ok(GeneratedField::AnyCondition),
                            _ => Err(serde::de::Error::unknown_field(value, FIELDS)),
                        }
                    }
                }
                deserializer.deserialize_identifier(GeneratedVisitor)
            }
        }
        struct GeneratedVisitor;
        impl<'de> serde::de::Visitor<'de> for GeneratedVisitor {
            type Value = MetadataPolicy;

            fn expecting(&self, formatter: &mut std::fmt::Formatter<'_>) -> std::fmt::Result {
                formatter.write_str("struct xmtp.mls.message_contents.MetadataPolicy")
            }

            fn visit_map<V>(self, mut map_: V) -> std::result::Result<MetadataPolicy, V::Error>
                where
                    V: serde::de::MapAccess<'de>,
            {
                let mut kind__ = None;
                while let Some(k) = map_.next_key()? {
                    match k {
                        GeneratedField::Base => {
                            if kind__.is_some() {
                                return Err(serde::de::Error::duplicate_field("base"));
                            }
                            kind__ = map_.next_value::<::std::option::Option<metadata_policy::MetadataBasePolicy>>()?.map(|x| metadata_policy::Kind::Base(x as i32));
                        }
                        GeneratedField::AndCondition => {
                            if kind__.is_some() {
                                return Err(serde::de::Error::duplicate_field("andCondition"));
                            }
                            kind__ = map_.next_value::<::std::option::Option<_>>()?.map(metadata_policy::Kind::AndCondition)
;
                        }
                        GeneratedField::AnyCondition => {
                            if kind__.is_some() {
                                return Err(serde::de::Error::duplicate_field("anyCondition"));
                            }
                            kind__ = map_.next_value::<::std::option::Option<_>>()?.map(metadata_policy::Kind::AnyCondition)
;
                        }
                    }
                }
                Ok(MetadataPolicy {
                    kind: kind__,
                })
            }
        }
        deserializer.deserialize_struct("xmtp.mls.message_contents.MetadataPolicy", FIELDS, GeneratedVisitor)
    }
}
impl serde::Serialize for metadata_policy::AndCondition {
    #[allow(deprecated)]
    fn serialize<S>(&self, serializer: S) -> std::result::Result<S::Ok, S::Error>
    where
        S: serde::Serializer,
    {
        use serde::ser::SerializeStruct;
        let mut len = 0;
        if !self.policies.is_empty() {
            len += 1;
        }
        let mut struct_ser = serializer.serialize_struct("xmtp.mls.message_contents.MetadataPolicy.AndCondition", len)?;
        if !self.policies.is_empty() {
            struct_ser.serialize_field("policies", &self.policies)?;
        }
        struct_ser.end()
    }
}
impl<'de> serde::Deserialize<'de> for metadata_policy::AndCondition {
    #[allow(deprecated)]
    fn deserialize<D>(deserializer: D) -> std::result::Result<Self, D::Error>
    where
        D: serde::Deserializer<'de>,
    {
        const FIELDS: &[&str] = &[
            "policies",
        ];

        #[allow(clippy::enum_variant_names)]
        enum GeneratedField {
            Policies,
        }
        impl<'de> serde::Deserialize<'de> for GeneratedField {
            fn deserialize<D>(deserializer: D) -> std::result::Result<GeneratedField, D::Error>
            where
                D: serde::Deserializer<'de>,
            {
                struct GeneratedVisitor;

                impl<'de> serde::de::Visitor<'de> for GeneratedVisitor {
                    type Value = GeneratedField;

                    fn expecting(&self, formatter: &mut std::fmt::Formatter<'_>) -> std::fmt::Result {
                        write!(formatter, "expected one of: {:?}", &FIELDS)
                    }

                    #[allow(unused_variables)]
                    fn visit_str<E>(self, value: &str) -> std::result::Result<GeneratedField, E>
                    where
                        E: serde::de::Error,
                    {
                        match value {
                            "policies" => Ok(GeneratedField::Policies),
                            _ => Err(serde::de::Error::unknown_field(value, FIELDS)),
                        }
                    }
                }
                deserializer.deserialize_identifier(GeneratedVisitor)
            }
        }
        struct GeneratedVisitor;
        impl<'de> serde::de::Visitor<'de> for GeneratedVisitor {
            type Value = metadata_policy::AndCondition;

            fn expecting(&self, formatter: &mut std::fmt::Formatter<'_>) -> std::fmt::Result {
                formatter.write_str("struct xmtp.mls.message_contents.MetadataPolicy.AndCondition")
            }

            fn visit_map<V>(self, mut map_: V) -> std::result::Result<metadata_policy::AndCondition, V::Error>
                where
                    V: serde::de::MapAccess<'de>,
            {
                let mut policies__ = None;
                while let Some(k) = map_.next_key()? {
                    match k {
                        GeneratedField::Policies => {
                            if policies__.is_some() {
                                return Err(serde::de::Error::duplicate_field("policies"));
                            }
                            policies__ = Some(map_.next_value()?);
                        }
                    }
                }
                Ok(metadata_policy::AndCondition {
                    policies: policies__.unwrap_or_default(),
                })
            }
        }
        deserializer.deserialize_struct("xmtp.mls.message_contents.MetadataPolicy.AndCondition", FIELDS, GeneratedVisitor)
    }
}
impl serde::Serialize for metadata_policy::AnyCondition {
    #[allow(deprecated)]
    fn serialize<S>(&self, serializer: S) -> std::result::Result<S::Ok, S::Error>
    where
        S: serde::Serializer,
    {
        use serde::ser::SerializeStruct;
        let mut len = 0;
        if !self.policies.is_empty() {
            len += 1;
        }
        let mut struct_ser = serializer.serialize_struct("xmtp.mls.message_contents.MetadataPolicy.AnyCondition", len)?;
        if !self.policies.is_empty() {
            struct_ser.serialize_field("policies", &self.policies)?;
        }
        struct_ser.end()
    }
}
impl<'de> serde::Deserialize<'de> for metadata_policy::AnyCondition {
    #[allow(deprecated)]
    fn deserialize<D>(deserializer: D) -> std::result::Result<Self, D::Error>
    where
        D: serde::Deserializer<'de>,
    {
        const FIELDS: &[&str] = &[
            "policies",
        ];

        #[allow(clippy::enum_variant_names)]
        enum GeneratedField {
            Policies,
        }
        impl<'de> serde::Deserialize<'de> for GeneratedField {
            fn deserialize<D>(deserializer: D) -> std::result::Result<GeneratedField, D::Error>
            where
                D: serde::Deserializer<'de>,
            {
                struct GeneratedVisitor;

                impl<'de> serde::de::Visitor<'de> for GeneratedVisitor {
                    type Value = GeneratedField;

                    fn expecting(&self, formatter: &mut std::fmt::Formatter<'_>) -> std::fmt::Result {
                        write!(formatter, "expected one of: {:?}", &FIELDS)
                    }

                    #[allow(unused_variables)]
                    fn visit_str<E>(self, value: &str) -> std::result::Result<GeneratedField, E>
                    where
                        E: serde::de::Error,
                    {
                        match value {
                            "policies" => Ok(GeneratedField::Policies),
                            _ => Err(serde::de::Error::unknown_field(value, FIELDS)),
                        }
                    }
                }
                deserializer.deserialize_identifier(GeneratedVisitor)
            }
        }
        struct GeneratedVisitor;
        impl<'de> serde::de::Visitor<'de> for GeneratedVisitor {
            type Value = metadata_policy::AnyCondition;

            fn expecting(&self, formatter: &mut std::fmt::Formatter<'_>) -> std::fmt::Result {
                formatter.write_str("struct xmtp.mls.message_contents.MetadataPolicy.AnyCondition")
            }

            fn visit_map<V>(self, mut map_: V) -> std::result::Result<metadata_policy::AnyCondition, V::Error>
                where
                    V: serde::de::MapAccess<'de>,
            {
                let mut policies__ = None;
                while let Some(k) = map_.next_key()? {
                    match k {
                        GeneratedField::Policies => {
                            if policies__.is_some() {
                                return Err(serde::de::Error::duplicate_field("policies"));
                            }
                            policies__ = Some(map_.next_value()?);
                        }
                    }
                }
                Ok(metadata_policy::AnyCondition {
                    policies: policies__.unwrap_or_default(),
                })
            }
        }
        deserializer.deserialize_struct("xmtp.mls.message_contents.MetadataPolicy.AnyCondition", FIELDS, GeneratedVisitor)
    }
}
impl serde::Serialize for metadata_policy::MetadataBasePolicy {
    #[allow(deprecated)]
    fn serialize<S>(&self, serializer: S) -> std::result::Result<S::Ok, S::Error>
    where
        S: serde::Serializer,
    {
        let variant = match self {
            Self::Unspecified => "METADATA_BASE_POLICY_UNSPECIFIED",
            Self::Allow => "METADATA_BASE_POLICY_ALLOW",
            Self::Deny => "METADATA_BASE_POLICY_DENY",
            Self::AllowIfAdmin => "METADATA_BASE_POLICY_ALLOW_IF_ADMIN",
            Self::AllowIfSuperAdmin => "METADATA_BASE_POLICY_ALLOW_IF_SUPER_ADMIN",
        };
        serializer.serialize_str(variant)
    }
}
impl<'de> serde::Deserialize<'de> for metadata_policy::MetadataBasePolicy {
    #[allow(deprecated)]
    fn deserialize<D>(deserializer: D) -> std::result::Result<Self, D::Error>
    where
        D: serde::Deserializer<'de>,
    {
        const FIELDS: &[&str] = &[
            "METADATA_BASE_POLICY_UNSPECIFIED",
            "METADATA_BASE_POLICY_ALLOW",
            "METADATA_BASE_POLICY_DENY",
            "METADATA_BASE_POLICY_ALLOW_IF_ADMIN",
            "METADATA_BASE_POLICY_ALLOW_IF_SUPER_ADMIN",
        ];

        struct GeneratedVisitor;

        impl<'de> serde::de::Visitor<'de> for GeneratedVisitor {
            type Value = metadata_policy::MetadataBasePolicy;

            fn expecting(&self, formatter: &mut std::fmt::Formatter<'_>) -> std::fmt::Result {
                write!(formatter, "expected one of: {:?}", &FIELDS)
            }

            fn visit_i64<E>(self, v: i64) -> std::result::Result<Self::Value, E>
            where
                E: serde::de::Error,
            {
                i32::try_from(v)
                    .ok()
                    .and_then(|x| x.try_into().ok())
                    .ok_or_else(|| {
                        serde::de::Error::invalid_value(serde::de::Unexpected::Signed(v), &self)
                    })
            }

            fn visit_u64<E>(self, v: u64) -> std::result::Result<Self::Value, E>
            where
                E: serde::de::Error,
            {
                i32::try_from(v)
                    .ok()
                    .and_then(|x| x.try_into().ok())
                    .ok_or_else(|| {
                        serde::de::Error::invalid_value(serde::de::Unexpected::Unsigned(v), &self)
                    })
            }

            fn visit_str<E>(self, value: &str) -> std::result::Result<Self::Value, E>
            where
                E: serde::de::Error,
            {
                match value {
                    "METADATA_BASE_POLICY_UNSPECIFIED" => Ok(metadata_policy::MetadataBasePolicy::Unspecified),
                    "METADATA_BASE_POLICY_ALLOW" => Ok(metadata_policy::MetadataBasePolicy::Allow),
                    "METADATA_BASE_POLICY_DENY" => Ok(metadata_policy::MetadataBasePolicy::Deny),
                    "METADATA_BASE_POLICY_ALLOW_IF_ADMIN" => Ok(metadata_policy::MetadataBasePolicy::AllowIfAdmin),
                    "METADATA_BASE_POLICY_ALLOW_IF_SUPER_ADMIN" => Ok(metadata_policy::MetadataBasePolicy::AllowIfSuperAdmin),
                    _ => Err(serde::de::Error::unknown_variant(value, FIELDS)),
                }
            }
        }
        deserializer.deserialize_any(GeneratedVisitor)
    }
}
impl serde::Serialize for MlsCredential {
    #[allow(deprecated)]
    fn serialize<S>(&self, serializer: S) -> std::result::Result<S::Ok, S::Error>
    where
        S: serde::Serializer,
    {
        use serde::ser::SerializeStruct;
        let mut len = 0;
        if !self.installation_public_key.is_empty() {
            len += 1;
        }
        if self.association.is_some() {
            len += 1;
        }
        let mut struct_ser = serializer.serialize_struct("xmtp.mls.message_contents.MlsCredential", len)?;
        if !self.installation_public_key.is_empty() {
            #[allow(clippy::needless_borrow)]
            struct_ser.serialize_field("installationPublicKey", pbjson::private::base64::encode(&self.installation_public_key).as_str())?;
        }
        if let Some(v) = self.association.as_ref() {
            match v {
                mls_credential::Association::MessagingAccess(v) => {
                    struct_ser.serialize_field("messagingAccess", v)?;
                }
                mls_credential::Association::LegacyCreateIdentity(v) => {
                    struct_ser.serialize_field("legacyCreateIdentity", v)?;
                }
            }
        }
        struct_ser.end()
    }
}
impl<'de> serde::Deserialize<'de> for MlsCredential {
    #[allow(deprecated)]
    fn deserialize<D>(deserializer: D) -> std::result::Result<Self, D::Error>
    where
        D: serde::Deserializer<'de>,
    {
        const FIELDS: &[&str] = &[
            "installation_public_key",
            "installationPublicKey",
            "messaging_access",
            "messagingAccess",
            "legacy_create_identity",
            "legacyCreateIdentity",
        ];

        #[allow(clippy::enum_variant_names)]
        enum GeneratedField {
            InstallationPublicKey,
            MessagingAccess,
            LegacyCreateIdentity,
        }
        impl<'de> serde::Deserialize<'de> for GeneratedField {
            fn deserialize<D>(deserializer: D) -> std::result::Result<GeneratedField, D::Error>
            where
                D: serde::Deserializer<'de>,
            {
                struct GeneratedVisitor;

                impl<'de> serde::de::Visitor<'de> for GeneratedVisitor {
                    type Value = GeneratedField;

                    fn expecting(&self, formatter: &mut std::fmt::Formatter<'_>) -> std::fmt::Result {
                        write!(formatter, "expected one of: {:?}", &FIELDS)
                    }

                    #[allow(unused_variables)]
                    fn visit_str<E>(self, value: &str) -> std::result::Result<GeneratedField, E>
                    where
                        E: serde::de::Error,
                    {
                        match value {
                            "installationPublicKey" | "installation_public_key" => Ok(GeneratedField::InstallationPublicKey),
                            "messagingAccess" | "messaging_access" => Ok(GeneratedField::MessagingAccess),
                            "legacyCreateIdentity" | "legacy_create_identity" => Ok(GeneratedField::LegacyCreateIdentity),
                            _ => Err(serde::de::Error::unknown_field(value, FIELDS)),
                        }
                    }
                }
                deserializer.deserialize_identifier(GeneratedVisitor)
            }
        }
        struct GeneratedVisitor;
        impl<'de> serde::de::Visitor<'de> for GeneratedVisitor {
            type Value = MlsCredential;

            fn expecting(&self, formatter: &mut std::fmt::Formatter<'_>) -> std::fmt::Result {
                formatter.write_str("struct xmtp.mls.message_contents.MlsCredential")
            }

            fn visit_map<V>(self, mut map_: V) -> std::result::Result<MlsCredential, V::Error>
                where
                    V: serde::de::MapAccess<'de>,
            {
                let mut installation_public_key__ = None;
                let mut association__ = None;
                while let Some(k) = map_.next_key()? {
                    match k {
                        GeneratedField::InstallationPublicKey => {
                            if installation_public_key__.is_some() {
                                return Err(serde::de::Error::duplicate_field("installationPublicKey"));
                            }
                            installation_public_key__ = 
                                Some(map_.next_value::<::pbjson::private::BytesDeserialize<_>>()?.0)
                            ;
                        }
                        GeneratedField::MessagingAccess => {
                            if association__.is_some() {
                                return Err(serde::de::Error::duplicate_field("messagingAccess"));
                            }
                            association__ = map_.next_value::<::std::option::Option<_>>()?.map(mls_credential::Association::MessagingAccess)
;
                        }
                        GeneratedField::LegacyCreateIdentity => {
                            if association__.is_some() {
                                return Err(serde::de::Error::duplicate_field("legacyCreateIdentity"));
                            }
                            association__ = map_.next_value::<::std::option::Option<_>>()?.map(mls_credential::Association::LegacyCreateIdentity)
;
                        }
                    }
                }
                Ok(MlsCredential {
                    installation_public_key: installation_public_key__.unwrap_or_default(),
                    association: association__,
                })
            }
        }
        deserializer.deserialize_struct("xmtp.mls.message_contents.MlsCredential", FIELDS, GeneratedVisitor)
    }
}
impl serde::Serialize for PermissionsUpdatePolicy {
    #[allow(deprecated)]
    fn serialize<S>(&self, serializer: S) -> std::result::Result<S::Ok, S::Error>
    where
        S: serde::Serializer,
    {
        use serde::ser::SerializeStruct;
        let mut len = 0;
        if self.kind.is_some() {
            len += 1;
        }
        let mut struct_ser = serializer.serialize_struct("xmtp.mls.message_contents.PermissionsUpdatePolicy", len)?;
        if let Some(v) = self.kind.as_ref() {
            match v {
                permissions_update_policy::Kind::Base(v) => {
                    let v = permissions_update_policy::PermissionsBasePolicy::try_from(*v)
                        .map_err(|_| serde::ser::Error::custom(format!("Invalid variant {}", *v)))?;
                    struct_ser.serialize_field("base", &v)?;
                }
                permissions_update_policy::Kind::AndCondition(v) => {
                    struct_ser.serialize_field("andCondition", v)?;
                }
                permissions_update_policy::Kind::AnyCondition(v) => {
                    struct_ser.serialize_field("anyCondition", v)?;
                }
            }
        }
        struct_ser.end()
    }
}
impl<'de> serde::Deserialize<'de> for PermissionsUpdatePolicy {
    #[allow(deprecated)]
    fn deserialize<D>(deserializer: D) -> std::result::Result<Self, D::Error>
    where
        D: serde::Deserializer<'de>,
    {
        const FIELDS: &[&str] = &[
            "base",
            "and_condition",
            "andCondition",
            "any_condition",
            "anyCondition",
        ];

        #[allow(clippy::enum_variant_names)]
        enum GeneratedField {
            Base,
            AndCondition,
            AnyCondition,
        }
        impl<'de> serde::Deserialize<'de> for GeneratedField {
            fn deserialize<D>(deserializer: D) -> std::result::Result<GeneratedField, D::Error>
            where
                D: serde::Deserializer<'de>,
            {
                struct GeneratedVisitor;

                impl<'de> serde::de::Visitor<'de> for GeneratedVisitor {
                    type Value = GeneratedField;

                    fn expecting(&self, formatter: &mut std::fmt::Formatter<'_>) -> std::fmt::Result {
                        write!(formatter, "expected one of: {:?}", &FIELDS)
                    }

                    #[allow(unused_variables)]
                    fn visit_str<E>(self, value: &str) -> std::result::Result<GeneratedField, E>
                    where
                        E: serde::de::Error,
                    {
                        match value {
                            "base" => Ok(GeneratedField::Base),
                            "andCondition" | "and_condition" => Ok(GeneratedField::AndCondition),
                            "anyCondition" | "any_condition" => Ok(GeneratedField::AnyCondition),
                            _ => Err(serde::de::Error::unknown_field(value, FIELDS)),
                        }
                    }
                }
                deserializer.deserialize_identifier(GeneratedVisitor)
            }
        }
        struct GeneratedVisitor;
        impl<'de> serde::de::Visitor<'de> for GeneratedVisitor {
            type Value = PermissionsUpdatePolicy;

            fn expecting(&self, formatter: &mut std::fmt::Formatter<'_>) -> std::fmt::Result {
                formatter.write_str("struct xmtp.mls.message_contents.PermissionsUpdatePolicy")
            }

            fn visit_map<V>(self, mut map_: V) -> std::result::Result<PermissionsUpdatePolicy, V::Error>
                where
                    V: serde::de::MapAccess<'de>,
            {
                let mut kind__ = None;
                while let Some(k) = map_.next_key()? {
                    match k {
                        GeneratedField::Base => {
                            if kind__.is_some() {
                                return Err(serde::de::Error::duplicate_field("base"));
                            }
                            kind__ = map_.next_value::<::std::option::Option<permissions_update_policy::PermissionsBasePolicy>>()?.map(|x| permissions_update_policy::Kind::Base(x as i32));
                        }
                        GeneratedField::AndCondition => {
                            if kind__.is_some() {
                                return Err(serde::de::Error::duplicate_field("andCondition"));
                            }
                            kind__ = map_.next_value::<::std::option::Option<_>>()?.map(permissions_update_policy::Kind::AndCondition)
;
                        }
                        GeneratedField::AnyCondition => {
                            if kind__.is_some() {
                                return Err(serde::de::Error::duplicate_field("anyCondition"));
                            }
                            kind__ = map_.next_value::<::std::option::Option<_>>()?.map(permissions_update_policy::Kind::AnyCondition)
;
                        }
                    }
                }
                Ok(PermissionsUpdatePolicy {
                    kind: kind__,
                })
            }
        }
        deserializer.deserialize_struct("xmtp.mls.message_contents.PermissionsUpdatePolicy", FIELDS, GeneratedVisitor)
    }
}
impl serde::Serialize for permissions_update_policy::AndCondition {
    #[allow(deprecated)]
    fn serialize<S>(&self, serializer: S) -> std::result::Result<S::Ok, S::Error>
    where
        S: serde::Serializer,
    {
        use serde::ser::SerializeStruct;
        let mut len = 0;
        if !self.policies.is_empty() {
            len += 1;
        }
        let mut struct_ser = serializer.serialize_struct("xmtp.mls.message_contents.PermissionsUpdatePolicy.AndCondition", len)?;
        if !self.policies.is_empty() {
            struct_ser.serialize_field("policies", &self.policies)?;
        }
        struct_ser.end()
    }
}
impl<'de> serde::Deserialize<'de> for permissions_update_policy::AndCondition {
    #[allow(deprecated)]
    fn deserialize<D>(deserializer: D) -> std::result::Result<Self, D::Error>
    where
        D: serde::Deserializer<'de>,
    {
        const FIELDS: &[&str] = &[
            "policies",
        ];

        #[allow(clippy::enum_variant_names)]
        enum GeneratedField {
            Policies,
        }
        impl<'de> serde::Deserialize<'de> for GeneratedField {
            fn deserialize<D>(deserializer: D) -> std::result::Result<GeneratedField, D::Error>
            where
                D: serde::Deserializer<'de>,
            {
                struct GeneratedVisitor;

                impl<'de> serde::de::Visitor<'de> for GeneratedVisitor {
                    type Value = GeneratedField;

                    fn expecting(&self, formatter: &mut std::fmt::Formatter<'_>) -> std::fmt::Result {
                        write!(formatter, "expected one of: {:?}", &FIELDS)
                    }

                    #[allow(unused_variables)]
                    fn visit_str<E>(self, value: &str) -> std::result::Result<GeneratedField, E>
                    where
                        E: serde::de::Error,
                    {
                        match value {
                            "policies" => Ok(GeneratedField::Policies),
                            _ => Err(serde::de::Error::unknown_field(value, FIELDS)),
                        }
                    }
                }
                deserializer.deserialize_identifier(GeneratedVisitor)
            }
        }
        struct GeneratedVisitor;
        impl<'de> serde::de::Visitor<'de> for GeneratedVisitor {
            type Value = permissions_update_policy::AndCondition;

            fn expecting(&self, formatter: &mut std::fmt::Formatter<'_>) -> std::fmt::Result {
                formatter.write_str("struct xmtp.mls.message_contents.PermissionsUpdatePolicy.AndCondition")
            }

            fn visit_map<V>(self, mut map_: V) -> std::result::Result<permissions_update_policy::AndCondition, V::Error>
                where
                    V: serde::de::MapAccess<'de>,
            {
                let mut policies__ = None;
                while let Some(k) = map_.next_key()? {
                    match k {
                        GeneratedField::Policies => {
                            if policies__.is_some() {
                                return Err(serde::de::Error::duplicate_field("policies"));
                            }
                            policies__ = Some(map_.next_value()?);
                        }
                    }
                }
                Ok(permissions_update_policy::AndCondition {
                    policies: policies__.unwrap_or_default(),
                })
            }
        }
        deserializer.deserialize_struct("xmtp.mls.message_contents.PermissionsUpdatePolicy.AndCondition", FIELDS, GeneratedVisitor)
    }
}
impl serde::Serialize for permissions_update_policy::AnyCondition {
    #[allow(deprecated)]
    fn serialize<S>(&self, serializer: S) -> std::result::Result<S::Ok, S::Error>
    where
        S: serde::Serializer,
    {
        use serde::ser::SerializeStruct;
        let mut len = 0;
        if !self.policies.is_empty() {
            len += 1;
        }
        let mut struct_ser = serializer.serialize_struct("xmtp.mls.message_contents.PermissionsUpdatePolicy.AnyCondition", len)?;
        if !self.policies.is_empty() {
            struct_ser.serialize_field("policies", &self.policies)?;
        }
        struct_ser.end()
    }
}
impl<'de> serde::Deserialize<'de> for permissions_update_policy::AnyCondition {
    #[allow(deprecated)]
    fn deserialize<D>(deserializer: D) -> std::result::Result<Self, D::Error>
    where
        D: serde::Deserializer<'de>,
    {
        const FIELDS: &[&str] = &[
            "policies",
        ];

        #[allow(clippy::enum_variant_names)]
        enum GeneratedField {
            Policies,
        }
        impl<'de> serde::Deserialize<'de> for GeneratedField {
            fn deserialize<D>(deserializer: D) -> std::result::Result<GeneratedField, D::Error>
            where
                D: serde::Deserializer<'de>,
            {
                struct GeneratedVisitor;

                impl<'de> serde::de::Visitor<'de> for GeneratedVisitor {
                    type Value = GeneratedField;

                    fn expecting(&self, formatter: &mut std::fmt::Formatter<'_>) -> std::fmt::Result {
                        write!(formatter, "expected one of: {:?}", &FIELDS)
                    }

                    #[allow(unused_variables)]
                    fn visit_str<E>(self, value: &str) -> std::result::Result<GeneratedField, E>
                    where
                        E: serde::de::Error,
                    {
                        match value {
                            "policies" => Ok(GeneratedField::Policies),
                            _ => Err(serde::de::Error::unknown_field(value, FIELDS)),
                        }
                    }
                }
                deserializer.deserialize_identifier(GeneratedVisitor)
            }
        }
        struct GeneratedVisitor;
        impl<'de> serde::de::Visitor<'de> for GeneratedVisitor {
            type Value = permissions_update_policy::AnyCondition;

            fn expecting(&self, formatter: &mut std::fmt::Formatter<'_>) -> std::fmt::Result {
                formatter.write_str("struct xmtp.mls.message_contents.PermissionsUpdatePolicy.AnyCondition")
            }

            fn visit_map<V>(self, mut map_: V) -> std::result::Result<permissions_update_policy::AnyCondition, V::Error>
                where
                    V: serde::de::MapAccess<'de>,
            {
                let mut policies__ = None;
                while let Some(k) = map_.next_key()? {
                    match k {
                        GeneratedField::Policies => {
                            if policies__.is_some() {
                                return Err(serde::de::Error::duplicate_field("policies"));
                            }
                            policies__ = Some(map_.next_value()?);
                        }
                    }
                }
                Ok(permissions_update_policy::AnyCondition {
                    policies: policies__.unwrap_or_default(),
                })
            }
        }
        deserializer.deserialize_struct("xmtp.mls.message_contents.PermissionsUpdatePolicy.AnyCondition", FIELDS, GeneratedVisitor)
    }
}
impl serde::Serialize for permissions_update_policy::PermissionsBasePolicy {
    #[allow(deprecated)]
    fn serialize<S>(&self, serializer: S) -> std::result::Result<S::Ok, S::Error>
    where
        S: serde::Serializer,
    {
        let variant = match self {
            Self::Unspecified => "PERMISSIONS_BASE_POLICY_UNSPECIFIED",
            Self::Deny => "PERMISSIONS_BASE_POLICY_DENY",
            Self::AllowIfAdmin => "PERMISSIONS_BASE_POLICY_ALLOW_IF_ADMIN",
            Self::AllowIfSuperAdmin => "PERMISSIONS_BASE_POLICY_ALLOW_IF_SUPER_ADMIN",
        };
        serializer.serialize_str(variant)
    }
}
impl<'de> serde::Deserialize<'de> for permissions_update_policy::PermissionsBasePolicy {
    #[allow(deprecated)]
    fn deserialize<D>(deserializer: D) -> std::result::Result<Self, D::Error>
    where
        D: serde::Deserializer<'de>,
    {
        const FIELDS: &[&str] = &[
            "PERMISSIONS_BASE_POLICY_UNSPECIFIED",
            "PERMISSIONS_BASE_POLICY_DENY",
            "PERMISSIONS_BASE_POLICY_ALLOW_IF_ADMIN",
            "PERMISSIONS_BASE_POLICY_ALLOW_IF_SUPER_ADMIN",
        ];

        struct GeneratedVisitor;

        impl<'de> serde::de::Visitor<'de> for GeneratedVisitor {
            type Value = permissions_update_policy::PermissionsBasePolicy;

            fn expecting(&self, formatter: &mut std::fmt::Formatter<'_>) -> std::fmt::Result {
                write!(formatter, "expected one of: {:?}", &FIELDS)
            }

            fn visit_i64<E>(self, v: i64) -> std::result::Result<Self::Value, E>
            where
                E: serde::de::Error,
            {
                i32::try_from(v)
                    .ok()
                    .and_then(|x| x.try_into().ok())
                    .ok_or_else(|| {
                        serde::de::Error::invalid_value(serde::de::Unexpected::Signed(v), &self)
                    })
            }

            fn visit_u64<E>(self, v: u64) -> std::result::Result<Self::Value, E>
            where
                E: serde::de::Error,
            {
                i32::try_from(v)
                    .ok()
                    .and_then(|x| x.try_into().ok())
                    .ok_or_else(|| {
                        serde::de::Error::invalid_value(serde::de::Unexpected::Unsigned(v), &self)
                    })
            }

            fn visit_str<E>(self, value: &str) -> std::result::Result<Self::Value, E>
            where
                E: serde::de::Error,
            {
                match value {
                    "PERMISSIONS_BASE_POLICY_UNSPECIFIED" => Ok(permissions_update_policy::PermissionsBasePolicy::Unspecified),
                    "PERMISSIONS_BASE_POLICY_DENY" => Ok(permissions_update_policy::PermissionsBasePolicy::Deny),
                    "PERMISSIONS_BASE_POLICY_ALLOW_IF_ADMIN" => Ok(permissions_update_policy::PermissionsBasePolicy::AllowIfAdmin),
                    "PERMISSIONS_BASE_POLICY_ALLOW_IF_SUPER_ADMIN" => Ok(permissions_update_policy::PermissionsBasePolicy::AllowIfSuperAdmin),
                    _ => Err(serde::de::Error::unknown_variant(value, FIELDS)),
                }
            }
        }
        deserializer.deserialize_any(GeneratedVisitor)
    }
}
impl serde::Serialize for PlaintextEnvelope {
    #[allow(deprecated)]
    fn serialize<S>(&self, serializer: S) -> std::result::Result<S::Ok, S::Error>
    where
        S: serde::Serializer,
    {
        use serde::ser::SerializeStruct;
        let mut len = 0;
        if self.content.is_some() {
            len += 1;
        }
        let mut struct_ser = serializer.serialize_struct("xmtp.mls.message_contents.PlaintextEnvelope", len)?;
        if let Some(v) = self.content.as_ref() {
            match v {
                plaintext_envelope::Content::V1(v) => {
                    struct_ser.serialize_field("v1", v)?;
                }
                plaintext_envelope::Content::V2(v) => {
                    struct_ser.serialize_field("v2", v)?;
                }
            }
        }
        struct_ser.end()
    }
}
impl<'de> serde::Deserialize<'de> for PlaintextEnvelope {
    #[allow(deprecated)]
    fn deserialize<D>(deserializer: D) -> std::result::Result<Self, D::Error>
    where
        D: serde::Deserializer<'de>,
    {
        const FIELDS: &[&str] = &[
            "v1",
            "v2",
        ];

        #[allow(clippy::enum_variant_names)]
        enum GeneratedField {
            V1,
            V2,
        }
        impl<'de> serde::Deserialize<'de> for GeneratedField {
            fn deserialize<D>(deserializer: D) -> std::result::Result<GeneratedField, D::Error>
            where
                D: serde::Deserializer<'de>,
            {
                struct GeneratedVisitor;

                impl<'de> serde::de::Visitor<'de> for GeneratedVisitor {
                    type Value = GeneratedField;

                    fn expecting(&self, formatter: &mut std::fmt::Formatter<'_>) -> std::fmt::Result {
                        write!(formatter, "expected one of: {:?}", &FIELDS)
                    }

                    #[allow(unused_variables)]
                    fn visit_str<E>(self, value: &str) -> std::result::Result<GeneratedField, E>
                    where
                        E: serde::de::Error,
                    {
                        match value {
                            "v1" => Ok(GeneratedField::V1),
                            "v2" => Ok(GeneratedField::V2),
                            _ => Err(serde::de::Error::unknown_field(value, FIELDS)),
                        }
                    }
                }
                deserializer.deserialize_identifier(GeneratedVisitor)
            }
        }
        struct GeneratedVisitor;
        impl<'de> serde::de::Visitor<'de> for GeneratedVisitor {
            type Value = PlaintextEnvelope;

            fn expecting(&self, formatter: &mut std::fmt::Formatter<'_>) -> std::fmt::Result {
                formatter.write_str("struct xmtp.mls.message_contents.PlaintextEnvelope")
            }

            fn visit_map<V>(self, mut map_: V) -> std::result::Result<PlaintextEnvelope, V::Error>
                where
                    V: serde::de::MapAccess<'de>,
            {
                let mut content__ = None;
                while let Some(k) = map_.next_key()? {
                    match k {
                        GeneratedField::V1 => {
                            if content__.is_some() {
                                return Err(serde::de::Error::duplicate_field("v1"));
                            }
                            content__ = map_.next_value::<::std::option::Option<_>>()?.map(plaintext_envelope::Content::V1)
;
                        }
                        GeneratedField::V2 => {
                            if content__.is_some() {
                                return Err(serde::de::Error::duplicate_field("v2"));
                            }
                            content__ = map_.next_value::<::std::option::Option<_>>()?.map(plaintext_envelope::Content::V2)
;
                        }
                    }
                }
                Ok(PlaintextEnvelope {
                    content: content__,
                })
            }
        }
        deserializer.deserialize_struct("xmtp.mls.message_contents.PlaintextEnvelope", FIELDS, GeneratedVisitor)
    }
}
impl serde::Serialize for plaintext_envelope::V1 {
    #[allow(deprecated)]
    fn serialize<S>(&self, serializer: S) -> std::result::Result<S::Ok, S::Error>
    where
        S: serde::Serializer,
    {
        use serde::ser::SerializeStruct;
        let mut len = 0;
        if !self.content.is_empty() {
            len += 1;
        }
        if !self.idempotency_key.is_empty() {
            len += 1;
        }
        let mut struct_ser = serializer.serialize_struct("xmtp.mls.message_contents.PlaintextEnvelope.V1", len)?;
        if !self.content.is_empty() {
            #[allow(clippy::needless_borrow)]
            struct_ser.serialize_field("content", pbjson::private::base64::encode(&self.content).as_str())?;
        }
        if !self.idempotency_key.is_empty() {
            struct_ser.serialize_field("idempotencyKey", &self.idempotency_key)?;
        }
        struct_ser.end()
    }
}
impl<'de> serde::Deserialize<'de> for plaintext_envelope::V1 {
    #[allow(deprecated)]
    fn deserialize<D>(deserializer: D) -> std::result::Result<Self, D::Error>
    where
        D: serde::Deserializer<'de>,
    {
        const FIELDS: &[&str] = &[
            "content",
            "idempotency_key",
            "idempotencyKey",
        ];

        #[allow(clippy::enum_variant_names)]
        enum GeneratedField {
            Content,
            IdempotencyKey,
        }
        impl<'de> serde::Deserialize<'de> for GeneratedField {
            fn deserialize<D>(deserializer: D) -> std::result::Result<GeneratedField, D::Error>
            where
                D: serde::Deserializer<'de>,
            {
                struct GeneratedVisitor;

                impl<'de> serde::de::Visitor<'de> for GeneratedVisitor {
                    type Value = GeneratedField;

                    fn expecting(&self, formatter: &mut std::fmt::Formatter<'_>) -> std::fmt::Result {
                        write!(formatter, "expected one of: {:?}", &FIELDS)
                    }

                    #[allow(unused_variables)]
                    fn visit_str<E>(self, value: &str) -> std::result::Result<GeneratedField, E>
                    where
                        E: serde::de::Error,
                    {
                        match value {
                            "content" => Ok(GeneratedField::Content),
                            "idempotencyKey" | "idempotency_key" => Ok(GeneratedField::IdempotencyKey),
                            _ => Err(serde::de::Error::unknown_field(value, FIELDS)),
                        }
                    }
                }
                deserializer.deserialize_identifier(GeneratedVisitor)
            }
        }
        struct GeneratedVisitor;
        impl<'de> serde::de::Visitor<'de> for GeneratedVisitor {
            type Value = plaintext_envelope::V1;

            fn expecting(&self, formatter: &mut std::fmt::Formatter<'_>) -> std::fmt::Result {
                formatter.write_str("struct xmtp.mls.message_contents.PlaintextEnvelope.V1")
            }

            fn visit_map<V>(self, mut map_: V) -> std::result::Result<plaintext_envelope::V1, V::Error>
                where
                    V: serde::de::MapAccess<'de>,
            {
                let mut content__ = None;
                let mut idempotency_key__ = None;
                while let Some(k) = map_.next_key()? {
                    match k {
                        GeneratedField::Content => {
                            if content__.is_some() {
                                return Err(serde::de::Error::duplicate_field("content"));
                            }
                            content__ = 
                                Some(map_.next_value::<::pbjson::private::BytesDeserialize<_>>()?.0)
                            ;
                        }
                        GeneratedField::IdempotencyKey => {
                            if idempotency_key__.is_some() {
                                return Err(serde::de::Error::duplicate_field("idempotencyKey"));
                            }
                            idempotency_key__ = Some(map_.next_value()?);
                        }
                    }
                }
                Ok(plaintext_envelope::V1 {
                    content: content__.unwrap_or_default(),
                    idempotency_key: idempotency_key__.unwrap_or_default(),
                })
            }
        }
        deserializer.deserialize_struct("xmtp.mls.message_contents.PlaintextEnvelope.V1", FIELDS, GeneratedVisitor)
    }
}
impl serde::Serialize for plaintext_envelope::V2 {
    #[allow(deprecated)]
    fn serialize<S>(&self, serializer: S) -> std::result::Result<S::Ok, S::Error>
    where
        S: serde::Serializer,
    {
        use serde::ser::SerializeStruct;
        let mut len = 0;
        if !self.idempotency_key.is_empty() {
            len += 1;
        }
        if self.message_type.is_some() {
            len += 1;
        }
        let mut struct_ser = serializer.serialize_struct("xmtp.mls.message_contents.PlaintextEnvelope.V2", len)?;
        if !self.idempotency_key.is_empty() {
            struct_ser.serialize_field("idempotencyKey", &self.idempotency_key)?;
        }
        if let Some(v) = self.message_type.as_ref() {
            match v {
                plaintext_envelope::v2::MessageType::Content(v) => {
                    #[allow(clippy::needless_borrow)]
                    struct_ser.serialize_field("content", pbjson::private::base64::encode(&v).as_str())?;
                }
                plaintext_envelope::v2::MessageType::Request(v) => {
                    struct_ser.serialize_field("request", v)?;
                }
                plaintext_envelope::v2::MessageType::Reply(v) => {
                    struct_ser.serialize_field("reply", v)?;
                }
            }
        }
        struct_ser.end()
    }
}
impl<'de> serde::Deserialize<'de> for plaintext_envelope::V2 {
    #[allow(deprecated)]
    fn deserialize<D>(deserializer: D) -> std::result::Result<Self, D::Error>
    where
        D: serde::Deserializer<'de>,
    {
        const FIELDS: &[&str] = &[
            "idempotency_key",
            "idempotencyKey",
            "content",
            "request",
            "reply",
        ];

        #[allow(clippy::enum_variant_names)]
        enum GeneratedField {
            IdempotencyKey,
            Content,
            Request,
            Reply,
        }
        impl<'de> serde::Deserialize<'de> for GeneratedField {
            fn deserialize<D>(deserializer: D) -> std::result::Result<GeneratedField, D::Error>
            where
                D: serde::Deserializer<'de>,
            {
                struct GeneratedVisitor;

                impl<'de> serde::de::Visitor<'de> for GeneratedVisitor {
                    type Value = GeneratedField;

                    fn expecting(&self, formatter: &mut std::fmt::Formatter<'_>) -> std::fmt::Result {
                        write!(formatter, "expected one of: {:?}", &FIELDS)
                    }

                    #[allow(unused_variables)]
                    fn visit_str<E>(self, value: &str) -> std::result::Result<GeneratedField, E>
                    where
                        E: serde::de::Error,
                    {
                        match value {
                            "idempotencyKey" | "idempotency_key" => Ok(GeneratedField::IdempotencyKey),
                            "content" => Ok(GeneratedField::Content),
                            "request" => Ok(GeneratedField::Request),
                            "reply" => Ok(GeneratedField::Reply),
                            _ => Err(serde::de::Error::unknown_field(value, FIELDS)),
                        }
                    }
                }
                deserializer.deserialize_identifier(GeneratedVisitor)
            }
        }
        struct GeneratedVisitor;
        impl<'de> serde::de::Visitor<'de> for GeneratedVisitor {
            type Value = plaintext_envelope::V2;

            fn expecting(&self, formatter: &mut std::fmt::Formatter<'_>) -> std::fmt::Result {
                formatter.write_str("struct xmtp.mls.message_contents.PlaintextEnvelope.V2")
            }

            fn visit_map<V>(self, mut map_: V) -> std::result::Result<plaintext_envelope::V2, V::Error>
                where
                    V: serde::de::MapAccess<'de>,
            {
                let mut idempotency_key__ = None;
                let mut message_type__ = None;
                while let Some(k) = map_.next_key()? {
                    match k {
                        GeneratedField::IdempotencyKey => {
                            if idempotency_key__.is_some() {
                                return Err(serde::de::Error::duplicate_field("idempotencyKey"));
                            }
                            idempotency_key__ = Some(map_.next_value()?);
                        }
                        GeneratedField::Content => {
                            if message_type__.is_some() {
                                return Err(serde::de::Error::duplicate_field("content"));
                            }
                            message_type__ = map_.next_value::<::std::option::Option<::pbjson::private::BytesDeserialize<_>>>()?.map(|x| plaintext_envelope::v2::MessageType::Content(x.0));
                        }
                        GeneratedField::Request => {
                            if message_type__.is_some() {
                                return Err(serde::de::Error::duplicate_field("request"));
                            }
                            message_type__ = map_.next_value::<::std::option::Option<_>>()?.map(plaintext_envelope::v2::MessageType::Request)
;
                        }
                        GeneratedField::Reply => {
                            if message_type__.is_some() {
                                return Err(serde::de::Error::duplicate_field("reply"));
                            }
                            message_type__ = map_.next_value::<::std::option::Option<_>>()?.map(plaintext_envelope::v2::MessageType::Reply)
;
                        }
                    }
                }
                Ok(plaintext_envelope::V2 {
                    idempotency_key: idempotency_key__.unwrap_or_default(),
                    message_type: message_type__,
                })
            }
        }
        deserializer.deserialize_struct("xmtp.mls.message_contents.PlaintextEnvelope.V2", FIELDS, GeneratedVisitor)
    }
}
impl serde::Serialize for PolicySet {
    #[allow(deprecated)]
    fn serialize<S>(&self, serializer: S) -> std::result::Result<S::Ok, S::Error>
    where
        S: serde::Serializer,
    {
        use serde::ser::SerializeStruct;
        let mut len = 0;
        if self.add_member_policy.is_some() {
            len += 1;
        }
        if self.remove_member_policy.is_some() {
            len += 1;
        }
        if !self.update_metadata_policy.is_empty() {
            len += 1;
        }
        if self.add_admin_policy.is_some() {
            len += 1;
        }
        if self.remove_admin_policy.is_some() {
            len += 1;
        }
        if self.update_permissions_policy.is_some() {
            len += 1;
        }
        let mut struct_ser = serializer.serialize_struct("xmtp.mls.message_contents.PolicySet", len)?;
        if let Some(v) = self.add_member_policy.as_ref() {
            struct_ser.serialize_field("addMemberPolicy", v)?;
        }
        if let Some(v) = self.remove_member_policy.as_ref() {
            struct_ser.serialize_field("removeMemberPolicy", v)?;
        }
        if !self.update_metadata_policy.is_empty() {
            struct_ser.serialize_field("updateMetadataPolicy", &self.update_metadata_policy)?;
        }
        if let Some(v) = self.add_admin_policy.as_ref() {
            struct_ser.serialize_field("addAdminPolicy", v)?;
        }
        if let Some(v) = self.remove_admin_policy.as_ref() {
            struct_ser.serialize_field("removeAdminPolicy", v)?;
        }
        if let Some(v) = self.update_permissions_policy.as_ref() {
            struct_ser.serialize_field("updatePermissionsPolicy", v)?;
        }
        struct_ser.end()
    }
}
impl<'de> serde::Deserialize<'de> for PolicySet {
    #[allow(deprecated)]
    fn deserialize<D>(deserializer: D) -> std::result::Result<Self, D::Error>
    where
        D: serde::Deserializer<'de>,
    {
        const FIELDS: &[&str] = &[
            "add_member_policy",
            "addMemberPolicy",
            "remove_member_policy",
            "removeMemberPolicy",
            "update_metadata_policy",
            "updateMetadataPolicy",
            "add_admin_policy",
            "addAdminPolicy",
            "remove_admin_policy",
            "removeAdminPolicy",
            "update_permissions_policy",
            "updatePermissionsPolicy",
        ];

        #[allow(clippy::enum_variant_names)]
        enum GeneratedField {
            AddMemberPolicy,
            RemoveMemberPolicy,
            UpdateMetadataPolicy,
            AddAdminPolicy,
            RemoveAdminPolicy,
            UpdatePermissionsPolicy,
        }
        impl<'de> serde::Deserialize<'de> for GeneratedField {
            fn deserialize<D>(deserializer: D) -> std::result::Result<GeneratedField, D::Error>
            where
                D: serde::Deserializer<'de>,
            {
                struct GeneratedVisitor;

                impl<'de> serde::de::Visitor<'de> for GeneratedVisitor {
                    type Value = GeneratedField;

                    fn expecting(&self, formatter: &mut std::fmt::Formatter<'_>) -> std::fmt::Result {
                        write!(formatter, "expected one of: {:?}", &FIELDS)
                    }

                    #[allow(unused_variables)]
                    fn visit_str<E>(self, value: &str) -> std::result::Result<GeneratedField, E>
                    where
                        E: serde::de::Error,
                    {
                        match value {
                            "addMemberPolicy" | "add_member_policy" => Ok(GeneratedField::AddMemberPolicy),
                            "removeMemberPolicy" | "remove_member_policy" => Ok(GeneratedField::RemoveMemberPolicy),
                            "updateMetadataPolicy" | "update_metadata_policy" => Ok(GeneratedField::UpdateMetadataPolicy),
                            "addAdminPolicy" | "add_admin_policy" => Ok(GeneratedField::AddAdminPolicy),
                            "removeAdminPolicy" | "remove_admin_policy" => Ok(GeneratedField::RemoveAdminPolicy),
                            "updatePermissionsPolicy" | "update_permissions_policy" => Ok(GeneratedField::UpdatePermissionsPolicy),
                            _ => Err(serde::de::Error::unknown_field(value, FIELDS)),
                        }
                    }
                }
                deserializer.deserialize_identifier(GeneratedVisitor)
            }
        }
        struct GeneratedVisitor;
        impl<'de> serde::de::Visitor<'de> for GeneratedVisitor {
            type Value = PolicySet;

            fn expecting(&self, formatter: &mut std::fmt::Formatter<'_>) -> std::fmt::Result {
                formatter.write_str("struct xmtp.mls.message_contents.PolicySet")
            }

            fn visit_map<V>(self, mut map_: V) -> std::result::Result<PolicySet, V::Error>
                where
                    V: serde::de::MapAccess<'de>,
            {
                let mut add_member_policy__ = None;
                let mut remove_member_policy__ = None;
                let mut update_metadata_policy__ = None;
                let mut add_admin_policy__ = None;
                let mut remove_admin_policy__ = None;
                let mut update_permissions_policy__ = None;
                while let Some(k) = map_.next_key()? {
                    match k {
                        GeneratedField::AddMemberPolicy => {
                            if add_member_policy__.is_some() {
                                return Err(serde::de::Error::duplicate_field("addMemberPolicy"));
                            }
                            add_member_policy__ = map_.next_value()?;
                        }
                        GeneratedField::RemoveMemberPolicy => {
                            if remove_member_policy__.is_some() {
                                return Err(serde::de::Error::duplicate_field("removeMemberPolicy"));
                            }
                            remove_member_policy__ = map_.next_value()?;
                        }
                        GeneratedField::UpdateMetadataPolicy => {
                            if update_metadata_policy__.is_some() {
                                return Err(serde::de::Error::duplicate_field("updateMetadataPolicy"));
                            }
                            update_metadata_policy__ = Some(
                                map_.next_value::<std::collections::HashMap<_, _>>()?
                            );
                        }
                        GeneratedField::AddAdminPolicy => {
                            if add_admin_policy__.is_some() {
                                return Err(serde::de::Error::duplicate_field("addAdminPolicy"));
                            }
                            add_admin_policy__ = map_.next_value()?;
                        }
                        GeneratedField::RemoveAdminPolicy => {
                            if remove_admin_policy__.is_some() {
                                return Err(serde::de::Error::duplicate_field("removeAdminPolicy"));
                            }
                            remove_admin_policy__ = map_.next_value()?;
                        }
                        GeneratedField::UpdatePermissionsPolicy => {
                            if update_permissions_policy__.is_some() {
                                return Err(serde::de::Error::duplicate_field("updatePermissionsPolicy"));
                            }
                            update_permissions_policy__ = map_.next_value()?;
                        }
                    }
                }
                Ok(PolicySet {
                    add_member_policy: add_member_policy__,
                    remove_member_policy: remove_member_policy__,
                    update_metadata_policy: update_metadata_policy__.unwrap_or_default(),
                    add_admin_policy: add_admin_policy__,
                    remove_admin_policy: remove_admin_policy__,
                    update_permissions_policy: update_permissions_policy__,
                })
            }
        }
        deserializer.deserialize_struct("xmtp.mls.message_contents.PolicySet", FIELDS, GeneratedVisitor)
    }
}
impl serde::Serialize for RecoverableEcdsaSignature {
    #[allow(deprecated)]
    fn serialize<S>(&self, serializer: S) -> std::result::Result<S::Ok, S::Error>
    where
        S: serde::Serializer,
    {
        use serde::ser::SerializeStruct;
        let mut len = 0;
        if !self.bytes.is_empty() {
            len += 1;
        }
        let mut struct_ser = serializer.serialize_struct("xmtp.mls.message_contents.RecoverableEcdsaSignature", len)?;
        if !self.bytes.is_empty() {
            #[allow(clippy::needless_borrow)]
            struct_ser.serialize_field("bytes", pbjson::private::base64::encode(&self.bytes).as_str())?;
        }
        struct_ser.end()
    }
}
impl<'de> serde::Deserialize<'de> for RecoverableEcdsaSignature {
    #[allow(deprecated)]
    fn deserialize<D>(deserializer: D) -> std::result::Result<Self, D::Error>
    where
        D: serde::Deserializer<'de>,
    {
        const FIELDS: &[&str] = &[
            "bytes",
        ];

        #[allow(clippy::enum_variant_names)]
        enum GeneratedField {
            Bytes,
        }
        impl<'de> serde::Deserialize<'de> for GeneratedField {
            fn deserialize<D>(deserializer: D) -> std::result::Result<GeneratedField, D::Error>
            where
                D: serde::Deserializer<'de>,
            {
                struct GeneratedVisitor;

                impl<'de> serde::de::Visitor<'de> for GeneratedVisitor {
                    type Value = GeneratedField;

                    fn expecting(&self, formatter: &mut std::fmt::Formatter<'_>) -> std::fmt::Result {
                        write!(formatter, "expected one of: {:?}", &FIELDS)
                    }

                    #[allow(unused_variables)]
                    fn visit_str<E>(self, value: &str) -> std::result::Result<GeneratedField, E>
                    where
                        E: serde::de::Error,
                    {
                        match value {
                            "bytes" => Ok(GeneratedField::Bytes),
                            _ => Err(serde::de::Error::unknown_field(value, FIELDS)),
                        }
                    }
                }
                deserializer.deserialize_identifier(GeneratedVisitor)
            }
        }
        struct GeneratedVisitor;
        impl<'de> serde::de::Visitor<'de> for GeneratedVisitor {
            type Value = RecoverableEcdsaSignature;

            fn expecting(&self, formatter: &mut std::fmt::Formatter<'_>) -> std::fmt::Result {
                formatter.write_str("struct xmtp.mls.message_contents.RecoverableEcdsaSignature")
            }

            fn visit_map<V>(self, mut map_: V) -> std::result::Result<RecoverableEcdsaSignature, V::Error>
                where
                    V: serde::de::MapAccess<'de>,
            {
                let mut bytes__ = None;
                while let Some(k) = map_.next_key()? {
                    match k {
                        GeneratedField::Bytes => {
                            if bytes__.is_some() {
                                return Err(serde::de::Error::duplicate_field("bytes"));
                            }
                            bytes__ = 
                                Some(map_.next_value::<::pbjson::private::BytesDeserialize<_>>()?.0)
                            ;
                        }
                    }
                }
                Ok(RecoverableEcdsaSignature {
                    bytes: bytes__.unwrap_or_default(),
                })
            }
        }
        deserializer.deserialize_struct("xmtp.mls.message_contents.RecoverableEcdsaSignature", FIELDS, GeneratedVisitor)
    }
}
impl serde::Serialize for RevokeMessagingAccessAssociation {
    #[allow(deprecated)]
    fn serialize<S>(&self, serializer: S) -> std::result::Result<S::Ok, S::Error>
    where
        S: serde::Serializer,
    {
        use serde::ser::SerializeStruct;
        let mut len = 0;
        if self.association_text_version != 0 {
            len += 1;
        }
        if self.signature.is_some() {
            len += 1;
        }
        if !self.account_address.is_empty() {
            len += 1;
        }
        if self.created_ns != 0 {
            len += 1;
        }
        let mut struct_ser = serializer.serialize_struct("xmtp.mls.message_contents.RevokeMessagingAccessAssociation", len)?;
        if self.association_text_version != 0 {
            let v = AssociationTextVersion::try_from(self.association_text_version)
                .map_err(|_| serde::ser::Error::custom(format!("Invalid variant {}", self.association_text_version)))?;
            struct_ser.serialize_field("associationTextVersion", &v)?;
        }
        if let Some(v) = self.signature.as_ref() {
            struct_ser.serialize_field("signature", v)?;
        }
        if !self.account_address.is_empty() {
            struct_ser.serialize_field("accountAddress", &self.account_address)?;
        }
        if self.created_ns != 0 {
            #[allow(clippy::needless_borrow)]
            struct_ser.serialize_field("createdNs", ToString::to_string(&self.created_ns).as_str())?;
        }
        struct_ser.end()
    }
}
impl<'de> serde::Deserialize<'de> for RevokeMessagingAccessAssociation {
    #[allow(deprecated)]
    fn deserialize<D>(deserializer: D) -> std::result::Result<Self, D::Error>
    where
        D: serde::Deserializer<'de>,
    {
        const FIELDS: &[&str] = &[
            "association_text_version",
            "associationTextVersion",
            "signature",
            "account_address",
            "accountAddress",
            "created_ns",
            "createdNs",
        ];

        #[allow(clippy::enum_variant_names)]
        enum GeneratedField {
            AssociationTextVersion,
            Signature,
            AccountAddress,
            CreatedNs,
        }
        impl<'de> serde::Deserialize<'de> for GeneratedField {
            fn deserialize<D>(deserializer: D) -> std::result::Result<GeneratedField, D::Error>
            where
                D: serde::Deserializer<'de>,
            {
                struct GeneratedVisitor;

                impl<'de> serde::de::Visitor<'de> for GeneratedVisitor {
                    type Value = GeneratedField;

                    fn expecting(&self, formatter: &mut std::fmt::Formatter<'_>) -> std::fmt::Result {
                        write!(formatter, "expected one of: {:?}", &FIELDS)
                    }

                    #[allow(unused_variables)]
                    fn visit_str<E>(self, value: &str) -> std::result::Result<GeneratedField, E>
                    where
                        E: serde::de::Error,
                    {
                        match value {
                            "associationTextVersion" | "association_text_version" => Ok(GeneratedField::AssociationTextVersion),
                            "signature" => Ok(GeneratedField::Signature),
                            "accountAddress" | "account_address" => Ok(GeneratedField::AccountAddress),
                            "createdNs" | "created_ns" => Ok(GeneratedField::CreatedNs),
                            _ => Err(serde::de::Error::unknown_field(value, FIELDS)),
                        }
                    }
                }
                deserializer.deserialize_identifier(GeneratedVisitor)
            }
        }
        struct GeneratedVisitor;
        impl<'de> serde::de::Visitor<'de> for GeneratedVisitor {
            type Value = RevokeMessagingAccessAssociation;

            fn expecting(&self, formatter: &mut std::fmt::Formatter<'_>) -> std::fmt::Result {
                formatter.write_str("struct xmtp.mls.message_contents.RevokeMessagingAccessAssociation")
            }

            fn visit_map<V>(self, mut map_: V) -> std::result::Result<RevokeMessagingAccessAssociation, V::Error>
                where
                    V: serde::de::MapAccess<'de>,
            {
                let mut association_text_version__ = None;
                let mut signature__ = None;
                let mut account_address__ = None;
                let mut created_ns__ = None;
                while let Some(k) = map_.next_key()? {
                    match k {
                        GeneratedField::AssociationTextVersion => {
                            if association_text_version__.is_some() {
                                return Err(serde::de::Error::duplicate_field("associationTextVersion"));
                            }
                            association_text_version__ = Some(map_.next_value::<AssociationTextVersion>()? as i32);
                        }
                        GeneratedField::Signature => {
                            if signature__.is_some() {
                                return Err(serde::de::Error::duplicate_field("signature"));
                            }
                            signature__ = map_.next_value()?;
                        }
                        GeneratedField::AccountAddress => {
                            if account_address__.is_some() {
                                return Err(serde::de::Error::duplicate_field("accountAddress"));
                            }
                            account_address__ = Some(map_.next_value()?);
                        }
                        GeneratedField::CreatedNs => {
                            if created_ns__.is_some() {
                                return Err(serde::de::Error::duplicate_field("createdNs"));
                            }
                            created_ns__ = 
                                Some(map_.next_value::<::pbjson::private::NumberDeserialize<_>>()?.0)
                            ;
                        }
                    }
                }
                Ok(RevokeMessagingAccessAssociation {
                    association_text_version: association_text_version__.unwrap_or_default(),
                    signature: signature__,
                    account_address: account_address__.unwrap_or_default(),
                    created_ns: created_ns__.unwrap_or_default(),
                })
            }
        }
        deserializer.deserialize_struct("xmtp.mls.message_contents.RevokeMessagingAccessAssociation", FIELDS, GeneratedVisitor)
    }
}<|MERGE_RESOLUTION|>--- conflicted
+++ resolved
@@ -1171,9 +1171,6 @@
         if !self.creator_inbox_id.is_empty() {
             len += 1;
         }
-        if !self.creator_inbox_id.is_empty() {
-            len += 1;
-        }
         let mut struct_ser = serializer.serialize_struct("xmtp.mls.message_contents.GroupMetadataV1", len)?;
         if self.conversation_type != 0 {
             let v = ConversationType::try_from(self.conversation_type)
@@ -1186,9 +1183,6 @@
         if !self.creator_inbox_id.is_empty() {
             struct_ser.serialize_field("creatorInboxId", &self.creator_inbox_id)?;
         }
-        if !self.creator_inbox_id.is_empty() {
-            struct_ser.serialize_field("creatorInboxId", &self.creator_inbox_id)?;
-        }
         struct_ser.end()
     }
 }
@@ -1203,10 +1197,6 @@
             "conversationType",
             "creator_account_address",
             "creatorAccountAddress",
-<<<<<<< HEAD
-=======
-            "policies",
->>>>>>> 3c93e220
             "creator_inbox_id",
             "creatorInboxId",
         ];
@@ -1215,10 +1205,6 @@
         enum GeneratedField {
             ConversationType,
             CreatorAccountAddress,
-<<<<<<< HEAD
-=======
-            Policies,
->>>>>>> 3c93e220
             CreatorInboxId,
         }
         impl<'de> serde::Deserialize<'de> for GeneratedField {
@@ -1243,10 +1229,6 @@
                         match value {
                             "conversationType" | "conversation_type" => Ok(GeneratedField::ConversationType),
                             "creatorAccountAddress" | "creator_account_address" => Ok(GeneratedField::CreatorAccountAddress),
-<<<<<<< HEAD
-=======
-                            "policies" => Ok(GeneratedField::Policies),
->>>>>>> 3c93e220
                             "creatorInboxId" | "creator_inbox_id" => Ok(GeneratedField::CreatorInboxId),
                             _ => Err(serde::de::Error::unknown_field(value, FIELDS)),
                         }
@@ -1269,10 +1251,6 @@
             {
                 let mut conversation_type__ = None;
                 let mut creator_account_address__ = None;
-<<<<<<< HEAD
-=======
-                let mut policies__ = None;
->>>>>>> 3c93e220
                 let mut creator_inbox_id__ = None;
                 while let Some(k) = map_.next_key()? {
                     match k {
@@ -1294,21 +1272,11 @@
                             }
                             creator_inbox_id__ = Some(map_.next_value()?);
                         }
-                        GeneratedField::CreatorInboxId => {
-                            if creator_inbox_id__.is_some() {
-                                return Err(serde::de::Error::duplicate_field("creatorInboxId"));
-                            }
-                            creator_inbox_id__ = Some(map_.next_value()?);
-                        }
                     }
                 }
                 Ok(GroupMetadataV1 {
                     conversation_type: conversation_type__.unwrap_or_default(),
                     creator_account_address: creator_account_address__.unwrap_or_default(),
-<<<<<<< HEAD
-=======
-                    policies: policies__,
->>>>>>> 3c93e220
                     creator_inbox_id: creator_inbox_id__.unwrap_or_default(),
                 })
             }
