<<<<<<< HEAD
#![allow(clippy::all)]
include!("gen/mod.rs");
=======
#[allow(clippy::all)]
mod generated {
    include!("gen/mod.rs");
}
pub use generated::*;

>>>>>>> 3c933d79
#[cfg(feature = "xmtp-message_api-v1")]
pub mod api_client;<|MERGE_RESOLUTION|>--- conflicted
+++ resolved
@@ -1,13 +1,8 @@
-<<<<<<< HEAD
-#![allow(clippy::all)]
-include!("gen/mod.rs");
-=======
 #[allow(clippy::all)]
 mod generated {
     include!("gen/mod.rs");
 }
 pub use generated::*;
 
->>>>>>> 3c933d79
 #[cfg(feature = "xmtp-message_api-v1")]
 pub mod api_client;