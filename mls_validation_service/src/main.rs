mod config;
mod handlers;
mod health_check;

use clap::Parser;
use config::Args;
use handlers::ValidationService;
use health_check::health_check_server;
use tokio::signal::unix::{signal, SignalKind};
use tonic::transport::Server;

use tracing_subscriber::{fmt, layer::SubscriberExt, util::SubscriberInitExt as _, EnvFilter};
use xmtp_id::scw_verifier::MultiSmartContractSignatureVerifier;
use xmtp_proto::xmtp::mls_validation::v1::validation_api_server::ValidationApiServer;

#[macro_use]
extern crate tracing;

#[tokio::main]
async fn main() -> Result<(), Box<dyn std::error::Error>> {
    tracing_subscriber::registry()
        .with(fmt::layer())
        .with(EnvFilter::from_default_env())
        .init();

    let args = Args::parse();
    let addr = format!("0.0.0.0:{}", args.port).parse()?;
    info!("Starting validation service on port {:?}", args.port);
    info!("Starting health check on port {:?}", args.health_check_port);

    let health_server = health_check_server(args.health_check_port as u16);

<<<<<<< HEAD
    let scw_verifier = MultiSmartContractSignatureVerifier::new_from_file("chain_urls.json")?;
=======
    let scw_verifier = match args.chain_urls {
        Some(path) => MultiSmartContractSignatureVerifier::new_from_file(path)?,
        None => MultiSmartContractSignatureVerifier::default(),
    };
>>>>>>> 387d0333

    let grpc_server = Server::builder()
        .add_service(ValidationApiServer::new(ValidationService::new(
            scw_verifier,
        )))
        .serve_with_shutdown(addr, async {
            wait_for_quit().await;
            info!("Shutdown signal received");
        });

    let _ = tokio::join!(health_server, grpc_server);

    Ok(())
}

pub async fn wait_for_quit() {
    let mut sigint = signal(SignalKind::interrupt()).unwrap();
    let mut sigterm = signal(SignalKind::terminate()).unwrap();
    tokio::select! {
        _ = sigint.recv() => (),
        _ = sigterm.recv() => (),
    };
}<|MERGE_RESOLUTION|>--- conflicted
+++ resolved
@@ -30,14 +30,10 @@
 
     let health_server = health_check_server(args.health_check_port as u16);
 
-<<<<<<< HEAD
-    let scw_verifier = MultiSmartContractSignatureVerifier::new_from_file("chain_urls.json")?;
-=======
     let scw_verifier = match args.chain_urls {
         Some(path) => MultiSmartContractSignatureVerifier::new_from_file(path)?,
-        None => MultiSmartContractSignatureVerifier::default(),
+        None => MultiSmartContractSignatureVerifier::new_from_env()?,
     };
->>>>>>> 387d0333
 
     let grpc_server = Server::builder()
         .add_service(ValidationApiServer::new(ValidationService::new(
