--- conflicted
+++ resolved
@@ -11,13 +11,6 @@
 prost = { version = "0.11", features = ["prost-derive"] }
 tokio = { version = "1.33.0", features = ["macros", "rt-multi-thread", "full"] }
 tonic = "^0.9"
-<<<<<<< HEAD
-xmtp_proto = { path = "../xmtp_proto", features = ["proto_full", "grpc", "tonic"] }
-openmls = { git= "https://github.com/xmtp/openmls", features = ["test-utils"] }
-openmls_traits = { git= "https://github.com/xmtp/openmls" }
-openmls_basic_credential = { git= "https://github.com/xmtp/openmls" }
-openmls_rust_crypto = { git= "https://github.com/xmtp/openmls" }
-=======
 xmtp_proto = { path = "../xmtp_proto", features = [
     "proto_full",
     "grpc",
@@ -27,7 +20,6 @@
 openmls_traits = { git = "https://github.com/xmtp/openmls" }
 openmls_basic_credential = { git = "https://github.com/xmtp/openmls" }
 openmls_rust_crypto = { git = "https://github.com/xmtp/openmls" }
->>>>>>> 56687a54
 xmtp_mls = { path = "../xmtp_mls" }
 serde = "1.0.189"
 hex = "0.4.3"
