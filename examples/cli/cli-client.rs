--- conflicted
+++ resolved
@@ -534,13 +534,8 @@
     let mut builder = builder.api_client(grpc);
 
     builder = match (cli.testnet, &cli.env) {
-<<<<<<< HEAD
         (false, Env::Local) => builder.device_sync_server_url(DeviceSyncUrls::LOCAL_ADDRESS),
         (false, Env::Dev) => builder.device_sync_server_url(DeviceSyncUrls::DEV_ADDRESS),
-=======
-        (false, Env::Local) => builder.device_sync_server_url(MessageHistoryUrls::LOCAL_ADDRESS),
-        (false, Env::Dev) => builder.device_sync_server_url(MessageHistoryUrls::DEV_ADDRESS),
->>>>>>> 77f287cb
         _ => builder,
     };
 
@@ -582,11 +577,7 @@
     )
     .await?;
     let mut signature_request = client.identity().signature_request().unwrap();
-<<<<<<< HEAD
     let signature = w.sign(&signature_request.signature_text()).unwrap();
-=======
-    let signature = w.sign(signature_request.signature_text().as_str()).unwrap();
->>>>>>> 77f287cb
     signature_request
         .add_signature(signature, client.scw_verifier())
         .await
