/*
XLI is a Commandline client using XMTPv3.


```
$ RUST_LOG=info cargo run -- --db ~/hello2.db3 send 0x5c1c5699cc216366723fd172e9acf5091dff8811 hiD
$ RUST_LOG=info cargo run -- --db ~/hello2.db3 send 0x5c1c5699cc216366723fd172e9acf5091dff8811 hiD

```
*/

extern crate ethers;
extern crate log;
extern crate xmtp;

use clap::{Parser, Subcommand};
use ethers_core::types::H160;
<<<<<<< HEAD
use log::{error, info};
use std::fs;
=======
use log::{debug, error, info};
>>>>>>> 7b9827f0
use std::path::PathBuf;
use thiserror::Error;
use url::ParseError;
use walletconnect::client::{CallError, ConnectorError, SessionError};
use walletconnect::{qr, Client as WcClient, Metadata};
use xmtp::builder::{AccountStrategy, ClientBuilderError};
use xmtp::client::ClientError;
use xmtp::conversations::Conversations;
use xmtp::storage::{EncryptedMessageStore, EncryptionKey, StorageError, StorageOption};
use xmtp::types::Address;
use xmtp::InboxOwner;
use xmtp::Save;
use xmtp_cryptography::signature::{h160addr_to_string, RecoverableSignature, SignatureError};
<<<<<<< HEAD
use xmtp_cryptography::utils::{rng, seeded_rng, LocalWallet};
use xmtp_networking::grpc_api_helper::Client as ApiClient;
=======
use xmtp_cryptography::utils::{rng, LocalWallet};
use xmtp_networking::grpc_api_helper::Client as ApiClient;

// use xmtp_networking::Client as ApiClient;
// use xmtp_cryptography::signature::{h160addr_to_string, RecoverableSignature, SignatureError};
// use xmtp_cryptography::utils::{rng, LocalWallet};


// type ApiClient = xmtp_networking::Client;
>>>>>>> 7b9827f0
type Client = xmtp::client::Client<ApiClient>;
type ClientBuilder = xmtp::builder::ClientBuilder<ApiClient, Wallet>;

/// A fictional versioning CLI
#[derive(Debug, Parser)] // requires `derive` feature
#[command(name = "xli")]
#[command(about = "A lightweight XMTP console client", long_about = None)]
struct Cli {
    #[command(subcommand)]
    command: Commands,
    /// Sets a custom config file
    #[arg(long, value_name = "FILE", global = true)]
    db: Option<PathBuf>,
}

#[derive(Debug, Subcommand)]
enum Commands {
    /// Register Account on XMTP Network
    #[command(arg_required_else_help = true)]
    Reg {
        /// use wallect connect to associate an EOA
        #[clap(short = 'W', long = "use_wc", conflicts_with = "use_local")]
        use_wc: bool,
        /// Produce a report of selected PO
        #[clap(short = 'L', long, conflicts_with = "use_wc")]
        use_local: bool,
    },
    /// Send Message
    Send {
        #[arg(value_name = "ADDR")]
        addr: String,
        #[arg(value_name = "Message")]
        msg: String,
    },

    TestReg {
        #[arg(value_name = "seed")]
        wallet_seed: u64,
    },

    Refresh {},
    Clear {},
}

#[derive(Debug, Error)]
enum CliError {
    #[error("Walletconnect connection failed")]
    WcConnection(#[from] ConnectorError),
    #[error("Walletconnect session failed")]
    WcSession(#[from] SessionError),
    #[error("Walletconnect parse failed")]
    WcParse(#[from] ParseError),
    #[error("Walletconnect call failed")]
    WcCall(#[from] CallError),
    #[error("signature failed to generate")]
    Signature(#[from] SignatureError),
    #[error("stored error occured")]
    MessageStore(#[from] StorageError),
    #[error("client error")]
    ClientError(#[from] ClientError),
    #[error("clientbuilder error")]
    ClientBuilder(#[from] ClientBuilderError),
    #[error("no recipient {0} found")]
    NoRecipient(Address),
}

/// This is an abstraction which allows the CLI to choose between different wallet types.
enum Wallet {
    WalletConnectWallet(WalletConnectWallet),
    LocalWallet(LocalWallet),
}

impl InboxOwner for Wallet {
    fn get_address(&self) -> String {
        match self {
            Wallet::WalletConnectWallet(w) => w.get_address(),
            Wallet::LocalWallet(w) => w.get_address(),
        }
    }

    fn sign(&self, text: &str) -> Result<RecoverableSignature, SignatureError> {
        match self {
            Wallet::WalletConnectWallet(w) => w.sign(text),
            Wallet::LocalWallet(w) => w.sign(text),
        }
    }
}

/// A complete example of a minimal xmtp client which can send and recieve messages.
/// run this example from the cli:  `RUST_LOG=DEBUG cargo run --example cli-client`
#[tokio::main]
async fn main() {
    env_logger::init();
    info!("Starting CLI Client....");

    let cli = Cli::parse();

    match &cli.command {
        Commands::Reg { use_wc, use_local } => {
            info!("'REG: {use_wc:?} {use_local:?} {:?}", cli.db);
            if let Err(e) = register(cli.db, *use_local).await {
                error!("reg failed: {:?}", e)
            }
        }
        Commands::Send { addr, msg } => {
            info!("Send");
            let client = create_client(cli.db, AccountStrategy::CachedOnly("nil".into()))
                .await
                .unwrap();
<<<<<<< HEAD
=======
            info!("Address is: {}", client.wallet_address());
>>>>>>> 7b9827f0
            send(client, addr, msg).await.unwrap();
        }
        Commands::TestReg { wallet_seed } => {
            info!("TestReg");
            let w = Wallet::LocalWallet(LocalWallet::new(&mut seeded_rng(*wallet_seed)));
            let mut client = create_client(cli.db, AccountStrategy::CreateIfNotFound(w))
                .await
                .unwrap();
            client.init().await.unwrap();
        }
        Commands::Refresh {} => {
            info!("Refresh");
            let client = create_client(cli.db, AccountStrategy::CachedOnly("nil".into()))
                .await
                .unwrap();
            client
                .refresh_user_installations(&client.wallet_address())
                .await
                .unwrap();
        }
        Commands::Clear {} => {
            fs::remove_file(cli.db.unwrap()).unwrap();
        }
    }
}

async fn create_client(
    db: Option<PathBuf>,
    account: AccountStrategy<Wallet>,
) -> Result<Client, CliError> {
    let msg_store = get_encrypted_store(db).unwrap();

    let client_result = ClientBuilder::new(account)
<<<<<<< HEAD
        .network(xmtp::Network::Local("http://localhost:5556"))
=======
        .network(xmtp::Network::Dev)
>>>>>>> 7b9827f0
        .api_client(
            ApiClient::create("http://localhost:5556".into(), false)
                .await
                .unwrap(),
        )
        .store(msg_store)
        .build();

    client_result.map_err(CliError::ClientBuilder)
}

async fn register(db: Option<PathBuf>, use_local: bool) -> Result<(), CliError> {
    let w = if use_local {
        info!("Fallback to LocalWallet");
        Wallet::LocalWallet(LocalWallet::new(&mut rng()))
    } else {
        Wallet::WalletConnectWallet(WalletConnectWallet::create().await?)
    };

    let mut client = create_client(db, AccountStrategy::CreateIfNotFound(w)).await?;
    info!("Address is: {}", client.wallet_address());

    if let Err(e) = client.init().await {
        error!("Initialization Failed: {}", e.to_string());
        panic!("Could not init");
    };

    info!(" Closing XLI");

    Ok(())
}

async fn send(client: Client, addr: &String, msg: &String) -> Result<(), CliError> {
    let contacts = client
        .get_contacts(addr)
        .await
        .map_err(CliError::ClientError)?;

    if contacts.is_empty() {
        error!("Recipient({}) is not registered", addr);
        return Err(CliError::NoRecipient(addr.clone()));
    }

    for contact in contacts {
        let mut session = client
            .get_session(&contact)
            .map_err(CliError::ClientError)?;
        debug!("Session: {}", session.id());

        let om = session.encrypt(msg.as_bytes());
        debug!("{:?} ", om);
        session.save(&client.store).unwrap();
        info!("Encryption successful")
    }

    let conversations = Conversations::new(&client);
    let conversation = conversations
        .new_secret_conversation(addr.to_string())
        .await
        .unwrap();
    conversation.send_message(msg).unwrap();
    info!("Message locally committed");

    Ok(())
}

fn static_enc_key() -> EncryptionKey {
    [2u8; 32]
}

fn get_encrypted_store(db: Option<PathBuf>) -> Result<EncryptedMessageStore, CliError> {
    let store = match db {
        Some(path) => {
            let s = path.as_path().to_string_lossy().to_string();
            info!("Using persistent storage:{} ", s);
            EncryptedMessageStore::new_unencrypted(StorageOption::Persistent(s))
        }

        None => {
            info!("USing ephemeral Store");
            EncryptedMessageStore::new(StorageOption::Ephemeral, static_enc_key())
        }
    };

    store.map_err(|e| e.into())
}

/// This wraps a Walletconnect::client into a struct which could be used in the xmtp::client.
struct WalletConnectWallet {
    addr: String,
    client: WcClient,
}

impl WalletConnectWallet {
    pub async fn create() -> Result<Self, CliError> {
        let client = WcClient::new(
            "examples-cli",
            Metadata {
                description: "XMTP CLI.".into(),
                url: "https://github.com/xmtp/libxmtp".parse()?,
                icons: vec![
                    "https://gateway.ipfs.io/ipfs/QmaSZuaXfNUwhF7khaRxCwbhohBhRosVX1ZcGzmtcWnqav"
                        .parse()?,
                ],
                name: "XMTP CLI".into(),
            },
        )?;

        let (accounts, _) = client.ensure_session(qr::print_with_url).await?;

        for account in &accounts {
            info!(" Connected account: {:?}", account);
        }

        Ok(Self {
            addr: h160addr_to_string(H160::from_slice(accounts[0].as_bytes())),
            client,
        })
    }
}

impl InboxOwner for WalletConnectWallet {
    fn get_address(&self) -> String {
        self.addr.clone()
    }

    fn sign(
        &self,
        text: &str,
    ) -> Result<
        xmtp_cryptography::signature::RecoverableSignature,
        xmtp_cryptography::signature::SignatureError,
    > {
        let sig = futures::executor::block_on(async { self.client.personal_sign(&[text]).await })
            .map_err(|e| SignatureError::ThirdPartyError(e.to_string()))?;

        Ok(RecoverableSignature::Eip191Signature(sig.to_vec()))
    }
}<|MERGE_RESOLUTION|>--- conflicted
+++ resolved
@@ -15,12 +15,8 @@
 
 use clap::{Parser, Subcommand};
 use ethers_core::types::H160;
-<<<<<<< HEAD
 use log::{error, info};
 use std::fs;
-=======
-use log::{debug, error, info};
->>>>>>> 7b9827f0
 use std::path::PathBuf;
 use thiserror::Error;
 use url::ParseError;
@@ -34,20 +30,8 @@
 use xmtp::InboxOwner;
 use xmtp::Save;
 use xmtp_cryptography::signature::{h160addr_to_string, RecoverableSignature, SignatureError};
-<<<<<<< HEAD
 use xmtp_cryptography::utils::{rng, seeded_rng, LocalWallet};
 use xmtp_networking::grpc_api_helper::Client as ApiClient;
-=======
-use xmtp_cryptography::utils::{rng, LocalWallet};
-use xmtp_networking::grpc_api_helper::Client as ApiClient;
-
-// use xmtp_networking::Client as ApiClient;
-// use xmtp_cryptography::signature::{h160addr_to_string, RecoverableSignature, SignatureError};
-// use xmtp_cryptography::utils::{rng, LocalWallet};
-
-
-// type ApiClient = xmtp_networking::Client;
->>>>>>> 7b9827f0
 type Client = xmtp::client::Client<ApiClient>;
 type ClientBuilder = xmtp::builder::ClientBuilder<ApiClient, Wallet>;
 
@@ -157,10 +141,7 @@
             let client = create_client(cli.db, AccountStrategy::CachedOnly("nil".into()))
                 .await
                 .unwrap();
-<<<<<<< HEAD
-=======
             info!("Address is: {}", client.wallet_address());
->>>>>>> 7b9827f0
             send(client, addr, msg).await.unwrap();
         }
         Commands::TestReg { wallet_seed } => {
@@ -194,11 +175,7 @@
     let msg_store = get_encrypted_store(db).unwrap();
 
     let client_result = ClientBuilder::new(account)
-<<<<<<< HEAD
         .network(xmtp::Network::Local("http://localhost:5556"))
-=======
-        .network(xmtp::Network::Dev)
->>>>>>> 7b9827f0
         .api_client(
             ApiClient::create("http://localhost:5556".into(), false)
                 .await
