--- conflicted
+++ resolved
@@ -224,49 +224,23 @@
     }
     info!("Starting CLI Client....");
 
-<<<<<<< HEAD
-    let grpc = match (cli.testnet, cli.local) {
-        (true, true) => Box::new(ClientV4::create("http://localhost:5050".into(), false).await?)
-            as Box<dyn XmtpApi>,
-        (true, false) => {
+    let grpc: Box<dyn XmtpApi> = match (cli.testnet, &cli.env) {
+        (true, Env::Local) => {
+            Box::new(ClientV4::create("http://localhost:5050".into(), false).await?)
+        }
+        (true, Env::Dev) => {
             Box::new(ClientV4::create("https://grpc.testnet.xmtp.network:443".into(), true).await?)
-                as Box<dyn XmtpApi>
-        }
-        (false, true) => Box::new(ClientV3::create("http://localhost:5556".into(), false).await?)
-            as Box<dyn XmtpApi>,
-        (false, false) => {
+        }
+        (false, Env::Local) => {
+            Box::new(ClientV3::create("http://localhost:5556".into(), false).await?)
+        }
+        (false, Env::Dev) => {
             Box::new(ClientV3::create("https://grpc.dev.xmtp.network:443".into(), true).await?)
-                as Box<dyn XmtpApi>
-        }
-=======
-    let grpc: Box<dyn XmtpApi> = match (cli.testnet, &cli.env) {
-        (true, Env::Local) => Box::new(
-            ClientV4::create("http://localhost:5050".into(), false)
-                .await
-                .unwrap(),
-        ),
-        (true, Env::Dev) => Box::new(
-            ClientV4::create("https://grpc.testnet.xmtp.network:443".into(), true)
-                .await
-                .unwrap(),
-        ),
-        (false, Env::Local) => Box::new(
-            ClientV3::create("http://localhost:5556".into(), false)
-                .await
-                .unwrap(),
-        ),
-        (false, Env::Dev) => Box::new(
-            ClientV3::create("https://grpc.dev.xmtp.network:443".into(), true)
-                .await
-                .unwrap(),
-        ),
+        }
         (false, Env::Production) => Box::new(
-            ClientV3::create("https://grpc.production.xmtp.network:443".into(), true)
-                .await
-                .unwrap(),
+            ClientV3::create("https://grpc.production.xmtp.network:443".into(), true).await?,
         ),
         (true, Env::Production) => todo!("not supported"),
->>>>>>> f37234ab
     };
 
     if let Commands::Register { seed_phrase } = &cli.command {
