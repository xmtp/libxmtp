--- conflicted
+++ resolved
@@ -1,6 +1,4 @@
-use super::member::{
-    ExternalSignerIdentifier, HasMemberKind, Member, MemberIdentifier, MemberKind,
-};
+use super::member::{HasMemberKind, Member, MemberIdentifier, MemberKind, RootIdentifier};
 use super::serialization::DeserializationError;
 use super::signature::{SignatureError, SignatureKind};
 use super::state::AssociationState;
@@ -39,13 +37,10 @@
     ChainIdMismatch(u64, u64),
     #[error("Invalid account address: Must be 42 hex characters, starting with '0x'.")]
     InvalidAccountAddress,
-<<<<<<< HEAD
     #[error("{0} are not a public identifier")]
     NotPublicIdentifier(String),
-=======
     #[error(transparent)]
     Convert(#[from] xmtp_proto::ConversionError),
->>>>>>> aa17fcad
 }
 
 pub trait IdentityAction: Send {
@@ -277,7 +272,7 @@
 #[derive(Debug, Clone)]
 pub struct ChangeRecoveryIdentity {
     pub recovery_identifier_signature: VerifiedSignature,
-    pub new_recovery_identifier: ExternalSignerIdentifier,
+    pub new_recovery_identifier: RootIdentifier,
 }
 
 impl IdentityAction for ChangeRecoveryIdentity {
