use super::hashes::generate_inbox_id;
use super::member::{Member, MemberIdentifier, MemberKind};
use super::serialization::{
    from_identity_update_proto, to_identity_update_proto, DeserializationError,
};
use super::signature::{Signature, SignatureError, SignatureKind};
use super::state::AssociationState;
use async_trait::async_trait;
use prost::Message;
use thiserror::Error;
use xmtp_proto::xmtp::identity::associations::IdentityUpdate as IdentityUpdateProto;

#[derive(Debug, Error)]
pub enum AssociationError {
    #[error("Error creating association {0}")]
    Generic(String),
    #[error("Multiple create operations detected")]
    MultipleCreate,
    #[error("XID not yet created")]
    NotCreated,
    #[error("Signature validation failed {0}")]
    Signature(#[from] SignatureError),
    #[error("Member of kind {0} not allowed to add {1}")]
    MemberNotAllowed(MemberKind, MemberKind),
    #[error("Missing existing member")]
    MissingExistingMember,
    #[error("Legacy key is only allowed to be associated using a legacy signature with nonce 0")]
    LegacySignatureReuse,
    #[error("The new member identifier does not match the signer")]
    NewMemberIdSignatureMismatch,
    #[error("Wrong inbox_id specified on association")]
    WrongInboxId,
    #[error("Signature not allowed for role {0:?} {1:?}")]
    SignatureNotAllowed(String, String),
    #[error("Replay detected")]
    Replay,
    #[error("Deserialization error {0}")]
    Deserialization(#[from] DeserializationError),
    #[error("Missing identity update")]
    MissingIdentityUpdate,
}

#[async_trait]
pub trait IdentityAction: Send + 'static {
    async fn update_state(
        &self,
        existing_state: Option<AssociationState>,
    ) -> Result<AssociationState, AssociationError>;
    fn signatures(&self) -> Vec<Vec<u8>>;
    fn replay_check(&self, state: &AssociationState) -> Result<(), AssociationError> {
        let signatures = self.signatures();
        for signature in signatures {
            if state.has_seen(&signature) {
                return Err(AssociationError::Replay);
            }
        }

        Ok(())
    }
}

/// CreateInbox Action
#[derive(Debug)]
pub struct CreateInbox {
    pub nonce: u64,
    pub account_address: String,
    pub initial_address_signature: Box<dyn Signature>,
}

#[async_trait]
impl IdentityAction for CreateInbox {
    async fn update_state(
        &self,
        existing_state: Option<AssociationState>,
    ) -> Result<AssociationState, AssociationError> {
        if existing_state.is_some() {
            return Err(AssociationError::MultipleCreate);
        }

        let account_address = self.account_address.clone();
        let recovered_signer = self.initial_address_signature.recover_signer().await?;
        if recovered_signer.ne(&MemberIdentifier::Address(account_address.clone())) {
            return Err(AssociationError::MissingExistingMember);
        }

        allowed_signature_for_kind(
            &MemberKind::Address,
            &self.initial_address_signature.signature_kind(),
        )?;

        if self.initial_address_signature.signature_kind() == SignatureKind::LegacyDelegated
            && self.nonce != 0
        {
            return Err(AssociationError::LegacySignatureReuse);
        }

        Ok(AssociationState::new(account_address, self.nonce))
    }

    fn signatures(&self) -> Vec<Vec<u8>> {
        vec![self.initial_address_signature.bytes()]
    }
}

/// AddAssociation Action
#[derive(Debug)]
pub struct AddAssociation {
    pub new_member_signature: Box<dyn Signature>,
    pub new_member_identifier: MemberIdentifier,
    pub existing_member_signature: Box<dyn Signature>,
}

#[async_trait::async_trait]
impl IdentityAction for AddAssociation {
    async fn update_state(
        &self,
        maybe_existing_state: Option<AssociationState>,
    ) -> Result<AssociationState, AssociationError> {
        let existing_state = maybe_existing_state.ok_or(AssociationError::NotCreated)?;
        self.replay_check(&existing_state)?;

        // Validate the new member signature and get the recovered signer
        let new_member_address = self.new_member_signature.recover_signer().await?;
        // Validate the existing member signature and get the recovedred signer
        let existing_member_identifier = self.existing_member_signature.recover_signer().await?;

        if new_member_address.ne(&self.new_member_identifier) {
            return Err(AssociationError::NewMemberIdSignatureMismatch);
        }

        // You cannot add yourself
        if new_member_address == existing_member_identifier {
            return Err(AssociationError::Generic("tried to add self".to_string()));
        }

        // Only allow LegacyDelegated signatures on XIDs with a nonce of 0
        // Otherwise the client should use the regular wallet signature to create
        if (is_legacy_signature(&self.new_member_signature)
            || is_legacy_signature(&self.existing_member_signature))
            && existing_state.inbox_id().ne(&generate_inbox_id(
                &existing_member_identifier.to_string(),
                &0,
            ))
        {
            return Err(AssociationError::LegacySignatureReuse);
        }

        allowed_signature_for_kind(
            &self.new_member_identifier.kind(),
            &self.new_member_signature.signature_kind(),
        )?;

        let existing_member = existing_state.get(&existing_member_identifier);

        let existing_entity_id = match existing_member {
            // If there is an existing member of the XID, use that member's ID
            Some(member) => member.identifier,
            None => {
                // Get the recovery address from the state as a MemberIdentifier
                let recovery_identifier: MemberIdentifier =
                    existing_state.recovery_address().clone().into();

                // Check if it is a signature from the recovery address, which is allowed to add members
                if existing_member_identifier.ne(&recovery_identifier) {
                    return Err(AssociationError::MissingExistingMember);
                }
                // BUT, the recovery address has to be used with a real wallet signature, can't be delegated
                if is_legacy_signature(&self.existing_member_signature) {
                    return Err(AssociationError::LegacySignatureReuse);
                }
                // If it is a real wallet signature, then it is allowed to add members
                recovery_identifier
            }
        };

        // Ensure that the existing member signature is correct for the existing member type
        allowed_signature_for_kind(
            &existing_entity_id.kind(),
            &self.existing_member_signature.signature_kind(),
        )?;

        // Ensure that the new member signature is correct for the new member type
        allowed_association(
            existing_member_identifier.kind(),
            self.new_member_identifier.kind(),
        )?;

        let new_member = Member::new(new_member_address, Some(existing_entity_id));

        println!("Adding new entity to state {:?}", &new_member);

        Ok(existing_state.add(new_member))
    }

    fn signatures(&self) -> Vec<Vec<u8>> {
        vec![
            self.existing_member_signature.bytes(),
            self.new_member_signature.bytes(),
        ]
    }
}

/// RevokeAssociation Action
#[derive(Debug)]
pub struct RevokeAssociation {
    pub recovery_address_signature: Box<dyn Signature>,
    pub revoked_member: MemberIdentifier,
}

#[async_trait]
impl IdentityAction for RevokeAssociation {
    async fn update_state(
        &self,
        maybe_existing_state: Option<AssociationState>,
    ) -> Result<AssociationState, AssociationError> {
        let existing_state = maybe_existing_state.ok_or(AssociationError::NotCreated)?;
        self.replay_check(&existing_state)?;

        if is_legacy_signature(&self.recovery_address_signature) {
            return Err(AssociationError::SignatureNotAllowed(
                MemberKind::Address.to_string(),
                SignatureKind::LegacyDelegated.to_string(),
            ));
        }
        // Don't need to check for replay here since revocation is idempotent
        let recovery_signer = self.recovery_address_signature.recover_signer().await?;
        // Make sure there is a recovery address set on the state
        let state_recovery_address = existing_state.recovery_address();

        // Ensure this message is signed by the recovery address
        if recovery_signer.ne(&MemberIdentifier::Address(state_recovery_address.clone())) {
            return Err(AssociationError::MissingExistingMember);
        }

        let installations_to_remove: Vec<Member> = existing_state
            .members_by_parent(&self.revoked_member)
            .into_iter()
            // Only remove children if they are installations
            .filter(|child| child.kind() == MemberKind::Installation)
            .collect();

        // Actually apply the revocation to the parent
        let new_state = existing_state.remove(&self.revoked_member);

        Ok(installations_to_remove
            .iter()
            .fold(new_state, |state, installation| {
                state.remove(&installation.identifier)
            }))
    }

    fn signatures(&self) -> Vec<Vec<u8>> {
        vec![self.recovery_address_signature.bytes()]
    }
}

/// ChangeRecoveryAddress Action
#[derive(Debug)]
pub struct ChangeRecoveryAddress {
    pub recovery_address_signature: Box<dyn Signature>,
    pub new_recovery_address: String,
}

#[async_trait]
impl IdentityAction for ChangeRecoveryAddress {
    async fn update_state(
        &self,
        existing_state: Option<AssociationState>,
    ) -> Result<AssociationState, AssociationError> {
        let existing_state = existing_state.ok_or(AssociationError::NotCreated)?;
        self.replay_check(&existing_state)?;

        if is_legacy_signature(&self.recovery_address_signature) {
            return Err(AssociationError::SignatureNotAllowed(
                MemberKind::Address.to_string(),
                SignatureKind::LegacyDelegated.to_string(),
            ));
        }

        let recovery_signer = self.recovery_address_signature.recover_signer().await?;
        if recovery_signer.ne(&existing_state.recovery_address().clone().into()) {
            return Err(AssociationError::MissingExistingMember);
        }

        Ok(existing_state.set_recovery_address(self.new_recovery_address.clone()))
    }

    fn signatures(&self) -> Vec<Vec<u8>> {
        vec![self.recovery_address_signature.bytes()]
    }
}

/// All possible Action types that can be used inside an `IdentityUpdate`
#[derive(Debug)]
pub enum Action {
    CreateInbox(CreateInbox),
    AddAssociation(AddAssociation),
    RevokeAssociation(RevokeAssociation),
    ChangeRecoveryAddress(ChangeRecoveryAddress),
}

#[async_trait]
impl IdentityAction for Action {
    async fn update_state(
        &self,
        existing_state: Option<AssociationState>,
    ) -> Result<AssociationState, AssociationError> {
        match self {
            Action::CreateInbox(event) => event.update_state(existing_state).await,
            Action::AddAssociation(event) => event.update_state(existing_state).await,
            Action::RevokeAssociation(event) => event.update_state(existing_state).await,
            Action::ChangeRecoveryAddress(event) => event.update_state(existing_state).await,
        }
    }

    fn signatures(&self) -> Vec<Vec<u8>> {
        match self {
            Action::CreateInbox(event) => event.signatures(),
            Action::AddAssociation(event) => event.signatures(),
            Action::RevokeAssociation(event) => event.signatures(),
            Action::ChangeRecoveryAddress(event) => event.signatures(),
        }
    }
}

/// An `IdentityUpdate` contains one or more Actions that can be applied to the AssociationState
#[derive(Debug)]
pub struct IdentityUpdate {
    pub inbox_id: String,
    pub client_timestamp_ns: u64,
    pub actions: Vec<Action>,
}

impl IdentityUpdate {
    pub fn new(actions: Vec<Action>, inbox_id: String, client_timestamp_ns: u64) -> Self {
        Self {
            inbox_id,
            actions,
            client_timestamp_ns,
        }
    }

<<<<<<< HEAD
    pub fn to_proto(&self) -> Result<IdentityUpdateProto, SerializationError> {
        Self::into
=======
    pub fn to_proto(&self) -> IdentityUpdateProto {
        to_identity_update_proto(self)
>>>>>>> 112ec513
    }

    pub fn from_proto(proto: IdentityUpdateProto) -> Result<Self, DeserializationError> {
        from_identity_update_proto(proto)
    }
}

impl From<IdentityUpdate> for IdentityUpdateProto {
    fn from(proto: IdentityUpdate) -> IdentityUpdateProto {
        IdentityUpdate::to_proto(&proto)
    }
}

impl TryFrom<IdentityUpdateProto> for IdentityUpdate {
    type Error = DeserializationError;

    fn try_from(proto: IdentityUpdateProto) -> Result<IdentityUpdate, Self::Error> {
        IdentityUpdate::from_proto(proto)
    }
}

impl TryFrom<Vec<u8>> for IdentityUpdate {
    type Error = DeserializationError;

    fn try_from(bytes: Vec<u8>) -> Result<IdentityUpdate, Self::Error> {
        let proto = IdentityUpdateProto::decode(bytes.as_slice())?;
        IdentityUpdate::from_proto(proto)
    }
}

#[async_trait]
impl IdentityAction for IdentityUpdate {
    async fn update_state(
        &self,
        existing_state: Option<AssociationState>,
    ) -> Result<AssociationState, AssociationError> {
        let mut state = existing_state.clone();
        for action in &self.actions {
            state = Some(action.update_state(state).await?);
        }

        let new_state = state.ok_or(AssociationError::NotCreated)?;
        if new_state.inbox_id().ne(&self.inbox_id) {
            return Err(AssociationError::WrongInboxId);
        }

        // After all the updates in the LogEntry have been processed, add the list of signatures to the state
        // so that the signatures can not be re-used in subsequent updates
        Ok(new_state.add_seen_signatures(self.signatures()))
    }

    fn signatures(&self) -> Vec<Vec<u8>> {
        self.actions
            .iter()
            .flat_map(|action| action.signatures())
            .collect()
    }
}

#[allow(clippy::borrowed_box)]
fn is_legacy_signature(signature: &Box<dyn Signature>) -> bool {
    signature.signature_kind() == SignatureKind::LegacyDelegated
}

fn allowed_association(
    existing_member_kind: MemberKind,
    new_member_kind: MemberKind,
) -> Result<(), AssociationError> {
    // The only disallowed association is an installation adding an installation
    if existing_member_kind == MemberKind::Installation
        && new_member_kind == MemberKind::Installation
    {
        return Err(AssociationError::MemberNotAllowed(
            existing_member_kind,
            new_member_kind,
        ));
    }

    Ok(())
}

// Ensure that the type of signature matches the new entity's role.
fn allowed_signature_for_kind(
    role: &MemberKind,
    signature_kind: &SignatureKind,
) -> Result<(), AssociationError> {
    let is_ok = match role {
        MemberKind::Address => match signature_kind {
            SignatureKind::Erc191 => true,
            SignatureKind::Erc1271 => true,
            SignatureKind::InstallationKey => false,
            SignatureKind::LegacyDelegated => true,
        },
        MemberKind::Installation => match signature_kind {
            SignatureKind::Erc191 => false,
            SignatureKind::Erc1271 => false,
            SignatureKind::InstallationKey => true,
            SignatureKind::LegacyDelegated => false,
        },
    };

    if !is_ok {
        return Err(AssociationError::SignatureNotAllowed(
            role.to_string(),
            signature_kind.to_string(),
        ));
    }

    Ok(())
}<|MERGE_RESOLUTION|>--- conflicted
+++ resolved
@@ -340,13 +340,8 @@
         }
     }
 
-<<<<<<< HEAD
-    pub fn to_proto(&self) -> Result<IdentityUpdateProto, SerializationError> {
-        Self::into
-=======
     pub fn to_proto(&self) -> IdentityUpdateProto {
         to_identity_update_proto(self)
->>>>>>> 112ec513
     }
 
     pub fn from_proto(proto: IdentityUpdateProto) -> Result<Self, DeserializationError> {
