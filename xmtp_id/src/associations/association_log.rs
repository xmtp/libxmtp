--- conflicted
+++ resolved
@@ -1,18 +1,10 @@
-use crate::GenericSignature;
 
 use super::hashes::generate_inbox_id;
 use super::member::{Member, MemberIdentifier, MemberKind};
-<<<<<<< HEAD
-use super::serialization::{from_identity_update_proto, DeserializationError};
-use super::signature::{SignatureError, SignatureKind};
-use super::state::AssociationState;
-use prost::Message;
-=======
 use super::serialization::DeserializationError;
 use super::signature::{SignatureError, SignatureKind};
 use super::state::AssociationState;
 use super::verified_signature::VerifiedSignature;
->>>>>>> 6b7a163e
 use thiserror::Error;
 
 #[derive(Debug, Error)]
@@ -45,13 +37,9 @@
     MissingIdentityUpdate,
 }
 
-<<<<<<< HEAD
-pub(crate) trait IdentityAction {
-    async fn update_state(
-=======
+
 pub trait IdentityAction: Send + 'static {
     fn update_state(
->>>>>>> 6b7a163e
         &self,
         existing_state: Option<AssociationState>,
     ) -> Result<AssociationState, AssociationError>;
@@ -73,11 +61,7 @@
 pub struct CreateInbox {
     pub nonce: u64,
     pub account_address: String,
-<<<<<<< HEAD
-    pub initial_address_signature: GenericSignature,
-=======
     pub initial_address_signature: VerifiedSignature,
->>>>>>> 6b7a163e
 }
 
 impl IdentityAction for CreateInbox {
@@ -115,15 +99,9 @@
 /// AddAssociation Action
 #[derive(Debug, Clone)]
 pub struct AddAssociation {
-<<<<<<< HEAD
-    pub new_member_signature: GenericSignature,
-    pub new_member_identifier: MemberIdentifier,
-    pub existing_member_signature: GenericSignature,
-=======
     pub new_member_signature: VerifiedSignature,
     pub new_member_identifier: MemberIdentifier,
     pub existing_member_signature: VerifiedSignature,
->>>>>>> 6b7a163e
 }
 
 impl IdentityAction for AddAssociation {
@@ -216,11 +194,7 @@
 /// RevokeAssociation Action
 #[derive(Debug, Clone)]
 pub struct RevokeAssociation {
-<<<<<<< HEAD
-    pub recovery_address_signature: GenericSignature,
-=======
     pub recovery_address_signature: VerifiedSignature,
->>>>>>> 6b7a163e
     pub revoked_member: MemberIdentifier,
 }
 
@@ -275,11 +249,7 @@
 /// ChangeRecoveryAddress Action
 #[derive(Debug, Clone)]
 pub struct ChangeRecoveryAddress {
-<<<<<<< HEAD
-    pub recovery_address_signature: GenericSignature,
-=======
     pub recovery_address_signature: VerifiedSignature,
->>>>>>> 6b7a163e
     pub new_recovery_address: String,
 }
 
@@ -395,13 +365,8 @@
 }
 
 #[allow(clippy::borrowed_box)]
-<<<<<<< HEAD
-fn is_legacy_signature(signature: &GenericSignature) -> bool {
-    signature.signature_kind() == SignatureKind::LegacyDelegated
-=======
 fn is_legacy_signature(signature: &VerifiedSignature) -> bool {
     signature.kind == SignatureKind::LegacyDelegated
->>>>>>> 6b7a163e
 }
 
 fn allowed_association(
