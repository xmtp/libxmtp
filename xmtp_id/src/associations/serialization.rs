use super::{
    association_log::{
        Action, AddAssociation, ChangeRecoveryAddress, CreateInbox, RevokeAssociation,
    },
    member::Member,
    signature::{
        Erc1271Signature, InstallationKeySignature, LegacyDelegatedSignature,
        RecoverableEcdsaSignature,
    },
    state::{AssociationState, AssociationStateDiff},
    unsigned_actions::{
        SignatureTextCreator, UnsignedAction, UnsignedAddAssociation,
        UnsignedChangeRecoveryAddress, UnsignedCreateInbox, UnsignedIdentityUpdate,
        UnsignedRevokeAssociation,
    },
    IdentityUpdate, MemberIdentifier, Signature,
};
use prost::DecodeError;
use thiserror::Error;
use xmtp_proto::xmtp::identity::associations::{
    identity_action::Kind as IdentityActionKindProto,
    member_identifier::Kind as MemberIdentifierKindProto,
    signature::Signature as SignatureKindProto, AddAssociation as AddAssociationProto,
    AssociationState as AssociationStateProto, AssociationStateDiff as AssociationStateDiffProto,
    ChangeRecoveryAddress as ChangeRecoveryAddressProto, CreateInbox as CreateInboxProto,
    IdentityAction as IdentityActionProto, IdentityUpdate as IdentityUpdateProto,
    Member as MemberProto, MemberIdentifier as MemberIdentifierProto, MemberMap as MemberMapProto,
    RevokeAssociation as RevokeAssociationProto, Signature as SignatureWrapperProto,
};

#[derive(Error, Debug)]
pub enum DeserializationError {
    #[error("Missing action")]
    MissingAction,
    #[error("Missing update")]
    MissingUpdate,
    #[error("Missing member identifier")]
    MissingMemberIdentifier,
    #[error("Missing signature")]
    Signature,
<<<<<<< HEAD
    #[error("Missing Member")]
    MissingMember,
=======
    #[error("Decode error {0}")]
    Decode(#[from] DecodeError),
>>>>>>> 4018fa02
}

pub fn from_identity_update_proto(
    proto: IdentityUpdateProto,
) -> Result<IdentityUpdate, DeserializationError> {
    let client_timestamp_ns = proto.client_timestamp_ns;
    let inbox_id = proto.inbox_id;
    let all_actions = proto
        .actions
        .into_iter()
        .map(|action| match action.kind {
            Some(action) => Ok(action),
            None => Err(DeserializationError::MissingAction),
        })
        .collect::<Result<Vec<IdentityActionKindProto>, DeserializationError>>()?;

    let signature_text = get_signature_text(&all_actions, inbox_id.clone(), client_timestamp_ns)?;

    let processed_actions: Vec<Action> = all_actions
        .into_iter()
        .map(|action| match action {
            IdentityActionKindProto::Add(add_action) => {
                Ok(Action::AddAssociation(AddAssociation {
                    new_member_signature: from_signature_proto_option(
                        add_action.new_member_signature,
                        signature_text.clone(),
                    )?,
                    existing_member_signature: from_signature_proto_option(
                        add_action.existing_member_signature,
                        signature_text.clone(),
                    )?,
                    new_member_identifier: from_member_identifier_proto_option(
                        add_action.new_member_identifier,
                    )?,
                }))
            }
            IdentityActionKindProto::CreateInbox(create_inbox_action) => {
                Ok(Action::CreateInbox(CreateInbox {
                    nonce: create_inbox_action.nonce,
                    account_address: create_inbox_action.initial_address,
                    initial_address_signature: from_signature_proto_option(
                        create_inbox_action.initial_address_signature,
                        signature_text.clone(),
                    )?,
                }))
            }
            IdentityActionKindProto::ChangeRecoveryAddress(change_recovery_address_action) => {
                Ok(Action::ChangeRecoveryAddress(ChangeRecoveryAddress {
                    new_recovery_address: change_recovery_address_action.new_recovery_address,
                    recovery_address_signature: from_signature_proto_option(
                        change_recovery_address_action.existing_recovery_address_signature,
                        signature_text.clone(),
                    )?,
                }))
            }
            IdentityActionKindProto::Revoke(revoke_action) => {
                Ok(Action::RevokeAssociation(RevokeAssociation {
                    revoked_member: from_member_identifier_proto_option(
                        revoke_action.member_to_revoke,
                    )?,
                    recovery_address_signature: from_signature_proto_option(
                        revoke_action.recovery_address_signature,
                        signature_text.clone(),
                    )?,
                }))
            }
        })
        .collect::<Result<Vec<Action>, DeserializationError>>()?;

    Ok(IdentityUpdate::new(
        processed_actions,
        inbox_id,
        client_timestamp_ns,
    ))
}

fn get_signature_text(
    actions: &[IdentityActionKindProto],
    inbox_id: String,
    client_timestamp_ns: u64,
) -> Result<String, DeserializationError> {
    let unsigned_actions: Vec<UnsignedAction> = actions
        .iter()
        .map(|action| match action {
            IdentityActionKindProto::Add(add_action) => {
                Ok(UnsignedAction::AddAssociation(UnsignedAddAssociation {
                    new_member_identifier: from_member_identifier_proto_option(
                        add_action.new_member_identifier.clone(),
                    )?,
                }))
            }
            IdentityActionKindProto::CreateInbox(create_inbox_action) => {
                Ok(UnsignedAction::CreateInbox(UnsignedCreateInbox {
                    nonce: create_inbox_action.nonce,
                    account_address: create_inbox_action.initial_address.clone(),
                }))
            }
            IdentityActionKindProto::ChangeRecoveryAddress(change_recovery_address_action) => Ok(
                UnsignedAction::ChangeRecoveryAddress(UnsignedChangeRecoveryAddress {
                    new_recovery_address: change_recovery_address_action
                        .new_recovery_address
                        .clone(),
                }),
            ),
            IdentityActionKindProto::Revoke(revoke_action) => Ok(
                UnsignedAction::RevokeAssociation(UnsignedRevokeAssociation {
                    revoked_member: from_member_identifier_proto_option(
                        revoke_action.member_to_revoke.clone(),
                    )?,
                }),
            ),
        })
        .collect::<Result<Vec<UnsignedAction>, DeserializationError>>()?;

    let unsigned_update =
        UnsignedIdentityUpdate::new(unsigned_actions, inbox_id, client_timestamp_ns);

    Ok(unsigned_update.signature_text())
}

fn from_member_identifier_proto_option(
    proto: Option<MemberIdentifierProto>,
) -> Result<MemberIdentifier, DeserializationError> {
    match proto {
        None => Err(DeserializationError::MissingMemberIdentifier),
        Some(identifier_proto) => match identifier_proto.kind {
            Some(identifier) => Ok(from_member_identifier_kind_proto(identifier)),
            None => Err(DeserializationError::MissingMemberIdentifier),
        },
    }
}

fn from_member_identifier_kind_proto(proto: MemberIdentifierKindProto) -> MemberIdentifier {
    match proto {
        MemberIdentifierKindProto::Address(address) => address.into(),
        MemberIdentifierKindProto::InstallationPublicKey(public_key) => public_key.into(),
    }
}

fn from_signature_proto_option(
    proto: Option<SignatureWrapperProto>,
    signature_text: String,
) -> Result<Box<dyn Signature>, DeserializationError> {
    match proto {
        None => Err(DeserializationError::Signature),
        Some(signature_proto) => match signature_proto.signature {
            Some(signature) => Ok(from_signature_kind_proto(signature, signature_text)?),
            None => Err(DeserializationError::Signature),
        },
    }
}

fn from_signature_kind_proto(
    proto: SignatureKindProto,
    signature_text: String,
) -> Result<Box<dyn Signature>, DeserializationError> {
    Ok(match proto {
        SignatureKindProto::InstallationKey(installation_key_signature) => Box::new(
            InstallationKeySignature::new(signature_text, installation_key_signature.bytes),
        ),
        SignatureKindProto::Erc191(erc191_signature) => Box::new(RecoverableEcdsaSignature::new(
            signature_text,
            erc191_signature.bytes,
        )),
        SignatureKindProto::Erc1271(erc1271_signature) => Box::new(Erc1271Signature::new(
            signature_text,
            erc1271_signature.signature,
            erc1271_signature.contract_address,
            erc1271_signature.block_number,
        )),
        SignatureKindProto::DelegatedErc191(delegated_erc191_signature) => {
            let signature_value = delegated_erc191_signature
                .signature
                .ok_or(DeserializationError::Signature)?;
            let recoverable_ecdsa_signature =
                RecoverableEcdsaSignature::new(signature_text, signature_value.bytes);

            Box::new(LegacyDelegatedSignature::new(
                recoverable_ecdsa_signature,
                delegated_erc191_signature
                    .delegated_key
                    .ok_or(DeserializationError::Signature)?,
            ))
        }
    })
}

pub fn to_identity_update_proto(identity_update: &IdentityUpdate) -> IdentityUpdateProto {
    let actions: Vec<IdentityActionProto> = identity_update
        .actions
        .iter()
        .map(to_identity_action_proto)
        .collect();

    IdentityUpdateProto {
        client_timestamp_ns: identity_update.client_timestamp_ns,
        inbox_id: identity_update.inbox_id.clone(),
        actions,
    }
}

fn to_identity_action_proto(action: &Action) -> IdentityActionProto {
    match action {
        Action::AddAssociation(add_association) => IdentityActionProto {
            kind: Some(IdentityActionKindProto::Add(AddAssociationProto {
                new_member_identifier: Some(to_member_identifier_proto(
                    add_association.new_member_identifier.clone(),
                )),
                new_member_signature: Some(add_association.new_member_signature.to_proto()),
                existing_member_signature: Some(
                    add_association.existing_member_signature.to_proto(),
                ),
            })),
        },
        Action::CreateInbox(create_inbox) => IdentityActionProto {
            kind: Some(IdentityActionKindProto::CreateInbox(CreateInboxProto {
                nonce: create_inbox.nonce,
                initial_address: create_inbox.account_address.clone(),
                initial_address_signature: Some(create_inbox.initial_address_signature.to_proto()),
            })),
        },
        Action::RevokeAssociation(revoke_association) => IdentityActionProto {
            kind: Some(IdentityActionKindProto::Revoke(RevokeAssociationProto {
                member_to_revoke: Some(to_member_identifier_proto(
                    revoke_association.revoked_member.clone(),
                )),
                recovery_address_signature: Some(
                    revoke_association.recovery_address_signature.to_proto(),
                ),
            })),
        },
        Action::ChangeRecoveryAddress(change_recovery_address) => IdentityActionProto {
            kind: Some(IdentityActionKindProto::ChangeRecoveryAddress(
                ChangeRecoveryAddressProto {
                    new_recovery_address: change_recovery_address.new_recovery_address.clone(),
                    existing_recovery_address_signature: Some(
                        change_recovery_address
                            .recovery_address_signature
                            .to_proto(),
                    ),
                },
            )),
        },
    }
}

fn to_member_proto(member: Member) -> MemberProto {
    MemberProto {
        identifier: Some(to_member_identifier_proto(member.identifier)),
        added_by_entity: member.added_by_entity.map(to_member_identifier_proto),
    }
}

fn to_member_identifier_proto(member_identifier: MemberIdentifier) -> MemberIdentifierProto {
    match member_identifier {
        MemberIdentifier::Address(address) => MemberIdentifierProto {
            kind: Some(MemberIdentifierKindProto::Address(address)),
        },
        MemberIdentifier::Installation(public_key) => MemberIdentifierProto {
            kind: Some(MemberIdentifierKindProto::InstallationPublicKey(public_key)),
        },
    }
}

fn to_association_state_proto(association_state: AssociationState) -> AssociationStateProto {
    let members = association_state
        .members
        .into_iter()
        .map(|(key, value)| MemberMapProto {
            key: Some(to_member_identifier_proto(key)),
            value: Some(to_member_proto(value)),
        })
        .collect();

    AssociationStateProto {
        inbox_id: association_state.inbox_id,
        members,
        recovery_address: association_state.recovery_address,
        seen_signatures: association_state.seen_signatures.into_iter().collect(),
    }
}

impl From<AssociationState> for AssociationStateProto {
    fn from(state: AssociationState) -> AssociationStateProto {
        to_association_state_proto(state)
    }
}

fn to_association_state_diff_proto(state_diff: AssociationStateDiff) -> AssociationStateDiffProto {
    AssociationStateDiffProto {
        new_members: state_diff
            .new_members
            .into_iter()
            .map(to_member_identifier_proto)
            .collect(),
        removed_members: state_diff
            .removed_members
            .into_iter()
            .map(to_member_identifier_proto)
            .collect(),
    }
}

impl From<AssociationStateDiff> for AssociationStateDiffProto {
    fn from(diff: AssociationStateDiff) -> AssociationStateDiffProto {
        to_association_state_diff_proto(diff)
    }
}

/// Convert a vector of `A` into a vector of `B` using `TryFrom`
pub fn map_vec<A, B: From<A>>(other: Vec<A>) -> Vec<B> {
    other.into_iter().map(B::from).collect()
}

/// Convert a vector of `A` into a vector of `B` using `TryFrom`
/// Useful to convert things like `Vec<IdentityUpdate>` to `Vec<IdentityUpdateProto>` or vice-versa.
pub fn try_map_vec<A, B: TryFrom<A>>(other: Vec<A>) -> Result<Vec<B>, <B as TryFrom<A>>::Error> {
    other.into_iter().map(B::try_from).collect()
}

#[cfg(test)]
mod tests {
    use crate::associations::{
        hashes::generate_inbox_id,
        test_utils::{rand_string, rand_u64},
    };

    use super::*;

    #[test]
    fn test_round_trip() {
        let account_address = rand_string();
        let nonce = rand_u64();
        let inbox_id = generate_inbox_id(&account_address, &nonce);

        let identity_update = IdentityUpdate::new(
            vec![Action::CreateInbox(CreateInbox {
                nonce: nonce,
                account_address: account_address,
                initial_address_signature: Box::new(RecoverableEcdsaSignature::new(
                    "foo".to_string(),
                    vec![1, 2, 3],
                )),
            })],
            inbox_id,
            rand_u64(),
        );

        let serialized_update = to_identity_update_proto(&identity_update);

        assert_eq!(
            serialized_update.client_timestamp_ns,
            identity_update.client_timestamp_ns
        );
        assert_eq!(serialized_update.actions.len(), 1);

        let deserialized_update = from_identity_update_proto(serialized_update.clone())
            .expect("deserialization should succeed");

        let reserialized = to_identity_update_proto(&deserialized_update);

        assert_eq!(serialized_update, reserialized);
    }
}<|MERGE_RESOLUTION|>--- conflicted
+++ resolved
@@ -38,13 +38,10 @@
     MissingMemberIdentifier,
     #[error("Missing signature")]
     Signature,
-<<<<<<< HEAD
     #[error("Missing Member")]
     MissingMember,
-=======
     #[error("Decode error {0}")]
     Decode(#[from] DecodeError),
->>>>>>> 4018fa02
 }
 
 pub fn from_identity_update_proto(
