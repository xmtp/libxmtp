use super::{
    association_log::{
        Action, AddAssociation, ChangeRecoveryAddress, CreateInbox, RevokeAssociation,
    },
    member::Member,
    signature::{
        AccountId, Erc1271Signature, InstallationKeySignature, LegacyDelegatedSignature,
        RecoverableEcdsaSignature, ValidatedLegacySignedPublicKey,
    },
    state::{AssociationState, AssociationStateDiff},
    unsigned_actions::{
        SignatureTextCreator, UnsignedAction, UnsignedAddAssociation,
        UnsignedChangeRecoveryAddress, UnsignedCreateInbox, UnsignedIdentityUpdate,
        UnsignedRevokeAssociation,
    },
    IdentityUpdate, MemberIdentifier, Signature, SignatureError,
};
use prost::{DecodeError, Message};
use regex::Regex;
use thiserror::Error;
use xmtp_cryptography::signature::{sanitize_evm_addresses, RecoverableSignature};
use xmtp_proto::xmtp::{
    identity::associations::{
        identity_action::Kind as IdentityActionKindProto,
        member_identifier::Kind as MemberIdentifierKindProto,
        signature::Signature as SignatureKindProto, AddAssociation as AddAssociationProto,
        AssociationState as AssociationStateProto,
        AssociationStateDiff as AssociationStateDiffProto,
        ChangeRecoveryAddress as ChangeRecoveryAddressProto, CreateInbox as CreateInboxProto,
        IdentityAction as IdentityActionProto, IdentityUpdate as IdentityUpdateProto,
        Member as MemberProto, MemberIdentifier as MemberIdentifierProto,
        MemberMap as MemberMapProto, RevokeAssociation as RevokeAssociationProto,
        Signature as SignatureWrapperProto,
    },
    message_contents::{
        signature::{Union, WalletEcdsaCompact},
        unsigned_public_key, Signature as SignedPublicKeySignatureProto,
        SignedPublicKey as LegacySignedPublicKeyProto,
        UnsignedPublicKey as LegacyUnsignedPublicKeyProto,
    },
};

#[derive(Error, Debug)]
pub enum DeserializationError {
    #[error(transparent)]
    SignatureError(#[from] crate::associations::SignatureError),
    #[error("Missing action")]
    MissingAction,
    #[error("Missing update")]
    MissingUpdate,
    #[error("Missing member identifier")]
    MissingMemberIdentifier,
    #[error("Missing signature")]
    Signature,
    #[error("Missing Member")]
    MissingMember,
    #[error("Decode error {0}")]
    Decode(#[from] DecodeError),
    #[error("Invalid account id")]
    InvalidAccountId,
}

pub fn from_identity_update_proto(
    proto: IdentityUpdateProto,
) -> Result<IdentityUpdate, DeserializationError> {
    let client_timestamp_ns = proto.client_timestamp_ns;
    let inbox_id = proto.inbox_id;
    let all_actions = proto
        .actions
        .into_iter()
        .map(|action| match action.kind {
            Some(action) => Ok(action),
            None => Err(DeserializationError::MissingAction),
        })
        .collect::<Result<Vec<IdentityActionKindProto>, DeserializationError>>()?;

    let signature_text = get_signature_text(&all_actions, inbox_id.clone(), client_timestamp_ns)?;

    let processed_actions: Vec<Action> = all_actions
        .into_iter()
        .map(|action| match action {
            IdentityActionKindProto::Add(add_action) => {
                Ok(Action::AddAssociation(AddAssociation {
                    new_member_signature: from_signature_proto_option(
                        add_action.new_member_signature,
                        signature_text.clone(),
                    )?,
                    existing_member_signature: from_signature_proto_option(
                        add_action.existing_member_signature,
                        signature_text.clone(),
                    )?,
                    new_member_identifier: from_member_identifier_proto_option(
                        add_action.new_member_identifier,
                    )?,
                }))
            }
            IdentityActionKindProto::CreateInbox(create_inbox_action) => {
                Ok(Action::CreateInbox(CreateInbox {
                    nonce: create_inbox_action.nonce,
                    account_address: create_inbox_action.initial_address,
                    initial_address_signature: from_signature_proto_option(
                        create_inbox_action.initial_address_signature,
                        signature_text.clone(),
                    )?,
                }))
            }
            IdentityActionKindProto::ChangeRecoveryAddress(change_recovery_address_action) => {
                Ok(Action::ChangeRecoveryAddress(ChangeRecoveryAddress {
                    new_recovery_address: change_recovery_address_action.new_recovery_address,
                    recovery_address_signature: from_signature_proto_option(
                        change_recovery_address_action.existing_recovery_address_signature,
                        signature_text.clone(),
                    )?,
                }))
            }
            IdentityActionKindProto::Revoke(revoke_action) => {
                Ok(Action::RevokeAssociation(RevokeAssociation {
                    revoked_member: from_member_identifier_proto_option(
                        revoke_action.member_to_revoke,
                    )?,
                    recovery_address_signature: from_signature_proto_option(
                        revoke_action.recovery_address_signature,
                        signature_text.clone(),
                    )?,
                }))
            }
        })
        .collect::<Result<Vec<Action>, DeserializationError>>()?;

    Ok(IdentityUpdate::new(
        processed_actions,
        inbox_id,
        client_timestamp_ns,
    ))
}

fn get_signature_text(
    actions: &[IdentityActionKindProto],
    inbox_id: String,
    client_timestamp_ns: u64,
) -> Result<String, DeserializationError> {
    let unsigned_actions: Vec<UnsignedAction> = actions
        .iter()
        .map(|action| match action {
            IdentityActionKindProto::Add(add_action) => {
                Ok(UnsignedAction::AddAssociation(UnsignedAddAssociation {
                    new_member_identifier: from_member_identifier_proto_option(
                        add_action.new_member_identifier.clone(),
                    )?,
                }))
            }
            IdentityActionKindProto::CreateInbox(create_inbox_action) => {
                Ok(UnsignedAction::CreateInbox(UnsignedCreateInbox {
                    nonce: create_inbox_action.nonce,
                    account_address: create_inbox_action.initial_address.clone(),
                }))
            }
            IdentityActionKindProto::ChangeRecoveryAddress(change_recovery_address_action) => Ok(
                UnsignedAction::ChangeRecoveryAddress(UnsignedChangeRecoveryAddress {
                    new_recovery_address: change_recovery_address_action
                        .new_recovery_address
                        .clone(),
                }),
            ),
            IdentityActionKindProto::Revoke(revoke_action) => Ok(
                UnsignedAction::RevokeAssociation(UnsignedRevokeAssociation {
                    revoked_member: from_member_identifier_proto_option(
                        revoke_action.member_to_revoke.clone(),
                    )?,
                }),
            ),
        })
        .collect::<Result<Vec<UnsignedAction>, DeserializationError>>()?;

    let unsigned_update =
        UnsignedIdentityUpdate::new(unsigned_actions, inbox_id, client_timestamp_ns);

    Ok(unsigned_update.signature_text())
}

fn from_member_identifier_proto_option(
    proto: Option<MemberIdentifierProto>,
) -> Result<MemberIdentifier, DeserializationError> {
    match proto {
        None => Err(DeserializationError::MissingMemberIdentifier),
        Some(identifier_proto) => match identifier_proto.kind {
            Some(identifier) => Ok(identifier.into()),
            None => Err(DeserializationError::MissingMemberIdentifier),
        },
    }
}

impl From<MemberIdentifierKindProto> for MemberIdentifier {
    fn from(proto: MemberIdentifierKindProto) -> Self {
        match proto {
            MemberIdentifierKindProto::Address(address) => address.into(),
            MemberIdentifierKindProto::InstallationPublicKey(public_key) => public_key.into(),
        }
    }
}

fn from_signature_proto_option(
    proto: Option<SignatureWrapperProto>,
    signature_text: String,
) -> Result<Box<dyn Signature>, DeserializationError> {
    match proto {
        None => Err(DeserializationError::Signature),
        Some(signature_proto) => match signature_proto.signature {
            Some(signature) => Ok(from_signature_kind_proto(signature, signature_text)?),
            None => Err(DeserializationError::Signature),
        },
    }
}

fn from_signature_kind_proto(
    proto: SignatureKindProto,
    signature_text: String,
) -> Result<Box<dyn Signature>, DeserializationError> {
    Ok(match proto {
        SignatureKindProto::InstallationKey(installation_key_signature) => {
            Box::new(InstallationKeySignature::new(
                signature_text,
                installation_key_signature.bytes,
                installation_key_signature.public_key,
            ))
        }
        SignatureKindProto::Erc191(erc191_signature) => Box::new(RecoverableEcdsaSignature::new(
            signature_text,
            erc191_signature.bytes,
        )),
        SignatureKindProto::Erc1271(erc1271_signature) => Box::new(Erc1271Signature::new(
            signature_text,
            erc1271_signature.signature,
            erc1271_signature.account_id.try_into()?,
            "TODO: inject chain rpc url".to_string(),
            erc1271_signature.block_number,
        )),
        SignatureKindProto::DelegatedErc191(delegated_erc191_signature) => {
            let signature_value = delegated_erc191_signature
                .signature
                .ok_or(DeserializationError::Signature)?;
            let recoverable_ecdsa_signature =
                RecoverableEcdsaSignature::new(signature_text, signature_value.bytes);

            Box::new(LegacyDelegatedSignature::new(
                recoverable_ecdsa_signature,
                delegated_erc191_signature
                    .delegated_key
                    .ok_or(DeserializationError::Signature)?,
            ))
        }
    })
}

<<<<<<< HEAD
// Serialization
#[derive(Error, Debug)]
pub enum SerializationError {
    #[error("Missing action")]
    MissingAction,
}

impl<'a> From<&'a IdentityUpdate> for IdentityUpdateProto {
    fn from(identity_update: &'a IdentityUpdate) -> IdentityUpdateProto {
        let actions: Vec<IdentityActionProto> =
            identity_update.actions.iter().map(Into::into).collect();

        IdentityUpdateProto {
            client_timestamp_ns: identity_update.client_timestamp_ns,
            inbox_id: identity_update.inbox_id.clone(),
            actions,
        }
    }
}

impl From<IdentityUpdate> for IdentityUpdateProto {
    fn from(identity_update: IdentityUpdate) -> IdentityUpdateProto {
        IdentityUpdateProto {
            client_timestamp_ns: identity_update.client_timestamp_ns,
            inbox_id: identity_update.inbox_id,
            actions: identity_update
                .actions
                .into_iter()
                .map(Into::into)
                .collect(),
        }
=======
pub fn to_identity_update_proto(identity_update: &IdentityUpdate) -> IdentityUpdateProto {
    let actions: Vec<IdentityActionProto> = identity_update
        .actions
        .iter()
        .map(to_identity_action_proto)
        .collect();

    IdentityUpdateProto {
        client_timestamp_ns: identity_update.client_timestamp_ns,
        inbox_id: identity_update.inbox_id.clone(),
        actions,
>>>>>>> 112ec513
    }
}

impl<'a> From<&'a Action> for IdentityActionProto {
    fn from(action: &'a Action) -> IdentityActionProto {
        match action {
            Action::AddAssociation(add_association) => IdentityActionProto {
                kind: Some(IdentityActionKindProto::Add(AddAssociationProto {
                    new_member_identifier: Some(
                        add_association.new_member_identifier.clone().into(),
                    ),
                    new_member_signature: Some(add_association.new_member_signature.to_proto()),
                    existing_member_signature: Some(
                        add_association.existing_member_signature.to_proto(),
                    ),
                })),
            },
            Action::CreateInbox(create_inbox) => IdentityActionProto {
                kind: Some(IdentityActionKindProto::CreateInbox(CreateInboxProto {
                    nonce: create_inbox.nonce,
                    initial_address: create_inbox.account_address.clone(),
                    initial_address_signature: Some(
                        create_inbox.initial_address_signature.to_proto(),
                    ),
                })),
            },
            Action::RevokeAssociation(revoke_association) => IdentityActionProto {
                kind: Some(IdentityActionKindProto::Revoke(RevokeAssociationProto {
                    member_to_revoke: Some(revoke_association.revoked_member.clone().into()),
                    recovery_address_signature: Some(
                        revoke_association.recovery_address_signature.to_proto(),
                    ),
                })),
            },
            Action::ChangeRecoveryAddress(change_recovery_address) => IdentityActionProto {
                kind: Some(IdentityActionKindProto::ChangeRecoveryAddress(
                    ChangeRecoveryAddressProto {
                        new_recovery_address: change_recovery_address.new_recovery_address.clone(),
                        existing_recovery_address_signature: Some(
                            change_recovery_address
                                .recovery_address_signature
                                .to_proto(),
                        ),
                    },
                )),
            },
        }
    }
}

<<<<<<< HEAD
impl From<MemberIdentifier> for MemberIdentifierProto {
    fn from(member_identifier: MemberIdentifier) -> MemberIdentifierProto {
        match member_identifier {
            MemberIdentifierKindProto::Address(address) => address.into(),
            MemberIdentifierKindProto::InstallationPublicKey(public_key) => public_key.into(),
        }
=======
fn to_member_proto(member: Member) -> MemberProto {
    MemberProto {
        identifier: Some(to_member_identifier_proto(member.identifier)),
        added_by_entity: member.added_by_entity.map(to_member_identifier_proto),
    }
}

fn to_member_identifier_proto(member_identifier: MemberIdentifier) -> MemberIdentifierProto {
    match member_identifier {
        MemberIdentifier::Address(address) => MemberIdentifierProto {
            kind: Some(MemberIdentifierKindProto::Address(address)),
        },
        MemberIdentifier::Installation(public_key) => MemberIdentifierProto {
            kind: Some(MemberIdentifierKindProto::InstallationPublicKey(public_key)),
        },
>>>>>>> 112ec513
    }
}

fn to_association_state_proto(association_state: AssociationState) -> AssociationStateProto {
    let members = association_state
        .members
        .into_iter()
        .map(|(key, value)| MemberMapProto {
            key: Some(to_member_identifier_proto(key)),
            value: Some(to_member_proto(value)),
        })
        .collect();

    AssociationStateProto {
        inbox_id: association_state.inbox_id,
        members,
        recovery_address: association_state.recovery_address,
        seen_signatures: association_state.seen_signatures.into_iter().collect(),
    }
}

impl From<AssociationState> for AssociationStateProto {
    fn from(state: AssociationState) -> AssociationStateProto {
        to_association_state_proto(state)
    }
}

fn to_association_state_diff_proto(state_diff: AssociationStateDiff) -> AssociationStateDiffProto {
    AssociationStateDiffProto {
        new_members: state_diff
            .new_members
            .into_iter()
            .map(to_member_identifier_proto)
            .collect(),
        removed_members: state_diff
            .removed_members
            .into_iter()
            .map(to_member_identifier_proto)
            .collect(),
    }
}

impl From<AssociationStateDiff> for AssociationStateDiffProto {
    fn from(diff: AssociationStateDiff) -> AssociationStateDiffProto {
        to_association_state_diff_proto(diff)
    }
}

/// Convert a vector of `A` into a vector of `B` using [`From`]
pub fn map_vec<A, B: From<A>>(other: Vec<A>) -> Vec<B> {
    other.into_iter().map(B::from).collect()
}

/// Convert a vector of `A` into a vector of `B` using [`TryFrom`]
/// Useful to convert vectors of structs into protos, like `Vec<IdentityUpdate>` to `Vec<IdentityUpdateProto>` or vice-versa.
pub fn try_map_vec<A, B: TryFrom<A>>(other: Vec<A>) -> Result<Vec<B>, <B as TryFrom<A>>::Error> {
    other.into_iter().map(B::try_from).collect()
}

impl TryFrom<LegacySignedPublicKeyProto> for ValidatedLegacySignedPublicKey {
    type Error = SignatureError;

    fn try_from(proto: LegacySignedPublicKeyProto) -> Result<Self, Self::Error> {
        let serialized_key_data = proto.key_bytes;
        let union = proto
            .signature
            .ok_or(SignatureError::Invalid)?
            .union
            .ok_or(SignatureError::Invalid)?;
        let wallet_signature = match union {
            Union::WalletEcdsaCompact(wallet_ecdsa_compact) => {
                let mut wallet_signature = wallet_ecdsa_compact.bytes.clone();
                wallet_signature.push(wallet_ecdsa_compact.recovery as u8); // TODO: normalize recovery ID if necessary
                if wallet_signature.len() != 65 {
                    return Err(SignatureError::Invalid);
                }
                wallet_signature
            }
            Union::EcdsaCompact(ecdsa_compact) => {
                let mut signature = ecdsa_compact.bytes.clone();
                signature.push(ecdsa_compact.recovery as u8); // TODO: normalize recovery ID if necessary
                if signature.len() != 65 {
                    return Err(SignatureError::Invalid);
                }
                signature
            }
        };
        let wallet_signature = RecoverableSignature::Eip191Signature(wallet_signature);
        let account_address =
            wallet_signature.recover_address(&Self::text(&serialized_key_data))?;
        let account_address = sanitize_evm_addresses(vec![account_address])?[0].clone();

        let legacy_unsigned_public_key_proto =
            LegacyUnsignedPublicKeyProto::decode(serialized_key_data.as_slice())
                .or(Err(SignatureError::Invalid))?;
        let public_key_bytes = match legacy_unsigned_public_key_proto
            .union
            .ok_or(SignatureError::Invalid)?
        {
            unsigned_public_key::Union::Secp256k1Uncompressed(secp256k1_uncompressed) => {
                secp256k1_uncompressed.bytes
            }
        };
        let created_ns = legacy_unsigned_public_key_proto.created_ns;

        Ok(Self {
            account_address,
            wallet_signature,
            serialized_key_data,
            public_key_bytes,
            created_ns,
        })
    }
}

impl From<ValidatedLegacySignedPublicKey> for LegacySignedPublicKeyProto {
    fn from(validated: ValidatedLegacySignedPublicKey) -> Self {
        let RecoverableSignature::Eip191Signature(signature) = validated.wallet_signature;
        Self {
            key_bytes: validated.serialized_key_data,
            signature: Some(SignedPublicKeySignatureProto {
                union: Some(Union::WalletEcdsaCompact(WalletEcdsaCompact {
                    bytes: signature[0..64].to_vec(),
                    recovery: signature[64] as u32,
                })),
            }),
        }
    }
}

impl TryFrom<String> for AccountId {
    type Error = DeserializationError;

    fn try_from(s: String) -> Result<Self, Self::Error> {
        let parts: Vec<&str> = s.split(':').collect();
        if parts.len() != 3 {
            return Err(DeserializationError::InvalidAccountId);
        }
        let chain_id = format!("{}:{}", parts[0], parts[1]);
        let chain_id_regex = Regex::new(r"^[-a-z0-9]{3,8}:[-_a-zA-Z0-9]{1,32}$").unwrap();
        let account_address = parts[2];
        let account_address_regex = Regex::new(r"^[-.%a-zA-Z0-9]{1,128}$").unwrap();
        if !chain_id_regex.is_match(&chain_id) || !account_address_regex.is_match(account_address) {
            return Err(DeserializationError::InvalidAccountId);
        }
        Ok(AccountId {
            chain_id: chain_id.to_string(),
            account_address: account_address.to_string(),
        })
    }
}

impl TryFrom<&str> for AccountId {
    type Error = DeserializationError;

    fn try_from(s: &str) -> Result<Self, Self::Error> {
        s.to_string().try_into()
    }
}

impl From<AccountId> for String {
    fn from(account_id: AccountId) -> Self {
        format!("{}:{}", account_id.chain_id, account_id.account_address)
    }
}

#[cfg(test)]
mod tests {
    use crate::associations::{
        hashes::generate_inbox_id,
        test_utils::{rand_string, rand_u64},
    };

    use super::*;

    #[test]
    fn test_round_trip() {
        let account_address = rand_string();
        let nonce = rand_u64();
        let inbox_id = generate_inbox_id(&account_address, &nonce);

        let identity_update = IdentityUpdate::new(
            vec![Action::CreateInbox(CreateInbox {
                nonce,
                account_address,
                initial_address_signature: Box::new(RecoverableEcdsaSignature::new(
                    "foo".to_string(),
                    vec![1, 2, 3],
                )),
            })],
            inbox_id,
            rand_u64(),
        );

<<<<<<< HEAD
        let serialized_update: IdentityUpdateProto = identity_update.into();
=======
        let serialized_update = to_identity_update_proto(&identity_update);
>>>>>>> 112ec513

        assert_eq!(
            serialized_update.client_timestamp_ns,
            identity_update.client_timestamp_ns
        );
        assert_eq!(serialized_update.actions.len(), 1);

        let deserialized_update = from_identity_update_proto(serialized_update.clone())
            .expect("deserialization should succeed");

<<<<<<< HEAD
        let reserialized = deserialized_update.into();
=======
        let reserialized = to_identity_update_proto(&deserialized_update);
>>>>>>> 112ec513

        assert_eq!(serialized_update, reserialized);
    }

    #[test]
    fn test_accound_id() {
        // valid evm chain
        let text = "eip155:1:0xab16a96D359eC26a11e2C2b3d8f8B8942d5Bfcdb".to_string();
        let account_id: AccountId = text.clone().try_into().unwrap();
        assert_eq!(account_id.chain_id, "eip155:1");
        assert_eq!(
            account_id.account_address,
            "0xab16a96D359eC26a11e2C2b3d8f8B8942d5Bfcdb"
        );
        assert!(account_id.is_evm_chain());
        let proto: String = account_id.into();
        assert_eq!(text, proto);

        // valid Bitcoin mainnet
        let text = "bip122:000000000019d6689c085ae165831e93:128Lkh3S7CkDTBZ8W7BbpsN3YYizJMp8p6";
        let account_id: AccountId = text.try_into().unwrap();
        assert_eq!(
            account_id.chain_id,
            "bip122:000000000019d6689c085ae165831e93"
        );
        assert_eq!(
            account_id.account_address,
            "128Lkh3S7CkDTBZ8W7BbpsN3YYizJMp8p6"
        );
        assert!(!account_id.is_evm_chain());
        let proto: String = account_id.into();
        assert_eq!(text, proto);

        // valid Cosmos Hub
        let text = "cosmos:cosmoshub-3:cosmos1t2uflqwqe0fsj0shcfkrvpukewcw40yjj6hdc0";
        let account_id: AccountId = text.try_into().unwrap();
        assert_eq!(account_id.chain_id, "cosmos:cosmoshub-3");
        assert_eq!(
            account_id.account_address,
            "cosmos1t2uflqwqe0fsj0shcfkrvpukewcw40yjj6hdc0"
        );
        assert!(!account_id.is_evm_chain());
        let proto: String = account_id.into();
        assert_eq!(text, proto);

        // valid Kusama network
        let text = "polkadot:b0a8d493285c2df73290dfb7e61f870f:5hmuyxw9xdgbpptgypokw4thfyoe3ryenebr381z9iaegmfy";
        let account_id: AccountId = text.try_into().unwrap();
        assert_eq!(
            account_id.chain_id,
            "polkadot:b0a8d493285c2df73290dfb7e61f870f"
        );
        assert_eq!(
            account_id.account_address,
            "5hmuyxw9xdgbpptgypokw4thfyoe3ryenebr381z9iaegmfy"
        );
        assert!(!account_id.is_evm_chain());
        let proto: String = account_id.into();
        assert_eq!(text, proto);

        // valid StarkNet Testnet
        let text =
            "starknet:SN_GOERLI:0x02dd1b492765c064eac4039e3841aa5f382773b598097a40073bd8b48170ab57";
        let account_id: AccountId = text.try_into().unwrap();
        assert_eq!(account_id.chain_id, "starknet:SN_GOERLI");
        assert_eq!(
            account_id.account_address,
            "0x02dd1b492765c064eac4039e3841aa5f382773b598097a40073bd8b48170ab57"
        );
        assert!(!account_id.is_evm_chain());
        let proto: String = account_id.into();
        assert_eq!(text, proto);

        // dummy max length (64+1+8+1+32 = 106 chars/bytes)
        let text = "chainstd:8c3444cf8970a9e41a706fab93e7a6c4:6d9b0b4b9994e8a6afbd3dc3ed983cd51c755afb27cd1dc7825ef59c134a39f7";
        let account_id: AccountId = text.try_into().unwrap();
        assert_eq!(
            account_id.chain_id,
            "chainstd:8c3444cf8970a9e41a706fab93e7a6c4"
        );
        assert_eq!(
            account_id.account_address,
            "6d9b0b4b9994e8a6afbd3dc3ed983cd51c755afb27cd1dc7825ef59c134a39f7"
        );
        assert!(!account_id.is_evm_chain());
        let proto: String = account_id.into();
        assert_eq!(text, proto);

        // Hedera address (with optional checksum suffix per [HIP-15][])
        let text = "hedera:mainnet:0.0.1234567890-zbhlt";
        let account_id: AccountId = text.try_into().unwrap();
        assert_eq!(account_id.chain_id, "hedera:mainnet");
        assert_eq!(account_id.account_address, "0.0.1234567890-zbhlt");
        assert!(!account_id.is_evm_chain());
        let proto: String = account_id.into();
        assert_eq!(text, proto);

        // invalid
        let text = "eip/155:1:0xab16a96D359eC26a11e2C2b3d8f8B8942d5Bfcd";
        let result: Result<AccountId, DeserializationError> = text.try_into();
        assert!(matches!(
            result,
            Err(DeserializationError::InvalidAccountId)
        ));
    }
}<|MERGE_RESOLUTION|>--- conflicted
+++ resolved
@@ -184,18 +184,16 @@
     match proto {
         None => Err(DeserializationError::MissingMemberIdentifier),
         Some(identifier_proto) => match identifier_proto.kind {
-            Some(identifier) => Ok(identifier.into()),
+            Some(identifier) => Ok(from_member_identifier_kind_proto(identifier)),
             None => Err(DeserializationError::MissingMemberIdentifier),
         },
     }
 }
 
-impl From<MemberIdentifierKindProto> for MemberIdentifier {
-    fn from(proto: MemberIdentifierKindProto) -> Self {
-        match proto {
-            MemberIdentifierKindProto::Address(address) => address.into(),
-            MemberIdentifierKindProto::InstallationPublicKey(public_key) => public_key.into(),
-        }
+fn from_member_identifier_kind_proto(proto: MemberIdentifierKindProto) -> MemberIdentifier {
+    match proto {
+        MemberIdentifierKindProto::Address(address) => address.into(),
+        MemberIdentifierKindProto::InstallationPublicKey(public_key) => public_key.into(),
     }
 }
 
@@ -252,39 +250,6 @@
     })
 }
 
-<<<<<<< HEAD
-// Serialization
-#[derive(Error, Debug)]
-pub enum SerializationError {
-    #[error("Missing action")]
-    MissingAction,
-}
-
-impl<'a> From<&'a IdentityUpdate> for IdentityUpdateProto {
-    fn from(identity_update: &'a IdentityUpdate) -> IdentityUpdateProto {
-        let actions: Vec<IdentityActionProto> =
-            identity_update.actions.iter().map(Into::into).collect();
-
-        IdentityUpdateProto {
-            client_timestamp_ns: identity_update.client_timestamp_ns,
-            inbox_id: identity_update.inbox_id.clone(),
-            actions,
-        }
-    }
-}
-
-impl From<IdentityUpdate> for IdentityUpdateProto {
-    fn from(identity_update: IdentityUpdate) -> IdentityUpdateProto {
-        IdentityUpdateProto {
-            client_timestamp_ns: identity_update.client_timestamp_ns,
-            inbox_id: identity_update.inbox_id,
-            actions: identity_update
-                .actions
-                .into_iter()
-                .map(Into::into)
-                .collect(),
-        }
-=======
 pub fn to_identity_update_proto(identity_update: &IdentityUpdate) -> IdentityUpdateProto {
     let actions: Vec<IdentityActionProto> = identity_update
         .actions
@@ -296,65 +261,54 @@
         client_timestamp_ns: identity_update.client_timestamp_ns,
         inbox_id: identity_update.inbox_id.clone(),
         actions,
->>>>>>> 112ec513
-    }
-}
-
-impl<'a> From<&'a Action> for IdentityActionProto {
-    fn from(action: &'a Action) -> IdentityActionProto {
-        match action {
-            Action::AddAssociation(add_association) => IdentityActionProto {
-                kind: Some(IdentityActionKindProto::Add(AddAssociationProto {
-                    new_member_identifier: Some(
-                        add_association.new_member_identifier.clone().into(),
+    }
+}
+
+fn to_identity_action_proto(action: &Action) -> IdentityActionProto {
+    match action {
+        Action::AddAssociation(add_association) => IdentityActionProto {
+            kind: Some(IdentityActionKindProto::Add(AddAssociationProto {
+                new_member_identifier: Some(to_member_identifier_proto(
+                    add_association.new_member_identifier.clone(),
+                )),
+                new_member_signature: Some(add_association.new_member_signature.to_proto()),
+                existing_member_signature: Some(
+                    add_association.existing_member_signature.to_proto(),
+                ),
+            })),
+        },
+        Action::CreateInbox(create_inbox) => IdentityActionProto {
+            kind: Some(IdentityActionKindProto::CreateInbox(CreateInboxProto {
+                nonce: create_inbox.nonce,
+                initial_address: create_inbox.account_address.clone(),
+                initial_address_signature: Some(create_inbox.initial_address_signature.to_proto()),
+            })),
+        },
+        Action::RevokeAssociation(revoke_association) => IdentityActionProto {
+            kind: Some(IdentityActionKindProto::Revoke(RevokeAssociationProto {
+                member_to_revoke: Some(to_member_identifier_proto(
+                    revoke_association.revoked_member.clone(),
+                )),
+                recovery_address_signature: Some(
+                    revoke_association.recovery_address_signature.to_proto(),
+                ),
+            })),
+        },
+        Action::ChangeRecoveryAddress(change_recovery_address) => IdentityActionProto {
+            kind: Some(IdentityActionKindProto::ChangeRecoveryAddress(
+                ChangeRecoveryAddressProto {
+                    new_recovery_address: change_recovery_address.new_recovery_address.clone(),
+                    existing_recovery_address_signature: Some(
+                        change_recovery_address
+                            .recovery_address_signature
+                            .to_proto(),
                     ),
-                    new_member_signature: Some(add_association.new_member_signature.to_proto()),
-                    existing_member_signature: Some(
-                        add_association.existing_member_signature.to_proto(),
-                    ),
-                })),
-            },
-            Action::CreateInbox(create_inbox) => IdentityActionProto {
-                kind: Some(IdentityActionKindProto::CreateInbox(CreateInboxProto {
-                    nonce: create_inbox.nonce,
-                    initial_address: create_inbox.account_address.clone(),
-                    initial_address_signature: Some(
-                        create_inbox.initial_address_signature.to_proto(),
-                    ),
-                })),
-            },
-            Action::RevokeAssociation(revoke_association) => IdentityActionProto {
-                kind: Some(IdentityActionKindProto::Revoke(RevokeAssociationProto {
-                    member_to_revoke: Some(revoke_association.revoked_member.clone().into()),
-                    recovery_address_signature: Some(
-                        revoke_association.recovery_address_signature.to_proto(),
-                    ),
-                })),
-            },
-            Action::ChangeRecoveryAddress(change_recovery_address) => IdentityActionProto {
-                kind: Some(IdentityActionKindProto::ChangeRecoveryAddress(
-                    ChangeRecoveryAddressProto {
-                        new_recovery_address: change_recovery_address.new_recovery_address.clone(),
-                        existing_recovery_address_signature: Some(
-                            change_recovery_address
-                                .recovery_address_signature
-                                .to_proto(),
-                        ),
-                    },
-                )),
-            },
-        }
-    }
-}
-
-<<<<<<< HEAD
-impl From<MemberIdentifier> for MemberIdentifierProto {
-    fn from(member_identifier: MemberIdentifier) -> MemberIdentifierProto {
-        match member_identifier {
-            MemberIdentifierKindProto::Address(address) => address.into(),
-            MemberIdentifierKindProto::InstallationPublicKey(public_key) => public_key.into(),
-        }
-=======
+                },
+            )),
+        },
+    }
+}
+
 fn to_member_proto(member: Member) -> MemberProto {
     MemberProto {
         identifier: Some(to_member_identifier_proto(member.identifier)),
@@ -370,7 +324,6 @@
         MemberIdentifier::Installation(public_key) => MemberIdentifierProto {
             kind: Some(MemberIdentifierKindProto::InstallationPublicKey(public_key)),
         },
->>>>>>> 112ec513
     }
 }
 
@@ -554,8 +507,8 @@
 
         let identity_update = IdentityUpdate::new(
             vec![Action::CreateInbox(CreateInbox {
-                nonce,
-                account_address,
+                nonce: nonce,
+                account_address: account_address,
                 initial_address_signature: Box::new(RecoverableEcdsaSignature::new(
                     "foo".to_string(),
                     vec![1, 2, 3],
@@ -565,11 +518,7 @@
             rand_u64(),
         );
 
-<<<<<<< HEAD
-        let serialized_update: IdentityUpdateProto = identity_update.into();
-=======
         let serialized_update = to_identity_update_proto(&identity_update);
->>>>>>> 112ec513
 
         assert_eq!(
             serialized_update.client_timestamp_ns,
@@ -580,11 +529,7 @@
         let deserialized_update = from_identity_update_proto(serialized_update.clone())
             .expect("deserialization should succeed");
 
-<<<<<<< HEAD
-        let reserialized = deserialized_update.into();
-=======
         let reserialized = to_identity_update_proto(&deserialized_update);
->>>>>>> 112ec513
 
         assert_eq!(serialized_update, reserialized);
     }
