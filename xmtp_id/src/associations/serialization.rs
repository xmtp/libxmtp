use super::{
    ident::{self, Passkey},
    member::Member,
    signature::{AccountId, ValidatedLegacySignedPublicKey},
    state::{AssociationState, AssociationStateDiff},
    unsigned_actions::{
        UnsignedAddAssociation, UnsignedChangeRecoveryAddress, UnsignedCreateInbox,
        UnsignedRevokeAssociation,
    },
    unverified::{
        UnverifiedAction, UnverifiedAddAssociation, UnverifiedChangeRecoveryAddress,
        UnverifiedCreateInbox, UnverifiedIdentityUpdate, UnverifiedInstallationKeySignature,
        UnverifiedLegacyDelegatedSignature, UnverifiedRecoverableEcdsaSignature,
        UnverifiedRevokeAssociation, UnverifiedSignature, UnverifiedSmartContractWalletSignature,
    },
    verified_signature::VerifiedSignature,
    MemberIdentifier, SignatureError,
};
use crate::scw_verifier::ValidationResponse;
use prost::{DecodeError, Message};
use regex::Regex;
use std::collections::{HashMap, HashSet};
use thiserror::Error;
use xmtp_cryptography::signature::sanitize_evm_addresses;
use xmtp_proto::xmtp::{
    identity::{
        api::v1::verify_smart_contract_wallet_signatures_response::ValidationResponse as SmartContractWalletValidationResponseProto,
        associations::{
            identity_action::Kind as IdentityActionKindProto,
            member_identifier::Kind as MemberIdentifierKindProto,
            signature::Signature as SignatureKindProto, AddAssociation as AddAssociationProto,
            AssociationState as AssociationStateProto,
            AssociationStateDiff as AssociationStateDiffProto,
            ChangeRecoveryAddress as ChangeRecoveryAddressProto, CreateInbox as CreateInboxProto,
            IdentityAction as IdentityActionProto, IdentityUpdate as IdentityUpdateProto,
            LegacyDelegatedSignature as LegacyDelegatedSignatureProto, Member as MemberProto,
            MemberIdentifier as MemberIdentifierProto, MemberMap as MemberMapProto,
            Passkey as PasskeyProto, RecoverableEcdsaSignature as RecoverableEcdsaSignatureProto,
            RecoverableEd25519Signature as RecoverableEd25519SignatureProto,
            RevokeAssociation as RevokeAssociationProto, Signature as SignatureWrapperProto,
            SmartContractWalletSignature as SmartContractWalletSignatureProto,
        },
    },
    message_contents::{
        signature::{Union, WalletEcdsaCompact},
        unsigned_public_key, Signature as SignedPublicKeySignatureProto,
        SignedPublicKey as LegacySignedPublicKeyProto, SignedPublicKey as SignedPublicKeyProto,
        UnsignedPublicKey as LegacyUnsignedPublicKeyProto,
    },
};
use xmtp_proto::ConversionError;

#[derive(Error, Debug)]
pub enum DeserializationError {
    #[error(transparent)]
    SignatureError(#[from] crate::associations::SignatureError),
    #[error("Missing action")]
    MissingAction,
    #[error("Missing update")]
    MissingUpdate,
    #[error("Missing member identifier")]
    MissingMemberIdentifier,
    #[error("Missing signature")]
    Signature,
    #[error("Missing Member")]
    MissingMember,
    #[error("Decode error {0}")]
    Decode(#[from] DecodeError),
    #[error("Invalid account id")]
    InvalidAccountId,
    #[error("Invalid passkey")]
    InvalidPasskey,
    #[error("Invalid hash (needs to be 32 bytes)")]
    InvalidHash,
    #[error("A required field is unspecified: {0}")]
    Unspecified(&'static str),
    #[error("Error creating public key from proto bytes")]
    Ed25519(#[from] ed25519_dalek::ed25519::Error),
    #[error("Unable to deserialize")]
    Bincode,
}

impl TryFrom<IdentityUpdateProto> for UnverifiedIdentityUpdate {
    type Error = ConversionError;

    fn try_from(proto: IdentityUpdateProto) -> Result<Self, Self::Error> {
        let IdentityUpdateProto {
            client_timestamp_ns,
            inbox_id,
            actions,
        } = proto;
        let all_actions = actions
            .into_iter()
            .map(|action| match action.kind {
                Some(action) => Ok(action),
                None => Err(ConversionError::Missing {
                    item: "action",
                    r#type: std::any::type_name::<IdentityActionKindProto>(),
                }),
            })
            .collect::<Result<Vec<IdentityActionKindProto>, ConversionError>>()?;

        let processed_actions: Vec<UnverifiedAction> = all_actions
            .into_iter()
            .map(UnverifiedAction::try_from)
            .collect::<Result<Vec<UnverifiedAction>, ConversionError>>()?;

        Ok(UnverifiedIdentityUpdate::new(
            inbox_id,
            client_timestamp_ns,
            processed_actions,
        ))
    }
}

impl TryFrom<IdentityActionKindProto> for UnverifiedAction {
    type Error = ConversionError;

    fn try_from(action: IdentityActionKindProto) -> Result<Self, Self::Error> {
        Ok(match action {
            IdentityActionKindProto::Add(add_action) => {
                UnverifiedAction::AddAssociation(UnverifiedAddAssociation {
                    new_member_signature: add_action.new_member_signature.try_into()?,
                    existing_member_signature: add_action.existing_member_signature.try_into()?,
                    unsigned_action: UnsignedAddAssociation {
                        new_member_identifier: add_action
                            .new_member_identifier
                            .ok_or(ConversionError::Missing {
                                item: "member_identifier",
                                r#type: std::any::type_name::<MemberIdentifierProto>(),
                            })?
                            .try_into()?,
                    },
                })
            }
            IdentityActionKindProto::CreateInbox(action_proto) => {
                UnverifiedAction::CreateInbox(UnverifiedCreateInbox {
                    initial_address_signature: action_proto
                        .initial_identifier_signature
                        .try_into()?,
                    unsigned_action: UnsignedCreateInbox {
                        nonce: action_proto.nonce,
                        account_identifier: action_proto.initial_identifier,
                    },
                })
            }
            IdentityActionKindProto::ChangeRecoveryAddress(action_proto) => {
                UnverifiedAction::ChangeRecoveryAddress(UnverifiedChangeRecoveryAddress {
                    recovery_address_signature: action_proto
                        .existing_recovery_identifier_signature
                        .try_into()?,
                    unsigned_action: UnsignedChangeRecoveryAddress {
                        new_recovery_identifier: action_proto.new_recovery_identifier,
                    },
                })
            }
            IdentityActionKindProto::Revoke(action_proto) => {
                UnverifiedAction::RevokeAssociation(UnverifiedRevokeAssociation {
                    recovery_identifier_signature: action_proto
                        .recovery_identifier_signature
                        .try_into()?,
                    unsigned_action: UnsignedRevokeAssociation {
                        revoked_member: action_proto
                            .member_to_revoke
                            .ok_or(ConversionError::Missing {
                                item: "member_to_revoke",
                                r#type: std::any::type_name::<MemberIdentifierProto>(),
                            })?
                            .try_into()?,
                    },
                })
            }
        })
    }
}

impl TryFrom<SignatureWrapperProto> for UnverifiedSignature {
    type Error = ConversionError;

    fn try_from(proto: SignatureWrapperProto) -> Result<Self, Self::Error> {
        let signature = unwrap_proto_signature(proto)?;
        let unverified_sig = match signature {
            SignatureKindProto::Erc191(sig) => UnverifiedSignature::RecoverableEcdsa(
                UnverifiedRecoverableEcdsaSignature::new(sig.bytes),
            ),
            SignatureKindProto::DelegatedErc191(sig) => {
                UnverifiedSignature::LegacyDelegated(UnverifiedLegacyDelegatedSignature::new(
                    UnverifiedRecoverableEcdsaSignature::new(
                        sig.signature
                            .ok_or(ConversionError::Missing {
                                item: "signature",
                                r#type: std::any::type_name::<RecoverableEcdsaSignatureProto>(),
                            })?
                            .bytes,
                    ),
                    sig.delegated_key.ok_or(ConversionError::Missing {
                        item: "delegated_key",
                        r#type: std::any::type_name::<SignedPublicKeyProto>(),
                    })?,
                ))
            }
            SignatureKindProto::InstallationKey(sig) => {
                UnverifiedSignature::InstallationKey(UnverifiedInstallationKeySignature::new(
                    sig.bytes,
                    sig.public_key.as_slice().try_into()?,
                ))
            }
            SignatureKindProto::Erc6492(sig) => UnverifiedSignature::SmartContractWallet(
                UnverifiedSmartContractWalletSignature::new(
                    sig.signature,
                    sig.account_id.try_into()?,
                    sig.block_number,
                ),
            ),
        };

        Ok(unverified_sig)
    }
}

impl TryFrom<Option<SignatureWrapperProto>> for UnverifiedSignature {
    type Error = ConversionError;

    fn try_from(value: Option<SignatureWrapperProto>) -> Result<Self, Self::Error> {
        value
            .ok_or_else(|| ConversionError::Missing {
                item: "signature",
                r#type: std::any::type_name::<SignatureWrapperProto>(),
            })?
            .try_into()
    }
}

fn unwrap_proto_signature(
    value: SignatureWrapperProto,
) -> Result<SignatureKindProto, ConversionError> {
    match value.signature {
        Some(inner) => Ok(inner),
        None => Err(ConversionError::Missing {
            item: "signature",
            r#type: std::any::type_name::<SignatureKindProto>(),
        }),
    }
}

impl From<UnverifiedIdentityUpdate> for IdentityUpdateProto {
    fn from(value: UnverifiedIdentityUpdate) -> Self {
        Self {
            inbox_id: value.inbox_id,
            client_timestamp_ns: value.client_timestamp_ns,
            actions: map_vec(value.actions),
        }
    }
}

impl From<UnverifiedAction> for IdentityActionProto {
    fn from(value: UnverifiedAction) -> Self {
        let kind: IdentityActionKindProto = match value {
            UnverifiedAction::CreateInbox(action) => {
                IdentityActionKindProto::CreateInbox(CreateInboxProto {
                    nonce: action.unsigned_action.nonce,
                    initial_identifier: action.unsigned_action.account_identifier,
                    initial_identifier_signature: Some(action.initial_address_signature.into()),
                })
            }
            UnverifiedAction::AddAssociation(action) => {
                IdentityActionKindProto::Add(AddAssociationProto {
                    new_member_identifier: Some(
                        action.unsigned_action.new_member_identifier.into(),
                    ),
                    existing_member_signature: Some(action.existing_member_signature.into()),
                    new_member_signature: Some(action.new_member_signature.into()),
                })
            }
            UnverifiedAction::ChangeRecoveryAddress(action) => {
                IdentityActionKindProto::ChangeRecoveryAddress(ChangeRecoveryAddressProto {
                    new_recovery_identifier: action.unsigned_action.new_recovery_identifier,
                    existing_recovery_identifier_signature: Some(
                        action.recovery_identifier_signature.into(),
                    ),
                })
            }
            UnverifiedAction::RevokeAssociation(action) => {
                IdentityActionKindProto::Revoke(RevokeAssociationProto {
                    recovery_identifier_signature: Some(
                        action.recovery_identifier_signature.into(),
                    ),
                    member_to_revoke: Some(action.unsigned_action.revoked_member.into()),
                })
            }
        };

        IdentityActionProto { kind: Some(kind) }
    }
}

impl From<UnverifiedSignature> for SignatureWrapperProto {
    fn from(value: UnverifiedSignature) -> Self {
        let signature = match value {
            UnverifiedSignature::SmartContractWallet(sig) => {
                SignatureKindProto::Erc6492(SmartContractWalletSignatureProto {
                    account_id: sig.account_id.into(),
                    block_number: sig.block_number,
                    signature: sig.signature_bytes,
                })
            }
            UnverifiedSignature::InstallationKey(UnverifiedInstallationKeySignature {
                signature_bytes,
                verifying_key,
            }) => SignatureKindProto::InstallationKey(RecoverableEd25519SignatureProto {
                bytes: signature_bytes,
                public_key: verifying_key.as_bytes().to_vec(),
            }),
            UnverifiedSignature::LegacyDelegated(sig) => {
                SignatureKindProto::DelegatedErc191(LegacyDelegatedSignatureProto {
                    delegated_key: Some(sig.signed_public_key_proto),
                    signature: Some(RecoverableEcdsaSignatureProto {
                        bytes: sig.legacy_key_signature.signature_bytes,
                    }),
                })
            }
            UnverifiedSignature::RecoverableEcdsa(sig) => {
                SignatureKindProto::Erc191(RecoverableEcdsaSignatureProto {
                    bytes: sig.signature_bytes,
                })
            }
        };

        Self {
            signature: Some(signature),
        }
    }
}

impl TryFrom<Vec<u8>> for UnverifiedIdentityUpdate {
    type Error = ConversionError;

    fn try_from(value: Vec<u8>) -> Result<Self, Self::Error> {
        let update_proto: IdentityUpdateProto = IdentityUpdateProto::decode(value.as_slice())?;
        UnverifiedIdentityUpdate::try_from(update_proto)
    }
}

impl From<UnverifiedIdentityUpdate> for Vec<u8> {
    fn from(value: UnverifiedIdentityUpdate) -> Self {
        let proto: IdentityUpdateProto = value.into();
        proto.encode_to_vec()
    }
}

impl From<SmartContractWalletValidationResponseProto> for ValidationResponse {
    fn from(value: SmartContractWalletValidationResponseProto) -> Self {
        Self {
            is_valid: value.is_valid,
            block_number: value.block_number,
            error: value.error,
        }
    }
}

impl TryFrom<MemberIdentifierKindProto> for MemberIdentifier {
    type Error = DeserializationError;
    fn try_from(proto: MemberIdentifierKindProto) -> Result<Self, Self::Error> {
        let ident = match proto {
            MemberIdentifierKindProto::EthereumAddress(address) => {
                Self::Ethereum(ident::Ethereum(address))
            }
            MemberIdentifierKindProto::InstallationPublicKey(public_key) => {
                Self::Installation(ident::Installation(public_key))
            }
            MemberIdentifierKindProto::Passkey(passkey) => Self::Passkey(passkey.try_into()?),
        };
        Ok(ident)
    }
}

impl From<Member> for MemberProto {
    fn from(member: Member) -> MemberProto {
        MemberProto {
            identifier: Some(member.identifier.into()),
            added_by_entity: member.added_by_entity.map(Into::into),
            client_timestamp_ns: member.client_timestamp_ns,
            added_on_chain_id: member.added_on_chain_id,
        }
    }
}

impl TryFrom<MemberProto> for Member {
    type Error = ConversionError;

    fn try_from(proto: MemberProto) -> Result<Self, Self::Error> {
        Ok(Member {
            identifier: proto
                .identifier
                .ok_or(ConversionError::Missing {
                    item: "member_identifier",
                    r#type: std::any::type_name::<MemberIdentifierProto>(),
                })?
                .try_into()?,
            added_by_entity: proto.added_by_entity.map(TryInto::try_into).transpose()?,
            client_timestamp_ns: proto.client_timestamp_ns,
            added_on_chain_id: proto.added_on_chain_id,
        })
    }
}

impl From<MemberIdentifier> for MemberIdentifierProto {
    fn from(member_identifier: MemberIdentifier) -> MemberIdentifierProto {
        match member_identifier {
            MemberIdentifier::Ethereum(ident::Ethereum(address)) => MemberIdentifierProto {
                kind: Some(MemberIdentifierKindProto::EthereumAddress(address)),
            },
            MemberIdentifier::Installation(ident::Installation(public_key)) => {
                MemberIdentifierProto {
                    kind: Some(MemberIdentifierKindProto::InstallationPublicKey(public_key)),
                }
            }
            MemberIdentifier::Passkey(passkey) => MemberIdentifierProto {
                kind: Some(MemberIdentifierKindProto::Passkey(PasskeyProto {
                    public_key: passkey.public_key.to_vec(),
                    relying_party: passkey.relying_party,
                })),
            },
        }
    }
}

impl TryFrom<MemberIdentifierProto> for MemberIdentifier {
    type Error = ConversionError;

    fn try_from(proto: MemberIdentifierProto) -> Result<Self, Self::Error> {
        match proto.kind {
            Some(MemberIdentifierKindProto::EthereumAddress(address)) => {
                Ok(MemberIdentifier::Ethereum(ident::Ethereum(address)))
            }
            Some(MemberIdentifierKindProto::InstallationPublicKey(public_key)) => Ok(
                MemberIdentifier::Installation(ident::Installation(public_key)),
            ),
            Some(MemberIdentifierKindProto::Passkey(passkey)) => {
                Ok(MemberIdentifier::Passkey(passkey.try_into()?))
            }
            None => Err(ConversionError::Missing {
                item: "member_identifier",
                r#type: std::any::type_name::<MemberIdentifierKindProto>(),
            }),
        }
    }
}

impl TryFrom<PasskeyProto> for Passkey {
    type Error = DeserializationError;
    fn try_from(value: PasskeyProto) -> Result<Self, Self::Error> {
        Ok(Self {
            public_key: value
                .public_key
                .try_into()
                .map_err(|_| DeserializationError::InvalidPasskey)?,
            relying_party: value.relying_party,
        })
    }
}

impl From<AssociationState> for AssociationStateProto {
    fn from(state: AssociationState) -> AssociationStateProto {
        let members = state
            .members
            .into_iter()
            .map(|(key, value)| MemberMapProto {
                key: Some(key.into()),
                value: Some(value.into()),
            })
            .collect();

        AssociationStateProto {
            inbox_id: state.inbox_id,
            members,
            recovery_identifier: state.recovery_identifier,
            seen_signatures: state.seen_signatures.into_iter().collect(),
        }
    }
}

impl TryFrom<AssociationStateProto> for AssociationState {
    type Error = ConversionError;

    fn try_from(proto: AssociationStateProto) -> Result<Self, Self::Error> {
        let members = proto
            .members
            .into_iter()
<<<<<<< HEAD
            // Ignore unknown MemberIdentifiers from proto
            .filter_map(|kv| Some((kv.key?, kv.value)))
            .map(|(key, value)| {
                let key = key.try_into()?;
                let value = value
                    .ok_or(DeserializationError::MissingMember)?
=======
            .map(|kv| {
                let key = kv
                    .key
                    .ok_or(ConversionError::Missing {
                        item: "member_identifier",
                        r#type: std::any::type_name::<MemberIdentifierProto>(),
                    })?
                    .try_into()?;
                let value = kv
                    .value
                    .ok_or(ConversionError::Missing {
                        item: "member",
                        r#type: std::any::type_name::<MemberProto>(),
                    })?
>>>>>>> aa17fcad
                    .try_into()?;
                Ok((key, value))
            })
            .collect::<Result<HashMap<MemberIdentifier, Member>, ConversionError>>()?;
        Ok(AssociationState {
            inbox_id: proto.inbox_id,
            members,
            recovery_address: proto.recovery_address,
            seen_signatures: HashSet::from_iter(proto.seen_signatures),
        })
    }
}

impl From<AssociationStateDiff> for AssociationStateDiffProto {
    fn from(diff: AssociationStateDiff) -> AssociationStateDiffProto {
        AssociationStateDiffProto {
            new_members: diff.new_members.into_iter().map(Into::into).collect(),
            removed_members: diff.removed_members.into_iter().map(Into::into).collect(),
        }
    }
}

/// Convert a vector of `A` into a vector of `B` using [`From`]
pub fn map_vec<A, B: From<A>>(other: Vec<A>) -> Vec<B> {
    other.into_iter().map(B::from).collect()
}

/// Convert a vector of `A` into a vector of `B` using [`TryFrom`]
/// Useful to convert vectors of structs into protos, like `Vec<IdentityUpdate>` to `Vec<IdentityUpdateProto>` or vice-versa.
pub fn try_map_vec<A, B: TryFrom<A>>(other: Vec<A>) -> Result<Vec<B>, <B as TryFrom<A>>::Error> {
    other.into_iter().map(B::try_from).collect()
}

// TODO:nm This doesn't really feel like serialization, maybe should move
impl TryFrom<LegacySignedPublicKeyProto> for ValidatedLegacySignedPublicKey {
    type Error = SignatureError;

    fn try_from(proto: LegacySignedPublicKeyProto) -> Result<Self, Self::Error> {
        let serialized_key_data = proto.key_bytes;
        let union = proto
            .signature
            .ok_or(SignatureError::Invalid)?
            .union
            .ok_or(SignatureError::Invalid)?;
        let wallet_signature = match union {
            Union::WalletEcdsaCompact(wallet_ecdsa_compact) => {
                let mut wallet_signature = wallet_ecdsa_compact.bytes.clone();
                wallet_signature.push(wallet_ecdsa_compact.recovery as u8); // TODO: normalize recovery ID if necessary
                if wallet_signature.len() != 65 {
                    return Err(SignatureError::Invalid);
                }
                wallet_signature
            }
            Union::EcdsaCompact(ecdsa_compact) => {
                let mut signature = ecdsa_compact.bytes.clone();
                signature.push(ecdsa_compact.recovery as u8); // TODO: normalize recovery ID if necessary
                if signature.len() != 65 {
                    return Err(SignatureError::Invalid);
                }
                signature
            }
        };
        let verified_wallet_signature = VerifiedSignature::from_recoverable_ecdsa(
            Self::text(&serialized_key_data),
            &wallet_signature,
        )?;

        let account_address = verified_wallet_signature.signer.to_string();
        let account_address = sanitize_evm_addresses(&[account_address])?[0].clone();

        let legacy_unsigned_public_key_proto =
            LegacyUnsignedPublicKeyProto::decode(serialized_key_data.as_slice())
                .or(Err(SignatureError::Invalid))?;
        let public_key_bytes = match legacy_unsigned_public_key_proto
            .union
            .ok_or(SignatureError::Invalid)?
        {
            unsigned_public_key::Union::Secp256k1Uncompressed(secp256k1_uncompressed) => {
                secp256k1_uncompressed.bytes
            }
        };
        let created_ns = legacy_unsigned_public_key_proto.created_ns;

        Ok(Self {
            account_address,
            wallet_signature: verified_wallet_signature,
            serialized_key_data,
            public_key_bytes,
            created_ns,
        })
    }
}

impl From<ValidatedLegacySignedPublicKey> for LegacySignedPublicKeyProto {
    fn from(validated: ValidatedLegacySignedPublicKey) -> Self {
        let signature = validated.wallet_signature.raw_bytes;
        Self {
            key_bytes: validated.serialized_key_data,
            signature: Some(SignedPublicKeySignatureProto {
                union: Some(Union::WalletEcdsaCompact(WalletEcdsaCompact {
                    bytes: signature[0..64].to_vec(),
                    recovery: signature[64] as u32,
                })),
            }),
        }
    }
}

impl TryFrom<String> for AccountId {
    type Error = ConversionError;

    fn try_from(s: String) -> Result<Self, Self::Error> {
        let parts: Vec<&str> = s.split(':').collect();
        if parts.len() != 3 {
            return Err(ConversionError::InvalidLength {
                item: "account_id",
                expected: 3,
                got: parts.len(),
            });
        }
        let chain_id = format!("{}:{}", parts[0], parts[1]);
        let chain_id_regex = Regex::new(r"^[-a-z0-9]{3,8}:[-_a-zA-Z0-9]{1,32}$")
            .expect("Static regex should always compile");
        let account_address = parts[2];
        let account_address_regex =
            Regex::new(r"^[-.%a-zA-Z0-9]{1,128}$").expect("static regex should always compile");
        if !chain_id_regex.is_match(&chain_id) || !account_address_regex.is_match(account_address) {
            return Err(ConversionError::InvalidValue {
                item: "eth account_id",
                expected: "well-formed chain_id & address",
                got: "chain_id/address did not pass validation",
            });
        }

        Ok(AccountId {
            chain_id: chain_id.to_string(),
            account_address: account_address.to_string(),
        })
    }
}

impl TryFrom<&str> for AccountId {
    type Error = ConversionError;

    fn try_from(s: &str) -> Result<Self, Self::Error> {
        s.to_string().try_into()
    }
}

impl From<AccountId> for String {
    fn from(account_id: AccountId) -> Self {
        format!("{}:{}", account_id.chain_id, account_id.account_address)
    }
}

#[cfg(test)]
pub(crate) mod tests {
    #[cfg(target_arch = "wasm32")]
    wasm_bindgen_test::wasm_bindgen_test_configure!(run_in_dedicated_worker);

    use crate::associations::hashes::generate_inbox_id;
    use xmtp_common::{rand_hexstring, rand_u64, rand_vec};

    use super::*;

    #[cfg_attr(target_arch = "wasm32", wasm_bindgen_test::wasm_bindgen_test)]
    #[cfg_attr(not(target_arch = "wasm32"), test)]
    fn test_round_trip_unverified() {
        let account_address = rand_hexstring();
        let nonce = rand_u64();
        let inbox_id = generate_inbox_id(&account_address, &nonce).unwrap();
        let client_timestamp_ns = rand_u64();
        let signature_bytes = rand_vec::<32>();

        let identity_update = UnverifiedIdentityUpdate::new(
            inbox_id,
            client_timestamp_ns,
            vec![
                UnverifiedAction::CreateInbox(UnverifiedCreateInbox {
                    initial_address_signature: UnverifiedSignature::RecoverableEcdsa(
                        UnverifiedRecoverableEcdsaSignature::new(signature_bytes),
                    ),
                    unsigned_action: UnsignedCreateInbox {
                        nonce,
                        account_address,
                    },
                }),
                UnverifiedAction::AddAssociation(UnverifiedAddAssociation {
                    new_member_signature: UnverifiedSignature::new_recoverable_ecdsa(vec![1, 2, 3]),
                    existing_member_signature: UnverifiedSignature::new_recoverable_ecdsa(vec![
                        4, 5, 6,
                    ]),
                    unsigned_action: UnsignedAddAssociation {
                        new_member_identifier: rand_hexstring().into(),
                    },
                }),
                UnverifiedAction::ChangeRecoveryAddress(UnverifiedChangeRecoveryAddress {
                    recovery_address_signature: UnverifiedSignature::new_recoverable_ecdsa(vec![
                        7, 8, 9,
                    ]),
                    unsigned_action: UnsignedChangeRecoveryAddress {
                        new_recovery_identifier: rand_hexstring(),
                    },
                }),
                UnverifiedAction::RevokeAssociation(UnverifiedRevokeAssociation {
                    recovery_identifier_signature: UnverifiedSignature::new_recoverable_ecdsa(
                        vec![10, 11, 12],
                    ),
                    unsigned_action: UnsignedRevokeAssociation {
                        revoked_member: rand_hexstring().into(),
                    },
                }),
            ],
        );

        let serialized_update = IdentityUpdateProto::from(identity_update.clone());

        assert_eq!(
            serialized_update.client_timestamp_ns,
            identity_update.client_timestamp_ns
        );
        assert_eq!(serialized_update.actions.len(), 4);

        let deserialized_update: UnverifiedIdentityUpdate = serialized_update
            .clone()
            .try_into()
            .expect("deserialization error");

        assert_eq!(deserialized_update, identity_update);

        let reserialized = IdentityUpdateProto::from(deserialized_update);

        assert_eq!(serialized_update, reserialized);
    }

    #[cfg_attr(target_arch = "wasm32", wasm_bindgen_test::wasm_bindgen_test)]
    #[cfg_attr(not(target_arch = "wasm32"), test)]
    fn test_account_id() {
        // valid evm chain
        let text = "eip155:1:0xab16a96D359eC26a11e2C2b3d8f8B8942d5Bfcdb".to_string();
        let account_id: AccountId = text.clone().try_into().unwrap();
        assert_eq!(account_id.chain_id, "eip155:1");
        assert_eq!(
            account_id.account_address,
            "0xab16a96D359eC26a11e2C2b3d8f8B8942d5Bfcdb"
        );
        assert!(account_id.is_evm_chain());
        let proto: String = account_id.into();
        assert_eq!(text, proto);

        // valid Bitcoin mainnet
        let text = "bip122:000000000019d6689c085ae165831e93:128Lkh3S7CkDTBZ8W7BbpsN3YYizJMp8p6";
        let account_id: AccountId = text.try_into().unwrap();
        assert_eq!(
            account_id.chain_id,
            "bip122:000000000019d6689c085ae165831e93"
        );
        assert_eq!(
            account_id.account_address,
            "128Lkh3S7CkDTBZ8W7BbpsN3YYizJMp8p6"
        );
        assert!(!account_id.is_evm_chain());
        let proto: String = account_id.into();
        assert_eq!(text, proto);

        // valid Cosmos Hub
        let text = "cosmos:cosmoshub-3:cosmos1t2uflqwqe0fsj0shcfkrvpukewcw40yjj6hdc0";
        let account_id: AccountId = text.try_into().unwrap();
        assert_eq!(account_id.chain_id, "cosmos:cosmoshub-3");
        assert_eq!(
            account_id.account_address,
            "cosmos1t2uflqwqe0fsj0shcfkrvpukewcw40yjj6hdc0"
        );
        assert!(!account_id.is_evm_chain());
        let proto: String = account_id.into();
        assert_eq!(text, proto);

        // valid Kusama network
        let text = "polkadot:b0a8d493285c2df73290dfb7e61f870f:5hmuyxw9xdgbpptgypokw4thfyoe3ryenebr381z9iaegmfy";
        let account_id: AccountId = text.try_into().unwrap();
        assert_eq!(
            account_id.chain_id,
            "polkadot:b0a8d493285c2df73290dfb7e61f870f"
        );
        assert_eq!(
            account_id.account_address,
            "5hmuyxw9xdgbpptgypokw4thfyoe3ryenebr381z9iaegmfy"
        );
        assert!(!account_id.is_evm_chain());
        let proto: String = account_id.into();
        assert_eq!(text, proto);

        // valid StarkNet Testnet
        let text =
            "starknet:SN_GOERLI:0x02dd1b492765c064eac4039e3841aa5f382773b598097a40073bd8b48170ab57";
        let account_id: AccountId = text.try_into().unwrap();
        assert_eq!(account_id.chain_id, "starknet:SN_GOERLI");
        assert_eq!(
            account_id.account_address,
            "0x02dd1b492765c064eac4039e3841aa5f382773b598097a40073bd8b48170ab57"
        );
        assert!(!account_id.is_evm_chain());
        let proto: String = account_id.into();
        assert_eq!(text, proto);

        // dummy max length (64+1+8+1+32 = 106 chars/bytes)
        let text = "chainstd:8c3444cf8970a9e41a706fab93e7a6c4:6d9b0b4b9994e8a6afbd3dc3ed983cd51c755afb27cd1dc7825ef59c134a39f7";
        let account_id: AccountId = text.try_into().unwrap();
        assert_eq!(
            account_id.chain_id,
            "chainstd:8c3444cf8970a9e41a706fab93e7a6c4"
        );
        assert_eq!(
            account_id.account_address,
            "6d9b0b4b9994e8a6afbd3dc3ed983cd51c755afb27cd1dc7825ef59c134a39f7"
        );
        assert!(!account_id.is_evm_chain());
        let proto: String = account_id.into();
        assert_eq!(text, proto);

        // Hedera address (with optional checksum suffix per [HIP-15][])
        let text = "hedera:mainnet:0.0.1234567890-zbhlt";
        let account_id: AccountId = text.try_into().unwrap();
        assert_eq!(account_id.chain_id, "hedera:mainnet");
        assert_eq!(account_id.account_address, "0.0.1234567890-zbhlt");
        assert!(!account_id.is_evm_chain());
        let proto: String = account_id.into();
        assert_eq!(text, proto);

        // invalid
        let text = "eip/155:1:0xab16a96D359eC26a11e2C2b3d8f8B8942d5Bfcd";
        let result: Result<AccountId, ConversionError> = text.try_into();
        tracing::info!("{:?}", result);
        assert!(matches!(
            result,
            Err(ConversionError::InvalidValue {
                item: "eth account_id",
                expected: "well-formed chain_id & address",
                got: "chain_id/address did not pass validation"
            })
        ));
    }

    #[cfg_attr(target_arch = "wasm32", wasm_bindgen_test::wasm_bindgen_test)]
    #[cfg_attr(not(target_arch = "wasm32"), test)]
    fn test_account_id_create() {
        let address = "0xab16a96D359eC26a11e2C2b3d8f8B8942d5Bfcdb".to_string();
        let chain_id = 12;
        let account_id = AccountId::new_evm(chain_id, address.clone());
        assert_eq!(account_id.account_address, address);
        assert_eq!(account_id.chain_id, "eip155:12");
    }
}<|MERGE_RESOLUTION|>--- conflicted
+++ resolved
@@ -35,7 +35,7 @@
             IdentityAction as IdentityActionProto, IdentityUpdate as IdentityUpdateProto,
             LegacyDelegatedSignature as LegacyDelegatedSignatureProto, Member as MemberProto,
             MemberIdentifier as MemberIdentifierProto, MemberMap as MemberMapProto,
-            Passkey as PasskeyProto, RecoverableEcdsaSignature as RecoverableEcdsaSignatureProto,
+            RecoverableEcdsaSignature as RecoverableEcdsaSignatureProto,
             RecoverableEd25519Signature as RecoverableEd25519SignatureProto,
             RevokeAssociation as RevokeAssociationProto, Signature as SignatureWrapperProto,
             SmartContractWalletSignature as SmartContractWalletSignatureProto,
@@ -146,7 +146,7 @@
             }
             IdentityActionKindProto::ChangeRecoveryAddress(action_proto) => {
                 UnverifiedAction::ChangeRecoveryAddress(UnverifiedChangeRecoveryAddress {
-                    recovery_address_signature: action_proto
+                    recovery_identifier_signature: action_proto
                         .existing_recovery_identifier_signature
                         .try_into()?,
                     unsigned_action: UnsignedChangeRecoveryAddress {
@@ -487,14 +487,6 @@
         let members = proto
             .members
             .into_iter()
-<<<<<<< HEAD
-            // Ignore unknown MemberIdentifiers from proto
-            .filter_map(|kv| Some((kv.key?, kv.value)))
-            .map(|(key, value)| {
-                let key = key.try_into()?;
-                let value = value
-                    .ok_or(DeserializationError::MissingMember)?
-=======
             .map(|kv| {
                 let key = kv
                     .key
@@ -509,7 +501,6 @@
                         item: "member",
                         r#type: std::any::type_name::<MemberProto>(),
                     })?
->>>>>>> aa17fcad
                     .try_into()?;
                 Ok((key, value))
             })
@@ -517,7 +508,7 @@
         Ok(AssociationState {
             inbox_id: proto.inbox_id,
             members,
-            recovery_address: proto.recovery_address,
+            recovery_identifier: proto.recovery_identifier,
             seen_signatures: HashSet::from_iter(proto.seen_signatures),
         })
     }
