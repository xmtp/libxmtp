<<<<<<< HEAD
use super::MemberIdentifier;
use crate::{constants::INSTALLATION_KEY_SIGNATURE_CONTEXT, GenericSignature};
use async_trait::async_trait;
use ed25519_dalek::{Signature as Ed25519Signature, VerifyingKey};
use ethers::{
    core::k256,
    providers::{Http, Middleware, Provider},
    signers::{LocalWallet, Signer},
    types::{BlockNumber, U64},
    utils::{hash_message, public_key_to_address},
};
=======
use ethers::signers::{LocalWallet, Signer};
>>>>>>> 6b7a163e
use prost::Message;
use std::array::TryFromSliceError;
use thiserror::Error;
use xmtp_proto::xmtp::message_contents::{
    signed_private_key, SignedPrivateKey as LegacySignedPrivateKeyProto,
};

use super::{
    unverified::{UnverifiedLegacyDelegatedSignature, UnverifiedRecoverableEcdsaSignature},
    verified_signature::VerifiedSignature,
};

#[derive(Debug, Error)]
pub enum SignatureError {
    // ethers errors
    #[error(transparent)]
    ProviderError(#[from] ethers::providers::ProviderError),
    #[error(transparent)]
    WalletError(#[from] ethers::signers::WalletError),
    #[error(transparent)]
    ECDSAError(#[from] ethers::types::SignatureError),
    #[error("Malformed legacy key: {0}")]
    MalformedLegacyKey(String),
    #[error(transparent)]
    CryptoSignatureError(#[from] xmtp_cryptography::signature::SignatureError),
    #[error(transparent)]
    VerifierError(#[from] crate::scw_verifier::VerifierError),
    #[error("ed25519 Signature failed {0}")]
    Ed25519Error(#[from] ed25519_dalek::SignatureError),
    #[error(transparent)]
    TryFromSliceError(#[from] TryFromSliceError),
    #[error("Signature validation failed")]
    Invalid,
    #[error(transparent)]
    AddressValidationError(#[from] xmtp_cryptography::signature::AddressValidationError),
    #[error("Invalid account address")]
    InvalidAccountAddress(#[from] rustc_hex::FromHexError),
    #[error(transparent)]
    UrlParseError(#[from] url::ParseError),
    #[error(transparent)]
    DecodeError(#[from] prost::DecodeError),
}

#[derive(Clone, Debug, PartialEq)]
pub enum SignatureKind {
    // We might want to have some sort of LegacyErc191 Signature Kind for the `CreateIdentity` signatures only
    Erc191,
    Erc1271,
    InstallationKey,
    LegacyDelegated,
}

impl std::fmt::Display for SignatureKind {
    fn fmt(&self, f: &mut std::fmt::Formatter) -> std::fmt::Result {
        match self {
            SignatureKind::Erc191 => write!(f, "erc-191"),
            SignatureKind::Erc1271 => write!(f, "erc-1271"),
            SignatureKind::InstallationKey => write!(f, "installation-key"),
            SignatureKind::LegacyDelegated => write!(f, "legacy-delegated"),
        }
    }
}
<<<<<<< HEAD

#[cfg_attr(not(target_arch = "wasm32"), async_trait)]
#[cfg_attr(target_arch = "wasm32", async_trait(?Send))]
pub trait Signature: SignatureClone + std::fmt::Debug + 'static {
    async fn recover_signer(&self) -> Result<MemberIdentifier, SignatureError>;
    fn signature_kind(&self) -> SignatureKind;
    fn bytes(&self) -> Vec<u8>;
    fn to_proto(&self) -> SignatureProto;
}

pub trait SignatureClone {
    fn clone_box(&self) -> GenericSignature;
}

impl<T> SignatureClone for T
where
    T: Signature + Clone + Send + Sync + 'static,
{
    fn clone_box(&self) -> GenericSignature {
        Box::new(self.clone())
    }
}

impl Clone for GenericSignature {
    fn clone(&self) -> GenericSignature {
        self.clone_box()
    }
}

#[allow(dead_code)]
#[derive(Debug, Clone)]
pub struct RecoverableEcdsaSignature {
    signature_text: String,
    signature_bytes: Vec<u8>,
}

impl RecoverableEcdsaSignature {
    pub fn new(signature_text: String, signature_bytes: Vec<u8>) -> Self {
        RecoverableEcdsaSignature {
            signature_text,
            signature_bytes,
        }
    }
}

#[cfg_attr(not(target_arch = "wasm32"), async_trait)]
#[cfg_attr(target_arch = "wasm32", async_trait(?Send))]
impl Signature for RecoverableEcdsaSignature {
    async fn recover_signer(&self) -> Result<MemberIdentifier, SignatureError> {
        let signature = ethers::types::Signature::try_from(self.bytes().as_slice())?;
        Ok(MemberIdentifier::Address(h160addr_to_string(
            signature.recover(self.signature_text.clone())?,
        )))
    }

    fn signature_kind(&self) -> SignatureKind {
        SignatureKind::Erc191
    }

    fn bytes(&self) -> Vec<u8> {
        self.signature_bytes.clone()
    }

    fn to_proto(&self) -> SignatureProto {
        SignatureProto {
            signature: Some(SignatureKindProto::Erc191(RecoverableEcdsaSignatureProto {
                bytes: self.bytes(),
            })),
        }
    }
}

=======
>>>>>>> 6b7a163e
// CAIP-10[https://github.com/ChainAgnostic/CAIPs/blob/main/CAIPs/caip-10.md]
#[derive(Debug, Clone, PartialEq)]
pub struct AccountId {
    pub(crate) chain_id: String,
    pub(crate) account_address: String,
}

impl AccountId {
    pub fn new(chain_id: String, account_address: String) -> Self {
        AccountId {
            chain_id,
            account_address,
        }
    }
<<<<<<< HEAD
    pub fn is_evm_chain(&self) -> bool {
        self.chain_id.starts_with("eip155")
    }
    pub fn get_account_address(&self) -> &str {
        &self.account_address
    }
}

/// A ERC-6492 signature.
#[derive(Debug, Clone)]
pub struct SmartContractWalletSignature {
    signature_text: String,
    signature_bytes: Vec<u8>,
    account_id: AccountId,
    block_number: u64,
    chain_rpc_url: String,
}

impl SmartContractWalletSignature {
    pub fn new(
        signature_text: String,
        signature_bytes: Vec<u8>,
        account_id: AccountId,
        chain_rpc_url: String,
        block_number: u64,
    ) -> Self {
        SmartContractWalletSignature {
            signature_text,
            signature_bytes,
            account_id,
            chain_rpc_url,
            block_number,
        }
    }

    /// Fetch Chain ID & block number from the RPC URL and create the new ERC1271 Signature
    /// This could be used by platform SDK who only needs to provide the RPC URL and account address.
    pub async fn new_with_rpc(
        signature_text: String,
        signature_bytes: Vec<u8>,
        account_address: String,
        chain_rpc_url: String,
    ) -> Result<Self, SignatureError> {
        let provider = Provider::<Http>::try_from(&chain_rpc_url)?;
        let block_number = provider.get_block_number().await?;
        let chain_id = provider.get_chainid().await?;
        let account_id = AccountId::new(chain_id.to_string(), account_address);
        Ok(SmartContractWalletSignature::new(
            signature_text,
            signature_bytes,
            account_id,
            chain_rpc_url,
            block_number.as_u64(),
        ))
    }
}

#[cfg_attr(not(target_arch = "wasm32"), async_trait)]
#[cfg_attr(target_arch = "wasm32", async_trait(?Send))]
impl Signature for SmartContractWalletSignature {
    async fn recover_signer(&self) -> Result<MemberIdentifier, SignatureError> {
        let verifier =
            crate::scw_verifier::SmartContractWalletVerifier::new(self.chain_rpc_url.clone());
        let is_valid = verifier
            .is_valid_signature(
                self.account_id.get_account_address().parse()?,
                hash_message(self.signature_text.clone()).into(), // the hash function should match the one used by the user wallet
                &self.bytes().into(),
                Some(BlockNumber::Number(U64::from(self.block_number))),
            )
            .await?;
        if is_valid {
            Ok(MemberIdentifier::Address(
                self.account_id
                    .get_account_address()
                    .to_string()
                    .to_lowercase(),
            ))
        } else {
            Err(SignatureError::Invalid)
        }
    }

    fn signature_kind(&self) -> SignatureKind {
        SignatureKind::Erc1271
    }

    fn bytes(&self) -> Vec<u8> {
        self.signature_bytes.clone()
    }

    fn to_proto(&self) -> SignatureProto {
        SignatureProto {
            signature: Some(SignatureKindProto::Erc6492(
                SmartContractWalletSignatureProto {
                    account_id: self.account_id.clone().into(),
                    block_number: self.block_number,
                    signature: self.bytes(),
                    chain_rpc_url: self.chain_rpc_url.clone(),
                },
            )),
        }
    }
}

#[derive(Clone, Debug)]
pub struct InstallationKeySignature {
    signature_text: String,
    signature_bytes: Vec<u8>,
    verifying_key: Vec<u8>,
}

impl InstallationKeySignature {
    pub fn new(signature_text: String, signature_bytes: Vec<u8>, verifying_key: Vec<u8>) -> Self {
        InstallationKeySignature {
            signature_text,
            signature_bytes,
            verifying_key,
        }
    }
}

#[cfg_attr(not(target_arch = "wasm32"), async_trait)]
#[cfg_attr(target_arch = "wasm32", async_trait(?Send))]
impl Signature for InstallationKeySignature {
    async fn recover_signer(&self) -> Result<MemberIdentifier, SignatureError> {
        let signature: Ed25519Signature =
            Ed25519Signature::from_bytes(self.bytes().as_slice().try_into()?);
        let verifying_key: VerifyingKey =
            VerifyingKey::from_bytes(&self.verifying_key.as_slice().try_into()?)?;
        let mut prehashed: Sha512 = Sha512::new();
        prehashed.update(self.signature_text.clone());
        verifying_key.verify_prehashed(
            prehashed,
            Some(INSTALLATION_KEY_SIGNATURE_CONTEXT),
            &signature,
        )?;
        Ok(MemberIdentifier::Installation(self.verifying_key.clone()))
    }

    fn signature_kind(&self) -> SignatureKind {
        SignatureKind::InstallationKey
    }

    fn bytes(&self) -> Vec<u8> {
        self.signature_bytes.clone()
    }
=======
>>>>>>> 6b7a163e

    pub fn new_evm(chain_id: u64, account_address: String) -> Self {
        Self::new(format!("eip155:{}", chain_id), account_address)
    }

<<<<<<< HEAD
#[cfg_attr(not(target_arch = "wasm32"), async_trait)]
#[cfg_attr(target_arch = "wasm32", async_trait(?Send))]
impl Signature for LegacyDelegatedSignature {
    async fn recover_signer(&self) -> Result<MemberIdentifier, SignatureError> {
        // Recover the RecoverableEcdsaSignature of the legacy signer(address of the legacy key)
        let legacy_signer = self.legacy_key_signature.recover_signer().await?;
        // Derive the address from legacy public key and compare it with legacy_signer.
        // Note that it's not recovering the address from the __signed__ public key.
        let signed_public_key: ValidatedLegacySignedPublicKey =
            self.signed_public_key_proto.clone().try_into()?;
        let public_key: k256::ecdsa::VerifyingKey =
            k256::ecdsa::VerifyingKey::from_sec1_bytes(&signed_public_key.public_key_bytes)?;
        let address = h160addr_to_string(public_key_to_address(&public_key));
        if MemberIdentifier::Address(address) != legacy_signer {
            return Err(SignatureError::Invalid);
        }

        Ok(MemberIdentifier::Address(
            signed_public_key.account_address().to_lowercase(),
        ))
    }

    fn signature_kind(&self) -> SignatureKind {
        SignatureKind::LegacyDelegated
    }

    fn bytes(&self) -> Vec<u8> {
        self.legacy_key_signature.bytes()
=======
    pub fn is_evm_chain(&self) -> bool {
        self.chain_id.starts_with("eip155")
>>>>>>> 6b7a163e
    }

    pub fn get_account_address(&self) -> &str {
        &self.account_address
    }
}

/// Decode the `legacy_signed_private_key` to legacy private / public key pairs & sign the `signature_text` with the private key.
pub async fn sign_with_legacy_key(
    signature_text: String,
    legacy_signed_private_key: Vec<u8>,
) -> Result<UnverifiedLegacyDelegatedSignature, SignatureError> {
    let legacy_signed_private_key_proto =
        LegacySignedPrivateKeyProto::decode(legacy_signed_private_key.as_slice())?;
    let signed_private_key::Union::Secp256k1(secp256k1) = legacy_signed_private_key_proto
        .union
        .ok_or(SignatureError::MalformedLegacyKey(
            "Missing secp256k1.union field".to_string(),
        ))?;
    let legacy_private_key = secp256k1.bytes;
    let wallet: LocalWallet = hex::encode(legacy_private_key).parse::<LocalWallet>()?;
    let signature = wallet.sign_message(signature_text.clone()).await?;

    let legacy_signed_public_key_proto =
        legacy_signed_private_key_proto
            .public_key
            .ok_or(SignatureError::MalformedLegacyKey(
                "Missing public_key field".to_string(),
            ))?;

    Ok(UnverifiedLegacyDelegatedSignature::new(
        UnverifiedRecoverableEcdsaSignature::new(signature.to_vec()),
        legacy_signed_public_key_proto,
    ))
}

#[derive(Clone, Debug)]
pub struct ValidatedLegacySignedPublicKey {
    pub(crate) account_address: String,
    pub(crate) serialized_key_data: Vec<u8>,
    pub(crate) wallet_signature: VerifiedSignature,
    pub(crate) public_key_bytes: Vec<u8>,
    pub(crate) created_ns: u64,
}

impl ValidatedLegacySignedPublicKey {
    fn header_text() -> String {
        let label = "Create Identity".to_string();
        format!("XMTP : {}", label)
    }

    fn body_text(serialized_legacy_key: &[u8]) -> String {
        hex::encode(serialized_legacy_key)
    }

    fn footer_text() -> String {
        "For more info: https://xmtp.org/signatures/".to_string()
    }

    pub fn text(serialized_legacy_key: &[u8]) -> String {
        format!(
            "{}\n{}\n\n{}",
            Self::header_text(),
            Self::body_text(serialized_legacy_key),
            Self::footer_text()
        )
        .to_string()
    }

    pub fn account_address(&self) -> String {
        self.account_address.clone()
    }

    pub fn key_bytes(&self) -> Vec<u8> {
        self.public_key_bytes.clone()
    }

    pub fn created_ns(&self) -> u64 {
        self.created_ns
    }
<<<<<<< HEAD
}

#[cfg(test)]
pub(crate) mod tests {
    #[cfg(target_arch = "wasm32")]
    wasm_bindgen_test::wasm_bindgen_test_configure!(run_in_dedicated_worker);

    use super::*;
    use crate::{
        associations::{
            signature::Signature,
            test_utils::{rand_u64, MockSignature},
            unsigned_actions::{SignatureTextCreator, UnsignedAddAssociation, UnsignedCreateInbox},
        },
        InboxOwner,
    };
    use ed25519_dalek::SigningKey;
    use ethers::prelude::*;

    use prost::Message;
    use sha2::{Digest, Sha512};
    use xmtp_proto::xmtp::message_contents::SignedPublicKey as LegacySignedPublicKeyProto;
    use xmtp_v2::k256_helper::sign_sha256;

    #[cfg_attr(target_arch = "wasm32", wasm_bindgen_test::wasm_bindgen_test)]
    #[cfg_attr(not(target_arch = "wasm32"), test)]
    fn validate_good_key_round_trip() {
        let proto_bytes = vec![
            10, 79, 8, 192, 195, 165, 174, 203, 153, 231, 213, 23, 26, 67, 10, 65, 4, 216, 84, 174,
            252, 198, 225, 219, 168, 239, 166, 62, 233, 206, 108, 53, 155, 87, 132, 8, 43, 91, 36,
            91, 81, 93, 213, 67, 241, 69, 5, 31, 249, 186, 129, 119, 144, 4, 44, 54, 76, 185, 95,
            61, 23, 231, 72, 7, 169, 18, 70, 113, 79, 173, 82, 13, 37, 146, 201, 43, 174, 180, 33,
            125, 43, 18, 70, 18, 68, 10, 64, 7, 136, 100, 172, 155, 247, 230, 255, 253, 247, 78,
            50, 212, 226, 41, 78, 239, 183, 136, 247, 122, 88, 155, 245, 219, 183, 215, 202, 42,
            89, 162, 128, 96, 96, 120, 131, 17, 70, 38, 231, 2, 27, 91, 29, 66, 110, 128, 140, 1,
            42, 217, 185, 2, 181, 208, 100, 143, 143, 219, 159, 174, 1, 233, 191, 16, 1,
        ];
        let account_address = "0x220ca99fb7fafa18cb623d924794dde47b4bc2e9";

        let proto = LegacySignedPublicKeyProto::decode(proto_bytes.as_slice()).unwrap();
        let validated_key = ValidatedLegacySignedPublicKey::try_from(proto)
            .expect("Key should validate successfully");
        let proto: LegacySignedPublicKeyProto = validated_key.into();
        let validated_key = ValidatedLegacySignedPublicKey::try_from(proto)
            .expect("Key should still validate successfully");
        assert_eq!(validated_key.account_address(), account_address);
    }

    #[cfg_attr(target_arch = "wasm32", wasm_bindgen_test::wasm_bindgen_test)]
    #[cfg_attr(not(target_arch = "wasm32"), test)]
    fn validate_malformed_key() {
        let proto_bytes = vec![
            10, 79, 8, 192, 195, 165, 174, 203, 153, 231, 213, 23, 26, 67, 10, 65, 4, 216, 84, 174,
            252, 198, 225, 219, 168, 239, 166, 62, 233, 206, 108, 53, 155, 87, 132, 8, 43, 91, 36,
            91, 81, 93, 213, 67, 241, 69, 5, 31, 249, 186, 129, 119, 144, 4, 44, 54, 76, 185, 95,
            61, 23, 231, 72, 7, 169, 18, 70, 113, 79, 173, 82, 13, 37, 146, 201, 43, 174, 180, 33,
            125, 43, 18, 70, 18, 68, 10, 64, 7, 136, 100, 172, 155, 247, 230, 255, 253, 247, 78,
            50, 212, 226, 41, 78, 239, 183, 136, 247, 122, 88, 155, 245, 219, 183, 215, 202, 42,
            89, 162, 128, 96, 96, 120, 131, 17, 70, 38, 231, 2, 27, 91, 29, 66, 110, 128, 140, 1,
            42, 217, 185, 2, 181, 208, 100, 143, 143, 219, 159, 174, 1, 233, 191, 16, 1,
        ];
        let mut proto = LegacySignedPublicKeyProto::decode(proto_bytes.as_slice()).unwrap();
        proto.key_bytes[0] += 1; // Corrupt the serialized key data
        assert!(matches!(
            ValidatedLegacySignedPublicKey::try_from(proto),
            Err(super::SignatureError::Invalid)
        ));
    }

    #[cfg_attr(target_arch = "wasm32", wasm_bindgen_test::wasm_bindgen_test)]
    #[cfg_attr(not(target_arch = "wasm32"), tokio::test)]
    async fn recover_signer_ecdsa() {
        let wallet: LocalWallet = LocalWallet::new(&mut rand::thread_rng());
        let unsigned_action = UnsignedCreateInbox {
            nonce: rand_u64(),
            account_address: wallet.get_address(),
        };
        let signature_text = unsigned_action.signature_text();
        let signature_bytes: Vec<u8> = wallet
            .sign_message(signature_text.clone())
            .await
            .unwrap()
            .to_vec();
        let signature = RecoverableEcdsaSignature::new(signature_text.clone(), signature_bytes);
        let expected = MemberIdentifier::Address(wallet.get_address());
        let actual = signature.recover_signer().await.unwrap();

        assert_eq!(expected, actual);
    }

    #[cfg_attr(target_arch = "wasm32", wasm_bindgen_test::wasm_bindgen_test)]
    #[cfg_attr(not(target_arch = "wasm32"), tokio::test)]
    async fn recover_signer_erc1271() {
        let wallet: LocalWallet = LocalWallet::new(&mut rand::thread_rng());

        let mock_erc1271 = MockSignature::new_boxed(
            true,
            MemberIdentifier::Address(wallet.get_address()),
            SignatureKind::Erc1271,
            None,
        );

        let expected = MemberIdentifier::Address(wallet.get_address());
        let actual = mock_erc1271.recover_signer().await.unwrap();
        assert_eq!(expected, actual);
    }

    #[cfg_attr(target_arch = "wasm32", wasm_bindgen_test::wasm_bindgen_test)]
    #[cfg_attr(not(target_arch = "wasm32"), tokio::test)]
    async fn recover_signer_installation() {
        let signing_key: SigningKey = SigningKey::generate(&mut rand::thread_rng());
        let verifying_key = signing_key.verifying_key();

        let unsigned_action = UnsignedAddAssociation {
            new_member_identifier: MemberIdentifier::Address("0x123456789abcdef".to_string()),
        };
        let signature_text = unsigned_action.signature_text();
        let mut prehashed: Sha512 = Sha512::new();
        prehashed.update(signature_text.clone());
        let sig = signing_key
            .sign_prehashed(prehashed, Some(INSTALLATION_KEY_SIGNATURE_CONTEXT))
            .unwrap();
        let installation_key_sig = InstallationKeySignature::new(
            signature_text.clone(),
            sig.to_vec(),
            verifying_key.as_bytes().to_vec(),
        );
        let expected = MemberIdentifier::Installation(verifying_key.as_bytes().to_vec());
        let actual = installation_key_sig.recover_signer().await.unwrap();
        assert_eq!(expected, actual);
    }

    // Test the happy path with LocalWallet & fail path with a secp256k1 signer.
    #[cfg_attr(target_arch = "wasm32", wasm_bindgen_test::wasm_bindgen_test)]
    #[cfg_attr(not(target_arch = "wasm32"), tokio::test)]
    async fn recover_signer_legacy() {
        let signature_text = "test_legacy_signature".to_string();
        let account_address = "0x0bd00b21af9a2d538103c3aaf95cb507f8af1b28".to_string();
        let legacy_signed_private_key = hex::decode("0880bdb7a8b3f6ede81712220a20ad528ea38ce005268c4fb13832cfed13c2b2219a378e9099e48a38a30d66ef991a96010a4c08aaa8e6f5f9311a430a41047fd90688ca39237c2899281cdf2756f9648f93767f91c0e0f74aed7e3d3a8425e9eaa9fa161341c64aa1c782d004ff37ffedc887549ead4a40f18d1179df9dff124612440a403c2cb2338fb98bfe5f6850af11f6a7e97a04350fc9d37877060f8d18e8f66de31c77b3504c93cf6a47017ea700a48625c4159e3f7e75b52ff4ea23bc13db77371001").unwrap();

        // happy path
        let legacy_signature =
            sign_with_legacy_key(signature_text.clone(), legacy_signed_private_key.clone())
                .await
                .unwrap();
        let expected = MemberIdentifier::Address(account_address.clone());
        let actual = legacy_signature.recover_signer().await.unwrap();
        assert_eq!(expected, actual);

        // fail path
        let legacy_signed_private_key_proto =
            LegacySignedPrivateKeyProto::decode(legacy_signed_private_key.as_slice()).unwrap();
        let signed_private_key::Union::Secp256k1(secp256k1) =
            legacy_signed_private_key_proto.union.unwrap();
        let legacy_private_key = secp256k1.bytes;
        let (mut legacy_signature, recovery_id) = sign_sha256(
            &legacy_private_key,       // secret_key
            signature_text.as_bytes(), // message
        )
        .unwrap();
        legacy_signature.push(recovery_id);
        let legacy_signature = RecoverableEcdsaSignature::new(signature_text, legacy_signature);
        let legacy_signed_public_key_proto = legacy_signed_private_key_proto.public_key.unwrap();
        let legacy_signature: LegacyDelegatedSignature =
            LegacyDelegatedSignature::new(legacy_signature, legacy_signed_public_key_proto);

        assert!(matches!(
            legacy_signature.recover_signer().await,
            Err(super::SignatureError::Invalid)
        ));
    }
=======
>>>>>>> 6b7a163e
}<|MERGE_RESOLUTION|>--- conflicted
+++ resolved
@@ -1,18 +1,4 @@
-<<<<<<< HEAD
-use super::MemberIdentifier;
-use crate::{constants::INSTALLATION_KEY_SIGNATURE_CONTEXT, GenericSignature};
-use async_trait::async_trait;
-use ed25519_dalek::{Signature as Ed25519Signature, VerifyingKey};
-use ethers::{
-    core::k256,
-    providers::{Http, Middleware, Provider},
-    signers::{LocalWallet, Signer},
-    types::{BlockNumber, U64},
-    utils::{hash_message, public_key_to_address},
-};
-=======
 use ethers::signers::{LocalWallet, Signer};
->>>>>>> 6b7a163e
 use prost::Message;
 use std::array::TryFromSliceError;
 use thiserror::Error;
@@ -75,81 +61,7 @@
         }
     }
 }
-<<<<<<< HEAD
 
-#[cfg_attr(not(target_arch = "wasm32"), async_trait)]
-#[cfg_attr(target_arch = "wasm32", async_trait(?Send))]
-pub trait Signature: SignatureClone + std::fmt::Debug + 'static {
-    async fn recover_signer(&self) -> Result<MemberIdentifier, SignatureError>;
-    fn signature_kind(&self) -> SignatureKind;
-    fn bytes(&self) -> Vec<u8>;
-    fn to_proto(&self) -> SignatureProto;
-}
-
-pub trait SignatureClone {
-    fn clone_box(&self) -> GenericSignature;
-}
-
-impl<T> SignatureClone for T
-where
-    T: Signature + Clone + Send + Sync + 'static,
-{
-    fn clone_box(&self) -> GenericSignature {
-        Box::new(self.clone())
-    }
-}
-
-impl Clone for GenericSignature {
-    fn clone(&self) -> GenericSignature {
-        self.clone_box()
-    }
-}
-
-#[allow(dead_code)]
-#[derive(Debug, Clone)]
-pub struct RecoverableEcdsaSignature {
-    signature_text: String,
-    signature_bytes: Vec<u8>,
-}
-
-impl RecoverableEcdsaSignature {
-    pub fn new(signature_text: String, signature_bytes: Vec<u8>) -> Self {
-        RecoverableEcdsaSignature {
-            signature_text,
-            signature_bytes,
-        }
-    }
-}
-
-#[cfg_attr(not(target_arch = "wasm32"), async_trait)]
-#[cfg_attr(target_arch = "wasm32", async_trait(?Send))]
-impl Signature for RecoverableEcdsaSignature {
-    async fn recover_signer(&self) -> Result<MemberIdentifier, SignatureError> {
-        let signature = ethers::types::Signature::try_from(self.bytes().as_slice())?;
-        Ok(MemberIdentifier::Address(h160addr_to_string(
-            signature.recover(self.signature_text.clone())?,
-        )))
-    }
-
-    fn signature_kind(&self) -> SignatureKind {
-        SignatureKind::Erc191
-    }
-
-    fn bytes(&self) -> Vec<u8> {
-        self.signature_bytes.clone()
-    }
-
-    fn to_proto(&self) -> SignatureProto {
-        SignatureProto {
-            signature: Some(SignatureKindProto::Erc191(RecoverableEcdsaSignatureProto {
-                bytes: self.bytes(),
-            })),
-        }
-    }
-}
-
-=======
->>>>>>> 6b7a163e
 // CAIP-10[https://github.com/ChainAgnostic/CAIPs/blob/main/CAIPs/caip-10.md]
 #[derive(Debug, Clone, PartialEq)]
 pub struct AccountId {
@@ -164,194 +76,13 @@
             account_address,
         }
     }
-<<<<<<< HEAD
-    pub fn is_evm_chain(&self) -> bool {
-        self.chain_id.starts_with("eip155")
-    }
-    pub fn get_account_address(&self) -> &str {
-        &self.account_address
-    }
-}
-
-/// A ERC-6492 signature.
-#[derive(Debug, Clone)]
-pub struct SmartContractWalletSignature {
-    signature_text: String,
-    signature_bytes: Vec<u8>,
-    account_id: AccountId,
-    block_number: u64,
-    chain_rpc_url: String,
-}
-
-impl SmartContractWalletSignature {
-    pub fn new(
-        signature_text: String,
-        signature_bytes: Vec<u8>,
-        account_id: AccountId,
-        chain_rpc_url: String,
-        block_number: u64,
-    ) -> Self {
-        SmartContractWalletSignature {
-            signature_text,
-            signature_bytes,
-            account_id,
-            chain_rpc_url,
-            block_number,
-        }
-    }
-
-    /// Fetch Chain ID & block number from the RPC URL and create the new ERC1271 Signature
-    /// This could be used by platform SDK who only needs to provide the RPC URL and account address.
-    pub async fn new_with_rpc(
-        signature_text: String,
-        signature_bytes: Vec<u8>,
-        account_address: String,
-        chain_rpc_url: String,
-    ) -> Result<Self, SignatureError> {
-        let provider = Provider::<Http>::try_from(&chain_rpc_url)?;
-        let block_number = provider.get_block_number().await?;
-        let chain_id = provider.get_chainid().await?;
-        let account_id = AccountId::new(chain_id.to_string(), account_address);
-        Ok(SmartContractWalletSignature::new(
-            signature_text,
-            signature_bytes,
-            account_id,
-            chain_rpc_url,
-            block_number.as_u64(),
-        ))
-    }
-}
-
-#[cfg_attr(not(target_arch = "wasm32"), async_trait)]
-#[cfg_attr(target_arch = "wasm32", async_trait(?Send))]
-impl Signature for SmartContractWalletSignature {
-    async fn recover_signer(&self) -> Result<MemberIdentifier, SignatureError> {
-        let verifier =
-            crate::scw_verifier::SmartContractWalletVerifier::new(self.chain_rpc_url.clone());
-        let is_valid = verifier
-            .is_valid_signature(
-                self.account_id.get_account_address().parse()?,
-                hash_message(self.signature_text.clone()).into(), // the hash function should match the one used by the user wallet
-                &self.bytes().into(),
-                Some(BlockNumber::Number(U64::from(self.block_number))),
-            )
-            .await?;
-        if is_valid {
-            Ok(MemberIdentifier::Address(
-                self.account_id
-                    .get_account_address()
-                    .to_string()
-                    .to_lowercase(),
-            ))
-        } else {
-            Err(SignatureError::Invalid)
-        }
-    }
-
-    fn signature_kind(&self) -> SignatureKind {
-        SignatureKind::Erc1271
-    }
-
-    fn bytes(&self) -> Vec<u8> {
-        self.signature_bytes.clone()
-    }
-
-    fn to_proto(&self) -> SignatureProto {
-        SignatureProto {
-            signature: Some(SignatureKindProto::Erc6492(
-                SmartContractWalletSignatureProto {
-                    account_id: self.account_id.clone().into(),
-                    block_number: self.block_number,
-                    signature: self.bytes(),
-                    chain_rpc_url: self.chain_rpc_url.clone(),
-                },
-            )),
-        }
-    }
-}
-
-#[derive(Clone, Debug)]
-pub struct InstallationKeySignature {
-    signature_text: String,
-    signature_bytes: Vec<u8>,
-    verifying_key: Vec<u8>,
-}
-
-impl InstallationKeySignature {
-    pub fn new(signature_text: String, signature_bytes: Vec<u8>, verifying_key: Vec<u8>) -> Self {
-        InstallationKeySignature {
-            signature_text,
-            signature_bytes,
-            verifying_key,
-        }
-    }
-}
-
-#[cfg_attr(not(target_arch = "wasm32"), async_trait)]
-#[cfg_attr(target_arch = "wasm32", async_trait(?Send))]
-impl Signature for InstallationKeySignature {
-    async fn recover_signer(&self) -> Result<MemberIdentifier, SignatureError> {
-        let signature: Ed25519Signature =
-            Ed25519Signature::from_bytes(self.bytes().as_slice().try_into()?);
-        let verifying_key: VerifyingKey =
-            VerifyingKey::from_bytes(&self.verifying_key.as_slice().try_into()?)?;
-        let mut prehashed: Sha512 = Sha512::new();
-        prehashed.update(self.signature_text.clone());
-        verifying_key.verify_prehashed(
-            prehashed,
-            Some(INSTALLATION_KEY_SIGNATURE_CONTEXT),
-            &signature,
-        )?;
-        Ok(MemberIdentifier::Installation(self.verifying_key.clone()))
-    }
-
-    fn signature_kind(&self) -> SignatureKind {
-        SignatureKind::InstallationKey
-    }
-
-    fn bytes(&self) -> Vec<u8> {
-        self.signature_bytes.clone()
-    }
-=======
->>>>>>> 6b7a163e
 
     pub fn new_evm(chain_id: u64, account_address: String) -> Self {
         Self::new(format!("eip155:{}", chain_id), account_address)
     }
 
-<<<<<<< HEAD
-#[cfg_attr(not(target_arch = "wasm32"), async_trait)]
-#[cfg_attr(target_arch = "wasm32", async_trait(?Send))]
-impl Signature for LegacyDelegatedSignature {
-    async fn recover_signer(&self) -> Result<MemberIdentifier, SignatureError> {
-        // Recover the RecoverableEcdsaSignature of the legacy signer(address of the legacy key)
-        let legacy_signer = self.legacy_key_signature.recover_signer().await?;
-        // Derive the address from legacy public key and compare it with legacy_signer.
-        // Note that it's not recovering the address from the __signed__ public key.
-        let signed_public_key: ValidatedLegacySignedPublicKey =
-            self.signed_public_key_proto.clone().try_into()?;
-        let public_key: k256::ecdsa::VerifyingKey =
-            k256::ecdsa::VerifyingKey::from_sec1_bytes(&signed_public_key.public_key_bytes)?;
-        let address = h160addr_to_string(public_key_to_address(&public_key));
-        if MemberIdentifier::Address(address) != legacy_signer {
-            return Err(SignatureError::Invalid);
-        }
-
-        Ok(MemberIdentifier::Address(
-            signed_public_key.account_address().to_lowercase(),
-        ))
-    }
-
-    fn signature_kind(&self) -> SignatureKind {
-        SignatureKind::LegacyDelegated
-    }
-
-    fn bytes(&self) -> Vec<u8> {
-        self.legacy_key_signature.bytes()
-=======
     pub fn is_evm_chain(&self) -> bool {
         self.chain_id.starts_with("eip155")
->>>>>>> 6b7a163e
     }
 
     pub fn get_account_address(&self) -> &str {
@@ -432,178 +163,4 @@
     pub fn created_ns(&self) -> u64 {
         self.created_ns
     }
-<<<<<<< HEAD
 }
-
-#[cfg(test)]
-pub(crate) mod tests {
-    #[cfg(target_arch = "wasm32")]
-    wasm_bindgen_test::wasm_bindgen_test_configure!(run_in_dedicated_worker);
-
-    use super::*;
-    use crate::{
-        associations::{
-            signature::Signature,
-            test_utils::{rand_u64, MockSignature},
-            unsigned_actions::{SignatureTextCreator, UnsignedAddAssociation, UnsignedCreateInbox},
-        },
-        InboxOwner,
-    };
-    use ed25519_dalek::SigningKey;
-    use ethers::prelude::*;
-
-    use prost::Message;
-    use sha2::{Digest, Sha512};
-    use xmtp_proto::xmtp::message_contents::SignedPublicKey as LegacySignedPublicKeyProto;
-    use xmtp_v2::k256_helper::sign_sha256;
-
-    #[cfg_attr(target_arch = "wasm32", wasm_bindgen_test::wasm_bindgen_test)]
-    #[cfg_attr(not(target_arch = "wasm32"), test)]
-    fn validate_good_key_round_trip() {
-        let proto_bytes = vec![
-            10, 79, 8, 192, 195, 165, 174, 203, 153, 231, 213, 23, 26, 67, 10, 65, 4, 216, 84, 174,
-            252, 198, 225, 219, 168, 239, 166, 62, 233, 206, 108, 53, 155, 87, 132, 8, 43, 91, 36,
-            91, 81, 93, 213, 67, 241, 69, 5, 31, 249, 186, 129, 119, 144, 4, 44, 54, 76, 185, 95,
-            61, 23, 231, 72, 7, 169, 18, 70, 113, 79, 173, 82, 13, 37, 146, 201, 43, 174, 180, 33,
-            125, 43, 18, 70, 18, 68, 10, 64, 7, 136, 100, 172, 155, 247, 230, 255, 253, 247, 78,
-            50, 212, 226, 41, 78, 239, 183, 136, 247, 122, 88, 155, 245, 219, 183, 215, 202, 42,
-            89, 162, 128, 96, 96, 120, 131, 17, 70, 38, 231, 2, 27, 91, 29, 66, 110, 128, 140, 1,
-            42, 217, 185, 2, 181, 208, 100, 143, 143, 219, 159, 174, 1, 233, 191, 16, 1,
-        ];
-        let account_address = "0x220ca99fb7fafa18cb623d924794dde47b4bc2e9";
-
-        let proto = LegacySignedPublicKeyProto::decode(proto_bytes.as_slice()).unwrap();
-        let validated_key = ValidatedLegacySignedPublicKey::try_from(proto)
-            .expect("Key should validate successfully");
-        let proto: LegacySignedPublicKeyProto = validated_key.into();
-        let validated_key = ValidatedLegacySignedPublicKey::try_from(proto)
-            .expect("Key should still validate successfully");
-        assert_eq!(validated_key.account_address(), account_address);
-    }
-
-    #[cfg_attr(target_arch = "wasm32", wasm_bindgen_test::wasm_bindgen_test)]
-    #[cfg_attr(not(target_arch = "wasm32"), test)]
-    fn validate_malformed_key() {
-        let proto_bytes = vec![
-            10, 79, 8, 192, 195, 165, 174, 203, 153, 231, 213, 23, 26, 67, 10, 65, 4, 216, 84, 174,
-            252, 198, 225, 219, 168, 239, 166, 62, 233, 206, 108, 53, 155, 87, 132, 8, 43, 91, 36,
-            91, 81, 93, 213, 67, 241, 69, 5, 31, 249, 186, 129, 119, 144, 4, 44, 54, 76, 185, 95,
-            61, 23, 231, 72, 7, 169, 18, 70, 113, 79, 173, 82, 13, 37, 146, 201, 43, 174, 180, 33,
-            125, 43, 18, 70, 18, 68, 10, 64, 7, 136, 100, 172, 155, 247, 230, 255, 253, 247, 78,
-            50, 212, 226, 41, 78, 239, 183, 136, 247, 122, 88, 155, 245, 219, 183, 215, 202, 42,
-            89, 162, 128, 96, 96, 120, 131, 17, 70, 38, 231, 2, 27, 91, 29, 66, 110, 128, 140, 1,
-            42, 217, 185, 2, 181, 208, 100, 143, 143, 219, 159, 174, 1, 233, 191, 16, 1,
-        ];
-        let mut proto = LegacySignedPublicKeyProto::decode(proto_bytes.as_slice()).unwrap();
-        proto.key_bytes[0] += 1; // Corrupt the serialized key data
-        assert!(matches!(
-            ValidatedLegacySignedPublicKey::try_from(proto),
-            Err(super::SignatureError::Invalid)
-        ));
-    }
-
-    #[cfg_attr(target_arch = "wasm32", wasm_bindgen_test::wasm_bindgen_test)]
-    #[cfg_attr(not(target_arch = "wasm32"), tokio::test)]
-    async fn recover_signer_ecdsa() {
-        let wallet: LocalWallet = LocalWallet::new(&mut rand::thread_rng());
-        let unsigned_action = UnsignedCreateInbox {
-            nonce: rand_u64(),
-            account_address: wallet.get_address(),
-        };
-        let signature_text = unsigned_action.signature_text();
-        let signature_bytes: Vec<u8> = wallet
-            .sign_message(signature_text.clone())
-            .await
-            .unwrap()
-            .to_vec();
-        let signature = RecoverableEcdsaSignature::new(signature_text.clone(), signature_bytes);
-        let expected = MemberIdentifier::Address(wallet.get_address());
-        let actual = signature.recover_signer().await.unwrap();
-
-        assert_eq!(expected, actual);
-    }
-
-    #[cfg_attr(target_arch = "wasm32", wasm_bindgen_test::wasm_bindgen_test)]
-    #[cfg_attr(not(target_arch = "wasm32"), tokio::test)]
-    async fn recover_signer_erc1271() {
-        let wallet: LocalWallet = LocalWallet::new(&mut rand::thread_rng());
-
-        let mock_erc1271 = MockSignature::new_boxed(
-            true,
-            MemberIdentifier::Address(wallet.get_address()),
-            SignatureKind::Erc1271,
-            None,
-        );
-
-        let expected = MemberIdentifier::Address(wallet.get_address());
-        let actual = mock_erc1271.recover_signer().await.unwrap();
-        assert_eq!(expected, actual);
-    }
-
-    #[cfg_attr(target_arch = "wasm32", wasm_bindgen_test::wasm_bindgen_test)]
-    #[cfg_attr(not(target_arch = "wasm32"), tokio::test)]
-    async fn recover_signer_installation() {
-        let signing_key: SigningKey = SigningKey::generate(&mut rand::thread_rng());
-        let verifying_key = signing_key.verifying_key();
-
-        let unsigned_action = UnsignedAddAssociation {
-            new_member_identifier: MemberIdentifier::Address("0x123456789abcdef".to_string()),
-        };
-        let signature_text = unsigned_action.signature_text();
-        let mut prehashed: Sha512 = Sha512::new();
-        prehashed.update(signature_text.clone());
-        let sig = signing_key
-            .sign_prehashed(prehashed, Some(INSTALLATION_KEY_SIGNATURE_CONTEXT))
-            .unwrap();
-        let installation_key_sig = InstallationKeySignature::new(
-            signature_text.clone(),
-            sig.to_vec(),
-            verifying_key.as_bytes().to_vec(),
-        );
-        let expected = MemberIdentifier::Installation(verifying_key.as_bytes().to_vec());
-        let actual = installation_key_sig.recover_signer().await.unwrap();
-        assert_eq!(expected, actual);
-    }
-
-    // Test the happy path with LocalWallet & fail path with a secp256k1 signer.
-    #[cfg_attr(target_arch = "wasm32", wasm_bindgen_test::wasm_bindgen_test)]
-    #[cfg_attr(not(target_arch = "wasm32"), tokio::test)]
-    async fn recover_signer_legacy() {
-        let signature_text = "test_legacy_signature".to_string();
-        let account_address = "0x0bd00b21af9a2d538103c3aaf95cb507f8af1b28".to_string();
-        let legacy_signed_private_key = hex::decode("0880bdb7a8b3f6ede81712220a20ad528ea38ce005268c4fb13832cfed13c2b2219a378e9099e48a38a30d66ef991a96010a4c08aaa8e6f5f9311a430a41047fd90688ca39237c2899281cdf2756f9648f93767f91c0e0f74aed7e3d3a8425e9eaa9fa161341c64aa1c782d004ff37ffedc887549ead4a40f18d1179df9dff124612440a403c2cb2338fb98bfe5f6850af11f6a7e97a04350fc9d37877060f8d18e8f66de31c77b3504c93cf6a47017ea700a48625c4159e3f7e75b52ff4ea23bc13db77371001").unwrap();
-
-        // happy path
-        let legacy_signature =
-            sign_with_legacy_key(signature_text.clone(), legacy_signed_private_key.clone())
-                .await
-                .unwrap();
-        let expected = MemberIdentifier::Address(account_address.clone());
-        let actual = legacy_signature.recover_signer().await.unwrap();
-        assert_eq!(expected, actual);
-
-        // fail path
-        let legacy_signed_private_key_proto =
-            LegacySignedPrivateKeyProto::decode(legacy_signed_private_key.as_slice()).unwrap();
-        let signed_private_key::Union::Secp256k1(secp256k1) =
-            legacy_signed_private_key_proto.union.unwrap();
-        let legacy_private_key = secp256k1.bytes;
-        let (mut legacy_signature, recovery_id) = sign_sha256(
-            &legacy_private_key,       // secret_key
-            signature_text.as_bytes(), // message
-        )
-        .unwrap();
-        legacy_signature.push(recovery_id);
-        let legacy_signature = RecoverableEcdsaSignature::new(signature_text, legacy_signature);
-        let legacy_signed_public_key_proto = legacy_signed_private_key_proto.public_key.unwrap();
-        let legacy_signature: LegacyDelegatedSignature =
-            LegacyDelegatedSignature::new(legacy_signature, legacy_signed_public_key_proto);
-
-        assert!(matches!(
-            legacy_signature.recover_signer().await,
-            Err(super::SignatureError::Invalid)
-        ));
-    }
-=======
->>>>>>> 6b7a163e
-}