mod association_log;
pub mod builder;
mod hashes;
mod member;
mod serialization;
mod signature;
mod state;
#[cfg(any(test, feature = "test-utils"))]
<<<<<<< HEAD
mod test_utils;
=======
pub mod test_utils;
>>>>>>> 5b62701e
mod unsigned_actions;

pub use self::association_log::*;
pub use self::hashes::generate_inbox_id;
pub use self::member::{Member, MemberIdentifier, MemberKind};
pub use self::serialization::{DeserializationError, SerializationError};
pub use self::signature::{Signature, SignatureError, SignatureKind};
pub use self::state::{AssociationState, AssociationStateDiff};

// Apply a single IdentityUpdate to an existing AssociationState
pub fn apply_update(
    initial_state: AssociationState,
    update: IdentityUpdate,
) -> Result<AssociationState, AssociationError> {
    update.update_state(Some(initial_state))
}

// Get the current state from an array of `IdentityUpdate`s. Entire operation fails if any operation fails
pub fn get_state<Updates: AsRef<[IdentityUpdate]>>(
    updates: Updates,
) -> Result<AssociationState, AssociationError> {
    let new_state = updates.as_ref().iter().try_fold(
        None,
        |state, update| -> Result<Option<AssociationState>, AssociationError> {
            let updated_state = update.update_state(state)?;
            Ok(Some(updated_state))
        },
    )?;

    new_state.ok_or(AssociationError::NotCreated)
}

#[cfg(any(test, feature = "test-utils"))]
<<<<<<< HEAD
mod test_util {
=======
pub mod test_defaults {
>>>>>>> 5b62701e
    use self::test_utils::{rand_string, rand_u64, rand_vec, MockSignature};
    use super::*;

    impl IdentityUpdate {
        pub fn new_test(actions: Vec<Action>, inbox_id: String) -> Self {
            Self::new(actions, inbox_id, rand_u64())
        }
    }

    impl Default for AddAssociation {
        fn default() -> Self {
            let existing_member = rand_string();
            let new_member = rand_vec();
<<<<<<< HEAD
=======

>>>>>>> 5b62701e
            Self {
                existing_member_signature: MockSignature::new_boxed(
                    true,
                    existing_member.into(),
                    SignatureKind::Erc191,
                    None,
                ),
                new_member_signature: MockSignature::new_boxed(
                    true,
                    new_member.clone().into(),
                    SignatureKind::InstallationKey,
                    None,
                ),
                new_member_identifier: new_member.into(),
            }
        }
    }

    // Default will create an inbox with a ERC-191 signature
    impl Default for CreateInbox {
        fn default() -> Self {
            let signer = rand_string();
<<<<<<< HEAD
=======

>>>>>>> 5b62701e
            Self {
                nonce: rand_u64(),
                account_address: signer.clone(),
                initial_address_signature: MockSignature::new_boxed(
                    true,
                    signer.into(),
                    SignatureKind::Erc191,
                    None,
                ),
            }
        }
    }

    impl Default for RevokeAssociation {
        fn default() -> Self {
            let signer = rand_string();
<<<<<<< HEAD
=======

>>>>>>> 5b62701e
            Self {
                recovery_address_signature: MockSignature::new_boxed(
                    true,
                    signer.into(),
                    SignatureKind::Erc191,
                    None,
                ),
                revoked_member: rand_string().into(),
            }
        }
    }
}

#[cfg(test)]
mod tests {
    use tests::hashes::generate_inbox_id;

    use self::test_utils::{rand_string, rand_vec, MockSignature};

    use super::*;

    pub fn new_test_inbox() -> AssociationState {
        let create_request = CreateInbox::default();
        let inbox_id = generate_inbox_id(&create_request.account_address, &create_request.nonce);
        let identity_update =
            IdentityUpdate::new_test(vec![Action::CreateInbox(create_request)], inbox_id);

        get_state(vec![identity_update]).unwrap()
    }

    pub fn new_test_inbox_with_installation() -> AssociationState {
        let initial_state = new_test_inbox();
        let inbox_id = initial_state.inbox_id().clone();
        let initial_wallet_address: MemberIdentifier =
            initial_state.recovery_address().clone().into();

        let update = Action::AddAssociation(AddAssociation {
            existing_member_signature: MockSignature::new_boxed(
                true,
                initial_wallet_address.clone(),
                SignatureKind::Erc191,
                None,
            ),
            ..Default::default()
        });

        apply_update(
            initial_state,
            IdentityUpdate::new_test(vec![update], inbox_id.clone()),
        )
        .unwrap()
    }

    #[test]
    fn test_create_inbox() {
        let create_request = CreateInbox::default();
        let inbox_id = generate_inbox_id(&create_request.account_address, &create_request.nonce);
        let account_address = create_request.account_address.clone();
        let identity_update =
            IdentityUpdate::new_test(vec![Action::CreateInbox(create_request)], inbox_id.clone());
        let state = get_state(vec![identity_update]).unwrap();
        assert_eq!(state.members().len(), 1);

        let existing_entity = state.get(&account_address.clone().into()).unwrap();
        assert!(existing_entity.identifier.eq(&account_address.into()));
    }

    #[test]
    fn create_and_add_separately() {
        let initial_state = new_test_inbox();
        let inbox_id = initial_state.inbox_id().clone();
        let new_installation_identifier: MemberIdentifier = rand_vec().into();
        let first_member: MemberIdentifier = initial_state.recovery_address().clone().into();

        let update = Action::AddAssociation(AddAssociation {
            new_member_identifier: new_installation_identifier.clone(),
            new_member_signature: MockSignature::new_boxed(
                true,
                new_installation_identifier.clone(),
                SignatureKind::InstallationKey,
                None,
            ),
            existing_member_signature: MockSignature::new_boxed(
                true,
                first_member.clone(),
                SignatureKind::Erc191,
                None,
            ),
            ..Default::default()
        });

        let new_state = apply_update(
            initial_state,
            IdentityUpdate::new_test(vec![update], inbox_id.clone()),
        )
        .unwrap();
        assert_eq!(new_state.members().len(), 2);

        let new_member = new_state.get(&new_installation_identifier).unwrap();
        assert_eq!(new_member.added_by_entity, Some(first_member));
    }

    #[test]
    fn create_and_add_together() {
        let create_action = CreateInbox::default();
        let account_address = create_action.account_address.clone();
        let inbox_id = generate_inbox_id(&account_address, &create_action.nonce);
        let new_member_identifier: MemberIdentifier = rand_vec().into();
        let add_action = AddAssociation {
            existing_member_signature: MockSignature::new_boxed(
                true,
                account_address.clone().into(),
                SignatureKind::Erc191,
                None,
            ),
            // Add an installation ID
            new_member_signature: MockSignature::new_boxed(
                true,
                new_member_identifier.clone(),
                SignatureKind::InstallationKey,
                None,
            ),
            new_member_identifier: new_member_identifier.clone(),
            ..Default::default()
        };
        let identity_update = IdentityUpdate::new_test(
            vec![
                Action::CreateInbox(create_action),
                Action::AddAssociation(add_action),
            ],
            inbox_id.clone(),
        );
        let state = get_state(vec![identity_update]).unwrap();
        assert_eq!(state.members().len(), 2);
        assert_eq!(
            state.get(&new_member_identifier).unwrap().added_by_entity,
            Some(account_address.into())
        );
    }

    #[test]
    fn create_from_legacy_key() {
        let member_identifier: MemberIdentifier = rand_string().into();
        let create_action = CreateInbox {
            nonce: 0,
            account_address: member_identifier.to_string(),
            initial_address_signature: MockSignature::new_boxed(
                true,
                member_identifier.clone(),
                SignatureKind::LegacyDelegated,
                Some("0".to_string()),
            ),
        };
        let inbox_id = generate_inbox_id(&member_identifier.to_string(), &0);
        let state = get_state(vec![IdentityUpdate::new_test(
            vec![Action::CreateInbox(create_action)],
            inbox_id.clone(),
        )])
        .unwrap();
        assert_eq!(state.members().len(), 1);

        // The legacy key can only be used once. After this, subsequent updates should fail
        let update = Action::AddAssociation(AddAssociation {
            existing_member_signature: MockSignature::new_boxed(
                true,
                member_identifier,
                SignatureKind::LegacyDelegated,
                // All requests from the same legacy key will have the same signature nonce
                Some("0".to_string()),
            ),
            ..Default::default()
        });
        let update_result = apply_update(
            state,
            IdentityUpdate::new_test(vec![update], inbox_id.clone()),
        );
        assert!(matches!(update_result, Err(AssociationError::Replay)));
    }

    #[test]
    fn add_wallet_from_installation_key() {
        let initial_state = new_test_inbox_with_installation();
        let inbox_id = initial_state.inbox_id().clone();
        let installation_id = initial_state
            .members_by_kind(MemberKind::Installation)
            .first()
            .cloned()
            .unwrap()
            .identifier;

        let new_wallet_address: MemberIdentifier = rand_string().into();
        let add_association = Action::AddAssociation(AddAssociation {
            new_member_identifier: new_wallet_address.clone(),
            new_member_signature: MockSignature::new_boxed(
                true,
                new_wallet_address.clone(),
                SignatureKind::Erc191,
                None,
            ),
            existing_member_signature: MockSignature::new_boxed(
                true,
                installation_id.clone(),
                SignatureKind::InstallationKey,
                None,
            ),
            ..Default::default()
        });

        let new_state = apply_update(
            initial_state,
            IdentityUpdate::new_test(vec![add_association], inbox_id.clone()),
        )
        .expect("expected update to succeed");
        assert_eq!(new_state.members().len(), 3);
    }

    #[test]
    fn reject_invalid_signature_on_create() {
        let bad_signature =
            MockSignature::new_boxed(false, rand_string().into(), SignatureKind::Erc191, None);
        let action = CreateInbox {
            initial_address_signature: bad_signature.clone(),
            ..Default::default()
        };

        let state_result = get_state(vec![IdentityUpdate::new_test(
            vec![Action::CreateInbox(action)],
            rand_string(),
        )]);
        assert!(state_result.is_err());
        assert!(matches!(
            state_result,
            Err(AssociationError::Signature(SignatureError::Invalid))
        ));
    }

    #[test]
    fn reject_invalid_signature_on_update() {
        let initial_state = new_test_inbox();
        let inbox_id = initial_state.inbox_id().clone();
        let bad_signature =
            MockSignature::new_boxed(false, rand_string().into(), SignatureKind::Erc191, None);

        let update_with_bad_existing_member = Action::AddAssociation(AddAssociation {
            existing_member_signature: bad_signature.clone(),
            ..Default::default()
        });

        let update_result = apply_update(
            initial_state.clone(),
            IdentityUpdate::new_test(vec![update_with_bad_existing_member], inbox_id.clone()),
        );
        assert!(matches!(
            update_result,
            Err(AssociationError::Signature(SignatureError::Invalid))
        ));

        let update_with_bad_new_member = Action::AddAssociation(AddAssociation {
            new_member_signature: bad_signature.clone(),
            existing_member_signature: MockSignature::new_boxed(
                true,
                initial_state.recovery_address().clone().into(),
                SignatureKind::Erc191,
                None,
            ),
            ..Default::default()
        });

        let update_result_2 = apply_update(
            initial_state,
            IdentityUpdate::new_test(vec![update_with_bad_new_member], inbox_id.clone()),
        );
        assert!(matches!(
            update_result_2,
            Err(AssociationError::Signature(SignatureError::Invalid))
        ));
    }

    #[test]
    fn reject_if_signer_not_existing_member() {
        let create_inbox = CreateInbox::default();
        let inbox_id = generate_inbox_id(&create_inbox.account_address, &create_inbox.nonce);
        let create_request = Action::CreateInbox(create_inbox);
        // The default here will create an AddAssociation from a random wallet
        let update = Action::AddAssociation(AddAssociation {
            // Existing member signature is coming from a random wallet
            existing_member_signature: MockSignature::new_boxed(
                true,
                rand_string().into(),
                SignatureKind::Erc191,
                None,
            ),
            ..Default::default()
        });

        let state_result = get_state(vec![IdentityUpdate::new_test(
            vec![create_request, update],
            inbox_id.clone(),
        )]);
        assert!(matches!(
            state_result,
            Err(AssociationError::MissingExistingMember)
        ));
    }

    #[test]
    fn reject_if_installation_adding_installation() {
        let existing_state = new_test_inbox_with_installation();
        let inbox_id = existing_state.inbox_id().clone();
        let existing_installations = existing_state.members_by_kind(MemberKind::Installation);
        let existing_installation = existing_installations.first().unwrap();
        let new_installation_id: MemberIdentifier = rand_vec().into();

        let update = Action::AddAssociation(AddAssociation {
            existing_member_signature: MockSignature::new_boxed(
                true,
                existing_installation.identifier.clone(),
                SignatureKind::InstallationKey,
                None,
            ),
            new_member_identifier: new_installation_id.clone(),
            new_member_signature: MockSignature::new_boxed(
                true,
                new_installation_id.clone(),
                SignatureKind::InstallationKey,
                None,
            ),
            ..Default::default()
        });

        let update_result = apply_update(
            existing_state,
            IdentityUpdate::new_test(vec![update], inbox_id.clone()),
        );
        assert!(matches!(
            update_result,
            Err(AssociationError::MemberNotAllowed(
                MemberKind::Installation,
                MemberKind::Installation
            ))
        ));
    }

    #[test]
    fn revoke() {
        let initial_state = new_test_inbox_with_installation();
        let inbox_id = initial_state.inbox_id().clone();
        let installation_id = initial_state
            .members_by_kind(MemberKind::Installation)
            .first()
            .cloned()
            .unwrap()
            .identifier;
        let update = Action::RevokeAssociation(RevokeAssociation {
            recovery_address_signature: MockSignature::new_boxed(
                true,
                initial_state.recovery_address().clone().into(),
                SignatureKind::Erc191,
                None,
            ),
            revoked_member: installation_id.clone(),
            ..Default::default()
        });

        let new_state = apply_update(
            initial_state,
            IdentityUpdate::new_test(vec![update], inbox_id.clone()),
        )
        .expect("expected update to succeed");
        assert!(new_state.get(&installation_id).is_none());
    }

    #[test]
    fn revoke_children() {
        let initial_state = new_test_inbox_with_installation();
        let inbox_id = initial_state.inbox_id().clone();
        let wallet_address = initial_state
            .members_by_kind(MemberKind::Address)
            .first()
            .cloned()
            .unwrap()
            .identifier;

        let add_second_installation = Action::AddAssociation(AddAssociation {
            existing_member_signature: MockSignature::new_boxed(
                true,
                wallet_address.clone(),
                SignatureKind::Erc191,
                None,
            ),
            ..Default::default()
        });

        let new_state = apply_update(
            initial_state,
            IdentityUpdate::new_test(vec![add_second_installation], inbox_id.clone()),
        )
        .expect("expected update to succeed");
        assert_eq!(new_state.members().len(), 3);

        let revocation = Action::RevokeAssociation(RevokeAssociation {
            recovery_address_signature: MockSignature::new_boxed(
                true,
                wallet_address.clone(),
                SignatureKind::Erc191,
                None,
            ),
            revoked_member: wallet_address.clone(),
            ..Default::default()
        });

        // With this revocation the original wallet + both installations should be gone
        let new_state = apply_update(
            new_state,
            IdentityUpdate::new_test(vec![revocation], inbox_id.clone()),
        )
        .expect("expected update to succeed");
        assert_eq!(new_state.members().len(), 0);
    }

    #[test]
    fn revoke_and_re_add() {
        let initial_state = new_test_inbox();
        let wallet_address = initial_state
            .members_by_kind(MemberKind::Address)
            .first()
            .cloned()
            .unwrap()
            .identifier;

        let inbox_id = initial_state.inbox_id().clone();

        let second_wallet_address: MemberIdentifier = rand_string().into();
        let add_second_wallet = Action::AddAssociation(AddAssociation {
            new_member_identifier: second_wallet_address.clone(),
            new_member_signature: MockSignature::new_boxed(
                true,
                second_wallet_address.clone(),
                SignatureKind::Erc191,
                None,
            ),
            existing_member_signature: MockSignature::new_boxed(
                true,
                wallet_address.clone(),
                SignatureKind::Erc191,
                None,
            ),
            ..Default::default()
        });

        let revoke_second_wallet = Action::RevokeAssociation(RevokeAssociation {
            recovery_address_signature: MockSignature::new_boxed(
                true,
                wallet_address.clone(),
                SignatureKind::Erc191,
                None,
            ),
            revoked_member: second_wallet_address.clone(),
            ..Default::default()
        });

        let state_after_remove = apply_update(
            initial_state,
            IdentityUpdate::new_test(
                vec![add_second_wallet, revoke_second_wallet],
                inbox_id.clone(),
            ),
        )
        .expect("expected update to succeed");
        assert_eq!(state_after_remove.members().len(), 1);

        let add_second_wallet_again = Action::AddAssociation(AddAssociation {
            new_member_identifier: second_wallet_address.clone(),
            new_member_signature: MockSignature::new_boxed(
                true,
                second_wallet_address.clone(),
                SignatureKind::Erc191,
                None,
            ),
            existing_member_signature: MockSignature::new_boxed(
                true,
                wallet_address,
                SignatureKind::Erc191,
                None,
            ),
            ..Default::default()
        });

        let state_after_re_add = apply_update(
            state_after_remove,
            IdentityUpdate::new_test(vec![add_second_wallet_again], inbox_id.clone()),
        )
        .expect("expected update to succeed");
        assert_eq!(state_after_re_add.members().len(), 2);
    }

    #[test]
    fn change_recovery_address() {
        let initial_state = new_test_inbox_with_installation();
        let inbox_id = initial_state.inbox_id().clone();
        let initial_recovery_address: MemberIdentifier =
            initial_state.recovery_address().clone().into();
        let new_recovery_address = rand_string();
        let update_recovery = Action::ChangeRecoveryAddress(ChangeRecoveryAddress {
            new_recovery_address: new_recovery_address.clone(),
            recovery_address_signature: MockSignature::new_boxed(
                true,
                initial_state.recovery_address().clone().into(),
                SignatureKind::Erc191,
                None,
            ),
        });

        let new_state = apply_update(
            initial_state,
            IdentityUpdate::new_test(vec![update_recovery], inbox_id.clone()),
        )
        .expect("expected update to succeed");
        assert_eq!(new_state.recovery_address(), &new_recovery_address);

        let attempted_revoke = Action::RevokeAssociation(RevokeAssociation {
            recovery_address_signature: MockSignature::new_boxed(
                true,
                initial_recovery_address.clone(),
                SignatureKind::Erc191,
                None,
            ),
            revoked_member: initial_recovery_address.clone(),
            ..Default::default()
        });

        let revoke_result = apply_update(
            new_state,
            IdentityUpdate::new_test(vec![attempted_revoke], inbox_id.clone()),
        );
        assert!(revoke_result.is_err());
        assert!(matches!(
            revoke_result,
            Err(AssociationError::MissingExistingMember)
        ));
    }
}<|MERGE_RESOLUTION|>--- conflicted
+++ resolved
@@ -6,11 +6,7 @@
 mod signature;
 mod state;
 #[cfg(any(test, feature = "test-utils"))]
-<<<<<<< HEAD
-mod test_utils;
-=======
 pub mod test_utils;
->>>>>>> 5b62701e
 mod unsigned_actions;
 
 pub use self::association_log::*;
@@ -44,11 +40,7 @@
 }
 
 #[cfg(any(test, feature = "test-utils"))]
-<<<<<<< HEAD
-mod test_util {
-=======
 pub mod test_defaults {
->>>>>>> 5b62701e
     use self::test_utils::{rand_string, rand_u64, rand_vec, MockSignature};
     use super::*;
 
@@ -62,10 +54,6 @@
         fn default() -> Self {
             let existing_member = rand_string();
             let new_member = rand_vec();
-<<<<<<< HEAD
-=======
-
->>>>>>> 5b62701e
             Self {
                 existing_member_signature: MockSignature::new_boxed(
                     true,
@@ -88,10 +76,6 @@
     impl Default for CreateInbox {
         fn default() -> Self {
             let signer = rand_string();
-<<<<<<< HEAD
-=======
-
->>>>>>> 5b62701e
             Self {
                 nonce: rand_u64(),
                 account_address: signer.clone(),
@@ -108,10 +92,6 @@
     impl Default for RevokeAssociation {
         fn default() -> Self {
             let signer = rand_string();
-<<<<<<< HEAD
-=======
-
->>>>>>> 5b62701e
             Self {
                 recovery_address_signature: MockSignature::new_boxed(
                     true,
