--- conflicted
+++ resolved
@@ -1,23 +1,13 @@
 mod chain_rpc_verifier;
 mod remote_signature_verifier;
 
-use std::{collections::HashMap, fs, path::Path, str::FromStr};
+use std::{collections::HashMap, fs, path::Path};
 
 use crate::associations::AccountId;
 use ethers::{
     providers::{Http, Provider, ProviderError},
     types::{BlockNumber, Bytes},
 };
-<<<<<<< HEAD
-=======
-use std::{
-    collections::HashMap,
-    env,
-    fs::{self},
-    io,
-    path::Path,
-};
->>>>>>> 387d0333
 use thiserror::Error;
 use tracing::info;
 use url::Url;
@@ -40,7 +30,6 @@
     #[error(transparent)]
     Provider(#[from] ethers::providers::ProviderError),
     #[error(transparent)]
-<<<<<<< HEAD
     ApiClient(#[from] xmtp_proto::api_client::Error),
     #[error(transparent)]
     Url(#[from] url::ParseError),
@@ -48,9 +37,8 @@
     Io(#[from] std::io::Error),
     #[error(transparent)]
     Serde(#[from] serde_json::Error),
-=======
-    Tonic(tonic::Status),
->>>>>>> 387d0333
+    #[error("URLs must be preceeded with eip144:")]
+    MalformedEipUrl,
 }
 
 #[cfg(not(target_arch = "wasm32"))]
@@ -124,20 +112,8 @@
     verifiers: HashMap<String, Box<dyn SmartContractSignatureVerifier + Send + Sync>>,
 }
 
-impl Default for MultiSmartContractSignatureVerifier {
-    fn default() -> Self {
-        let urls: HashMap<String, Url> =
-            serde_json::from_str(DEFAULT_CHAIN_URLS).expect("DEFAULT_CHAIN_URLS is malformatted");
-        Self::new(urls).upgrade()
-    }
-}
-
 impl MultiSmartContractSignatureVerifier {
-<<<<<<< HEAD
     pub fn new(urls: HashMap<String, url::Url>) -> Result<Self, VerifierError> {
-=======
-    pub fn new(urls: HashMap<String, url::Url>) -> Self {
->>>>>>> 387d0333
         let verifiers = urls
             .into_iter()
             .map(|(chain_id, url)| {
@@ -152,53 +128,30 @@
         Ok(Self { verifiers })
     }
 
-<<<<<<< HEAD
+    pub fn new_from_env() -> Result<Self, VerifierError> {
+        let urls: HashMap<String, Url> = serde_json::from_str(DEFAULT_CHAIN_URLS)?;
+        Self::new(urls)?.upgrade()
+    }
+
     pub fn new_from_file(path: impl AsRef<Path>) -> Result<Self, VerifierError> {
-        let path = path.as_ref();
+        let json = fs::read_to_string(path.as_ref())?;
+        let urls: HashMap<String, Url> = serde_json::from_str(&json)?;
 
-        let file_str;
-        let json = if path.exists() {
-            file_str = fs::read_to_string(path)?;
-            &file_str
-        } else {
-            DEFAULT_CHAIN_URLS
-        };
-
-        let json: HashMap<String, String> = serde_json::from_str(json)?;
-
-        let urls = json
-            .into_iter()
-            .map(|(id, url)| Ok::<_, VerifierError>((id, Url::from_str(&url)?)))
-            .collect::<Result<_, _>>()?;
-=======
-    pub fn new_from_file(path: impl AsRef<Path>) -> Result<Self, io::Error> {
-        let json = fs::read_to_string(path.as_ref())?;
-        let urls: HashMap<String, Url> = serde_json::from_str(&json).map_err(|err| {
-            io::Error::new(
-                io::ErrorKind::InvalidData,
-                format!("Unable to deserialize json: {err:?}"),
-            )
-        })?;
-
-        Ok(Self::new(urls))
+        Self::new(urls)
     }
->>>>>>> 387d0333
 
     /// Upgrade the default urls to paid/private/alternative urls if the env vars are present.
-    pub fn upgrade(mut self) -> Self {
-        self.verifiers.iter_mut().for_each(|(id, verif)| {
+    pub fn upgrade(mut self) -> Result<Self, VerifierError> {
+        for (id, verifier) in self.verifiers.iter_mut() {
             // TODO: coda - update the chain id env var ids to preceeded with "EIP155_"
-            let eip_id = id
-                .split(":")
-                .nth(1)
-                .expect("All chain ids are preceeded with 'eip155:' for now.");
-            if let Ok(url) = env::var(format!("CHAIN_RPC_{eip_id}")) {
-                *verif = Box::new(RpcSmartContractWalletVerifier::new(url));
+            let eip_id = id.split(":").nth(1).ok_or(VerifierError::MalformedEipUrl)?;
+            if let Ok(url) = std::env::var(format!("CHAIN_RPC_{eip_id}")) {
+                *verifier = Box::new(RpcSmartContractWalletVerifier::new(url)?);
             } else {
                 info!("No upgraded chain url for chain {id}, using default.");
             };
-        });
-        self
+        }
+        Ok(self)
     }
 }
 
