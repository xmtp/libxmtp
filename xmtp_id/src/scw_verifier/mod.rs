mod chain_rpc_verifier;
mod remote_signature_verifier;

<<<<<<< HEAD
use std::{collections::HashMap, fs, path::Path, str::FromStr};

=======
use crate::associations::AccountId;
use async_trait::async_trait;
>>>>>>> 814c0067
use dyn_clone::DynClone;
use ethers::{
    providers::{Http, Provider, ProviderError},
    types::{BlockNumber, Bytes},
};
use std::{collections::HashMap, fs, path::Path, str::FromStr};
use thiserror::Error;
use url::Url;

pub use chain_rpc_verifier::*;
pub use remote_signature_verifier::*;

static DEFAULT_CHAIN_URLS: &str = include_str!("chain_urls_default.json");

#[derive(Debug, Error)]
pub enum VerifierError {
    #[error("calling smart contract {0}")]
    Contract(#[from] ethers::contract::ContractError<Provider<Http>>),
    #[error("unexpected result from ERC-6492 {0}")]
    UnexpectedERC6492Result(String),
    #[error(transparent)]
    FromHex(#[from] hex::FromHexError),
    #[error(transparent)]
    Abi(#[from] ethers::abi::Error),
    #[error(transparent)]
    Provider(#[from] ethers::providers::ProviderError),
}

#[cfg_attr(target_arch = "wasm32", async_trait::async_trait(?Send))]
#[cfg_attr(not(target_arch = "wasm32"), async_trait::async_trait)]
pub trait SmartContractSignatureVerifier: Send + Sync + DynClone + 'static {
    async fn is_valid_signature(
        &self,
        account_id: AccountId,
        hash: [u8; 32],
        signature: Bytes,
        block_number: Option<BlockNumber>,
    ) -> Result<ValidationResponse, VerifierError>;
}

pub struct ValidationResponse {
    pub is_valid: bool,
    pub block_number: Option<u64>,
}

dyn_clone::clone_trait_object!(SmartContractSignatureVerifier);

#[cfg_attr(target_arch = "wasm32", async_trait::async_trait(?Send))]
#[cfg_attr(not(target_arch = "wasm32"), async_trait::async_trait)]
impl<S: SmartContractSignatureVerifier + Clone> SmartContractSignatureVerifier for Box<S> {
    async fn is_valid_signature(
        &self,
        account_id: AccountId,
        hash: [u8; 32],
        signature: Bytes,
        block_number: Option<BlockNumber>,
    ) -> Result<ValidationResponse, VerifierError> {
        (**self)
            .is_valid_signature(account_id, hash, signature, block_number)
            .await
    }
}

#[derive(Clone)]
pub struct MultiSmartContractSignatureVerifier {
    verifiers: HashMap<String, Box<dyn SmartContractSignatureVerifier>>,
}

impl MultiSmartContractSignatureVerifier {
    pub fn new(urls: HashMap<String, url::Url>) -> Self {
        let verifiers: HashMap<String, Box<dyn SmartContractSignatureVerifier>> = urls
            .into_iter()
            .map(|(chain_id, url)| {
                (
                    chain_id,
                    Box::new(RpcSmartContractWalletVerifier::new(url.to_string()))
                        as Box<dyn SmartContractSignatureVerifier>,
                )
            })
            .collect();

        Self { verifiers }
    }

    pub fn new_from_file(path: impl AsRef<Path>) -> Self {
        let path = path.as_ref();

        let file_str;
        let json = if path.exists() {
            file_str = fs::read_to_string(path).unwrap_or_else(|_| panic!("{path:?} is missing"));
            &file_str
        } else {
            DEFAULT_CHAIN_URLS
        };

        let json: HashMap<String, String> =
            serde_json::from_str(json).unwrap_or_else(|_| panic!("{path:?} is malformatted"));

        let urls = json
            .into_iter()
            .map(|(id, url)| {
                (
                    id,
                    Url::from_str(&url)
                        .unwrap_or_else(|_| panic!("unable to parse url in {path:?} ({url})")),
                )
            })
            .collect();

        Self::new(urls)
    }
}

#[cfg_attr(target_arch = "wasm32", async_trait::async_trait(?Send))]
#[cfg_attr(not(target_arch = "wasm32"), async_trait::async_trait)]
impl SmartContractSignatureVerifier for MultiSmartContractSignatureVerifier {
    async fn is_valid_signature(
        &self,
        account_id: AccountId,
        hash: [u8; 32],
        signature: Bytes,
        block_number: Option<BlockNumber>,
    ) -> Result<ValidationResponse, VerifierError> {
        if let Some(verifier) = self.verifiers.get(&account_id.chain_id) {
            return verifier
                .is_valid_signature(account_id, hash, signature, block_number)
                .await;
        }

        Err(VerifierError::Provider(ProviderError::CustomError(
            "Verifier not present".to_string(),
        )))
    }
}<|MERGE_RESOLUTION|>--- conflicted
+++ resolved
@@ -1,19 +1,13 @@
 mod chain_rpc_verifier;
 mod remote_signature_verifier;
 
-<<<<<<< HEAD
 use std::{collections::HashMap, fs, path::Path, str::FromStr};
 
-=======
 use crate::associations::AccountId;
-use async_trait::async_trait;
->>>>>>> 814c0067
-use dyn_clone::DynClone;
 use ethers::{
     providers::{Http, Provider, ProviderError},
     types::{BlockNumber, Bytes},
 };
-use std::{collections::HashMap, fs, path::Path, str::FromStr};
 use thiserror::Error;
 use url::Url;
 
@@ -34,11 +28,13 @@
     Abi(#[from] ethers::abi::Error),
     #[error(transparent)]
     Provider(#[from] ethers::providers::ProviderError),
+    #[error(transparent)]
+    ApiClient(#[from] xmtp_proto::api_client::Error),
 }
 
-#[cfg_attr(target_arch = "wasm32", async_trait::async_trait(?Send))]
+#[cfg(not(target_arch = "wasm32"))]
 #[cfg_attr(not(target_arch = "wasm32"), async_trait::async_trait)]
-pub trait SmartContractSignatureVerifier: Send + Sync + DynClone + 'static {
+pub trait SmartContractSignatureVerifier: Send + Sync {
     async fn is_valid_signature(
         &self,
         account_id: AccountId,
@@ -48,16 +44,43 @@
     ) -> Result<ValidationResponse, VerifierError>;
 }
 
-pub struct ValidationResponse {
-    pub is_valid: bool,
-    pub block_number: Option<u64>,
+#[cfg(target_arch = "wasm32")]
+#[cfg_attr(target_arch = "wasm32", async_trait::async_trait(?Send))]
+pub trait SmartContractSignatureVerifier {
+    async fn is_valid_signature(
+        &self,
+        account_id: AccountId,
+        hash: [u8; 32],
+        signature: Bytes,
+        block_number: Option<BlockNumber>,
+    ) -> Result<ValidationResponse, VerifierError>;
 }
-
-dyn_clone::clone_trait_object!(SmartContractSignatureVerifier);
 
 #[cfg_attr(target_arch = "wasm32", async_trait::async_trait(?Send))]
 #[cfg_attr(not(target_arch = "wasm32"), async_trait::async_trait)]
-impl<S: SmartContractSignatureVerifier + Clone> SmartContractSignatureVerifier for Box<S> {
+impl<T> SmartContractSignatureVerifier for &T
+where
+    T: SmartContractSignatureVerifier,
+{
+    async fn is_valid_signature(
+        &self,
+        account_id: AccountId,
+        hash: [u8; 32],
+        signature: Bytes,
+        block_number: Option<BlockNumber>,
+    ) -> Result<ValidationResponse, VerifierError> {
+        (*self)
+            .is_valid_signature(account_id, hash, signature, block_number)
+            .await
+    }
+}
+
+#[cfg_attr(target_arch = "wasm32", async_trait::async_trait(?Send))]
+#[cfg_attr(not(target_arch = "wasm32"), async_trait::async_trait)]
+impl<T> SmartContractSignatureVerifier for Box<T>
+where
+    T: SmartContractSignatureVerifier + ?Sized,
+{
     async fn is_valid_signature(
         &self,
         account_id: AccountId,
@@ -71,20 +94,24 @@
     }
 }
 
-#[derive(Clone)]
+pub struct ValidationResponse {
+    pub is_valid: bool,
+    pub block_number: Option<u64>,
+}
+
 pub struct MultiSmartContractSignatureVerifier {
-    verifiers: HashMap<String, Box<dyn SmartContractSignatureVerifier>>,
+    verifiers: HashMap<String, Box<dyn SmartContractSignatureVerifier + Send + Sync>>,
 }
 
 impl MultiSmartContractSignatureVerifier {
     pub fn new(urls: HashMap<String, url::Url>) -> Self {
-        let verifiers: HashMap<String, Box<dyn SmartContractSignatureVerifier>> = urls
+        let verifiers = urls
             .into_iter()
             .map(|(chain_id, url)| {
                 (
                     chain_id,
                     Box::new(RpcSmartContractWalletVerifier::new(url.to_string()))
-                        as Box<dyn SmartContractSignatureVerifier>,
+                        as Box<dyn SmartContractSignatureVerifier + Send + Sync>,
                 )
             })
             .collect();
