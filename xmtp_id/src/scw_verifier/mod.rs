--- conflicted
+++ resolved
@@ -1,12 +1,8 @@
 mod chain_rpc_verifier;
 
-<<<<<<< HEAD
-=======
 use std::{collections::HashMap, fs, path::Path, str::FromStr};
 
-use async_trait::async_trait;
 use dyn_clone::DynClone;
->>>>>>> 2acfde8a
 use ethers::{
     providers::{Http, Provider},
     types::{BlockNumber, Bytes},
@@ -34,14 +30,9 @@
     Provider(#[from] ethers::providers::ProviderError),
 }
 
-<<<<<<< HEAD
 #[cfg_attr(target_arch = "wasm32", async_trait::async_trait(?Send))]
 #[cfg_attr(not(target_arch = "wasm32"), async_trait::async_trait)]
-pub trait SmartContractSignatureVerifier: std::fmt::Debug + Send + Sync + 'static {
-=======
-#[async_trait]
 pub trait SmartContractSignatureVerifier: Send + Sync + DynClone + 'static {
->>>>>>> 2acfde8a
     async fn is_valid_signature(
         &self,
         account_id: AccountId,
@@ -53,7 +44,8 @@
 
 dyn_clone::clone_trait_object!(SmartContractSignatureVerifier);
 
-#[async_trait]
+#[cfg_attr(target_arch = "wasm32", async_trait::async_trait(?Send))]
+#[cfg_attr(not(target_arch = "wasm32"), async_trait::async_trait)]
 impl<S: SmartContractSignatureVerifier + Clone> SmartContractSignatureVerifier for Box<S> {
     async fn is_valid_signature(
         &self,
@@ -118,7 +110,8 @@
     }
 }
 
-#[async_trait]
+#[cfg_attr(target_arch = "wasm32", async_trait::async_trait(?Send))]
+#[cfg_attr(not(target_arch = "wasm32"), async_trait::async_trait)]
 impl SmartContractSignatureVerifier for MultiSmartContractSignatureVerifier {
     async fn is_valid_signature(
         &self,
