mod chain_rpc_verifier;
mod url_parser;

use std::collections::HashMap;

use std::collections::HashMap;

use async_trait::async_trait;
use ethers::{
    providers::{Http, Provider},
    types::{BlockNumber, Bytes},
};
use thiserror::Error;

use crate::associations::AccountId;

pub use self::chain_rpc_verifier::*;

#[derive(Debug, Error)]
pub enum VerifierError {
    #[error("calling smart contract {0}")]
    Contract(#[from] ethers::contract::ContractError<Provider<Http>>),
    #[error("unexpected result from ERC-6492 {0}")]
    UnexpectedERC6492Result(String),
    #[error(transparent)]
    FromHex(#[from] hex::FromHexError),
    #[error(transparent)]
    Abi(#[from] ethers::abi::Error),
    #[error(transparent)]
    Provider(#[from] ethers::providers::ProviderError),
}

#[async_trait]
pub trait SmartContractSignatureVerifier: Send + Sync + 'static {
    async fn is_valid_signature(
        &self,
        account_id: AccountId,
        hash: [u8; 32],
        signature: &Bytes,
        block_number: Option<BlockNumber>,
    ) -> Result<bool, VerifierError>;
}
<<<<<<< HEAD
/*
// box impl
impl<T> SmartContractSignatureVerifier for T where T: SmartContractSignatureVerifier + ?Sized {}
*/
=======
>>>>>>> 77473fcc

pub struct ChainSmartContractWalletVerifier {
    verifiers: HashMap<u64, Box<dyn SmartContractSignatureVerifier>>,
}

impl ChainSmartContractWalletVerifier {
    pub fn new(urls: HashMap<u64, url::Url>) -> Self {
        let verifiers: HashMap<u64, Box<dyn SmartContractSignatureVerifier>> = urls
            .into_iter()
            .map(|(chain_id, url)| {
                (
                    chain_id,
                    Box::new(RpcSmartContractWalletVerifier::new(url.to_string()))
                        as Box<dyn SmartContractSignatureVerifier>,
                )
            })
            .collect();

        Self { verifiers }
    }
}

#[async_trait]
impl SmartContractSignatureVerifier for ChainSmartContractWalletVerifier {
    async fn is_valid_signature(
        &self,
        account_id: AccountId,
        hash: [u8; 32],
        signature: &Bytes,
        block_number: Option<BlockNumber>,
    ) -> Result<bool, VerifierError> {
        let id: u64 = account_id.chain_id.parse().unwrap();
        if let Some(verifier) = self.verifiers.get(&id) {
            return Ok(verifier
                .is_valid_signature(account_id, hash, signature, block_number)
                .await
                .unwrap());
        }

        todo!()
    }
}<|MERGE_RESOLUTION|>--- conflicted
+++ resolved
@@ -40,13 +40,6 @@
         block_number: Option<BlockNumber>,
     ) -> Result<bool, VerifierError>;
 }
-<<<<<<< HEAD
-/*
-// box impl
-impl<T> SmartContractSignatureVerifier for T where T: SmartContractSignatureVerifier + ?Sized {}
-*/
-=======
->>>>>>> 77473fcc
 
 pub struct ChainSmartContractWalletVerifier {
     verifiers: HashMap<u64, Box<dyn SmartContractSignatureVerifier>>,
