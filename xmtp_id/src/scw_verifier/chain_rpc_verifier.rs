--- conflicted
+++ resolved
@@ -120,21 +120,16 @@
     use super::*;
     use ethers::{
         abi::{self, Token},
-<<<<<<< HEAD
-=======
         core::{
             k256::{elliptic_curve::SecretKey, Secp256k1},
             utils::Anvil,
         },
         middleware::{MiddlewareBuilder, SignerMiddleware},
->>>>>>> 6937f233
         signers::{LocalWallet, Signer as _},
         types::{H256, U256},
         utils::hash_message,
     };
 
-<<<<<<< HEAD
-=======
     abigen!(
         CoinbaseSmartWallet,
         "artifact/CoinbaseSmartWallet.json",
@@ -170,106 +165,6 @@
         }
     }
 
-    pub struct AnvilMeta {
-        pub keys: Vec<SecretKey<Secp256k1>>,
-        pub endpoint: String,
-        pub chain_id: u64,
-    }
-
-    /// Test harness that loads a local docker anvil node with deployed smart contracts.
-    pub async fn with_docker_smart_contracts<Func, Fut>(fun: Func)
-    where
-        Func: FnOnce(
-            AnvilMeta,
-            Provider<Http>,
-            SignerMiddleware<Provider<Http>, LocalWallet>,
-            SmartContracts,
-        ) -> Fut,
-        Fut: futures::Future<Output = ()>,
-    {
-        // Spawn an anvil instance to get the keys and chain_id
-        let anvil = Anvil::new().port(8546u16).spawn();
-
-        let anvil_meta = AnvilMeta {
-            keys: anvil.keys().to_vec(),
-            chain_id: anvil.chain_id(),
-            endpoint: "http://localhost:8545".to_string(),
-        };
-
-        let keys = anvil.keys().to_vec();
-        let contract_deployer: LocalWallet = keys[9].clone().into();
-        let provider = Provider::<Http>::try_from(&anvil_meta.endpoint).unwrap();
-        let client = SignerMiddleware::new(
-            provider.clone(),
-            contract_deployer.clone().with_chain_id(anvil_meta.chain_id),
-        );
-        // 1. coinbase smart wallet
-        // deploy implementation for factory
-        let implementation = CoinbaseSmartWallet::deploy(Arc::new(client.clone()), ())
-            .unwrap()
-            .gas_price(100)
-            .send()
-            .await
-            .unwrap();
-        // deploy factory
-        let factory =
-            CoinbaseSmartWalletFactory::deploy(Arc::new(client.clone()), implementation.address())
-                .unwrap()
-                .gas_price(100)
-                .send()
-                .await
-                .unwrap();
-
-        let smart_contracts = SmartContracts::new(factory);
-        fun(
-            anvil_meta,
-            provider.clone(),
-            client.clone(),
-            smart_contracts,
-        )
-        .await
-    }
-
-    /// Test harness that loads a local anvil node with deployed smart contracts.
-    pub async fn with_smart_contracts<Func, Fut>(fun: Func)
-    where
-        Func: FnOnce(
-            AnvilInstance,
-            Provider<Http>,
-            SignerMiddleware<Provider<Http>, LocalWallet>,
-            SmartContracts,
-        ) -> Fut,
-        Fut: futures::Future<Output = ()>,
-    {
-        let anvil = Anvil::new().args(vec!["--base-fee", "100"]).spawn();
-        let contract_deployer: LocalWallet = anvil.keys()[9].clone().into();
-        let provider = Provider::<Http>::try_from(anvil.endpoint()).unwrap();
-        let client = SignerMiddleware::new(
-            provider.clone(),
-            contract_deployer.clone().with_chain_id(anvil.chain_id()),
-        );
-        // 1. coinbase smart wallet
-        // deploy implementation for factory
-        let implementation = CoinbaseSmartWallet::deploy(Arc::new(client.clone()), ())
-            .unwrap()
-            .gas_price(100)
-            .send()
-            .await
-            .unwrap();
-        // deploy factory
-        let factory =
-            CoinbaseSmartWalletFactory::deploy(Arc::new(client.clone()), implementation.address())
-                .unwrap()
-                .gas_price(100)
-                .send()
-                .await
-                .unwrap();
-
-        let smart_contracts = SmartContracts::new(factory);
-        fun(anvil, provider.clone(), client.clone(), smart_contracts).await
-    }
-
->>>>>>> 6937f233
     #[tokio::test]
     async fn test_coinbase_smart_wallet() {
         with_smart_contracts(|anvil, provider, client, smart_contracts| {
