--- conflicted
+++ resolved
@@ -21,9 +21,9 @@
 sha2.workspace = true
 thiserror.workspace = true
 tokio = { workspace = true, features = ["macros"] }
-<<<<<<< HEAD
 xmtp_cryptography.workspace = true
 xmtp_proto = { workspace = true, features = ["proto_full"] }
+dyn-clone.workspace = true
 wasm-timer.workspace = true
 
 [target.'cfg(target_arch = "wasm32")'.dependencies]
@@ -34,12 +34,6 @@
 [target.'cfg(not(target_arch = "wasm32"))'.dependencies]
 openmls.workspace = true
 ethers = { workspace = true, features = ["openssl"] }
-=======
-url = { workspace = true, features = ["serde"] }
-xmtp_cryptography.workspace = true
-xmtp_proto = { workspace = true, features = ["proto_full"] }
-dyn-clone = "1"
->>>>>>> 2acfde8a
 
 [dev-dependencies]
 xmtp_v2 = { path = "../xmtp_v2" }
