[package]
edition = "2021"
license.workspace = true
name = "xmtp_id"
version.workspace = true

[package.metadata.docs.rs]
targets = [
<<<<<<< HEAD
    "x86_64-unknown-linux-gnu",
    "wasm32-unknown-unknown",
    "aarch64-apple-darwin",
=======
  "x86_64-unknown-linux-gnu",
  "wasm32-unknown-unknown",
  "aarch64-apple-darwin",
>>>>>>> 656e0392
]

[dependencies]
async-trait.workspace = true
chrono.workspace = true
ed25519-dalek = { workspace = true, features = ["digest"] }
ethers = { workspace = true, features = ["rustls"] }
futures.workspace = true
hex.workspace = true
lru = "0.13.0"
openmls_traits.workspace = true
prost.workspace = true
rand.workspace = true
regex.workspace = true
rustc-hex.workspace = true
serde.workspace = true
serde_json.workspace = true
sha2.workspace = true
thiserror.workspace = true
tokio = { workspace = true, features = ["macros"] }
tracing.workspace = true
url = { workspace = true, features = ["serde"] }
web-time.workspace = true
<<<<<<< HEAD
=======
xmtp_api = { workspace = true }
>>>>>>> 656e0392
xmtp_common.workspace = true
xmtp_cryptography.workspace = true
xmtp_proto = { workspace = true, features = ["proto_full"] }

[target.'cfg(target_arch = "wasm32")'.dependencies]
getrandom = { version = "0.2", features = ["js"] }
openmls = { workspace = true, features = ["js"] }

[target.'cfg(not(target_arch = "wasm32"))'.dependencies]
openmls.workspace = true

[dev-dependencies]
ed25519-dalek = { workspace = true, features = ["digest", "rand_core"] }
wasm-bindgen-test.workspace = true
xmtp_common = { workspace = true, features = ["test-utils"] }
xmtp_v2 = { path = "../xmtp_v2" }

[target.'cfg(target_arch = "wasm32")'.dev-dependencies]
gloo-timers.workspace = true

[target.'cfg(not(target_arch = "wasm32"))'.dev-dependencies]
ctor.workspace = true

[features]
test-utils = ["xmtp_common/test-utils"]<|MERGE_RESOLUTION|>--- conflicted
+++ resolved
@@ -6,15 +6,9 @@
 
 [package.metadata.docs.rs]
 targets = [
-<<<<<<< HEAD
     "x86_64-unknown-linux-gnu",
     "wasm32-unknown-unknown",
     "aarch64-apple-darwin",
-=======
-  "x86_64-unknown-linux-gnu",
-  "wasm32-unknown-unknown",
-  "aarch64-apple-darwin",
->>>>>>> 656e0392
 ]
 
 [dependencies]
@@ -38,10 +32,7 @@
 tracing.workspace = true
 url = { workspace = true, features = ["serde"] }
 web-time.workspace = true
-<<<<<<< HEAD
-=======
 xmtp_api = { workspace = true }
->>>>>>> 656e0392
 xmtp_common.workspace = true
 xmtp_cryptography.workspace = true
 xmtp_proto = { workspace = true, features = ["proto_full"] }
