--- conflicted
+++ resolved
@@ -7,7 +7,6 @@
 url = "2.5.2"
 async-trait.workspace = true
 chrono.workspace = true
-dyn-clone = "1"
 ed25519-dalek = { workspace = true, features = ["digest"] }
 futures.workspace = true
 hex.workspace = true
@@ -21,10 +20,9 @@
 sha2.workspace = true
 thiserror.workspace = true
 tokio = { workspace = true, features = ["macros"] }
-<<<<<<< HEAD
+tracing.workspace = true
 xmtp_cryptography.workspace = true
 xmtp_proto = { workspace = true, features = ["proto_full"] }
-dyn-clone.workspace = true
 wasm-timer.workspace = true
 
 [target.'cfg(target_arch = "wasm32")'.dependencies]
@@ -35,13 +33,6 @@
 [target.'cfg(not(target_arch = "wasm32"))'.dependencies]
 openmls.workspace = true
 ethers = { workspace = true, features = ["openssl"] }
-=======
-tonic.workspace = true
-tracing.workspace = true
-url = { workspace = true, features = ["serde"] }
-xmtp_cryptography.workspace = true
-xmtp_proto = { workspace = true, features = ["proto_full"] }
->>>>>>> 814c0067
 
 [dev-dependencies]
 xmtp_v2 = { path = "../xmtp_v2" }
