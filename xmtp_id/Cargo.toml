--- conflicted
+++ resolved
@@ -21,7 +21,9 @@
 serde.workspace = true
 async-trait.workspace = true
 futures.workspace = true
-<<<<<<< HEAD
+sha2 = "0.10.8"
+rand.workspace = true
+hex.workspace = true
 ethers.workspace = true
 anyhow.workspace = true
 
@@ -36,9 +38,4 @@
 futures = "0.3"
 ctor = "0.2.5"
 surf = "2.3"
-regex = "1.10"
-=======
-sha2 = "0.10.8"
-rand.workspace = true
-hex.workspace = true
->>>>>>> 7d6ef207
+regex = "1.10"