pushd xmtp_proto > /dev/null
if ! cargo install --list | grep "protoc-gen-prost-crate" > /dev/null; then
    if ! cargo install protoc-gen-prost-crate; then
        echo "Failed to install protoc-gen-prost-crate"
        exit 1
    fi
fi
<<<<<<< HEAD
if ! buf generate https://github.com/xmtp/proto.git#branch=nm/add-policies,subdir=proto; then
=======

# Please always specify the exact commit to use for generation!
if ! buf generate https://github.com/xmtp/proto.git#branch=main,ref=7be5c72,subdir=proto; then
>>>>>>> 42022be3
    echo "Failed to generate protobuf definitions"
    exit 1
fi
popd > /dev/null<|MERGE_RESOLUTION|>--- conflicted
+++ resolved
@@ -5,13 +5,8 @@
         exit 1
     fi
 fi
-<<<<<<< HEAD
+
 if ! buf generate https://github.com/xmtp/proto.git#branch=nm/add-policies,subdir=proto; then
-=======
-
-# Please always specify the exact commit to use for generation!
-if ! buf generate https://github.com/xmtp/proto.git#branch=main,ref=7be5c72,subdir=proto; then
->>>>>>> 42022be3
     echo "Failed to generate protobuf definitions"
     exit 1
 fi
