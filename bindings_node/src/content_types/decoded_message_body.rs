--- conflicted
+++ resolved
@@ -27,13 +27,10 @@
   pub group_updated_content: Option<GroupUpdated>,
   pub read_receipt_content: Option<ReadReceipt>,
   pub wallet_send_calls_content: Option<WalletSendCalls>,
-<<<<<<< HEAD
+  pub intent_content: Option<Intent>,
+  pub actions_content: Option<Actions>,
   pub delete_message_content: Option<bool>,
   pub deleted_message_content: Option<bool>,
-=======
-  pub intent_content: Option<Intent>,
-  pub actions_content: Option<Actions>,
->>>>>>> 83bdfe8b
   pub custom_content: Option<EncodedContent>,
 }
 
@@ -49,13 +46,10 @@
       group_updated_content: None,
       read_receipt_content: None,
       wallet_send_calls_content: None,
-<<<<<<< HEAD
+      intent_content: None,
+      actions_content: None,
       delete_message_content: None,
       deleted_message_content: None,
-=======
-      intent_content: None,
-      actions_content: None,
->>>>>>> 83bdfe8b
       custom_content: None,
     };
 
@@ -73,10 +67,6 @@
       MessageBody::GroupUpdated(gu) => result.group_updated_content = Some(gu.into()),
       MessageBody::ReadReceipt(rr) => result.read_receipt_content = Some(rr.into()),
       MessageBody::WalletSendCalls(wsc) => result.wallet_send_calls_content = Some(wsc.into()),
-<<<<<<< HEAD
-      MessageBody::DeleteMessage(_) => result.delete_message_content = Some(true),
-      MessageBody::DeletedMessage { .. } => result.deleted_message_content = Some(true),
-=======
       MessageBody::Intent(intent) => result.intent_content = intent.map(Into::into),
       MessageBody::Actions(actions) => {
         result.actions_content = match actions {
@@ -90,7 +80,8 @@
           None => None,
         };
       }
->>>>>>> 83bdfe8b
+      MessageBody::DeleteMessage(_) => result.delete_message_content = Some(true),
+      MessageBody::DeletedMessage { .. } => result.deleted_message_content = Some(true),
       MessageBody::Custom(c) => result.custom_content = Some(c.into()),
       MessageBody::Reply(_) => {
         // This should not happen as we are converting from a reply's content
