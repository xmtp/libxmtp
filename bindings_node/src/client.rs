--- conflicted
+++ resolved
@@ -1,9 +1,5 @@
 use crate::conversations::Conversations;
-<<<<<<< HEAD
-use crate::identity::{IdentityExt, PublicIdentifier, RootIdentifier};
-=======
 use crate::identity::{IdentityExt, PublicIdentifier};
->>>>>>> 3bc98979
 use crate::inbox_state::InboxState;
 use crate::signatures::SignatureRequestType;
 use crate::ErrorWrapper;
@@ -30,11 +26,7 @@
 pub struct Client {
   inner_client: Arc<RustXmtpClient>,
   signature_requests: Arc<Mutex<HashMap<SignatureRequestType, SignatureRequest>>>,
-<<<<<<< HEAD
-  pub account_identifier: RootIdentifier,
-=======
   pub account_identifier: PublicIdentifier,
->>>>>>> 3bc98979
 }
 
 impl Client {
@@ -130,20 +122,12 @@
   is_secure: bool,
   db_path: Option<String>,
   inbox_id: String,
-<<<<<<< HEAD
-  account_identifier: RootIdentifier,
-=======
   account_identifier: PublicIdentifier,
->>>>>>> 3bc98979
   encryption_key: Option<Uint8Array>,
   history_sync_url: Option<String>,
   log_options: Option<LogOptions>,
 ) -> Result<Client> {
   let root_identifier = account_identifier.clone();
-<<<<<<< HEAD
-  let account_identifier = account_identifier.into_public();
-=======
->>>>>>> 3bc98979
 
   init_logging(log_options.unwrap_or_default())?;
   let api_client = TonicApiClient::create(&host, is_secure)
