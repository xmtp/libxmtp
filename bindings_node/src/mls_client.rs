--- conflicted
+++ resolved
@@ -212,163 +212,4 @@
       .map_err(ErrorWrapper::from)?;
     Ok(state.into_iter().map(Into::into).collect())
   }
-<<<<<<< HEAD
-
-  #[napi]
-  pub async fn get_latest_inbox_state(&self, inbox_id: String) -> Result<NapiInboxState> {
-    let conn = self
-      .inner_client
-      .store()
-      .conn()
-      .map_err(ErrorWrapper::from)?;
-    let state = self
-      .inner_client
-      .get_latest_association_state(&conn, &inbox_id)
-      .await
-      .map_err(ErrorWrapper::from)?;
-    Ok(state.into())
-  }
-
-  #[napi]
-  pub async fn add_wallet_signature_text(
-    &self,
-    existing_wallet_address: String,
-    new_wallet_address: String,
-  ) -> Result<String> {
-    let signature_request = self
-      .inner_client
-      .associate_wallet(
-        existing_wallet_address.to_lowercase(),
-        new_wallet_address.to_lowercase(),
-      )
-      .map_err(ErrorWrapper::from)?;
-    let signature_text = signature_request.signature_text();
-    let mut signature_requests = self.signature_requests.lock().await;
-
-    signature_requests.insert(NapiSignatureRequestType::AddWallet, signature_request);
-
-    Ok(signature_text)
-  }
-
-  #[napi]
-  pub async fn revoke_wallet_signature_text(&self, wallet_address: String) -> Result<String> {
-    let signature_request = self
-      .inner_client
-      .revoke_wallets(vec![wallet_address.to_lowercase()])
-      .await
-      .map_err(ErrorWrapper::from)?;
-    let signature_text = signature_request.signature_text();
-    let mut signature_requests = self.signature_requests.lock().await;
-
-    signature_requests.insert(NapiSignatureRequestType::RevokeWallet, signature_request);
-
-    Ok(signature_text)
-  }
-
-  #[napi]
-  pub async fn revoke_installations_signature_text(&self) -> Result<String> {
-    let installation_id = self.inner_client.installation_public_key();
-    let inbox_state = self
-      .inner_client
-      .inbox_state(true)
-      .await
-      .map_err(ErrorWrapper::from)?;
-    let other_installation_ids = inbox_state
-      .installation_ids()
-      .into_iter()
-      .filter(|id| id != &installation_id)
-      .collect();
-    let signature_request = self
-      .inner_client
-      .revoke_installations(other_installation_ids)
-      .await
-      .map_err(ErrorWrapper::from)?;
-    let signature_text = signature_request.signature_text();
-    let mut signature_requests = self.signature_requests.lock().await;
-
-    signature_requests.insert(
-      NapiSignatureRequestType::RevokeInstallations,
-      signature_request,
-    );
-
-    Ok(signature_text)
-  }
-
-  #[napi]
-  pub async fn add_signature(
-    &self,
-    signature_type: NapiSignatureRequestType,
-    signature_bytes: Uint8Array,
-  ) -> Result<()> {
-    let mut signature_requests = self.signature_requests.lock().await;
-
-    if let Some(signature_request) = signature_requests.get_mut(&signature_type) {
-      let signature = UnverifiedSignature::new_recoverable_ecdsa(signature_bytes.deref().to_vec());
-
-      signature_request
-        .add_signature(signature, &self.inner_client.scw_verifier())
-        .await
-        .map_err(ErrorWrapper::from)?;
-    } else {
-      return Err(Error::from_reason("Signature request not found"));
-    }
-
-    Ok(())
-  }
-
-  #[napi]
-  pub async fn apply_signature_requests(&self) -> Result<()> {
-    let mut signature_requests = self.signature_requests.lock().await;
-
-    let request_types: Vec<NapiSignatureRequestType> = signature_requests.keys().cloned().collect();
-    for signature_request_type in request_types {
-      // ignore the create inbox request since it's applied with register_identity
-      if signature_request_type == NapiSignatureRequestType::CreateInbox {
-        continue;
-      }
-
-      if let Some(signature_request) = signature_requests.get(&signature_request_type) {
-        self
-          .inner_client
-          .apply_signature_request(signature_request.clone())
-          .await
-          .map_err(ErrorWrapper::from)?;
-
-        // remove the signature request after applying it
-        signature_requests.remove(&signature_request_type);
-      }
-    }
-
-    Ok(())
-  }
-
-  #[napi]
-  pub async fn set_consent_states(&self, records: Vec<NapiConsent>) -> Result<()> {
-    let inner = self.inner_client.as_ref();
-    let stored_records: Vec<StoredConsentRecord> =
-      records.into_iter().map(StoredConsentRecord::from).collect();
-
-    inner
-      .set_consent_states(&stored_records)
-      .await
-      .map_err(ErrorWrapper::from)?;
-    Ok(())
-  }
-
-  #[napi]
-  pub async fn get_consent_state(
-    &self,
-    entity_type: NapiConsentEntityType,
-    entity: String,
-  ) -> Result<NapiConsentState> {
-    let inner = self.inner_client.as_ref();
-    let result = inner
-      .get_consent_state(entity_type.into(), entity)
-      .await
-      .map_err(ErrorWrapper::from)?;
-
-    Ok(result.into())
-  }
-=======
->>>>>>> 0a6c60c7
 }