--- conflicted
+++ resolved
@@ -160,12 +160,7 @@
   pub update_group_name_policy: PermissionPolicy,
   pub update_group_description_policy: PermissionPolicy,
   pub update_group_image_url_square_policy: PermissionPolicy,
-<<<<<<< HEAD
-  pub update_message_expiration_ms_policy: PermissionPolicy,
-=======
-  pub update_group_pinned_frame_url_policy: PermissionPolicy,
   pub update_message_disappearing_policy: PermissionPolicy,
->>>>>>> bac3c101
 }
 
 impl From<PreconfiguredPolicies> for GroupPermissionsOptions {
@@ -217,16 +212,8 @@
       update_group_image_url_square_policy: get_policy(
         XmtpMetadataField::GroupImageUrlSquare.as_str(),
       ),
-<<<<<<< HEAD
-      update_message_expiration_ms_policy: get_policy(
-        XmtpMetadataField::MessageExpirationMillis.as_str(),
-=======
-      update_group_pinned_frame_url_policy: get_policy(
-        XmtpMetadataField::GroupPinnedFrameUrl.as_str(),
-      ),
       update_message_disappearing_policy: get_policy(
         XmtpMetadataField::MessageDisappearInNS.as_str(),
->>>>>>> bac3c101
       ),
     })
   }
@@ -251,17 +238,8 @@
       policy_set.update_group_image_url_square_policy.try_into()?,
     );
     metadata_permissions_map.insert(
-<<<<<<< HEAD
-      XmtpMetadataField::MessageExpirationMillis.to_string(),
-      policy_set.update_message_expiration_ms_policy.try_into()?,
-=======
-      XmtpMetadataField::GroupPinnedFrameUrl.to_string(),
-      policy_set.update_group_pinned_frame_url_policy.try_into()?,
-    );
-    metadata_permissions_map.insert(
       XmtpMetadataField::MessageDisappearInNS.to_string(),
       policy_set.update_message_disappearing_policy.try_into()?,
->>>>>>> bac3c101
     );
 
     Ok(PolicySet {
