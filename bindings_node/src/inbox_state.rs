--- conflicted
+++ resolved
@@ -1,12 +1,4 @@
-<<<<<<< HEAD
-use crate::{
-  client::Client,
-  identity::{PublicIdentifier, RootIdentifier},
-  ErrorWrapper,
-};
-=======
 use crate::{client::Client, identity::PublicIdentifier, ErrorWrapper};
->>>>>>> 3bc98979
 use napi::bindgen_prelude::{BigInt, Result, Uint8Array};
 use napi_derive::napi;
 use xmtp_id::associations::{ident, AssociationState, MemberIdentifier};
@@ -21,28 +13,17 @@
 #[napi(object)]
 pub struct InboxState {
   pub inbox_id: String,
-<<<<<<< HEAD
-  pub recovery_identifier: RootIdentifier,
-=======
   pub recovery_identifier: PublicIdentifier,
->>>>>>> 3bc98979
   pub installations: Vec<Installation>,
   pub identifiers: Vec<PublicIdentifier>,
 }
 
 impl From<AssociationState> for InboxState {
   fn from(state: AssociationState) -> Self {
-<<<<<<< HEAD
-    let root_ident: PublicIdentifier = state.recovery_identifier().clone().into();
-    Self {
-      inbox_id: state.inbox_id().to_string(),
-      recovery_identifier: root_ident.into(),
-=======
     let ident: PublicIdentifier = state.recovery_identifier().clone().into();
     Self {
       inbox_id: state.inbox_id().to_string(),
       recovery_identifier: ident,
->>>>>>> 3bc98979
       installations: state
         .members()
         .into_iter()
