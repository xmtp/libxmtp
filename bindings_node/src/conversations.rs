use std::ops::Deref;
use std::sync::Arc;
use std::vec;

use napi::bindgen_prelude::{Error, Result, Uint8Array};
use napi::threadsafe_function::{ErrorStrategy, ThreadsafeFunction, ThreadsafeFunctionCallMode};
use napi::JsFunction;
use napi_derive::napi;
use xmtp_mls::groups::group_metadata::ConversationType;
use xmtp_mls::groups::{GroupMetadataOptions, PreconfiguredPolicies};
<<<<<<< HEAD
use xmtp_mls::storage::group::GroupQueryArgs;
=======
use xmtp_mls::storage::group::GroupMembershipState;
>>>>>>> 0a6c60c7

use crate::messages::NapiMessage;
use crate::permissions::NapiGroupPermissionsOptions;
use crate::ErrorWrapper;
use crate::{groups::NapiGroup, mls_client::RustXmtpClient, streams::NapiStreamCloser};

#[napi]
#[derive(Debug)]
pub enum NapiConversationType {
  Dm = 0,
  Group = 1,
  Sync = 2,
}

impl From<ConversationType> for NapiConversationType {
  fn from(ct: ConversationType) -> Self {
    match ct {
      ConversationType::Dm => NapiConversationType::Dm,
      ConversationType::Group => NapiConversationType::Group,
      ConversationType::Sync => NapiConversationType::Sync,
    }
  }
}

impl From<NapiConversationType> for ConversationType {
  fn from(nct: NapiConversationType) -> Self {
    match nct {
      NapiConversationType::Dm => ConversationType::Dm,
      NapiConversationType::Group => ConversationType::Group,
      NapiConversationType::Sync => ConversationType::Sync,
    }
  }
}

#[napi]
#[derive(Debug)]
pub enum NapiGroupMembershipState {
  Allowed = 0,
  Rejected = 1,
  Pending = 2,
}

impl From<GroupMembershipState> for NapiGroupMembershipState {
  fn from(gms: GroupMembershipState) -> Self {
    match gms {
      GroupMembershipState::Allowed => NapiGroupMembershipState::Allowed,
      GroupMembershipState::Rejected => NapiGroupMembershipState::Rejected,
      GroupMembershipState::Pending => NapiGroupMembershipState::Pending,
    }
  }
}

impl From<NapiGroupMembershipState> for GroupMembershipState {
  fn from(ngms: NapiGroupMembershipState) -> Self {
    match ngms {
      NapiGroupMembershipState::Allowed => GroupMembershipState::Allowed,
      NapiGroupMembershipState::Rejected => GroupMembershipState::Rejected,
      NapiGroupMembershipState::Pending => GroupMembershipState::Pending,
    }
  }
}

#[napi(object)]
#[derive(Debug, Default)]
pub struct NapiListConversationsOptions {
  pub allowed_states: Option<Vec<NapiGroupMembershipState>>,
  pub created_after_ns: Option<i64>,
  pub created_before_ns: Option<i64>,
  pub limit: Option<i64>,
  pub conversation_type: Option<NapiConversationType>,
}

impl From<NapiListConversationsOptions> for FindGroupParams {
  fn from(opts: NapiListConversationsOptions) -> Self {
    FindGroupParams {
      allowed_states: opts
        .allowed_states
        .map(|states| states.into_iter().map(From::from).collect()),
      conversation_type: opts.conversation_type.map(|ct| ct.into()),
      created_after_ns: opts.created_after_ns,
      created_before_ns: opts.created_before_ns,
      limit: opts.limit,
    }
  }
}

impl From<NapiListConversationsOptions> for GroupQueryArgs {
  fn from(opts: NapiListConversationsOptions) -> GroupQueryArgs {
    GroupQueryArgs::default()
      .maybe_created_after_ns(opts.created_after_ns)
      .maybe_created_before_ns(opts.created_before_ns)
      .maybe_limit(opts.limit)
  }
}

#[napi(object)]
#[derive(Clone)]
pub struct NapiCreateGroupOptions {
  pub permissions: Option<NapiGroupPermissionsOptions>,
  pub group_name: Option<String>,
  pub group_image_url_square: Option<String>,
  pub group_description: Option<String>,
  pub group_pinned_frame_url: Option<String>,
}

impl NapiCreateGroupOptions {
  pub fn into_group_metadata_options(self) -> GroupMetadataOptions {
    GroupMetadataOptions {
      name: self.group_name,
      image_url_square: self.group_image_url_square,
      description: self.group_description,
      pinned_frame_url: self.group_pinned_frame_url,
    }
  }
}

#[napi]
pub struct NapiConversations {
  inner_client: Arc<RustXmtpClient>,
}

#[napi]
impl NapiConversations {
  pub fn new(inner_client: Arc<RustXmtpClient>) -> Self {
    Self { inner_client }
  }

  #[napi]
  pub async fn create_group(
    &self,
    account_addresses: Vec<String>,
    options: Option<NapiCreateGroupOptions>,
  ) -> Result<NapiGroup> {
    let options = match options {
      Some(options) => options,
      None => NapiCreateGroupOptions {
        permissions: None,
        group_name: None,
        group_image_url_square: None,
        group_description: None,
        group_pinned_frame_url: None,
      },
    };

    let group_permissions = match options.permissions {
      Some(NapiGroupPermissionsOptions::AllMembers) => {
        Some(PreconfiguredPolicies::AllMembers.to_policy_set())
      }
      Some(NapiGroupPermissionsOptions::AdminOnly) => {
        Some(PreconfiguredPolicies::AdminsOnly.to_policy_set())
      }
      _ => None,
    };

    let metadata_options = options.clone().into_group_metadata_options();

    let convo = if account_addresses.is_empty() {
      self
        .inner_client
        .create_group(group_permissions, metadata_options)
        .map_err(|e| Error::from_reason(format!("ClientError: {}", e)))?
    } else {
      self
        .inner_client
        .create_group_with_members(account_addresses, group_permissions, metadata_options)
        .await
        .map_err(|e| Error::from_reason(format!("ClientError: {}", e)))?
    };

    Ok(convo.into())
  }

  #[napi]
  pub async fn create_dm(&self, account_address: String) -> Result<NapiGroup> {
    let convo = self
      .inner_client
      .create_dm(account_address)
      .await
      .map_err(ErrorWrapper::from)?;

    Ok(convo.into())
  }

  #[napi]
  pub fn find_group_by_id(&self, group_id: String) -> Result<NapiGroup> {
    let group_id = hex::decode(group_id).map_err(ErrorWrapper::from)?;

    let group = self
      .inner_client
      .group(group_id)
      .map_err(ErrorWrapper::from)?;

    Ok(group.into())
  }

  #[napi]
  pub fn find_dm_by_target_inbox_id(&self, target_inbox_id: String) -> Result<NapiGroup> {
    let convo = self
      .inner_client
      .dm_group_from_target_inbox(target_inbox_id)
      .map_err(ErrorWrapper::from)?;

    Ok(convo.into())
  }

  #[napi]
  pub fn find_message_by_id(&self, message_id: String) -> Result<NapiMessage> {
    let message_id = hex::decode(message_id).map_err(ErrorWrapper::from)?;

    let message = self
      .inner_client
      .message(message_id)
      .map_err(ErrorWrapper::from)?;

    Ok(NapiMessage::from(message))
  }

  #[napi]
  pub async fn process_streamed_welcome_message(
    &self,
    envelope_bytes: Uint8Array,
  ) -> Result<NapiGroup> {
    let envelope_bytes = envelope_bytes.deref().to_vec();
    let group = self
      .inner_client
      .process_streamed_welcome_message(envelope_bytes)
      .await
      .map_err(ErrorWrapper::from)?;
    Ok(group.into())
  }

  #[napi]
  pub async fn sync(&self) -> Result<()> {
    self
      .inner_client
      .sync_welcomes()
      .await
      .map_err(ErrorWrapper::from)?;
    Ok(())
  }

  #[napi]
  pub async fn list(&self, opts: Option<NapiListConversationsOptions>) -> Result<Vec<NapiGroup>> {
    // let opts = match opts {
    //   Some(options) => options,
    //   None => NapiListConversationsOptions::default(),
    // };
    let convo_list: Vec<NapiGroup> = self
      .inner_client
<<<<<<< HEAD
      .find_groups(opts.into())
=======
      .find_groups(opts.unwrap_or_default().into())
>>>>>>> 0a6c60c7
      .map_err(ErrorWrapper::from)?
      .into_iter()
      .map(NapiGroup::from)
      .collect();

    Ok(convo_list)
  }

  #[napi]
  pub async fn list_groups(
    &self,
    opts: Option<NapiListConversationsOptions>,
  ) -> Result<Vec<NapiGroup>> {
    self
      .list(Some(NapiListConversationsOptions {
        conversation_type: Some(NapiConversationType::Group),
        ..opts.unwrap_or_default()
      }))
      .await
  }

  #[napi]
  pub async fn list_dms(
    &self,
    opts: Option<NapiListConversationsOptions>,
  ) -> Result<Vec<NapiGroup>> {
    self
      .list(Some(NapiListConversationsOptions {
        conversation_type: Some(NapiConversationType::Dm),
        ..opts.unwrap_or_default()
      }))
      .await
  }

  #[napi(ts_args_type = "callback: (err: null | Error, result: NapiGroup) => void")]
  pub fn stream(
    &self,
    callback: JsFunction,
    conversation_type: Option<NapiConversationType>,
  ) -> Result<NapiStreamCloser> {
    let tsfn: ThreadsafeFunction<NapiGroup, ErrorStrategy::CalleeHandled> =
      callback.create_threadsafe_function(0, |ctx| Ok(vec![ctx.value]))?;
    let stream_closer = RustXmtpClient::stream_conversations_with_callback(
      self.inner_client.clone(),
      conversation_type.map(|ct| ct.into()),
      move |convo| {
        tsfn.call(
          convo
            .map(NapiGroup::from)
            .map_err(ErrorWrapper::from)
            .map_err(Error::from),
          ThreadsafeFunctionCallMode::Blocking,
        );
      },
    );

    Ok(NapiStreamCloser::new(stream_closer))
  }

  #[napi(ts_args_type = "callback: (err: null | Error, result: NapiGroup) => void")]
  pub fn stream_groups(&self, callback: JsFunction) -> Result<NapiStreamCloser> {
    self.stream(callback, Some(NapiConversationType::Group))
  }

  #[napi(ts_args_type = "callback: (err: null | Error, result: NapiGroup) => void")]
  pub fn stream_dms(&self, callback: JsFunction) -> Result<NapiStreamCloser> {
    self.stream(callback, Some(NapiConversationType::Dm))
  }

  #[napi(ts_args_type = "callback: (err: null | Error, result: NapiMessage) => void")]
  pub fn stream_all_messages(
    &self,
    callback: JsFunction,
    conversation_type: Option<NapiConversationType>,
  ) -> Result<NapiStreamCloser> {
    let tsfn: ThreadsafeFunction<NapiMessage, ErrorStrategy::CalleeHandled> =
      callback.create_threadsafe_function(0, |ctx| Ok(vec![ctx.value]))?;
    let stream_closer = RustXmtpClient::stream_all_messages_with_callback(
      self.inner_client.clone(),
      conversation_type.map(Into::into),
      move |message| {
        tsfn.call(
          message
            .map(Into::into)
            .map_err(ErrorWrapper::from)
            .map_err(Error::from),
          ThreadsafeFunctionCallMode::Blocking,
        );
      },
    );

    Ok(NapiStreamCloser::new(stream_closer))
  }

  #[napi(ts_args_type = "callback: (err: null | Error, result: NapiMessage) => void")]
  pub fn stream_all_group_messages(&self, callback: JsFunction) -> Result<NapiStreamCloser> {
    self.stream_all_messages(callback, Some(NapiConversationType::Group))
  }

  #[napi(ts_args_type = "callback: (err: null | Error, result: NapiMessage) => void")]
  pub fn stream_all_dm_messages(&self, callback: JsFunction) -> Result<NapiStreamCloser> {
    self.stream_all_messages(callback, Some(NapiConversationType::Dm))
  }
}<|MERGE_RESOLUTION|>--- conflicted
+++ resolved
@@ -8,11 +8,8 @@
 use napi_derive::napi;
 use xmtp_mls::groups::group_metadata::ConversationType;
 use xmtp_mls::groups::{GroupMetadataOptions, PreconfiguredPolicies};
-<<<<<<< HEAD
 use xmtp_mls::storage::group::GroupQueryArgs;
-=======
 use xmtp_mls::storage::group::GroupMembershipState;
->>>>>>> 0a6c60c7
 
 use crate::messages::NapiMessage;
 use crate::permissions::NapiGroupPermissionsOptions;
@@ -262,11 +259,7 @@
     // };
     let convo_list: Vec<NapiGroup> = self
       .inner_client
-<<<<<<< HEAD
-      .find_groups(opts.into())
-=======
       .find_groups(opts.unwrap_or_default().into())
->>>>>>> 0a6c60c7
       .map_err(ErrorWrapper::from)?
       .into_iter()
       .map(NapiGroup::from)
