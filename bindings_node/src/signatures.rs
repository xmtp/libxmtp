use crate::client::Client;
<<<<<<< HEAD
use crate::identity::{RootIdentifier, RootIdentifierKind};
=======
use crate::identity::{PublicIdentifier, PublicIdentifierKind};
>>>>>>> 3bc98979
use crate::ErrorWrapper;
use napi::bindgen_prelude::{BigInt, Error, Result, Uint8Array};
use napi_derive::napi;
use std::ops::Deref;
use xmtp_id::associations::PublicIdentifier as XmtpPublicIdentifier;
use xmtp_id::associations::{
  unverified::{NewUnverifiedSmartContractWalletSignature, UnverifiedSignature},
  verify_signed_with_public_context, AccountId,
};

#[napi]
pub fn verify_signed_with_public_key(
  signature_text: String,
  signature_bytes: Uint8Array,
  public_key: Uint8Array,
) -> Result<()> {
  let signature_bytes = signature_bytes.deref().to_vec();
  let signature_bytes: [u8; 64] = signature_bytes
    .try_into()
    .map_err(|_| Error::from_reason("signature_bytes is not 64 bytes long."))?;

  let public_key = public_key.deref().to_vec();
  let public_key: [u8; 32] = public_key
    .try_into()
    .map_err(|_| Error::from_reason("public_key is not 32 bytes long."))?;

  Ok(
    verify_signed_with_public_context(signature_text, &signature_bytes, &public_key)
      .map_err(ErrorWrapper::from)?,
  )
}

#[napi]
#[derive(Eq, Hash, PartialEq)]
pub enum SignatureRequestType {
  AddWallet,
  CreateInbox,
  RevokeWallet,
  RevokeInstallations,
}

#[napi]
impl Client {
  #[napi]
  pub async fn create_inbox_signature_text(&self) -> Result<Option<String>> {
    let signature_request = match self.inner_client().identity().signature_request() {
      Some(signature_req) => signature_req,
      // this should never happen since we're checking for it above in is_registered
      None => return Err(Error::from_reason("No signature request found")),
    };
    let signature_text = signature_request.signature_text();
    let mut signature_requests = self.signature_requests().lock().await;

    signature_requests.insert(SignatureRequestType::CreateInbox, signature_request);

    Ok(Some(signature_text))
  }

  #[napi]
  pub async fn add_identifier_signature_text(
    &self,
<<<<<<< HEAD
    new_identifier: RootIdentifier,
  ) -> Result<String> {
    let ident = new_identifier.into_public().try_into()?;
=======
    new_identifier: PublicIdentifier,
  ) -> Result<String> {
    let ident = new_identifier.try_into()?;
>>>>>>> 3bc98979

    let signature_request = self
      .inner_client()
      .associate_identity(ident)
      .await
      .map_err(ErrorWrapper::from)?;
    let signature_text = signature_request.signature_text();
    let mut signature_requests = self.signature_requests().lock().await;

    signature_requests.insert(SignatureRequestType::AddWallet, signature_request);

    Ok(signature_text)
  }

  #[napi]
  pub async fn revoke_identifier_signature_text(
    &self,
<<<<<<< HEAD
    identifier: RootIdentifier,
  ) -> Result<String> {
    let ident = identifier.into_public().try_into()?;
=======
    identifier: PublicIdentifier,
  ) -> Result<String> {
    let ident = identifier.try_into()?;
>>>>>>> 3bc98979

    let signature_request = self
      .inner_client()
      .revoke_identities(vec![ident])
      .await
      .map_err(ErrorWrapper::from)?;
    let signature_text = signature_request.signature_text();
    let mut signature_requests = self.signature_requests().lock().await;

    signature_requests.insert(SignatureRequestType::RevokeWallet, signature_request);

    Ok(signature_text)
  }

  #[napi]
  pub async fn revoke_all_other_installations_signature_text(&self) -> Result<String> {
    let installation_id = self.inner_client().installation_public_key();
    let inbox_state = self
      .inner_client()
      .inbox_state(true)
      .await
      .map_err(ErrorWrapper::from)?;
    let other_installation_ids = inbox_state
      .installation_ids()
      .into_iter()
      .filter(|id| id != installation_id)
      .collect();
    let signature_request = self
      .inner_client()
      .revoke_installations(other_installation_ids)
      .await
      .map_err(ErrorWrapper::from)?;
    let signature_text = signature_request.signature_text();
    let mut signature_requests = self.signature_requests().lock().await;

    signature_requests.insert(SignatureRequestType::RevokeInstallations, signature_request);

    Ok(signature_text)
  }

  #[napi]
  pub async fn revoke_installations_signature_text(
    &self,
    installation_ids: Vec<Uint8Array>,
  ) -> Result<String> {
    let installation_ids_bytes: Vec<Vec<u8>> = installation_ids
      .iter()
      .map(|id| id.deref().to_vec())
      .collect();

    let signature_request = self
      .inner_client()
      .revoke_installations(installation_ids_bytes)
      .await
      .map_err(ErrorWrapper::from)?;
    let signature_text = signature_request.signature_text();
    let mut signature_requests = self.signature_requests().lock().await;

    signature_requests.insert(SignatureRequestType::RevokeInstallations, signature_request);

    Ok(signature_text)
  }

  #[napi]
  pub async fn add_signature(
    &self,
    signature_type: SignatureRequestType,
    signature_bytes: Uint8Array,
  ) -> Result<()> {
    let mut signature_requests = self.signature_requests().lock().await;

    if let Some(signature_request) = signature_requests.get_mut(&signature_type) {
      let signature = UnverifiedSignature::new_recoverable_ecdsa(signature_bytes.deref().to_vec());

      signature_request
        .add_signature(signature, &self.inner_client().scw_verifier())
        .await
        .map_err(ErrorWrapper::from)?;
    } else {
      return Err(Error::from_reason("Signature request not found"));
    }

    Ok(())
  }

  #[napi]
  pub async fn add_scw_signature(
    &self,
    signature_type: SignatureRequestType,
    signature_bytes: Uint8Array,
    chain_id: BigInt,
    block_number: Option<BigInt>,
  ) -> Result<()> {
    let mut signature_requests = self.signature_requests().lock().await;
<<<<<<< HEAD
    let RootIdentifierKind::Ethereum = self.account_identifier.identifier_kind else {
=======
    let PublicIdentifierKind::Ethereum = self.account_identifier.identifier_kind else {
>>>>>>> 3bc98979
      return Err(Error::from_reason(
        "Account identifier must be an ethereum address.",
      ));
    };

    if let Some(signature_request) = signature_requests.get_mut(&signature_type) {
<<<<<<< HEAD
      let ident = self.account_identifier.clone().into_public();
      let ident: XmtpPublicIdentifier = ident.try_into()?;
=======
      let ident: XmtpPublicIdentifier = self.account_identifier.clone().try_into()?;
>>>>>>> 3bc98979
      let account_id = AccountId::new_evm(chain_id.get_u64().1, ident.to_string());
      let signature = NewUnverifiedSmartContractWalletSignature::new(
        signature_bytes.deref().to_vec(),
        account_id,
        block_number.as_ref().map(|b| b.get_u64().1),
      );

      signature_request
        .add_new_unverified_smart_contract_signature(signature, &self.inner_client().scw_verifier())
        .await
        .map_err(ErrorWrapper::from)?;
    } else {
      return Err(Error::from_reason("Signature request not found"));
    }

    Ok(())
  }

  #[napi]
  pub async fn apply_signature_requests(&self) -> Result<()> {
    let mut signature_requests = self.signature_requests().lock().await;

    let request_types: Vec<SignatureRequestType> = signature_requests.keys().cloned().collect();
    for signature_request_type in request_types {
      // ignore the create inbox request since it's applied with register_identity
      if signature_request_type == SignatureRequestType::CreateInbox {
        continue;
      }

      if let Some(signature_request) = signature_requests.get(&signature_request_type) {
        self
          .inner_client()
          .apply_signature_request(signature_request.clone())
          .await
          .map_err(ErrorWrapper::from)?;

        // remove the signature request after applying it
        signature_requests.remove(&signature_request_type);
      }
    }

    Ok(())
  }

  #[napi]
  pub fn sign_with_installation_key(&self, signature_text: String) -> Result<Uint8Array> {
    let result = self
      .inner_client()
      .context()
      .sign_with_public_context(signature_text)
      .map_err(ErrorWrapper::from)?;

    Ok(result.into())
  }

  #[napi]
  pub fn verify_signed_with_installation_key(
    &self,
    signature_text: String,
    signature_bytes: Uint8Array,
  ) -> Result<()> {
    let public_key = self.inner_client().installation_public_key();
    verify_signed_with_public_key(signature_text, signature_bytes, public_key.into())
  }
}<|MERGE_RESOLUTION|>--- conflicted
+++ resolved
@@ -1,9 +1,5 @@
 use crate::client::Client;
-<<<<<<< HEAD
-use crate::identity::{RootIdentifier, RootIdentifierKind};
-=======
 use crate::identity::{PublicIdentifier, PublicIdentifierKind};
->>>>>>> 3bc98979
 use crate::ErrorWrapper;
 use napi::bindgen_prelude::{BigInt, Error, Result, Uint8Array};
 use napi_derive::napi;
@@ -65,15 +61,9 @@
   #[napi]
   pub async fn add_identifier_signature_text(
     &self,
-<<<<<<< HEAD
-    new_identifier: RootIdentifier,
-  ) -> Result<String> {
-    let ident = new_identifier.into_public().try_into()?;
-=======
     new_identifier: PublicIdentifier,
   ) -> Result<String> {
     let ident = new_identifier.try_into()?;
->>>>>>> 3bc98979
 
     let signature_request = self
       .inner_client()
@@ -91,15 +81,9 @@
   #[napi]
   pub async fn revoke_identifier_signature_text(
     &self,
-<<<<<<< HEAD
-    identifier: RootIdentifier,
-  ) -> Result<String> {
-    let ident = identifier.into_public().try_into()?;
-=======
     identifier: PublicIdentifier,
   ) -> Result<String> {
     let ident = identifier.try_into()?;
->>>>>>> 3bc98979
 
     let signature_request = self
       .inner_client()
@@ -194,23 +178,14 @@
     block_number: Option<BigInt>,
   ) -> Result<()> {
     let mut signature_requests = self.signature_requests().lock().await;
-<<<<<<< HEAD
-    let RootIdentifierKind::Ethereum = self.account_identifier.identifier_kind else {
-=======
     let PublicIdentifierKind::Ethereum = self.account_identifier.identifier_kind else {
->>>>>>> 3bc98979
       return Err(Error::from_reason(
         "Account identifier must be an ethereum address.",
       ));
     };
 
     if let Some(signature_request) = signature_requests.get_mut(&signature_type) {
-<<<<<<< HEAD
-      let ident = self.account_identifier.clone().into_public();
-      let ident: XmtpPublicIdentifier = ident.try_into()?;
-=======
       let ident: XmtpPublicIdentifier = self.account_identifier.clone().try_into()?;
->>>>>>> 3bc98979
       let account_id = AccountId::new_evm(chain_id.get_u64().1, ident.to_string());
       let signature = NewUnverifiedSmartContractWalletSignature::new(
         signature_bytes.deref().to_vec(),
