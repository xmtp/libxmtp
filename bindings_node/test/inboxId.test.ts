--- conflicted
+++ resolved
@@ -6,10 +6,6 @@
   isAddressAuthorized,
   isInstallationAuthorized,
   PublicIdentifierKind,
-<<<<<<< HEAD
-  RootIdentifierKind,
-=======
->>>>>>> 3bc98979
 } from '../dist/index'
 
 describe('generateInboxId', () => {
@@ -17,11 +13,7 @@
     const user = createUser()
     const inboxId = generateInboxId({
       identifier: user.account.address,
-<<<<<<< HEAD
-      identifierKind: RootIdentifierKind.Ethereum,
-=======
       identifierKind: PublicIdentifierKind.Ethereum,
->>>>>>> 3bc98979
     })
     expect(inboxId).toBeDefined()
   })
