--- conflicted
+++ resolved
@@ -24,11 +24,7 @@
 xmtp_api_grpc = { path = "../xmtp_api_grpc" }
 xmtp_cryptography = { path = "../xmtp_cryptography" }
 xmtp_id = { path = "../xmtp_id" }
-<<<<<<< HEAD
-xmtp_mls = { path = "../xmtp_mls" }
-=======
-xmtp_mls = { path = "../xmtp_mls", features = ["native", "message-history"] }
->>>>>>> cd0fc5cb
+xmtp_mls = { path = "../xmtp_mls", features = ["message-history"]}
 xmtp_proto = { path = "../xmtp_proto", features = ["proto_full"] }
 
 [build-dependencies]
